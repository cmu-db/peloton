--- conflicted
+++ resolved
@@ -320,9 +320,6 @@
                            output_exprs, physical_props);
       break;
     }
-<<<<<<< HEAD
-    default:;
-=======
     case StatementType::COPY: {
       auto *copy = reinterpret_cast<parser::CopyStatement *>(tree);
       if (copy->select_stmt != nullptr) {
@@ -338,7 +335,6 @@
     }
     default:
       break;
->>>>>>> 522b1551
   }
 
   return QueryInfo(output_exprs, physical_props);
