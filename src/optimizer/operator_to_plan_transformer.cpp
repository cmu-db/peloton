--- conflicted
+++ resolved
@@ -386,15 +386,9 @@
       throw SyntaxException("Multiple assignments to same column " + column);
     update_col_ids.insert(col_id);
     expression::ExpressionUtil::EvaluateExpression({table_expr_map},
-<<<<<<< HEAD
                                                    update->value.get());
-    planner::DerivedAttribute attribute;
-    attribute.expr = update->value->Copy();
-    attribute.attribute_info.type = attribute.expr->GetValueType();
-=======
-                                                   update->value);
     planner::DerivedAttribute attribute{update->value->Copy()};
->>>>>>> 7faab8dc
+
     tl.emplace_back(col_id, attribute);
   }
 
