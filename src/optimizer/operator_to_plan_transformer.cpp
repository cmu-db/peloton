--- conflicted
+++ resolved
@@ -387,12 +387,8 @@
     if (update_col_ids.find(col_id) != update_col_ids.end())
       throw SyntaxException("Multiple assignments to same column " + column);
     update_col_ids.insert(col_id);
-<<<<<<< HEAD
-    expression::ExpressionUtil::EvaluateExpression(table_expr_map, update->value.get());
-=======
     expression::ExpressionUtil::EvaluateExpression({table_expr_map},
-                                                   update->value);
->>>>>>> dcac90d9
+                                                   update->value.get());
     planner::DerivedAttribute attribute;
     attribute.expr = update->value->Copy();
     attribute.attribute_info.type = attribute.expr->GetValueType();
