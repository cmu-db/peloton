--- conflicted
+++ resolved
@@ -42,32 +42,10 @@
 
 void QueryToOperatorTransformer::Visit(const parser::SelectStatement *op) {
   auto upper_expr = output_expr;
-<<<<<<< HEAD
-  if (op->from_table != nullptr) op->from_table->Accept(this);
-  if (op->group_by != nullptr) {
-    // Make copies of groupby columns
-    vector<shared_ptr<expression::AbstractExpression>> group_by_cols;
-    for (auto& col : *(op->group_by->columns))
-      group_by_cols.emplace_back(col->Copy());
-    auto aggregate = std::make_shared<OperatorExpression>(
-        LogicalGroupBy::make(move(group_by_cols), op->group_by->having.get()));
-    aggregate->PushChild(output_expr);
-    output_expr = aggregate;
-  } else {
-    // Check plain aggregation
-    bool aggregation = false;
-    bool non_aggregation = false;
-    for (auto& expr : *(op->getSelectList())) {
-      if (expression::ExpressionUtil::IsAggregateExpression(
-            expr->GetExpressionType()))
-        aggregation = true;
-      else
-        non_aggregation = true;
-=======
 
   if (op->where_clause != nullptr) {
     SingleTablePredicates where_predicates;
-    util::ExtractPredicates(op->where_clause, where_predicates, join_predicates_);
+    util::ExtractPredicates(op->where_clause.get(), where_predicates, join_predicates_);
 
     // Remove join predicates in the where clause
     if (!join_predicates_.empty()) {
@@ -75,7 +53,6 @@
       // The select statement can only be updated in this way. This is a hack.
       ((parser::SelectStatement *)op)
           ->UpdateWhereClause(util::CombinePredicates(where_predicates));
->>>>>>> dcac90d9
     }
     else {
       for (auto expr : where_predicates)
@@ -89,19 +66,19 @@
     if (op->group_by != nullptr) {
       // Make copies of groupby columns
       vector<shared_ptr<expression::AbstractExpression>> group_by_cols;
-      for (auto col : *op->group_by->columns)
+      for (auto& col : *op->group_by->columns)
         group_by_cols.emplace_back(col->Copy());
       auto group_by = std::make_shared<OperatorExpression>(
-          LogicalGroupBy::make(move(group_by_cols), op->group_by->having));
+          LogicalGroupBy::make(move(group_by_cols), op->group_by->having.get()));
       group_by->PushChild(output_expr);
       output_expr = group_by;
     } else {
       // Check plain aggregation
       bool has_aggregation = false;
       bool has_other_exprs = false;
-      for (auto expr : *op->getSelectList()) {
+      for (auto& expr : *op->getSelectList()) {
         vector<shared_ptr<expression::AggregateExpression>> aggr_exprs;
-        expression::ExpressionUtil::GetAggregateExprs(aggr_exprs, expr);
+        expression::ExpressionUtil::GetAggregateExprs(aggr_exprs, expr.get());
         if (aggr_exprs.size() > 0)
           has_aggregation = true;
         else
@@ -152,53 +129,33 @@
         // Add join condition into join predicates
         std::unordered_set<std::string> join_condition_table_alias_set;
         expression::ExpressionUtil::GenerateTableAliasSet(
-            node->condition, join_condition_table_alias_set);
+            node->condition.get(), join_condition_table_alias_set);
         join_predicates_.emplace_back(
             MultiTableExpression(node->condition->Copy(), join_condition_table_alias_set));
       }
       join_expr = std::make_shared<OperatorExpression>(
-<<<<<<< HEAD
-          LogicalInnerJoin::make(node->condition.get()));
-=======
           LogicalInnerJoin::make(
               util::ConstructJoinPredicate(table_alias_set_, join_predicates_)));
->>>>>>> dcac90d9
       break;
     }
     case JoinType::OUTER: {
       join_expr = std::make_shared<OperatorExpression>(
-<<<<<<< HEAD
-          LogicalOuterJoin::make(node->condition.get()));
-=======
           LogicalOuterJoin::make(node->condition->Copy()));
->>>>>>> dcac90d9
       break;
     }
     case JoinType::LEFT: {
       join_expr = std::make_shared<OperatorExpression>(
-<<<<<<< HEAD
-          LogicalLeftJoin::make(node->condition.get()));
-=======
           LogicalLeftJoin::make(node->condition->Copy()));
->>>>>>> dcac90d9
       break;
     }
     case JoinType::RIGHT: {
       join_expr = std::make_shared<OperatorExpression>(
-<<<<<<< HEAD
-          LogicalRightJoin::make(node->condition.get()));
-=======
           LogicalRightJoin::make(node->condition->Copy()));
->>>>>>> dcac90d9
       break;
     }
     case JoinType::SEMI: {
       join_expr = std::make_shared<OperatorExpression>(
-<<<<<<< HEAD
-          LogicalSemiJoin::make(node->condition.get()));
-=======
           LogicalSemiJoin::make(node->condition->Copy()));
->>>>>>> dcac90d9
       break;
     }
     default:
@@ -222,23 +179,6 @@
   }
   // Multiple tables
   else if (node->list != nullptr && node->list->size() > 1) {
-<<<<<<< HEAD
-    std::shared_ptr<OperatorExpression> join_expr = nullptr;
-    std::shared_ptr<OperatorExpression> next_join_expr = nullptr;
-
-    // Construct join sequences with Cartesian products
-    for (auto& table : *(node->list)) {
-      if (join_expr == nullptr) {
-        join_expr =
-            std::make_shared<OperatorExpression>(LogicalInnerJoin::make());
-      } else {
-        next_join_expr =
-            std::make_shared<OperatorExpression>(LogicalInnerJoin::make());
-        next_join_expr->PushChild(join_expr);
-        join_expr = next_join_expr;
-      }
-      table->Accept(this);
-=======
     node->list->at(0)->Accept(this);
     auto left_expr = output_expr;
     auto left_table_alias_set = table_alias_set_;
@@ -262,7 +202,6 @@
           LogicalInnerJoin::make(
               util::ConstructJoinPredicate(table_alias_set_, join_predicates_)));
       join_expr->PushChild(old_join_expr);
->>>>>>> dcac90d9
       join_expr->PushChild(output_expr);
     }
     output_expr = join_expr;
@@ -322,14 +261,8 @@
   auto target_table = catalog::Catalog::GetInstance()->GetTableWithName(
       op->table->GetDatabaseName(), op->table->GetTableName());
 
-<<<<<<< HEAD
-  auto update_expr =
-      std::make_shared<OperatorExpression>(
-          LogicalUpdate::make(target_table, op->updates.get()));
-=======
   auto update_expr = std::make_shared<OperatorExpression>(
-      LogicalUpdate::make(target_table, *op->updates));
->>>>>>> dcac90d9
+      LogicalUpdate::make(target_table, op->updates.get()));
 
   auto table_scan = std::make_shared<OperatorExpression>(
       LogicalGet::make(target_table, op->table->GetTableName(), true));
