//===----------------------------------------------------------------------===//
//
//                         Peloton
//
// operators.cpp
//
// Identification: src/optimizer/operators.cpp
//
// Copyright (c) 2015-16, Carnegie Mellon University Database Group
//
//===----------------------------------------------------------------------===//

#include "optimizer/operators.h"
#include "optimizer/operator_visitor.h"
#include "storage/data_table.h"
#include "expression/expression_util.h"

namespace peloton {
namespace optimizer {
//===--------------------------------------------------------------------===//
// Leaf
//===--------------------------------------------------------------------===//
Operator LeafOperator::make(GroupID group) {
  LeafOperator *op = new LeafOperator;
  op->origin_group = group;
  return Operator(op);
}

//===--------------------------------------------------------------------===//
// Get
//===--------------------------------------------------------------------===//
Operator LogicalGet::make(storage::DataTable *table, std::string alias,
                          bool update) {
  LogicalGet *get = new LogicalGet;
  get->table = table;
  get->table_alias = alias;
  get->is_for_update = update;
  util::to_lower_string(get->table_alias);
  return Operator(get);
}

bool LogicalGet::operator==(const BaseOperatorNode &node) {
  if (node.type() != OpType::Get) return false;
  const LogicalGet &r = *static_cast<const LogicalGet *>(&node);
  return table_alias == r.table_alias && is_for_update == r.is_for_update;
}

hash_t LogicalGet::Hash() const {
  hash_t hash = BaseOperatorNode::Hash();
  if (table == nullptr)
    return hash;
  hash = HashUtil::CombineHashes(
      hash, HashUtil::HashBytes(table_alias.c_str(), table_alias.length()));
  return hash;
}

//===--------------------------------------------------------------------===//
// Select
//===--------------------------------------------------------------------===//
Operator LogicalFilter::make() {
  LogicalFilter *select = new LogicalFilter;
  return Operator(select);
}

//===--------------------------------------------------------------------===//
// InnerJoin
//===--------------------------------------------------------------------===//
Operator LogicalInnerJoin::make(expression::AbstractExpression *condition) {
  LogicalInnerJoin *join = new LogicalInnerJoin;
  join->join_predicate = 
      std::move(std::shared_ptr<expression::AbstractExpression>(condition));
  return Operator(join);
}

//===--------------------------------------------------------------------===//
// LeftJoin
//===--------------------------------------------------------------------===//
Operator LogicalLeftJoin::make(expression::AbstractExpression *condition) {
  LogicalLeftJoin *join = new LogicalLeftJoin;
  join->join_predicate = 
      std::move(std::shared_ptr<expression::AbstractExpression>(condition));
  return Operator(join);
}

//===--------------------------------------------------------------------===//
// RightJoin
//===--------------------------------------------------------------------===//
Operator LogicalRightJoin::make(expression::AbstractExpression *condition) {
  LogicalRightJoin *join = new LogicalRightJoin;
  join->join_predicate = 
      std::move(std::shared_ptr<expression::AbstractExpression>(condition));
  return Operator(join);
}

//===--------------------------------------------------------------------===//
// OuterJoin
//===--------------------------------------------------------------------===//
Operator LogicalOuterJoin::make(expression::AbstractExpression *condition) {
  LogicalOuterJoin *join = new LogicalOuterJoin;
  join->join_predicate = 
      std::move(std::shared_ptr<expression::AbstractExpression>(condition));
  return Operator(join);
}

//===--------------------------------------------------------------------===//
// OuterJoin
//===--------------------------------------------------------------------===//
Operator LogicalSemiJoin::make(expression::AbstractExpression *condition) {
  LogicalSemiJoin *join = new LogicalSemiJoin;
  join->join_predicate = 
      std::move(std::shared_ptr<expression::AbstractExpression>(condition));
  return Operator(join);
}

//===--------------------------------------------------------------------===//
// Aggregate
//===--------------------------------------------------------------------===//
Operator LogicalAggregate::make() {
  LogicalAggregate *agg = new LogicalAggregate;
  return Operator(agg);
}

//===--------------------------------------------------------------------===//
// Aggregate
//===--------------------------------------------------------------------===//
Operator LogicalGroupBy::make(
    std::vector<std::shared_ptr<expression::AbstractExpression>> columns,
    expression::AbstractExpression *having) {
  LogicalGroupBy *group_by = new LogicalGroupBy;
  group_by->columns = move(columns);
  group_by->having = having;
  return Operator(group_by);
}

//===--------------------------------------------------------------------===//
// Insert
//===--------------------------------------------------------------------===//
Operator LogicalInsert::make(
    storage::DataTable *target_table, std::vector<std::unique_ptr<char[]>> *columns,
    std::vector<std::unique_ptr<std::vector<std::unique_ptr<peloton::expression::AbstractExpression>>>> *
        values) {
  LogicalInsert *insert_op = new LogicalInsert;
  insert_op->target_table = target_table;
  insert_op->columns = columns;
  insert_op->values = values;
  return Operator(insert_op);
}

//===--------------------------------------------------------------------===//
// Delete
//===--------------------------------------------------------------------===//
Operator LogicalDelete::make(storage::DataTable *target_table) {
  LogicalDelete *delete_op = new LogicalDelete;
  delete_op->target_table = target_table;
  return Operator(delete_op);
}

//===--------------------------------------------------------------------===//
// Update
//===--------------------------------------------------------------------===//
Operator LogicalUpdate::make(
    storage::DataTable *target_table,
<<<<<<< HEAD
    std::vector<std::unique_ptr<peloton::parser::UpdateClause>>* updates) {
=======
    std::vector<peloton::parser::UpdateClause *> updates) {
>>>>>>> dcac90d9
  LogicalUpdate *update_op = new LogicalUpdate;
  update_op->target_table = target_table;
  update_op->updates = updates;
  return Operator(update_op);
}

//===--------------------------------------------------------------------===//
// DummyScan
//===--------------------------------------------------------------------===//
Operator DummyScan::make() {
  DummyScan *dummy = new DummyScan;
  return Operator(dummy);
}

//===--------------------------------------------------------------------===//
// SeqScan
//===--------------------------------------------------------------------===//
Operator PhysicalSeqScan::make(
    storage::DataTable *table, std::string alias, bool update) {
  assert(table != nullptr);
  PhysicalSeqScan *scan = new PhysicalSeqScan;
  scan->table_ = table;
  scan->table_alias = alias;
  scan->is_for_update = update;
  return Operator(scan);
}

bool PhysicalSeqScan::operator==(const BaseOperatorNode &node) {
  if (node.type() != OpType::SeqScan) return false;
  const PhysicalSeqScan &r = *static_cast<const PhysicalSeqScan *>(&node);
  return table_alias == r.table_alias && is_for_update == r.is_for_update;
}

hash_t PhysicalSeqScan::Hash() const {
  hash_t hash = BaseOperatorNode::Hash();
  hash = HashUtil::CombineHashes(
      hash, HashUtil::HashBytes(table_alias.c_str(), table_alias.length()));
  return hash;
}

//===--------------------------------------------------------------------===//
// IndexScan
//===--------------------------------------------------------------------===//
Operator PhysicalIndexScan::make(
    storage::DataTable *table, std::string alias, bool update) {
  assert(table != nullptr);
  PhysicalIndexScan *scan = new PhysicalIndexScan;
  scan->table_ = table;
  scan->is_for_update = update;
  scan->table_alias = alias;
  return Operator(scan);
}

bool PhysicalIndexScan::operator==(const BaseOperatorNode &node) {
  if (node.type() != OpType::IndexScan) return false;
  const PhysicalIndexScan &r = *static_cast<const PhysicalIndexScan *>(&node);
  return table_alias == r.table_alias && is_for_update == r.is_for_update;
}

hash_t PhysicalIndexScan::Hash() const {
  hash_t hash = BaseOperatorNode::Hash();
  hash = HashUtil::CombineHashes(
      hash, HashUtil::HashBytes(table_alias.c_str(), table_alias.length()));
  return hash;
}

//===--------------------------------------------------------------------===//
// Project
//===--------------------------------------------------------------------===//
Operator PhysicalProject::make() {
  PhysicalProject *project = new PhysicalProject;
  return Operator(project);
}

//===--------------------------------------------------------------------===//
// OrderBy
//===--------------------------------------------------------------------===//
Operator PhysicalOrderBy::make() {
  PhysicalOrderBy *order_by = new PhysicalOrderBy;

  return Operator(order_by);
}

//===--------------------------------------------------------------------===//
// Physical Limit
//===--------------------------------------------------------------------===//
Operator PhysicalLimit::make() { return Operator(new PhysicalLimit); }

//===--------------------------------------------------------------------===//
// Filter
//===--------------------------------------------------------------------===//
Operator PhysicalFilter::make() {
  PhysicalFilter *filter = new PhysicalFilter;
  return Operator(filter);
}

//===--------------------------------------------------------------------===//
// InnerNLJoin
//===--------------------------------------------------------------------===//
Operator PhysicalInnerNLJoin::make(std::shared_ptr<expression::AbstractExpression> join_predicate) {
  PhysicalInnerNLJoin *join = new PhysicalInnerNLJoin();
  join->join_predicate = join_predicate;
  return Operator(join);
}

//===--------------------------------------------------------------------===//
// LeftNLJoin
//===--------------------------------------------------------------------===//
Operator PhysicalLeftNLJoin::make(std::shared_ptr<expression::AbstractExpression> join_predicate) {
  PhysicalLeftNLJoin *join = new PhysicalLeftNLJoin();
  join->join_predicate = join_predicate;
  return Operator(join);
}

//===--------------------------------------------------------------------===//
// RightNLJoin
//===--------------------------------------------------------------------===//
Operator PhysicalRightNLJoin::make(std::shared_ptr<expression::AbstractExpression> join_predicate) {
  PhysicalRightNLJoin *join = new PhysicalRightNLJoin();
  join->join_predicate = join_predicate;
  return Operator(join);
}

//===--------------------------------------------------------------------===//
// OuterNLJoin
//===--------------------------------------------------------------------===//
Operator PhysicalOuterNLJoin::make(std::shared_ptr<expression::AbstractExpression> join_predicate) {
  PhysicalOuterNLJoin *join = new PhysicalOuterNLJoin();
  join->join_predicate = join_predicate;
  return Operator(join);
}

//===--------------------------------------------------------------------===//
// InnerHashJoin
//===--------------------------------------------------------------------===//
Operator PhysicalInnerHashJoin::make(std::shared_ptr<expression::AbstractExpression> join_predicate) {
  PhysicalInnerHashJoin *join = new PhysicalInnerHashJoin();
  join->join_predicate = join_predicate;
  return Operator(join);
}

//===--------------------------------------------------------------------===//
// LeftHashJoin
//===--------------------------------------------------------------------===//
Operator PhysicalLeftHashJoin::make(std::shared_ptr<expression::AbstractExpression> join_predicate) {
  PhysicalLeftHashJoin *join = new PhysicalLeftHashJoin();
  join->join_predicate = join_predicate;
  return Operator(join);
}

//===--------------------------------------------------------------------===//
// RightHashJoin
//===--------------------------------------------------------------------===//
Operator PhysicalRightHashJoin::make(std::shared_ptr<expression::AbstractExpression> join_predicate) {
  PhysicalRightHashJoin *join = new PhysicalRightHashJoin();
  join->join_predicate = join_predicate;
  return Operator(join);
}

//===--------------------------------------------------------------------===//
// OuterHashJoin
//===--------------------------------------------------------------------===//
Operator PhysicalOuterHashJoin::make(std::shared_ptr<expression::AbstractExpression> join_predicate) {
  PhysicalOuterHashJoin *join = new PhysicalOuterHashJoin();
  join->join_predicate = join_predicate;
  return Operator(join);
}

//===--------------------------------------------------------------------===//
// PhysicalInsert
//===--------------------------------------------------------------------===//
Operator PhysicalInsert::make(
    storage::DataTable *target_table, std::vector<std::unique_ptr<char[]>> *columns,
    std::vector<std::unique_ptr<std::vector<std::unique_ptr<peloton::expression::AbstractExpression>>>> *
        values) {
  PhysicalInsert *insert_op = new PhysicalInsert;
  insert_op->target_table = target_table;
  insert_op->columns = columns;
  insert_op->values = values;
  return Operator(insert_op);
}

//===--------------------------------------------------------------------===//
// PhysicalDelete
//===--------------------------------------------------------------------===//
Operator PhysicalDelete::make(storage::DataTable *target_table) {
  PhysicalDelete *delete_op = new PhysicalDelete;
  delete_op->target_table = target_table;
  return Operator(delete_op);
}

//===--------------------------------------------------------------------===//
// PhysicalUpdate
//===--------------------------------------------------------------------===//
Operator PhysicalUpdate::make(
    storage::DataTable *target_table,
<<<<<<< HEAD
    std::vector<std::unique_ptr<peloton::parser::UpdateClause>>* updates) {
=======
    std::vector<peloton::parser::UpdateClause *> updates) {
>>>>>>> dcac90d9
  PhysicalUpdate *update = new PhysicalUpdate;
  update->target_table = target_table;
  update->updates = updates;
  return Operator(update);
}

//===--------------------------------------------------------------------===//
// PhysicalHashGroupBy
//===--------------------------------------------------------------------===//
Operator PhysicalHashGroupBy::make(
    std::vector<std::shared_ptr<expression::AbstractExpression>> columns,
    expression::AbstractExpression *having) {
  PhysicalHashGroupBy *agg = new PhysicalHashGroupBy;
  agg->columns = std::move(columns);
  agg->having = having;
  return Operator(agg);
}

bool PhysicalHashGroupBy::operator==(const BaseOperatorNode &node) {
  if (node.type() != OpType::HashGroupBy) return false;
  const PhysicalHashGroupBy &r = *static_cast<const PhysicalHashGroupBy *>(&node);
  if ((having == nullptr && r.having != nullptr) || (r.having == nullptr && having != nullptr))
    return false;
  return expression::ExpressionUtil::EqualExpressions(columns, r.columns);
}

hash_t PhysicalHashGroupBy::Hash() const {
  hash_t hash = BaseOperatorNode::Hash();
  if (having != nullptr)
    hash = HashUtil::SumHashes(hash, having->Hash());
  for (auto expr : columns)
    hash = HashUtil::SumHashes(hash, expr->Hash());
  return hash;
}

//===--------------------------------------------------------------------===//
// PhysicalSortGroupBy
//===--------------------------------------------------------------------===//
Operator PhysicalSortGroupBy::make(
    std::vector<std::shared_ptr<expression::AbstractExpression>> columns,
    expression::AbstractExpression *having) {
  PhysicalSortGroupBy *agg = new PhysicalSortGroupBy;
  agg->columns = std::move(columns);
  agg->having = having;
  return Operator(agg);
}

bool PhysicalSortGroupBy::operator==(const BaseOperatorNode &node) {
  if (node.type() != OpType::SortGroupBy) return false;
  const PhysicalSortGroupBy &r = *static_cast<const PhysicalSortGroupBy *>(&node);
  if ((having == nullptr && r.having != nullptr) || (r.having == nullptr && having != nullptr))
    return false;
  return expression::ExpressionUtil::EqualExpressions(columns, r.columns);
}

hash_t PhysicalSortGroupBy::Hash() const {
  hash_t hash = BaseOperatorNode::Hash();
  if (having != nullptr)
    hash = HashUtil::SumHashes(hash, having->Hash());
  for (auto expr : columns)
    hash = HashUtil::SumHashes(hash, expr->Hash());
  return hash;
}

//===--------------------------------------------------------------------===//
// PhysicalAggregate
//===--------------------------------------------------------------------===//
Operator PhysicalAggregate::make() {
  PhysicalAggregate *agg = new PhysicalAggregate;
  return Operator(agg);
}

//===--------------------------------------------------------------------===//
// Physical Hash
//===--------------------------------------------------------------------===//
Operator PhysicalDistinct::make() {
  PhysicalDistinct *hash = new PhysicalDistinct;
  return Operator(hash);
}

//===--------------------------------------------------------------------===//
template <typename T>
void OperatorNode<T>::Accept(OperatorVisitor *v) const {
  v->Visit((const T *)this);
}

// We don't need to visit logical operators for driving child properties,
// costing plans, etc.
template <>
void OperatorNode<LeafOperator>::Accept(
    UNUSED_ATTRIBUTE OperatorVisitor *v) const {}
template <>
void OperatorNode<LogicalGet>::Accept(
    UNUSED_ATTRIBUTE OperatorVisitor *v) const {}
template <>
void OperatorNode<LogicalFilter>::Accept(
    UNUSED_ATTRIBUTE OperatorVisitor *v) const {}
template <>
void OperatorNode<LogicalInnerJoin>::Accept(
    UNUSED_ATTRIBUTE OperatorVisitor *v) const {}
template <>
void OperatorNode<LogicalLeftJoin>::Accept(
    UNUSED_ATTRIBUTE OperatorVisitor *v) const {}
template <>
void OperatorNode<LogicalRightJoin>::Accept(
    UNUSED_ATTRIBUTE OperatorVisitor *v) const {}
template <>
void OperatorNode<LogicalOuterJoin>::Accept(
    UNUSED_ATTRIBUTE OperatorVisitor *v) const {}
template <>
void OperatorNode<LogicalAggregate>::Accept(
    UNUSED_ATTRIBUTE OperatorVisitor *v) const {}
template <>
void OperatorNode<LogicalGroupBy>::Accept(
    UNUSED_ATTRIBUTE OperatorVisitor *v) const {}
template <>
void OperatorNode<LogicalSemiJoin>::Accept(
    UNUSED_ATTRIBUTE OperatorVisitor *v) const {}
template <>
void OperatorNode<LogicalInsert>::Accept(
    UNUSED_ATTRIBUTE OperatorVisitor *v) const {}
template <>
void OperatorNode<LogicalDelete>::Accept(
    UNUSED_ATTRIBUTE OperatorVisitor *v) const {}
template <>
void OperatorNode<LogicalUpdate>::Accept(
    UNUSED_ATTRIBUTE OperatorVisitor *v) const {}

//===--------------------------------------------------------------------===//
template <>
std::string OperatorNode<LeafOperator>::name_ = "LeafOperator";
template <>
std::string OperatorNode<LogicalGet>::name_ = "LogicalGet";
template <>
std::string OperatorNode<LogicalFilter>::name_ = "LogicalFilter";
template <>
std::string OperatorNode<LogicalInnerJoin>::name_ = "LogicalInnerJoin";
template <>
std::string OperatorNode<LogicalLeftJoin>::name_ = "LogicalLeftJoin";
template <>
std::string OperatorNode<LogicalRightJoin>::name_ = "LogicalRightJoin";
template <>
std::string OperatorNode<LogicalOuterJoin>::name_ = "LogicalOuterJoin";
template <>
std::string OperatorNode<LogicalSemiJoin>::name_ = "LogicalSemiJoin";
template <>
std::string OperatorNode<LogicalAggregate>::name_ = "LogicalAggregate";
template <>
std::string OperatorNode<LogicalGroupBy>::name_ = "LogicalGroupBy";
template <>
std::string OperatorNode<LogicalInsert>::name_ = "LogicalInsert";
template <>
std::string OperatorNode<LogicalUpdate>::name_ = "LogicalUpdate";
template <>
std::string OperatorNode<LogicalDelete>::name_ = "LogicalDelete";
template <>
std::string OperatorNode<DummyScan>::name_ = "DummyScan";
template <>
std::string OperatorNode<PhysicalSeqScan>::name_ = "PhysicalSeqScan";
template <>
std::string OperatorNode<PhysicalIndexScan>::name_ = "PhysicalIndexScan";
template <>
std::string OperatorNode<PhysicalProject>::name_ = "PhysicalProject";
template <>
std::string OperatorNode<PhysicalOrderBy>::name_ = "PhysicalOrderBy";
template <>
std::string OperatorNode<PhysicalLimit>::name_ = "PhysicalLimit";
template <>
std::string OperatorNode<PhysicalFilter>::name_ = "PhysicalFilter";
template <>
std::string OperatorNode<PhysicalInnerNLJoin>::name_ = "PhysicalInnerNLJoin";
template <>
std::string OperatorNode<PhysicalLeftNLJoin>::name_ = "PhysicalLeftNLJoin";
template <>
std::string OperatorNode<PhysicalRightNLJoin>::name_ = "PhysicalRightNLJoin";
template <>
std::string OperatorNode<PhysicalOuterNLJoin>::name_ = "PhysicalOuterNLJoin";
template <>
std::string OperatorNode<PhysicalInnerHashJoin>::name_ =
    "PhysicalInnerHashJoin";
template <>
std::string OperatorNode<PhysicalLeftHashJoin>::name_ = "PhysicalLeftHashJoin";
template <>
std::string OperatorNode<PhysicalRightHashJoin>::name_ =
    "PhysicalRightHashJoin";
template <>
std::string OperatorNode<PhysicalOuterHashJoin>::name_ =
    "PhysicalOuterHashJoin";
template <>
std::string OperatorNode<PhysicalInsert>::name_ = "PhysicalInsert";
template <>
std::string OperatorNode<PhysicalDelete>::name_ = "PhysicalDelete";
template <>
std::string OperatorNode<PhysicalUpdate>::name_ = "PhysicalUpdate";
template <>
std::string OperatorNode<PhysicalHashGroupBy>::name_ = "PhysicalHashGroupBy";
template <>
std::string OperatorNode<PhysicalSortGroupBy>::name_ = "PhysicalSortGroupBy";
template <>
std::string OperatorNode<PhysicalDistinct>::name_ = "PhysicalDistinct";
template <>
std::string OperatorNode<PhysicalAggregate>::name_ = "PhysicalAggregate";

//===--------------------------------------------------------------------===//
template <>
OpType OperatorNode<LeafOperator>::type_ = OpType::Leaf;
template <>
OpType OperatorNode<LogicalGet>::type_ = OpType::Get;
template <>
OpType OperatorNode<LogicalFilter>::type_ = OpType::LogicalFilter;
template <>
OpType OperatorNode<LogicalInnerJoin>::type_ = OpType::InnerJoin;
template <>
OpType OperatorNode<LogicalLeftJoin>::type_ = OpType::LeftJoin;
template <>
OpType OperatorNode<LogicalRightJoin>::type_ = OpType::RightJoin;
template <>
OpType OperatorNode<LogicalOuterJoin>::type_ = OpType::OuterJoin;
template <>
OpType OperatorNode<LogicalSemiJoin>::type_ = OpType::SemiJoin;
template <>
OpType OperatorNode<LogicalAggregate>::type_ = OpType::LogicalAggregate;
template <>
OpType OperatorNode<LogicalGroupBy>::type_ = OpType::LogicalGroupBy;
template <>
OpType OperatorNode<LogicalInsert>::type_ = OpType::LogicalInsert;
template <>
OpType OperatorNode<LogicalUpdate>::type_ = OpType::LogicalUpdate;
template <>
OpType OperatorNode<LogicalDelete>::type_ = OpType::LogicalDelete;
template <>
OpType OperatorNode<DummyScan>::type_ = OpType::DummyScan;
template <>
OpType OperatorNode<PhysicalSeqScan>::type_ = OpType::SeqScan;
template <>
OpType OperatorNode<PhysicalIndexScan>::type_ = OpType::IndexScan;
template <>
OpType OperatorNode<PhysicalProject>::type_ = OpType::Project;
template <>
OpType OperatorNode<PhysicalOrderBy>::type_ = OpType::OrderBy;
template <>
OpType OperatorNode<PhysicalDistinct>::type_ = OpType::Distinct;
template <>
OpType OperatorNode<PhysicalLimit>::type_ = OpType::PhysicalLimit;
template <>
OpType OperatorNode<PhysicalFilter>::type_ = OpType::Filter;
template <>
OpType OperatorNode<PhysicalInnerNLJoin>::type_ = OpType::InnerNLJoin;
template <>
OpType OperatorNode<PhysicalLeftNLJoin>::type_ = OpType::LeftNLJoin;
template <>
OpType OperatorNode<PhysicalRightNLJoin>::type_ = OpType::RightNLJoin;
template <>
OpType OperatorNode<PhysicalOuterNLJoin>::type_ = OpType::OuterNLJoin;
template <>
OpType OperatorNode<PhysicalInnerHashJoin>::type_ = OpType::InnerHashJoin;
template <>
OpType OperatorNode<PhysicalLeftHashJoin>::type_ = OpType::LeftHashJoin;
template <>
OpType OperatorNode<PhysicalRightHashJoin>::type_ = OpType::RightHashJoin;
template <>
OpType OperatorNode<PhysicalOuterHashJoin>::type_ = OpType::OuterHashJoin;
template <>
OpType OperatorNode<PhysicalInsert>::type_ = OpType::Insert;
template <>
OpType OperatorNode<PhysicalDelete>::type_ = OpType::Delete;
template <>
OpType OperatorNode<PhysicalUpdate>::type_ = OpType::Update;
template <>
OpType OperatorNode<PhysicalHashGroupBy>::type_ = OpType::HashGroupBy;
template <>
OpType OperatorNode<PhysicalSortGroupBy>::type_ = OpType::SortGroupBy;
template <>
OpType OperatorNode<PhysicalAggregate>::type_ = OpType::Aggregate;
//===--------------------------------------------------------------------===//
template <typename T>
bool OperatorNode<T>::IsLogical() const {
  return type_ < OpType::LogicalPhysicalDelimiter;
}

template <typename T>
bool OperatorNode<T>::IsPhysical() const {
  return type_ > OpType::LogicalPhysicalDelimiter;
}

template <>
bool OperatorNode<LeafOperator>::IsLogical() const {
  return false;
}

template <>
bool OperatorNode<LeafOperator>::IsPhysical() const {
  return false;
}

} /* namespace optimizer */
} /* namespace peloton */<|MERGE_RESOLUTION|>--- conflicted
+++ resolved
@@ -160,11 +160,7 @@
 //===--------------------------------------------------------------------===//
 Operator LogicalUpdate::make(
     storage::DataTable *target_table,
-<<<<<<< HEAD
     std::vector<std::unique_ptr<peloton::parser::UpdateClause>>* updates) {
-=======
-    std::vector<peloton::parser::UpdateClause *> updates) {
->>>>>>> dcac90d9
   LogicalUpdate *update_op = new LogicalUpdate;
   update_op->target_table = target_table;
   update_op->updates = updates;
@@ -361,11 +357,7 @@
 //===--------------------------------------------------------------------===//
 Operator PhysicalUpdate::make(
     storage::DataTable *target_table,
-<<<<<<< HEAD
     std::vector<std::unique_ptr<peloton::parser::UpdateClause>>* updates) {
-=======
-    std::vector<peloton::parser::UpdateClause *> updates) {
->>>>>>> dcac90d9
   PhysicalUpdate *update = new PhysicalUpdate;
   update->target_table = target_table;
   update->updates = updates;
