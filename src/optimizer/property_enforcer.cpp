--- conflicted
+++ resolved
@@ -19,39 +19,28 @@
 namespace peloton {
 namespace optimizer {
 
-std::shared_ptr<GroupExpression<Operator,OpType,OperatorExpression>> PropertyEnforcer::EnforceProperty(
-    GroupExpression<Operator,OpType,OperatorExpression>* gexpr,
-    Property* property) {
+std::shared_ptr<GroupExpression> PropertyEnforcer::EnforceProperty(
+    GroupExpression* gexpr, Property* property) {
 
   input_gexpr_ = gexpr;
   property->Accept(this);
   return output_gexpr_;
 }
 
-void PropertyEnforcer::Visit(const PropertyColumns *) {
-
-}
+void PropertyEnforcer::Visit(const PropertyColumns *) {}
 
 void PropertyEnforcer::Visit(const PropertySort *) {
   std::vector<GroupID> child_groups(1, input_gexpr_->GetGroupID());
   output_gexpr_ =
-<<<<<<< HEAD
       std::make_shared<GroupExpression>(
           std::make_shared<Operator>(PhysicalOrderBy::make()), child_groups);
-=======
-      std::make_shared<GroupExpression<Operator,OpType,OperatorExpression>>(PhysicalOrderBy::make(), child_groups);
->>>>>>> f4d4e8fb
 }
 
 void PropertyEnforcer::Visit(const PropertyDistinct *) {
   std::vector<GroupID> child_groups(1, input_gexpr_->GetGroupID());
   output_gexpr_ =
-<<<<<<< HEAD
       std::make_shared<GroupExpression>(
           std::make_shared<Operator>(PhysicalOrderBy::make()), child_groups);
-=======
-      std::make_shared<GroupExpression<Operator,OpType,OperatorExpression>>(PhysicalDistinct::make(), child_groups);
->>>>>>> f4d4e8fb
 }
 
 void PropertyEnforcer::Visit(const PropertyLimit *) {}
