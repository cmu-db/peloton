//===----------------------------------------------------------------------===//
//
//                         Peloton
//
// optimizer_task.cpp
//
// Identification: src/optimizer/optimizer_task.cpp
//
// Copyright (c) 2015-2018, Carnegie Mellon University Database Group
//
//===----------------------------------------------------------------------===//

#include "optimizer/optimizer_task.h"

#include "optimizer/property_enforcer.h"
#include "optimizer/optimizer_metadata.h"
#include "optimizer/binding.h"
#include "optimizer/child_property_deriver.h"
#include "optimizer/stats/stats_calculator.h"
#include "optimizer/stats/child_stats_deriver.h"
#include "optimizer/absexpr_expression.h"

namespace peloton {
namespace optimizer {

//===--------------------------------------------------------------------===//
// Base class
//===--------------------------------------------------------------------===//
template <class Node, class OperatorType, class OperatorExpr>
void OptimizerTask<Node,OperatorType,OperatorExpr>::ConstructValidRules(
    GroupExpression<Node,OperatorType,OperatorExpr> *group_expr,
    OptimizeContext<Node,OperatorType,OperatorExpr> *context,
    std::vector<std::unique_ptr<Rule<Node,OperatorType,OperatorExpr>>> &rules,
    std::vector<RuleWithPromise<Node,OperatorType,OperatorExpr>> &valid_rules) {
  for (auto &rule : rules) {
    // Check if we can apply the rule
    // TODO(ncx): replace after pattern fix
    // bool root_pattern_mismatch =
    //     group_expr->Node()->GetOpType() != rule->GetMatchPattern()->OpType()
    //     || group_expr->Node()->GetExpType() != rule->GetMatchPattern()->ExpType();
    bool root_pattern_mismatch =
        group_expr->Node()->GetOpType() != rule->GetMatchPattern()->Type();
    bool already_explored = group_expr->HasRuleExplored(rule.get());
    bool child_pattern_mismatch =
        group_expr->GetChildrenGroupsSize() !=
        rule->GetMatchPattern()->GetChildPatternsSize();
    if (root_pattern_mismatch || already_explored || child_pattern_mismatch) {
      continue;
    }
    auto promise = rule->Promise(group_expr, context);
    if (promise > 0) valid_rules.emplace_back(rule.get(), promise);
  }
}

template <class Node, class OperatorType, class OperatorExpr>
void OptimizerTask<Node,OperatorType,OperatorExpr>::PushTask(OptimizerTask<Node,OperatorType,OperatorExpr> *task) {
  context_->metadata->task_pool->Push(task);
}

template <class Node, class OperatorType, class OperatorExpr>
Memo<Node,OperatorType,OperatorExpr> &OptimizerTask<Node,OperatorType,OperatorExpr>::GetMemo() const { return context_->metadata->memo; }

template <class Node, class OperatorType, class OperatorExpr>
RuleSet<Node,OperatorType,OperatorExpr> &OptimizerTask<Node,OperatorType,OperatorExpr>::GetRuleSet() const {
  return context_->metadata->rule_set;
}

//===--------------------------------------------------------------------===//
// OptimizeGroup
//===--------------------------------------------------------------------===//
void OptimizeGroup::execute() {
  LOG_TRACE("OptimizeGroup::Execute() group %d", group_->GetID());
  if (group_->GetCostLB() > context_->cost_upper_bound ||  // Cost LB > Cost UB
      group_->GetBestExpression(context_->required_prop) !=
          nullptr)  // Has optimized given the context
    return;

  // Push explore task first for logical expressions if the group has not been
  // explored
  if (!group_->HasExplored()) {
    for (auto &logical_expr : group_->GetLogicalExpressions())
      PushTask(new OptimizeExpression(logical_expr.get(), context_));
  }

  // Push implement tasks to ensure that they are run first (for early pruning)
  for (auto &physical_expr : group_->GetPhysicalExpressions()) {
    PushTask(new OptimizeInputs(physical_expr.get(), context_));
  }

  // Since there is no cycle in the tree, it is safe to set the flag even before
  // all expressions are explored
  group_->SetExplorationFlag();
}

//===--------------------------------------------------------------------===//
// OptimizeExpression
//===--------------------------------------------------------------------===//
void OptimizeExpression::execute() {
  std::vector<RuleWithPromise<Operator,OpType,OperatorExpression>> valid_rules;

  // Construct valid transformation rules from rule set
  this->ConstructValidRules(group_expr_, context_.get(),
                            GetRuleSet().GetTransformationRules(), valid_rules);
  // Construct valid implementation rules from rule set
  this->ConstructValidRules(group_expr_, context_.get(),
                            GetRuleSet().GetImplementationRules(), valid_rules);

  std::sort(valid_rules.begin(), valid_rules.end());
  LOG_DEBUG("OptimizeExpression::execute() op %d, valid rules : %lu",
            static_cast<int>(group_expr_->Node()->GetOpType()), valid_rules.size());
  // Apply rule
  for (auto &r : valid_rules) {
    PushTask(new ApplyRule(group_expr_, r.rule, context_));
    int child_group_idx = 0;
    for (auto &child_pattern : r.rule->GetMatchPattern()->Children()) {
      // Only need to explore non-leaf children before applying rule to the
      // current group
      // this condition is important for early-pruning
      if (child_pattern->GetChildPatternsSize() > 0) {
        PushTask(new ExploreGroup(
            GetMemo().GetGroupByID(
                group_expr_->GetChildGroupIDs()[child_group_idx]),
            context_));
      }
      child_group_idx++;
    }
  }
}

//===--------------------------------------------------------------------===//
// ExploreGroup
//===--------------------------------------------------------------------===//
void ExploreGroup::execute() {
  if (group_->HasExplored()) return;
  LOG_TRACE("ExploreGroup::execute() ");

  for (auto &logical_expr : group_->GetLogicalExpressions()) {
    PushTask(new ExploreExpression(logical_expr.get(), context_));
  }

  // Since there is no cycle in the tree, it is safe to set the flag even before
  // all expressions are explored
  group_->SetExplorationFlag();
}

//===--------------------------------------------------------------------===//
// ExploreExpression
//===--------------------------------------------------------------------===//
void ExploreExpression::execute() {
  LOG_TRACE("ExploreExpression::execute() ");
  std::vector<RuleWithPromise<Operator,OpType,OperatorExpression>> valid_rules;

  // Construct valid transformation rules from rule set
  ConstructValidRules(group_expr_, context_.get(),
                      GetRuleSet().GetTransformationRules(), valid_rules);

  std::sort(valid_rules.begin(), valid_rules.end());

  // Apply rule
  for (auto &r : valid_rules) {
    PushTask(new ApplyRule(group_expr_, r.rule, context_, true));
    int child_group_idx = 0;
    for (auto &child_pattern : r.rule->GetMatchPattern()->Children()) {
      // Only need to explore non-leaf children before applying rule to the
      // current group
      // this condition is important for early-pruning
      if (child_pattern->GetChildPatternsSize() > 0) {
        PushTask(new ExploreGroup(
            GetMemo().GetGroupByID(
                group_expr_->GetChildGroupIDs()[child_group_idx]),
            context_));
      }
      child_group_idx++;
    }
  }
}

//===--------------------------------------------------------------------===//
// ApplyRule
//===--------------------------------------------------------------------===//
void ApplyRule::execute() {
  LOG_TRACE("ApplyRule::execute() for rule: %d", rule_->GetRuleIdx());
  if (group_expr_->HasRuleExplored(rule_)) return;

  GroupExprBindingIterator<Operator,OpType,OperatorExpression> iterator(GetMemo(), group_expr_,
                                                                        rule_->GetMatchPattern());
  while (iterator.HasNext()) {
    auto before = iterator.Next();
    if (!rule_->Check(before, context_.get())) {
      continue;
    }

    std::vector<std::shared_ptr<AbstractNodeExpression>> after;
    rule_->Transform(before, after, context_.get());
    for (auto &new_expr : after) {
      std::shared_ptr<GroupExpression<Operator,OpType,OperatorExpression>> new_gexpr;
      if (context_->metadata->RecordTransformedExpression(
              new_expr, new_gexpr, group_expr_->GetGroupID())) {
        // A new group expression is generated
        if (new_gexpr->Node()->IsLogical()) {
          // Derive stats for the *logical expression*
          PushTask(new DeriveStats(new_gexpr.get(), ExprSet{}, context_));
          if (explore_only) {
            // Explore this logical expression
            PushTask(new ExploreExpression(new_gexpr.get(), context_));
          } else {
            // Optimize this logical expression
            PushTask(new OptimizeExpression(new_gexpr.get(), context_));
          }
        } else {
          // Cost this physical expression and optimize its inputs
          PushTask(new OptimizeInputs(new_gexpr.get(), context_));
        }
      }
    }
  }

  group_expr_->SetRuleExplored(rule_);
}

//===--------------------------------------------------------------------===//
// DeriveStats
//===--------------------------------------------------------------------===//
void DeriveStats::execute() {
  // First do a top-down pass to get stats for required columns, then do a
  // bottom-up pass to calculate the stats
  ChildStatsDeriver deriver;
  auto children_required_stats = deriver.DeriveInputStats(
      gexpr_, required_cols_, &context_->metadata->memo);
  bool derive_children = false;
  // If we haven't got enough stats to compute the current stats, derive them
  // from the child first
  PELOTON_ASSERT(children_required_stats.size() == gexpr_->GetChildrenGroupsSize());
  for (size_t idx = 0; idx < children_required_stats.size(); ++idx) {
    auto &child_required_stats = children_required_stats[idx];
    auto child_group_id = gexpr_->GetChildGroupId(idx);
    // TODO(boweic): currently we pick the first child expression in the child
    // group to derive stats, in the future we may want to pick the one with
    // the highest confidence
    auto child_group_gexpr = GetMemo()
                                 .GetGroupByID(child_group_id)
                                 ->GetLogicalExpressions()[0]
                                 .get();
    if (!child_required_stats.empty() ||
        !child_group_gexpr->HasDerivedStats()) {
      // The child group has not derived stats could happen when we do top-down
      // stats derivation for the first time or a new child group is just
      // generated by join order enumeration
      if (!derive_children) {
        derive_children = true;
        // Derive stats for root later
        PushTask(new DeriveStats(this));
      }
      PushTask(
          new DeriveStats(child_group_gexpr, child_required_stats, context_));
    }
  }
  if (derive_children) {
    // We'll derive for the current group after deriving stats of children
    return;
  }

  StatsCalculator calculator;
  calculator.CalculateStats(gexpr_, required_cols_, &context_->metadata->memo,
                            context_->metadata->txn);
  gexpr_->SetDerivedStats();
}
//===--------------------------------------------------------------------===//
// OptimizeInputs
//===--------------------------------------------------------------------===//
void OptimizeInputs::execute() {
  // Init logic: only run once per task
  LOG_TRACE("OptimizeInputs::execute() ");
  if (cur_child_idx_ == -1) {
    // TODO(patrick):
    // 1. We can init input cost using non-zero value for pruning
    // 2. We can calculate the current operator cost if we have maintain
    //    logical properties in group (e.g. stats, schema, cardinality)
    cur_total_cost_ = 0;

    // Pruning
    if (cur_total_cost_ > context_->cost_upper_bound) return;

    // Derive output and input properties
    ChildPropertyDeriver prop_deriver;
    output_input_properties_ = prop_deriver.GetProperties(
        group_expr_, context_->required_prop, &context_->metadata->memo);
    cur_child_idx_ = 0;

    // TODO: If later on we support properties that may not be enforced in some
    // cases,
    // we can check whether it is the case here to do the pruning
  }

  // Loop over (output prop, input props) pair
  for (; cur_prop_pair_idx_ < (int)output_input_properties_.size();
       cur_prop_pair_idx_++) {
    auto &output_prop = output_input_properties_[cur_prop_pair_idx_].first;
    auto &input_props = output_input_properties_[cur_prop_pair_idx_].second;

    // Calculate local cost and update total cost
    if (cur_child_idx_ == 0) {
      // Compute the cost of the root operator
      // 1. Collect stats needed and cache them in the group
      // 2. Calculate cost based on children's stats
      cur_total_cost_ += context_->metadata->cost_model->CalculateCost(
          group_expr_, &context_->metadata->memo, context_->metadata->txn);
    }

    for (; cur_child_idx_ < (int)group_expr_->GetChildrenGroupsSize();
         cur_child_idx_++) {
      auto &i_prop = input_props[cur_child_idx_];
      auto child_group = context_->metadata->memo.GetGroupByID(
          group_expr_->GetChildGroupId(cur_child_idx_));

      // Check whether the child group is already optimized for the prop
      auto child_best_expr = child_group->GetBestExpression(i_prop);
      if (child_best_expr != nullptr) {  // Directly get back the best expr if
                                         // the child group is optimized
        cur_total_cost_ += child_best_expr->GetCost(i_prop);
        // Pruning
        if (cur_total_cost_ > context_->cost_upper_bound) break;
      } else if (prev_child_idx_ !=
                 cur_child_idx_) {  // We haven't optimized child group
        prev_child_idx_ = cur_child_idx_;
        PushTask(new OptimizeInputs(this));
        PushTask(new OptimizeGroup(
            child_group, std::make_shared<OptimizeContext<Operator,OpType,OperatorExpression>>(
                context_->metadata, i_prop, context_->cost_upper_bound - cur_total_cost_)));
        return;
      } else {  // If we return from OptimizeGroup, then there is no expr for
                // the context
        break;
      }
    }
    // Check whether we successfully optimize all child group
    if (cur_child_idx_ == (int)group_expr_->GetChildrenGroupsSize()) {
      // Not need to do pruning here because it has been done when we get the
      // best expr from the child group

      // Add this group expression to group expression hash table
      group_expr_->SetLocalHashTable(output_prop, input_props, cur_total_cost_);
      auto cur_group = GetMemo().GetGroupByID(group_expr_->GetGroupID());
      cur_group->SetExpressionCost(group_expr_, cur_total_cost_, output_prop);

      // Enforce property if the requirement does not meet
      PropertyEnforcer prop_enforcer;
      auto extended_output_properties = output_prop->Properties();
      GroupExpression<Operator,OpType,OperatorExpression> *memo_enforced_expr = nullptr;
      bool meet_requirement = true;
      // TODO: For now, we enforce the missing properties in the order of how we
      // find them. This may
      // miss the opportunity to enforce them or may lead to sub-optimal plan.
      // This is fine now
      // because we only have one physical property (sort). If more properties
      // are added, we should
      // add some heuristics to derive the optimal enforce order or perform a
      // cost-based full enumeration.
      for (auto &prop : context_->required_prop->Properties()) {
        if (!output_prop->HasProperty(*prop)) {
          auto enforced_expr =
              prop_enforcer.EnforceProperty(group_expr_, prop.get());
          // Cannot enforce the missing property
          if (enforced_expr == nullptr) {
            meet_requirement = false;
            break;
          }
          memo_enforced_expr = GetMemo().InsertExpression(
              enforced_expr, group_expr_->GetGroupID(), true);

          // Extend the output properties after enforcement
          auto pre_output_prop_set =
              std::make_shared<PropertySet>(extended_output_properties);
          extended_output_properties.push_back(prop);

          // Cost the enforced expression
          auto extended_prop_set =
              std::make_shared<PropertySet>(extended_output_properties);
          cur_total_cost_ += context_->metadata->cost_model->CalculateCost(
              memo_enforced_expr, &context_->metadata->memo,
              context_->metadata->txn);

          // Update hash tables for group and group expression
          memo_enforced_expr->SetLocalHashTable(
              extended_prop_set, {pre_output_prop_set}, cur_total_cost_);
          cur_group->SetExpressionCost(memo_enforced_expr, cur_total_cost_,
                                       output_prop);
        }
      }

      // Can meet the requirement
      if (meet_requirement) {
        // If the cost is smaller than the winner, update the context upper
        // bound
        context_->cost_upper_bound -= cur_total_cost_;
        if (memo_enforced_expr != nullptr) {  // Enforcement takes place
          cur_group->SetExpressionCost(memo_enforced_expr, cur_total_cost_,
                                       context_->required_prop);
        } else if (output_prop->Properties().size() !=
                   context_->required_prop->Properties().size()) {
          // The original output property is a super set of the requirement
          cur_group->SetExpressionCost(group_expr_, cur_total_cost_,
                                       context_->required_prop);
        }
      }
    }

    // Reset child idx and total cost
    prev_child_idx_ = -1;
    cur_child_idx_ = 0;
    cur_total_cost_ = 0;
  }
}

template <class Node, class OperatorType, class OperatorExpr>
void TopDownRewrite<Node,OperatorType,OperatorExpr>::execute() {
  std::vector<RuleWithPromise<Node,OperatorType,OperatorExpr>> valid_rules;

  auto cur_group = this->GetMemo().GetGroupByID(group_id_);
  auto cur_group_expr = cur_group->GetLogicalExpression();

  // Construct valid transformation rules from rule set
  this->ConstructValidRules(cur_group_expr, this->context_.get(),
                            this->GetRuleSet().GetRewriteRulesByName(rule_set_name_),
                            valid_rules);

  // Sort so that we apply rewrite rules with higher promise first
  std::sort(valid_rules.begin(), valid_rules.end(),
            std::greater<RuleWithPromise<Node,OperatorType,OperatorExpr>>());

  for (auto &r : valid_rules) {
    GroupExprBindingIterator<Node,OperatorType,OperatorExpr> iterator(this->GetMemo(), cur_group_expr,
                                                                      r.rule->GetMatchPattern());
    if (iterator.HasNext()) {
      auto before = iterator.Next();
      PELOTON_ASSERT(!iterator.HasNext());
<<<<<<< HEAD
      std::vector<std::shared_ptr<AbstractNodeExpression>> after;
      r.rule->Transform(before, after, context_.get());
=======

      // (TODO): pending terrier issue #332
      // Check whether rule actually can be applied
      // as opposed to a structural level test
      if (!r.rule->Check(before, this->context_.get())) {
        continue;
      }

      std::vector<std::shared_ptr<OperatorExpr>> after;
      r.rule->Transform(before, after, this->context_.get());
>>>>>>> f4d4e8fb

      // Rewrite rule should provide at most 1 expression
      PELOTON_ASSERT(after.size() <= 1);
      // If a rule is applied, we replace the old expression and optimize this
      // group again, this will ensure that we apply rule for this level until
      // saturated
      if (!after.empty()) {
        auto &new_expr = after[0];
        this->context_->metadata->ReplaceRewritedExpression(new_expr, group_id_);
        this->PushTask(new TopDownRewrite<Node,OperatorType,OperatorExpr>(group_id_, this->context_, rule_set_name_));
        return;
      }
    }
    cur_group_expr->SetRuleExplored(r.rule);
  }

  for (size_t child_group_idx = 0;
       child_group_idx < cur_group_expr->GetChildrenGroupsSize();
       child_group_idx++) {
    // Need to rewrite all sub trees first
    this->PushTask(
        new TopDownRewrite<Node,OperatorType,OperatorExpr>(cur_group_expr->GetChildGroupId(child_group_idx),
                                                           this->context_, rule_set_name_));
  }
}

template <class Node, class OperatorType, class OperatorExpr>
void BottomUpRewrite<Node,OperatorType,OperatorExpr>::execute() {
  std::vector<RuleWithPromise<Node,OperatorType,OperatorExpr>> valid_rules;

  auto cur_group = this->GetMemo().GetGroupByID(group_id_);
  auto cur_group_expr = cur_group->GetLogicalExpression();

  if (!has_optimized_child_) {
    this->PushTask(new BottomUpRewrite<Node,OperatorType,OperatorExpr>(group_id_, this->context_, rule_set_name_, true));
    for (size_t child_group_idx = 0;
         child_group_idx < cur_group_expr->GetChildrenGroupsSize();
         child_group_idx++) {
      // Need to rewrite all sub trees first
      this->PushTask(
          new BottomUpRewrite<Node,OperatorType,OperatorExpr>(cur_group_expr->GetChildGroupId(child_group_idx),
                                                              this->context_, rule_set_name_, false));
    }
    return;
  }
  // Construct valid transformation rules from rule set
  this->ConstructValidRules(cur_group_expr, this->context_.get(),
                            this->GetRuleSet().GetRewriteRulesByName(rule_set_name_),
                            valid_rules);

  // Sort so that we apply rewrite rules with higher promise first
  std::sort(valid_rules.begin(), valid_rules.end(),
            std::greater<RuleWithPromise<Node,OperatorType,OperatorExpr>>());

  for (auto &r : valid_rules) {
    GroupExprBindingIterator<Node,OperatorType,OperatorExpr> iterator(this->GetMemo(), cur_group_expr,
                                                                      r.rule->GetMatchPattern());
    if (iterator.HasNext()) {
      auto before = iterator.Next();
      PELOTON_ASSERT(!iterator.HasNext());
<<<<<<< HEAD
      std::vector<std::shared_ptr<AbstractNodeExpression>> after;
      r.rule->Transform(before, after, context_.get());
=======

      // (TODO): pending terrier issue #332
      // Check whether rule actually can be applied
      // as opposed to a structural level test
      if (!r.rule->Check(before, this->context_.get())) {
        continue;
      }

      std::vector<std::shared_ptr<OperatorExpr>> after;
      r.rule->Transform(before, after, this->context_.get());
>>>>>>> f4d4e8fb

      // Rewrite rule should provide at most 1 expression
      PELOTON_ASSERT(after.size() <= 1);
      // If a rule is applied, we replace the old expression and optimize this
      // group again, this will ensure that we apply rule for this level until
      // saturated, also childs are already been rewritten
      if (!after.empty()) {
        auto &new_expr = after[0];
        this->context_->metadata->ReplaceRewritedExpression(new_expr, group_id_);
        this->PushTask(
            new BottomUpRewrite<Node,OperatorType,OperatorExpr>(group_id_, this->context_, rule_set_name_, false));

        return;
      }
    }
    cur_group_expr->SetRuleExplored(r.rule);
  }
}


// Explicitly instantiate
template class TopDownRewrite<Operator,OpType,OperatorExpression>;
template class BottomUpRewrite<Operator,OpType,OperatorExpression>;

template class TopDownRewrite<AbsExpr_Container,ExpressionType,AbsExpr_Expression>;
template class BottomUpRewrite<AbsExpr_Container,ExpressionType,AbsExpr_Expression>;

}  // namespace optimizer
}  // namespace peloton<|MERGE_RESOLUTION|>--- conflicted
+++ resolved
@@ -26,12 +26,10 @@
 //===--------------------------------------------------------------------===//
 // Base class
 //===--------------------------------------------------------------------===//
-template <class Node, class OperatorType, class OperatorExpr>
-void OptimizerTask<Node,OperatorType,OperatorExpr>::ConstructValidRules(
-    GroupExpression<Node,OperatorType,OperatorExpr> *group_expr,
-    OptimizeContext<Node,OperatorType,OperatorExpr> *context,
-    std::vector<std::unique_ptr<Rule<Node,OperatorType,OperatorExpr>>> &rules,
-    std::vector<RuleWithPromise<Node,OperatorType,OperatorExpr>> &valid_rules) {
+void OptimizerTask::ConstructValidRules(
+    GroupExpression *group_expr, OptimizeContext *context,
+    std::vector<std::unique_ptr<Rule>> &rules,
+    std::vector<RuleWithPromise> &valid_rules) {
   for (auto &rule : rules) {
     // Check if we can apply the rule
     // TODO(ncx): replace after pattern fix
@@ -52,16 +50,13 @@
   }
 }
 
-template <class Node, class OperatorType, class OperatorExpr>
-void OptimizerTask<Node,OperatorType,OperatorExpr>::PushTask(OptimizerTask<Node,OperatorType,OperatorExpr> *task) {
+void OptimizerTask::PushTask(OptimizerTask *task) {
   context_->metadata->task_pool->Push(task);
 }
 
-template <class Node, class OperatorType, class OperatorExpr>
-Memo<Node,OperatorType,OperatorExpr> &OptimizerTask<Node,OperatorType,OperatorExpr>::GetMemo() const { return context_->metadata->memo; }
-
-template <class Node, class OperatorType, class OperatorExpr>
-RuleSet<Node,OperatorType,OperatorExpr> &OptimizerTask<Node,OperatorType,OperatorExpr>::GetRuleSet() const {
+Memo &OptimizerTask::GetMemo() const { return context_->metadata->memo; }
+
+RuleSet &OptimizerTask::GetRuleSet() const {
   return context_->metadata->rule_set;
 }
 
@@ -96,7 +91,7 @@
 // OptimizeExpression
 //===--------------------------------------------------------------------===//
 void OptimizeExpression::execute() {
-  std::vector<RuleWithPromise<Operator,OpType,OperatorExpression>> valid_rules;
+  std::vector<RuleWithPromise> valid_rules;
 
   // Construct valid transformation rules from rule set
   this->ConstructValidRules(group_expr_, context_.get(),
@@ -148,7 +143,7 @@
 //===--------------------------------------------------------------------===//
 void ExploreExpression::execute() {
   LOG_TRACE("ExploreExpression::execute() ");
-  std::vector<RuleWithPromise<Operator,OpType,OperatorExpression>> valid_rules;
+  std::vector<RuleWithPromise> valid_rules;
 
   // Construct valid transformation rules from rule set
   ConstructValidRules(group_expr_, context_.get(),
@@ -182,8 +177,7 @@
   LOG_TRACE("ApplyRule::execute() for rule: %d", rule_->GetRuleIdx());
   if (group_expr_->HasRuleExplored(rule_)) return;
 
-  GroupExprBindingIterator<Operator,OpType,OperatorExpression> iterator(GetMemo(), group_expr_,
-                                                                        rule_->GetMatchPattern());
+  GroupExprBindingIterator iterator(GetMemo(), group_expr_, rule_->GetMatchPattern());
   while (iterator.HasNext()) {
     auto before = iterator.Next();
     if (!rule_->Check(before, context_.get())) {
@@ -193,7 +187,7 @@
     std::vector<std::shared_ptr<AbstractNodeExpression>> after;
     rule_->Transform(before, after, context_.get());
     for (auto &new_expr : after) {
-      std::shared_ptr<GroupExpression<Operator,OpType,OperatorExpression>> new_gexpr;
+      std::shared_ptr<GroupExpression> new_gexpr;
       if (context_->metadata->RecordTransformedExpression(
               new_expr, new_gexpr, group_expr_->GetGroupID())) {
         // A new group expression is generated
@@ -325,7 +319,7 @@
         prev_child_idx_ = cur_child_idx_;
         PushTask(new OptimizeInputs(this));
         PushTask(new OptimizeGroup(
-            child_group, std::make_shared<OptimizeContext<Operator,OpType,OperatorExpression>>(
+            child_group, std::make_shared<OptimizeContext>(
                 context_->metadata, i_prop, context_->cost_upper_bound - cur_total_cost_)));
         return;
       } else {  // If we return from OptimizeGroup, then there is no expr for
@@ -346,7 +340,7 @@
       // Enforce property if the requirement does not meet
       PropertyEnforcer prop_enforcer;
       auto extended_output_properties = output_prop->Properties();
-      GroupExpression<Operator,OpType,OperatorExpression> *memo_enforced_expr = nullptr;
+      GroupExpression *memo_enforced_expr = nullptr;
       bool meet_requirement = true;
       // TODO: For now, we enforce the missing properties in the order of how we
       // find them. This may
@@ -412,9 +406,8 @@
   }
 }
 
-template <class Node, class OperatorType, class OperatorExpr>
-void TopDownRewrite<Node,OperatorType,OperatorExpr>::execute() {
-  std::vector<RuleWithPromise<Node,OperatorType,OperatorExpr>> valid_rules;
+void TopDownRewrite::execute() {
+  std::vector<RuleWithPromise> valid_rules;
 
   auto cur_group = this->GetMemo().GetGroupByID(group_id_);
   auto cur_group_expr = cur_group->GetLogicalExpression();
@@ -426,18 +419,14 @@
 
   // Sort so that we apply rewrite rules with higher promise first
   std::sort(valid_rules.begin(), valid_rules.end(),
-            std::greater<RuleWithPromise<Node,OperatorType,OperatorExpr>>());
+            std::greater<RuleWithPromise>());
 
   for (auto &r : valid_rules) {
-    GroupExprBindingIterator<Node,OperatorType,OperatorExpr> iterator(this->GetMemo(), cur_group_expr,
-                                                                      r.rule->GetMatchPattern());
+    GroupExprBindingIterator iterator(this->GetMemo(), cur_group_expr,
+                                      r.rule->GetMatchPattern());
     if (iterator.HasNext()) {
       auto before = iterator.Next();
       PELOTON_ASSERT(!iterator.HasNext());
-<<<<<<< HEAD
-      std::vector<std::shared_ptr<AbstractNodeExpression>> after;
-      r.rule->Transform(before, after, context_.get());
-=======
 
       // (TODO): pending terrier issue #332
       // Check whether rule actually can be applied
@@ -446,9 +435,8 @@
         continue;
       }
 
-      std::vector<std::shared_ptr<OperatorExpr>> after;
+      std::vector<std::shared_ptr<AbstractNodeExpression>> after;
       r.rule->Transform(before, after, this->context_.get());
->>>>>>> f4d4e8fb
 
       // Rewrite rule should provide at most 1 expression
       PELOTON_ASSERT(after.size() <= 1);
@@ -458,7 +446,7 @@
       if (!after.empty()) {
         auto &new_expr = after[0];
         this->context_->metadata->ReplaceRewritedExpression(new_expr, group_id_);
-        this->PushTask(new TopDownRewrite<Node,OperatorType,OperatorExpr>(group_id_, this->context_, rule_set_name_));
+        this->PushTask(new TopDownRewrite(group_id_, this->context_, rule_set_name_));
         return;
       }
     }
@@ -470,27 +458,26 @@
        child_group_idx++) {
     // Need to rewrite all sub trees first
     this->PushTask(
-        new TopDownRewrite<Node,OperatorType,OperatorExpr>(cur_group_expr->GetChildGroupId(child_group_idx),
-                                                           this->context_, rule_set_name_));
-  }
-}
-
-template <class Node, class OperatorType, class OperatorExpr>
-void BottomUpRewrite<Node,OperatorType,OperatorExpr>::execute() {
-  std::vector<RuleWithPromise<Node,OperatorType,OperatorExpr>> valid_rules;
+        new TopDownRewrite(cur_group_expr->GetChildGroupId(child_group_idx),
+                           this->context_, rule_set_name_));
+  }
+}
+
+void BottomUpRewrite::execute() {
+  std::vector<RuleWithPromise> valid_rules;
 
   auto cur_group = this->GetMemo().GetGroupByID(group_id_);
   auto cur_group_expr = cur_group->GetLogicalExpression();
 
   if (!has_optimized_child_) {
-    this->PushTask(new BottomUpRewrite<Node,OperatorType,OperatorExpr>(group_id_, this->context_, rule_set_name_, true));
+    this->PushTask(new BottomUpRewrite(group_id_, this->context_, rule_set_name_, true));
     for (size_t child_group_idx = 0;
          child_group_idx < cur_group_expr->GetChildrenGroupsSize();
          child_group_idx++) {
       // Need to rewrite all sub trees first
       this->PushTask(
-          new BottomUpRewrite<Node,OperatorType,OperatorExpr>(cur_group_expr->GetChildGroupId(child_group_idx),
-                                                              this->context_, rule_set_name_, false));
+          new BottomUpRewrite(cur_group_expr->GetChildGroupId(child_group_idx),
+                              this->context_, rule_set_name_, false));
     }
     return;
   }
@@ -501,18 +488,14 @@
 
   // Sort so that we apply rewrite rules with higher promise first
   std::sort(valid_rules.begin(), valid_rules.end(),
-            std::greater<RuleWithPromise<Node,OperatorType,OperatorExpr>>());
+            std::greater<RuleWithPromise>());
 
   for (auto &r : valid_rules) {
-    GroupExprBindingIterator<Node,OperatorType,OperatorExpr> iterator(this->GetMemo(), cur_group_expr,
-                                                                      r.rule->GetMatchPattern());
+    GroupExprBindingIterator iterator(this->GetMemo(), cur_group_expr,
+                                      r.rule->GetMatchPattern());
     if (iterator.HasNext()) {
       auto before = iterator.Next();
       PELOTON_ASSERT(!iterator.HasNext());
-<<<<<<< HEAD
-      std::vector<std::shared_ptr<AbstractNodeExpression>> after;
-      r.rule->Transform(before, after, context_.get());
-=======
 
       // (TODO): pending terrier issue #332
       // Check whether rule actually can be applied
@@ -521,9 +504,8 @@
         continue;
       }
 
-      std::vector<std::shared_ptr<OperatorExpr>> after;
+      std::vector<std::shared_ptr<AbstractNodeExpression>> after;
       r.rule->Transform(before, after, this->context_.get());
->>>>>>> f4d4e8fb
 
       // Rewrite rule should provide at most 1 expression
       PELOTON_ASSERT(after.size() <= 1);
@@ -534,7 +516,7 @@
         auto &new_expr = after[0];
         this->context_->metadata->ReplaceRewritedExpression(new_expr, group_id_);
         this->PushTask(
-            new BottomUpRewrite<Node,OperatorType,OperatorExpr>(group_id_, this->context_, rule_set_name_, false));
+            new BottomUpRewrite(group_id_, this->context_, rule_set_name_, false));
 
         return;
       }
@@ -542,14 +524,6 @@
     cur_group_expr->SetRuleExplored(r.rule);
   }
 }
-
-
-// Explicitly instantiate
-template class TopDownRewrite<Operator,OpType,OperatorExpression>;
-template class BottomUpRewrite<Operator,OpType,OperatorExpression>;
-
-template class TopDownRewrite<AbsExpr_Container,ExpressionType,AbsExpr_Expression>;
-template class BottomUpRewrite<AbsExpr_Container,ExpressionType,AbsExpr_Expression>;
 
 }  // namespace optimizer
 }  // namespace peloton