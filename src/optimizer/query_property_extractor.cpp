//===----------------------------------------------------------------------===//
//
//                         Peloton
//
// convert_query_to_op.cpp
//
// Identification: src/optimizer/query_property_extractor.cpp
//
// Copyright (c) 2015-16, Carnegie Mellon University Database Group
//
//===----------------------------------------------------------------------===//

#include <include/parser/statements.h>
#include "optimizer/query_property_extractor.h"

#include "catalog/catalog.h"
#include "expression/expression_util.h"
#include "optimizer/properties.h"
#include "parser/select_statement.h"
#include "parser/sql_statement.h"
#include "storage/data_table.h"

using std::vector;
using std::shared_ptr;
using std::unique_ptr;
using std::move;

namespace peloton {
namespace optimizer {

PropertySet QueryPropertyExtractor::GetProperties(parser::SQLStatement *stmt) {
  stmt->Accept(this);
  return property_set_;
}

void QueryPropertyExtractor::Visit(const parser::SelectStatement *select_stmt) {
  // Generate PropertyPredicate
  auto predicate = select_stmt->where_clause.get();
  if (predicate != nullptr) {
    property_set_.AddProperty(shared_ptr<PropertyPredicate>(
        new PropertyPredicate(predicate->Copy())));
  }

  // Generate PropertyColumns
  vector<shared_ptr<expression::AbstractExpression>> output_expressions;
<<<<<<< HEAD
  for (auto& col : *(select_stmt->select_list))
=======
  for (auto col : *select_stmt->select_list) {
    // Recursively deduce expression value type
    expression::ExpressionUtil::EvaluateExpression({ExprMap()}, col);
    // Recursively deduce expression name
    col->DeduceExpressionName();
>>>>>>> dcac90d9
    output_expressions.emplace_back(col->Copy());
  }
  property_set_.AddProperty(
      shared_ptr<PropertyColumns>(new PropertyColumns(output_expressions)));

  // Generate PropertyDistinct
  if (select_stmt->select_distinct) {
    auto distinct_column_exprs = output_expressions;
    property_set_.AddProperty(shared_ptr<PropertyDistinct>(
        new PropertyDistinct(move(distinct_column_exprs))));
  }

  // Generate PropertySort
  if (select_stmt->order != nullptr)
    select_stmt->order->Accept(this);
  
  // Generate PropertyLimit
  if (select_stmt->limit != nullptr)
    select_stmt->limit->Accept(this);
};
void QueryPropertyExtractor::Visit(const parser::TableRef *) {}
void QueryPropertyExtractor::Visit(const parser::JoinDefinition *) {}
void QueryPropertyExtractor::Visit(const parser::GroupByDescription *) {}
void QueryPropertyExtractor::Visit(const parser::OrderDescription *node) {
  vector<bool> sort_ascendings;
  vector<shared_ptr<expression::AbstractExpression>> sort_cols;
  auto len = node->exprs->size();
  for (size_t idx = 0; idx < len; idx++) {
    auto &expr = node->exprs->at(idx);
    sort_cols.emplace_back(expr->Copy());
    sort_ascendings.push_back(node->types->at(idx) == parser::kOrderAsc);
  }

  property_set_.AddProperty(shared_ptr<PropertySort>(
      new PropertySort(move(sort_cols), sort_ascendings)));
}
void QueryPropertyExtractor::Visit(const parser::LimitDescription *limit) {
  // When offset is not specified in the query, parser will set offset to -1
  int64_t offset = limit->offset == -1 ? 0 : limit->offset;
  property_set_.AddProperty(shared_ptr<PropertyLimit>(
      new PropertyLimit(offset, limit->limit)));
}

void QueryPropertyExtractor::Visit(
    UNUSED_ATTRIBUTE const parser::CreateStatement *op) {}
void QueryPropertyExtractor::Visit(
    UNUSED_ATTRIBUTE const parser::InsertStatement *op) {}
void QueryPropertyExtractor::Visit(const parser::DeleteStatement *op) {
  if (op->expr != nullptr) {
    property_set_.AddProperty(
        shared_ptr<PropertyPredicate>(new PropertyPredicate(op->expr->Copy())));
  }
  property_set_.AddProperty(shared_ptr<PropertyColumns>(new PropertyColumns(
      vector<shared_ptr<expression::AbstractExpression>>())));
}
void QueryPropertyExtractor::Visit(
    UNUSED_ATTRIBUTE const parser::DropStatement *op) {}
void QueryPropertyExtractor::Visit(
    UNUSED_ATTRIBUTE const parser::PrepareStatement *op) {}
void QueryPropertyExtractor::Visit(
    UNUSED_ATTRIBUTE const parser::ExecuteStatement *op) {}
void QueryPropertyExtractor::Visit(
    UNUSED_ATTRIBUTE const parser::TransactionStatement *op) {}
void QueryPropertyExtractor::Visit(
    UNUSED_ATTRIBUTE const parser::UpdateStatement *op) {
  if (op->where != nullptr) {
    property_set_.AddProperty(
        shared_ptr<PropertyPredicate>(new PropertyPredicate(op->where->Copy())));
  }
  property_set_.AddProperty(shared_ptr<PropertyColumns>(new PropertyColumns(
      vector<shared_ptr<expression::AbstractExpression>>())));
}
void QueryPropertyExtractor::Visit(
    UNUSED_ATTRIBUTE const parser::CopyStatement *op) {}
void QueryPropertyExtractor::Visit(
    UNUSED_ATTRIBUTE const parser::AnalyzeStatement *op) {}

} /* namespace optimizer */
} /* namespace peloton */<|MERGE_RESOLUTION|>--- conflicted
+++ resolved
@@ -43,15 +43,11 @@
 
   // Generate PropertyColumns
   vector<shared_ptr<expression::AbstractExpression>> output_expressions;
-<<<<<<< HEAD
-  for (auto& col : *(select_stmt->select_list))
-=======
-  for (auto col : *select_stmt->select_list) {
+  for (auto& col : *(select_stmt->select_list)) {
     // Recursively deduce expression value type
-    expression::ExpressionUtil::EvaluateExpression({ExprMap()}, col);
+    expression::ExpressionUtil::EvaluateExpression({ExprMap()}, col.get());
     // Recursively deduce expression name
     col->DeduceExpressionName();
->>>>>>> dcac90d9
     output_expressions.emplace_back(col->Copy());
   }
   property_set_.AddProperty(
