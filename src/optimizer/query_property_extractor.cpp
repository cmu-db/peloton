--- conflicted
+++ resolved
@@ -84,17 +84,17 @@
   property_set_.AddProperty(shared_ptr<PropertySort>(
       new PropertySort(move(sort_cols), sort_ascendings)));
 }
-<<<<<<< HEAD
+
 void QueryPropertyExtractor::Visit(const parser::LimitDescription *limit) {
   // When offset is not specified in the query, parser will set offset to -1
   int64_t offset = limit->offset == -1 ? 0 : limit->offset;
   property_set_.AddProperty(shared_ptr<PropertyLimit>(
       new PropertyLimit(offset, limit->limit)));
 }
-=======
-void QueryPropertyExtractor::Visit(const parser::LimitDescription *) {}
+
+
 void QueryPropertyExtractor::Visit(UNUSED_ATTRIBUTE const parser::CreateFunctionStatement *) {}
->>>>>>> 6f861452
+
 
 void QueryPropertyExtractor::Visit(
     UNUSED_ATTRIBUTE const parser::CreateStatement *op) {}
