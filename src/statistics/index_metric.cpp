//===----------------------------------------------------------------------===//
//
//                         Peloton
//
// index_metric.cpp
//
// Identification: src/statistics/index_metric.cpp
//
// Copyright (c) 2015-2018, Carnegie Mellon University Database Group
//
//===----------------------------------------------------------------------===//

#include "catalog/catalog.h"
#include "catalog/system_catalogs.h"
#include "catalog/index_metrics_catalog.h"
#include "concurrency/transaction_manager_factory.h"
#include "statistics/index_metric.h"
#include "storage/storage_manager.h"
#include "index/index.h"

namespace peloton {
namespace stats {

const std::vector<IndexMetricRawData::CounterType>
    IndexMetricRawData::COUNTER_TYPES = {
        IndexMetricRawData::CounterType::READ,
        IndexMetricRawData::CounterType::UPDATE,
        IndexMetricRawData::CounterType::INSERT,
        IndexMetricRawData::CounterType::DELETE,
        IndexMetricRawData::CounterType::MEMORY_ALLOC,
        IndexMetricRawData::CounterType::MEMORY_USAGE};

void IndexMetricRawData::Aggregate(AbstractRawData &other) {
  auto &other_index_metric = dynamic_cast<IndexMetricRawData &>(other);
  for (auto &entry : other_index_metric.counters_) {
    for (auto &counter_type : COUNTER_TYPES) {
      GetCounter(entry.first, counter_type) +=
          other_index_metric.GetCounter(entry.first, counter_type);
    }
  }
}

void IndexMetricRawData::WriteToCatalog() {
  auto &txn_manager = concurrency::TransactionManagerFactory::GetInstance();
  auto txn = txn_manager.BeginTransaction();
  auto time_since_epoch = std::chrono::system_clock::now().time_since_epoch();
  auto time_stamp = std::chrono::duration_cast<std::chrono::seconds>(
                        time_since_epoch).count();

  for (auto &entry : counters_) {
    oid_t database_oid = entry.first.first;
    oid_t index_oid = entry.first.second;
    oid_t table_oid = 0;  // FIXME!!

    auto &counts = entry.second;
<<<<<<< HEAD
    auto system_catalogs = catalog::Catalog::GetInstance()->GetSystemCatalogs(database_oid);
    system_catalogs->GetIndexMetricsCatalog()->InsertIndexMetrics(
        table_oid, index_oid, counts[READ], counts[DELETE],
        counts[INSERT], time_stamp, nullptr, txn);
=======
    auto system_catalogs =
        catalog::Catalog::GetInstance()->GetSystemCatalogs(database_oid);
    auto index_metrics_catalog = system_catalogs->GetIndexMetricsCatalog();
    auto old_metric =
        index_metrics_catalog->GetIndexMetricsObject(index_oid, txn);

    if (old_metric == nullptr) {
      index_metrics_catalog->InsertIndexMetrics(
          index_oid, table_oid, counts[READ], counts[UPDATE], counts[INSERT],
          counts[DELETE], counts[MEMORY_ALLOC], counts[MEMORY_USAGE],
          time_stamp, nullptr, txn);
    } else {
      index_metrics_catalog->UpdateIndexMetrics(
          index_oid, table_oid, old_metric->GetReads() + counts[READ],
          old_metric->GetUpdates() + counts[UPDATE],
          old_metric->GetInserts() + counts[INSERT],
          old_metric->GetDeletes() + counts[DELETE],
          old_metric->GetMemoryAlloc() + counts[MEMORY_ALLOC],
          old_metric->GetMemoryUsage() + counts[MEMORY_USAGE], time_stamp, txn);
    }
>>>>>>> 53d6e959
  }

  txn_manager.CommitTransaction(txn);
}

}  // namespace stats
}  // namespace peloton<|MERGE_RESOLUTION|>--- conflicted
+++ resolved
@@ -53,12 +53,6 @@
     oid_t table_oid = 0;  // FIXME!!
 
     auto &counts = entry.second;
-<<<<<<< HEAD
-    auto system_catalogs = catalog::Catalog::GetInstance()->GetSystemCatalogs(database_oid);
-    system_catalogs->GetIndexMetricsCatalog()->InsertIndexMetrics(
-        table_oid, index_oid, counts[READ], counts[DELETE],
-        counts[INSERT], time_stamp, nullptr, txn);
-=======
     auto system_catalogs =
         catalog::Catalog::GetInstance()->GetSystemCatalogs(database_oid);
     auto index_metrics_catalog = system_catalogs->GetIndexMetricsCatalog();
@@ -79,7 +73,6 @@
           old_metric->GetMemoryAlloc() + counts[MEMORY_ALLOC],
           old_metric->GetMemoryUsage() + counts[MEMORY_USAGE], time_stamp, txn);
     }
->>>>>>> 53d6e959
   }
 
   txn_manager.CommitTransaction(txn);
