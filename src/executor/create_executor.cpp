//===----------------------------------------------------------------------===//
//
//                         Peloton
//
// create_executor.cpp
//
// Identification: src/executor/create_executor.cpp
//
// Copyright (c) 2015-16, Carnegie Mellon University Database Group
//
//===----------------------------------------------------------------------===//


#include "../include/executor/create_executor.h"

#include <vector>

#include "catalog/bootstrapper.h"

namespace peloton {
namespace executor {

//Constructor for drop executor
CreateExecutor::CreateExecutor(const planner::AbstractPlan *node,
                               ExecutorContext *executor_context)
    : AbstractExecutor(node, executor_context) {
  context = executor_context;
}

// Initialize executer
// Nothing to initialize now
bool CreateExecutor::DInit() {
  LOG_TRACE("Initializing Create Executer...");
  LOG_TRACE("Create Executer initialized!");
  return true;

}

bool CreateExecutor::DExecute() {
  LOG_TRACE("Executing Create...");
  const planner::CreatePlan &node = GetPlanNode<planner::CreatePlan>();
  auto current_txn = context->GetTransaction();
  
  // Check if query was for creating table
  if(node.GetCreateType() == CreateType::CREATE_TYPE_TABLE){
    std::string table_name = node.GetTableName();
    std::unique_ptr<catalog::Schema> schema(node.GetSchema());


    Result result = catalog::Bootstrapper::global_catalog->CreateTable(DEFAULT_DB_NAME, table_name, std::move(schema), current_txn);
    current_txn->SetResult(result);

    if(current_txn->GetResult() == Result::RESULT_SUCCESS){
      LOG_TRACE("Creating table succeeded!");
    }
    else if(current_txn->GetResult() == Result::RESULT_FAILURE) {
      LOG_TRACE("Creating table failed!");
    }
    else {
      LOG_TRACE("Result is: %d", current_txn->GetResult());
    }
  }
  
  // Check if query was for creating index
  if(node.GetCreateType() == CreateType::CREATE_TYPE_INDEX){
    std::string table_name = node.GetTableName();
    std::string index_name = node.GetIndexName();
    bool unique_flag = node.IsUnique();
    IndexType index_type = node.GetIndexType();
    
    auto index_attrs = node.GetIndexAttributes();

<<<<<<< HEAD
    Result result = catalog::Bootstrapper::global_catalog->CreateIndex(DEFAULT_DB_NAME, table_name, index_attrs , index_name , unique_flag , index_type);
    context->GetTransaction()->SetResult(result);
=======
    Result result = catalog::Bootstrapper::global_catalog->CreateIndex(DEFAULT_DB_NAME, table_name, index_attrs , index_name , unique_flag);
    current_txn->SetResult(result);
>>>>>>> 467ccffc

    if(current_txn->GetResult() == Result::RESULT_SUCCESS){
      LOG_TRACE("Creating table succeeded!");
    }
    else if(current_txn->GetResult() == Result::RESULT_FAILURE) {
      LOG_TRACE("Creating table failed!");
    }
    else {
      LOG_TRACE("Result is: %d", current_txn->GetResult());
    }

  }
  return false;
}

}
}<|MERGE_RESOLUTION|>--- conflicted
+++ resolved
@@ -70,13 +70,8 @@
     
     auto index_attrs = node.GetIndexAttributes();
 
-<<<<<<< HEAD
     Result result = catalog::Bootstrapper::global_catalog->CreateIndex(DEFAULT_DB_NAME, table_name, index_attrs , index_name , unique_flag , index_type);
-    context->GetTransaction()->SetResult(result);
-=======
-    Result result = catalog::Bootstrapper::global_catalog->CreateIndex(DEFAULT_DB_NAME, table_name, index_attrs , index_name , unique_flag);
     current_txn->SetResult(result);
->>>>>>> 467ccffc
 
     if(current_txn->GetResult() == Result::RESULT_SUCCESS){
       LOG_TRACE("Creating table succeeded!");
