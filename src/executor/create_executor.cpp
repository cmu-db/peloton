//===----------------------------------------------------------------------===//
//
//                         Peloton
//
// create_executor.cpp
//
// Identification: src/executor/create_executor.cpp
//
// Copyright (c) 2015-17, Carnegie Mellon University Database Group
//
//===----------------------------------------------------------------------===//

#include "executor/create_executor.h"

#include "catalog/catalog.h"
#include "catalog/system_catalogs.h"
#include "concurrency/transaction_context.h"
#include "executor/executor_context.h"
#include "planner/create_plan.h"
#include "storage/database.h"
#include "storage/storage_manager.h"
#include "type/value_factory.h"

namespace peloton {
namespace executor {

// Constructor for drop executor
CreateExecutor::CreateExecutor(const planner::AbstractPlan *node,
                               ExecutorContext *executor_context)
    : AbstractExecutor(node, executor_context) {
  context_ = executor_context;
  pool_.reset(new type::EphemeralPool());
}

// Initialize executor
// Nothing to initialize now
bool CreateExecutor::DInit() {
  LOG_TRACE("Initialized CreateExecutor (nothing really) ...");
  return true;
}

bool CreateExecutor::DExecute() {
  LOG_TRACE("Executing Create...");
  const planner::CreatePlan &node = GetPlanNode<planner::CreatePlan>();

  UNUSED_ATTRIBUTE bool result = false;

  switch (node.GetCreateType()) {
    case CreateType::DB: {
      result = CreateDatabase(node);
      break;
    }
    // if query was for creating schema(namespace)
    case CreateType::SCHEMA: {
      result = CreateSchema(node);
      break;
    }
    // if query was for creating table
    case CreateType::TABLE: {
      result = CreateTable(node);
      break;
    }

    // if query was for creating index
    case CreateType::INDEX: {
      result = CreateIndex(node);
      break;
    }

    // if query was for creating trigger
    case CreateType::TRIGGER: {
      result = CreateTrigger(node);
      break;
    }

    default: {
      std::string create_type = CreateTypeToString(node.GetCreateType());
      LOG_ERROR("Not supported create type %s", create_type.c_str());
      std::string error =
          StringUtil::Format("Invalid Create type %s", create_type.c_str());
      throw ExecutorException(error);
    }
  }

  // FIXME: For some reason this only works correctly with the
  //        rest of the system if we return false.
  //        This is confusing and counterintuitive.
  return (false);
}

bool CreateExecutor::CreateDatabase(const planner::CreatePlan &node) {
  auto txn = context_->GetTransaction();
  auto database_name = node.GetDatabaseName();
  // invoke logic within catalog.cpp
  ResultType result =
      catalog::Catalog::GetInstance()->CreateDatabase(txn, database_name);
  txn->SetResult(result);
  LOG_TRACE("Result is: %s", ResultTypeToString(txn->GetResult()).c_str());
  return (true);
}

bool CreateExecutor::CreateSchema(const planner::CreatePlan &node) {
  auto txn = context_->GetTransaction();
  auto database_name = node.GetDatabaseName();
  auto schema_name = node.GetSchemaName();
  // invoke logic within catalog.cpp
  ResultType result = catalog::Catalog::GetInstance()->CreateSchema(txn,
                                                                    database_name,
                                                                    schema_name);
  txn->SetResult(result);
  LOG_TRACE("Result is: %s", ResultTypeToString(txn->GetResult()).c_str());
  return (true);
}

bool CreateExecutor::CreateTable(const planner::CreatePlan &node) {
  auto current_txn = context_->GetTransaction();
  std::string table_name = node.GetTableName();
  std::string schema_name = node.GetSchemaName();
  std::string database_name = node.GetDatabaseName();
  std::unique_ptr<catalog::Schema> schema(node.GetSchema());

  ResultType result = catalog::Catalog::GetInstance()->CreateTable(current_txn,
                                                                   database_name,
                                                                   schema_name,
                                                                   std::move(schema),
                                                                   table_name,
                                                                   false);
  current_txn->SetResult(result);

  if (current_txn->GetResult() == ResultType::SUCCESS) {
    LOG_TRACE("Creating table succeeded!");
    auto catalog = catalog::Catalog::GetInstance();
    auto source_table = catalog->GetTableWithName(database_name, schema_name,
                                                  table_name, current_txn);
    // Add the primary key constraint
    if (node.HasPrimaryKey()) {
      auto pk = node.GetPrimaryKey();
      std::vector<oid_t> col_ids;
      for (auto col_name : pk.primary_key_cols) {
        oid_t col_id = source_table->GetSchema()->GetColumnID(col_name);
        if (col_id == INVALID_OID) {
          std::string error = StringUtil::Format(
              "Invalid key column name '%s.%s' for primary key '%s'",
              table_name.c_str(), col_name.c_str(), pk.constraint_name.c_str());
          throw ExecutorException(error);
        }
        col_ids.push_back(col_id);
      }
      PELOTON_ASSERT(col_ids.size() == pk.primary_key_cols.size());

      // Create the catalog object and shove it into the table
      catalog->AddPrimaryKeyConstraint(source_table->GetDatabaseOid(),
                                       source_table->GetOid(), col_ids,
                                       pk.constraint_name, current_txn);
    }

    // Add the unique constraint
    for (auto unique : node.GetUniques()) {
      std::vector<oid_t> col_ids;
      for (auto col_name : unique.unique_cols) {
        oid_t col_id = source_table->GetSchema()->GetColumnID(col_name);
        if (col_id == INVALID_OID) {
          std::string error = StringUtil::Format(
              "Invalid key column name '%s.%s' for unique '%s'",
              table_name.c_str(), col_name.c_str(),
              unique.constraint_name.c_str());
          throw ExecutorException(error);
        }
        col_ids.push_back(col_id);
      }
      PELOTON_ASSERT(col_ids.size() == unique.unique_cols.size());

<<<<<<< HEAD
      // Create the catalog object and shove it into the table
      catalog->AddUniqueConstraint(source_table->GetDatabaseOid(),
                                   source_table->GetOid(), col_ids,
                                   unique.constraint_name, current_txn);
    }

    // Add the foreign key constraint
    for (auto fk : node.GetForeignKeys()) {
      auto sink_table = catalog->GetTableWithName(
          database_name, schema_name, fk.sink_table_name, current_txn);
      // Source Column Offsets
      std::vector<oid_t> source_col_ids;
      for (auto col_name : fk.foreign_key_sources) {
        oid_t col_id = source_table->GetSchema()->GetColumnID(col_name);
        if (col_id == INVALID_OID) {
          std::string error = StringUtil::Format(
              "Invalid source column name '%s.%s' for foreign key '%s'",
              table_name.c_str(), col_name.c_str(), fk.constraint_name.c_str());
          throw ExecutorException(error);
=======
    // Add the foreign key constraint (or other multi-column constraints)
    if (node.GetForeignKeys().empty() == false) {
      int count = 1;
      auto catalog = catalog::Catalog::GetInstance();
      auto source_table = catalog->GetTableWithName(current_txn,
                                                    database_name,
                                                    schema_name,
                                                    table_name);

      for (auto fk : node.GetForeignKeys()) {
        auto sink_table = catalog->GetTableWithName(current_txn,
                                                    database_name,
                                                    schema_name,
                                                    fk.sink_table_name);
        // Source Column Offsets
        std::vector<oid_t> source_col_ids;
        for (auto col_name : fk.foreign_key_sources) {
          oid_t col_id = source_table->GetSchema()->GetColumnID(col_name);
          if (col_id == INVALID_OID) {
            std::string error = StringUtil::Format(
                "Invalid source column name '%s.%s' for foreign key '%s'",
                table_name.c_str(), col_name.c_str(),
                fk.constraint_name.c_str());
            throw ExecutorException(error);
          }
          source_col_ids.push_back(col_id);
        }  // FOR
        PELOTON_ASSERT(source_col_ids.size() == fk.foreign_key_sources.size());

        // Sink Column Offsets
        std::vector<oid_t> sink_col_ids;
        for (auto col_name : fk.foreign_key_sinks) {
          oid_t col_id = sink_table->GetSchema()->GetColumnID(col_name);
          if (col_id == INVALID_OID) {
            std::string error = StringUtil::Format(
                "Invalid sink column name '%s.%s' for foreign key '%s'",
                sink_table->GetName().c_str(), col_name.c_str(),
                fk.constraint_name.c_str());
            throw ExecutorException(error);
          }
          sink_col_ids.push_back(col_id);
        }  // FOR
        PELOTON_ASSERT(sink_col_ids.size() == fk.foreign_key_sinks.size());

        // Create the catalog object and shove it into the table
        auto catalog_fk = new catalog::ForeignKey(
            INVALID_OID, sink_table->GetOid(), sink_col_ids, source_col_ids,
            fk.upd_action, fk.del_action, fk.constraint_name);
        source_table->AddForeignKey(catalog_fk);

        // Register FK with the sink table for delete/update actions
        catalog_fk = new catalog::ForeignKey(
            source_table->GetOid(), INVALID_OID, sink_col_ids, source_col_ids,
            fk.upd_action, fk.del_action, fk.constraint_name);
        sink_table->RegisterForeignKeySource(catalog_fk);

        // Add a non-unique index on the source table if needed
        std::vector<std::string> source_col_names = fk.foreign_key_sources;
        std::string index_name = table_name + "_FK_" + sink_table->GetName() +
                                 "_" + std::to_string(count);
        catalog->CreateIndex(current_txn,
                             database_name,
                             schema_name,
                             table_name,
                             index_name,
                             source_col_ids,
                             false,
                             IndexType::BWTREE);
        count++;

#ifdef LOG_DEBUG_ENABLED
        LOG_DEBUG("Added a FOREIGN index on in %s.\n", table_name.c_str());
        LOG_DEBUG("Foreign key column names: \n");
        for (auto c : source_col_names) {
          LOG_DEBUG("FK col name: %s\n", c.c_str());
>>>>>>> d22bd241
        }
        source_col_ids.push_back(col_id);
      }  // FOR
      PELOTON_ASSERT(source_col_ids.size() == fk.foreign_key_sources.size());

      // Sink Column Offsets
      std::vector<oid_t> sink_col_ids;
      for (auto col_name : fk.foreign_key_sinks) {
        oid_t col_id = sink_table->GetSchema()->GetColumnID(col_name);
        if (col_id == INVALID_OID) {
          std::string error = StringUtil::Format(
              "Invalid sink column name '%s.%s' for foreign key '%s'",
              sink_table->GetName().c_str(), col_name.c_str(),
              fk.constraint_name.c_str());
          throw ExecutorException(error);
        }
        sink_col_ids.push_back(col_id);
      }  // FOR
      PELOTON_ASSERT(sink_col_ids.size() == fk.foreign_key_sinks.size());

      // Create the catalog object and shove it into the table
      catalog->AddForeignKeyConstraint(
          source_table->GetDatabaseOid(), source_table->GetOid(),
          source_col_ids, sink_table->GetOid(), sink_col_ids, fk.upd_action,
          fk.del_action, fk.constraint_name, current_txn);
    }

    // Add the check constraint
    for (auto check : node.GetChecks()) {
      std::vector<oid_t> col_ids;
      for (auto col_name : check.check_cols) {
        oid_t col_id = source_table->GetSchema()->GetColumnID(col_name);
        if (col_id == INVALID_OID) {
          std::string error = StringUtil::Format(
              "Invalid key column name '%s.%s' for unique '%s'",
              table_name.c_str(), col_name.c_str(),
              check.constraint_name.c_str());
          throw ExecutorException(error);
        }
        col_ids.push_back(col_id);
      }
      PELOTON_ASSERT(col_ids.size() == check.check_cols.size());

      // Create the catalog object and shove it into the table
      catalog->AddCheckConstraint(source_table->GetDatabaseOid(),
                                  source_table->GetOid(), col_ids, check.exp,
                                  check.constraint_name, current_txn);
    }

  } else if (current_txn->GetResult() == ResultType::FAILURE) {
    LOG_TRACE("Creating table failed!");
  } else {
    LOG_TRACE("Result is: %s",
              ResultTypeToString(current_txn->GetResult()).c_str());
  }

  return (true);
}

bool CreateExecutor::CreateIndex(const planner::CreatePlan &node) {
  auto txn = context_->GetTransaction();
  std::string database_name = node.GetDatabaseName();
  std::string schema_name = node.GetSchemaName();
  std::string table_name = node.GetTableName();
  std::string index_name = node.GetIndexName();
  bool unique_flag = node.IsUnique();
  IndexType index_type = node.GetIndexType();

  auto key_attrs = node.GetKeyAttrs();

  ResultType result = catalog::Catalog::GetInstance()->CreateIndex(txn,
                                                                   database_name,
                                                                   schema_name,
                                                                   table_name,
                                                                   index_name,
                                                                   key_attrs,
                                                                   unique_flag,
                                                                   index_type);
  txn->SetResult(result);

  if (txn->GetResult() == ResultType::SUCCESS) {
    LOG_TRACE("Creating table succeeded!");
  } else if (txn->GetResult() == ResultType::FAILURE) {
    LOG_TRACE("Creating table failed!");
  } else {
    LOG_TRACE("Result is: %s", ResultTypeToString(txn->GetResult()).c_str());
  }
  return (true);
}

bool CreateExecutor::CreateTrigger(const planner::CreatePlan &node) {
  auto txn = context_->GetTransaction();
  std::string database_name = node.GetDatabaseName();
  std::string schema_name = node.GetSchemaName();
  std::string table_name = node.GetTableName();
  std::string trigger_name = node.GetTriggerName();

  trigger::Trigger newTrigger(node);
  auto table_object = catalog::Catalog::GetInstance()->GetTableCatalogEntry(txn,
                                                                            database_name,
                                                                            schema_name,
                                                                            table_name);

  // durable trigger: insert the information of this trigger in the trigger
  // catalog table
  auto time_stamp = type::ValueFactory::GetTimestampValue(
      std::chrono::duration_cast<std::chrono::milliseconds>(
          std::chrono::system_clock::now().time_since_epoch()).count());

  CopySerializeOutput output;
  newTrigger.SerializeWhen(output, table_object->GetDatabaseOid(),
                           table_object->GetTableOid(), txn);
  auto when = type::ValueFactory::GetVarbinaryValue(
      (const unsigned char *)output.Data(), (int32_t)output.Size(), true);

  catalog::Catalog::GetInstance()
      ->GetSystemCatalogs(table_object->GetDatabaseOid())
      ->GetTriggerCatalog()
      ->InsertTrigger(txn,
                      table_object->GetTableOid(),
                      trigger_name,
                      newTrigger.GetTriggerType(),
                      newTrigger.GetFuncname(),
                      newTrigger.GetArgs(),
                      when,
                      time_stamp,
                      pool_.get());
  // ask target table to update its trigger list variable
  storage::DataTable *target_table =
      catalog::Catalog::GetInstance()->GetTableWithName(txn,
                                                        database_name,
                                                        schema_name,
                                                        table_name);
  target_table->UpdateTriggerListFromCatalog(txn);

  // hardcode SUCCESS result for txn
  txn->SetResult(ResultType::SUCCESS);

  // FIXME: We are missing failure logic here!
  // We seem to be assuming that we will always succeed
  // in installing the trigger.

  return (true);
}

}  // namespace executor
}  // namespace peloton<|MERGE_RESOLUTION|>--- conflicted
+++ resolved
@@ -130,8 +130,10 @@
   if (current_txn->GetResult() == ResultType::SUCCESS) {
     LOG_TRACE("Creating table succeeded!");
     auto catalog = catalog::Catalog::GetInstance();
-    auto source_table = catalog->GetTableWithName(database_name, schema_name,
-                                                  table_name, current_txn);
+    auto source_table = catalog->GetTableWithName(current_txn,
+                                                  database_name,
+                                                  schema_name,
+                                                  table_name);
     // Add the primary key constraint
     if (node.HasPrimaryKey()) {
       auto pk = node.GetPrimaryKey();
@@ -149,9 +151,11 @@
       PELOTON_ASSERT(col_ids.size() == pk.primary_key_cols.size());
 
       // Create the catalog object and shove it into the table
-      catalog->AddPrimaryKeyConstraint(source_table->GetDatabaseOid(),
-                                       source_table->GetOid(), col_ids,
-                                       pk.constraint_name, current_txn);
+      catalog->AddPrimaryKeyConstraint(current_txn,
+                                       source_table->GetDatabaseOid(),
+                                       source_table->GetOid(),
+                                       col_ids,
+                                       pk.constraint_name);
     }
 
     // Add the unique constraint
@@ -170,17 +174,20 @@
       }
       PELOTON_ASSERT(col_ids.size() == unique.unique_cols.size());
 
-<<<<<<< HEAD
       // Create the catalog object and shove it into the table
-      catalog->AddUniqueConstraint(source_table->GetDatabaseOid(),
-                                   source_table->GetOid(), col_ids,
-                                   unique.constraint_name, current_txn);
+      catalog->AddUniqueConstraint(current_txn,
+                                   source_table->GetDatabaseOid(),
+                                   source_table->GetOid(),
+                                   col_ids,
+                                   unique.constraint_name);
     }
 
     // Add the foreign key constraint
     for (auto fk : node.GetForeignKeys()) {
-      auto sink_table = catalog->GetTableWithName(
-          database_name, schema_name, fk.sink_table_name, current_txn);
+      auto sink_table = catalog->GetTableWithName(current_txn,
+                                                  database_name,
+                                                  schema_name,
+                                                  fk.sink_table_name);
       // Source Column Offsets
       std::vector<oid_t> source_col_ids;
       for (auto col_name : fk.foreign_key_sources) {
@@ -190,83 +197,6 @@
               "Invalid source column name '%s.%s' for foreign key '%s'",
               table_name.c_str(), col_name.c_str(), fk.constraint_name.c_str());
           throw ExecutorException(error);
-=======
-    // Add the foreign key constraint (or other multi-column constraints)
-    if (node.GetForeignKeys().empty() == false) {
-      int count = 1;
-      auto catalog = catalog::Catalog::GetInstance();
-      auto source_table = catalog->GetTableWithName(current_txn,
-                                                    database_name,
-                                                    schema_name,
-                                                    table_name);
-
-      for (auto fk : node.GetForeignKeys()) {
-        auto sink_table = catalog->GetTableWithName(current_txn,
-                                                    database_name,
-                                                    schema_name,
-                                                    fk.sink_table_name);
-        // Source Column Offsets
-        std::vector<oid_t> source_col_ids;
-        for (auto col_name : fk.foreign_key_sources) {
-          oid_t col_id = source_table->GetSchema()->GetColumnID(col_name);
-          if (col_id == INVALID_OID) {
-            std::string error = StringUtil::Format(
-                "Invalid source column name '%s.%s' for foreign key '%s'",
-                table_name.c_str(), col_name.c_str(),
-                fk.constraint_name.c_str());
-            throw ExecutorException(error);
-          }
-          source_col_ids.push_back(col_id);
-        }  // FOR
-        PELOTON_ASSERT(source_col_ids.size() == fk.foreign_key_sources.size());
-
-        // Sink Column Offsets
-        std::vector<oid_t> sink_col_ids;
-        for (auto col_name : fk.foreign_key_sinks) {
-          oid_t col_id = sink_table->GetSchema()->GetColumnID(col_name);
-          if (col_id == INVALID_OID) {
-            std::string error = StringUtil::Format(
-                "Invalid sink column name '%s.%s' for foreign key '%s'",
-                sink_table->GetName().c_str(), col_name.c_str(),
-                fk.constraint_name.c_str());
-            throw ExecutorException(error);
-          }
-          sink_col_ids.push_back(col_id);
-        }  // FOR
-        PELOTON_ASSERT(sink_col_ids.size() == fk.foreign_key_sinks.size());
-
-        // Create the catalog object and shove it into the table
-        auto catalog_fk = new catalog::ForeignKey(
-            INVALID_OID, sink_table->GetOid(), sink_col_ids, source_col_ids,
-            fk.upd_action, fk.del_action, fk.constraint_name);
-        source_table->AddForeignKey(catalog_fk);
-
-        // Register FK with the sink table for delete/update actions
-        catalog_fk = new catalog::ForeignKey(
-            source_table->GetOid(), INVALID_OID, sink_col_ids, source_col_ids,
-            fk.upd_action, fk.del_action, fk.constraint_name);
-        sink_table->RegisterForeignKeySource(catalog_fk);
-
-        // Add a non-unique index on the source table if needed
-        std::vector<std::string> source_col_names = fk.foreign_key_sources;
-        std::string index_name = table_name + "_FK_" + sink_table->GetName() +
-                                 "_" + std::to_string(count);
-        catalog->CreateIndex(current_txn,
-                             database_name,
-                             schema_name,
-                             table_name,
-                             index_name,
-                             source_col_ids,
-                             false,
-                             IndexType::BWTREE);
-        count++;
-
-#ifdef LOG_DEBUG_ENABLED
-        LOG_DEBUG("Added a FOREIGN index on in %s.\n", table_name.c_str());
-        LOG_DEBUG("Foreign key column names: \n");
-        for (auto c : source_col_names) {
-          LOG_DEBUG("FK col name: %s\n", c.c_str());
->>>>>>> d22bd241
         }
         source_col_ids.push_back(col_id);
       }  // FOR
@@ -288,10 +218,15 @@
       PELOTON_ASSERT(sink_col_ids.size() == fk.foreign_key_sinks.size());
 
       // Create the catalog object and shove it into the table
-      catalog->AddForeignKeyConstraint(
-          source_table->GetDatabaseOid(), source_table->GetOid(),
-          source_col_ids, sink_table->GetOid(), sink_col_ids, fk.upd_action,
-          fk.del_action, fk.constraint_name, current_txn);
+      catalog->AddForeignKeyConstraint(current_txn,
+                                       source_table->GetDatabaseOid(),
+                                       source_table->GetOid(),
+                                       source_col_ids,
+                                       sink_table->GetOid(),
+                                       sink_col_ids,
+                                       fk.upd_action,
+                                       fk.del_action,
+                                       fk.constraint_name);
     }
 
     // Add the check constraint
@@ -311,9 +246,11 @@
       PELOTON_ASSERT(col_ids.size() == check.check_cols.size());
 
       // Create the catalog object and shove it into the table
-      catalog->AddCheckConstraint(source_table->GetDatabaseOid(),
-                                  source_table->GetOid(), col_ids, check.exp,
-                                  check.constraint_name, current_txn);
+      catalog->AddCheckConstraint(current_txn,
+                                  source_table->GetDatabaseOid(),
+                                  source_table->GetOid(),
+                                  col_ids, check.exp,
+                                  check.constraint_name);
     }
 
   } else if (current_txn->GetResult() == ResultType::FAILURE) {
