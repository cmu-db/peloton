//===----------------------------------------------------------------------===//
//
//                         Peloton
//
// create_executor.cpp
//
// Identification: src/executor/create_executor.cpp
//
// Copyright (c) 2015-17, Carnegie Mellon University Database Group
//
//===----------------------------------------------------------------------===//

#include "executor/create_executor.h"

#include "catalog/catalog.h"
#include "catalog/foreign_key.h"
#include "catalog/system_catalogs.h"
#include "concurrency/transaction_context.h"
#include "concurrency/lock_manager.h"
#include "executor/executor_context.h"
#include "planner/create_plan.h"
#include "storage/database.h"
#include "storage/storage_manager.h"
#include "type/value_factory.h"

namespace peloton {
namespace executor {

// Constructor for drop executor
CreateExecutor::CreateExecutor(const planner::AbstractPlan *node,
                               ExecutorContext *executor_context)
    : AbstractExecutor(node, executor_context) {
  context_ = executor_context;
  pool_.reset(new type::EphemeralPool());
}

// Initialize executor
// Nothing to initialize now
bool CreateExecutor::DInit() {
  LOG_TRACE("Initialized CreateExecutor (nothing really) ...");
  return true;
}

bool CreateExecutor::DExecute() {
  LOG_TRACE("Executing Create...");
  const planner::CreatePlan &node = GetPlanNode<planner::CreatePlan>();

  UNUSED_ATTRIBUTE bool result = false;

  switch (node.GetCreateType()) {
    case CreateType::DB: {
      result = CreateDatabase(node);
      break;
    }
    // if query was for creating schema(namespace)
    case CreateType::SCHEMA: {
      result = CreateSchema(node);
      break;
    }
    // if query was for creating table
    case CreateType::TABLE: {
      result = CreateTable(node);
      break;
    }

    // if query was for creating index
    case CreateType::INDEX: {
      result = CreateIndex(node);
      break;
    }

    // if query was for creating trigger
    case CreateType::TRIGGER: {
      result = CreateTrigger(node);
      break;
    }

    default: {
      std::string create_type = CreateTypeToString(node.GetCreateType());
      LOG_ERROR("Not supported create type %s", create_type.c_str());
      std::string error =
          StringUtil::Format("Invalid Create type %s", create_type.c_str());
      throw ExecutorException(error);
    }
  }

  // FIXME: For some reason this only works correctly with the
  //        rest of the system if we return false.
  //        This is confusing and counterintuitive.
  return (false);
}

bool CreateExecutor::CreateDatabase(const planner::CreatePlan &node) {
<<<<<<< HEAD
  auto txn = context_->GetTransaction();
  auto database_name = node.GetDatabaseName();
  ResultType result =
      catalog::Catalog::GetInstance()->CreateDatabase(database_name, txn);
=======
  auto txn = context_->GetTransaction();
  auto database_name = node.GetDatabaseName();
  // invoke logic within catalog.cpp
  ResultType result =
      catalog::Catalog::GetInstance()->CreateDatabase(database_name, txn);
  txn->SetResult(result);
  LOG_TRACE("Result is: %s", ResultTypeToString(txn->GetResult()).c_str());
  return (true);
}

bool CreateExecutor::CreateSchema(const planner::CreatePlan &node) {
  auto txn = context_->GetTransaction();
  auto database_name = node.GetDatabaseName();
  auto schema_name = node.GetSchemaName();
  // invoke logic within catalog.cpp
  ResultType result = catalog::Catalog::GetInstance()->CreateSchema(
      database_name, schema_name, txn);
>>>>>>> d052644e
  txn->SetResult(result);
  LOG_TRACE("Result is: %s", ResultTypeToString(txn->GetResult()).c_str());
  return (true);
}

bool CreateExecutor::CreateTable(const planner::CreatePlan &node) {
  auto current_txn = context_->GetTransaction();
  std::string table_name = node.GetTableName();
  std::string schema_name = node.GetSchemaName();
  std::string database_name = node.GetDatabaseName();
  std::unique_ptr<catalog::Schema> schema(node.GetSchema());

  ResultType result = catalog::Catalog::GetInstance()->CreateTable(
      database_name, schema_name, table_name, std::move(schema), current_txn);
  current_txn->SetResult(result);

  if (current_txn->GetResult() == ResultType::SUCCESS) {
    LOG_TRACE("Creating table succeeded!");

    // Initialize table lock
    auto table_object = catalog::Catalog::GetInstance()->GetTableObject(
        database_name, table_name, current_txn);

    oid_t table_oid = table_object->GetTableOid();
    concurrency::LockManager *lm = concurrency::LockManager::GetInstance();
    bool success = lm->InitLock(table_oid, concurrency::LockManager::RW_LOCK);
    if (!success){
      LOG_TRACE("Initialize lock in create table failed! oid is %u", table_oid);
    }

    // Add the foreign key constraint (or other multi-column constraints)
    if (node.GetForeignKeys().empty() == false) {
      int count = 1;
      auto catalog = catalog::Catalog::GetInstance();
      auto source_table = catalog->GetTableWithName(database_name, schema_name,
                                                    table_name, current_txn);

      for (auto fk : node.GetForeignKeys()) {
        auto sink_table = catalog->GetTableWithName(
            database_name, schema_name, fk.sink_table_name, current_txn);
        // Source Column Offsets
        std::vector<oid_t> source_col_ids;
        for (auto col_name : fk.foreign_key_sources) {
          oid_t col_id = source_table->GetSchema()->GetColumnID(col_name);
          if (col_id == INVALID_OID) {
            std::string error = StringUtil::Format(
                "Invalid source column name '%s.%s' for foreign key '%s'",
                table_name.c_str(), col_name.c_str(),
                fk.constraint_name.c_str());
            throw ExecutorException(error);
          }
          source_col_ids.push_back(col_id);
        }  // FOR
        PELOTON_ASSERT(source_col_ids.size() == fk.foreign_key_sources.size());

        // Sink Column Offsets
        std::vector<oid_t> sink_col_ids;
        for (auto col_name : fk.foreign_key_sinks) {
          oid_t col_id = sink_table->GetSchema()->GetColumnID(col_name);
          if (col_id == INVALID_OID) {
            std::string error = StringUtil::Format(
                "Invalid sink column name '%s.%s' for foreign key '%s'",
                sink_table->GetName().c_str(), col_name.c_str(),
                fk.constraint_name.c_str());
            throw ExecutorException(error);
          }
          sink_col_ids.push_back(col_id);
        }  // FOR
        PELOTON_ASSERT(sink_col_ids.size() == fk.foreign_key_sinks.size());

        // Create the catalog object and shove it into the table
        auto catalog_fk = new catalog::ForeignKey(
            INVALID_OID, sink_table->GetOid(), sink_col_ids, source_col_ids,
            fk.upd_action, fk.del_action, fk.constraint_name);
        source_table->AddForeignKey(catalog_fk);

        // Register FK with the sink table for delete/update actions
        catalog_fk = new catalog::ForeignKey(
            source_table->GetOid(), INVALID_OID, sink_col_ids, source_col_ids,
            fk.upd_action, fk.del_action, fk.constraint_name);
        sink_table->RegisterForeignKeySource(catalog_fk);

        // Add a non-unique index on the source table if needed
        std::vector<std::string> source_col_names = fk.foreign_key_sources;
<<<<<<< HEAD
        std::string index_name = source_table->GetName() + "_FK_" +
                                 sink_table->GetName() + "_" +
                                 std::to_string(count);
        catalog->CreateIndex(database_name, source_table->GetName(),
=======
        std::string index_name = table_name + "_FK_" + sink_table->GetName() +
                                 "_" + std::to_string(count);
        catalog->CreateIndex(database_name, schema_name, table_name,
>>>>>>> d052644e
                             source_col_ids, index_name, false,
                             IndexType::BWTREE, current_txn);
        count++;

#ifdef LOG_DEBUG_ENABLED
        LOG_DEBUG("Added a FOREIGN index on in %s.\n", table_name.c_str());
        LOG_DEBUG("Foreign key column names: \n");
        for (auto c : source_col_names) {
          LOG_DEBUG("FK col name: %s\n", c.c_str());
        }
        for (auto c : fk.foreign_key_sinks) {
          LOG_DEBUG("FK sink col name: %s\n", c.c_str());
        }
#endif
      }
    }
  } else if (current_txn->GetResult() == ResultType::FAILURE) {
    LOG_TRACE("Creating table failed!");
  } else {
    LOG_TRACE("Result is: %s",
              ResultTypeToString(current_txn->GetResult()).c_str());
  }
  return true;
}

/**
 * @brief   Create an index.
 * @details Create an index. Will block other transactions while creating
 * the index. TODO: implement support for "create index concurrently"
 * @param   node    current planner node
 * @return  bool    always true
 */
bool CreateExecutor::CreateIndex(const planner::CreatePlan &node) {
  // Get transaction
  auto txn = context_->GetTransaction();
<<<<<<< HEAD

  // Get metadata about the index
  auto database_name = node.GetDatabaseName();
=======
  std::string database_name = node.GetDatabaseName();
  std::string schema_name = node.GetSchemaName();
>>>>>>> d052644e
  std::string table_name = node.GetTableName();
  std::string index_name = node.GetIndexName();
  bool unique_flag = node.IsUnique();
  IndexType index_type = node.GetIndexType();

  auto key_attrs = node.GetKeyAttrs();

  auto table_object = catalog::Catalog::GetInstance()->GetTableObject(
      database_name, table_name, txn);

  // Get table oid
  oid_t table_oid = table_object->GetTableOid();

  // Lock the table being indexed
  concurrency::LockManager *lm = concurrency::LockManager::GetInstance();
  bool lock_success = lm->LockExclusive(table_oid);
  if (!lock_success) {
    LOG_TRACE("Cannot obtain lock for the table!");
  }

  // Create index in the catalog
  ResultType result = catalog::Catalog::GetInstance()->CreateIndex(
<<<<<<< HEAD
      database_name, table_name, key_attrs, index_name, unique_flag, index_type,
      txn);

  // Unlock the table being indexed
  bool unlock_success = lm->UnlockExclusive(table_oid);
  if (!unlock_success) {
    LOG_TRACE("Cannot unlock the table!");
  }
=======
      database_name, schema_name, table_name, key_attrs, index_name,
      unique_flag, index_type, txn);
>>>>>>> d052644e
  txn->SetResult(result);

  if (txn->GetResult() == ResultType::SUCCESS) {
    LOG_TRACE("Creating index succeeded!");
  } else if (txn->GetResult() == ResultType::FAILURE) {
    LOG_TRACE("Creating index failed!");
  } else {
    LOG_TRACE("Result is: %s", ResultTypeToString(txn->GetResult()).c_str());
  }
  return true;
}

bool CreateExecutor::CreateTrigger(const planner::CreatePlan &node) {
  auto txn = context_->GetTransaction();
  std::string database_name = node.GetDatabaseName();
  std::string schema_name = node.GetSchemaName();
  std::string table_name = node.GetTableName();
  std::string trigger_name = node.GetTriggerName();

  trigger::Trigger newTrigger(node);
  auto table_object = catalog::Catalog::GetInstance()->GetTableObject(
      database_name, schema_name, table_name, txn);

  // durable trigger: insert the information of this trigger in the trigger
  // catalog table
  auto time_stamp = type::ValueFactory::GetTimestampValue(
      std::chrono::duration_cast<std::chrono::milliseconds>(
          std::chrono::system_clock::now().time_since_epoch())
          .count());

  CopySerializeOutput output;
  newTrigger.SerializeWhen(output, table_object->GetDatabaseOid(),
                           table_object->GetTableOid(), txn);
  auto when = type::ValueFactory::GetVarbinaryValue(
      (const unsigned char *)output.Data(), (int32_t)output.Size(), true);

<<<<<<< HEAD
  catalog::TriggerCatalog::GetInstance().InsertTrigger(
      table_object->GetTableOid(), trigger_name, newTrigger.GetTriggerType(),
      newTrigger.GetFuncname(), newTrigger.GetArgs(), when, time_stamp,
      pool_.get(), txn);
  // ask target table to update its trigger list variable
  storage::DataTable *target_table =
      catalog::Catalog::GetInstance()->GetTableWithName(database_name,
                                                        table_name, txn);
=======
  catalog::Catalog::GetInstance()
      ->GetSystemCatalogs(table_object->GetDatabaseOid())
      ->GetTriggerCatalog()
      ->InsertTrigger(table_object->GetTableOid(), trigger_name,
                      newTrigger.GetTriggerType(), newTrigger.GetFuncname(),
                      newTrigger.GetArgs(), when, time_stamp, pool_.get(), txn);
  // ask target table to update its trigger list variable
  storage::DataTable *target_table =
      catalog::Catalog::GetInstance()->GetTableWithName(
          database_name, schema_name, table_name, txn);
>>>>>>> d052644e
  target_table->UpdateTriggerListFromCatalog(txn);

  // hardcode SUCCESS result for txn
  txn->SetResult(ResultType::SUCCESS);

  // FIXME: We are missing failure logic here!
  // We seem to be assuming that we will always succeed
  // in installing the trigger.

  return (true);
}

}  // namespace executor
}  // namespace peloton<|MERGE_RESOLUTION|>--- conflicted
+++ resolved
@@ -91,12 +91,6 @@
 }
 
 bool CreateExecutor::CreateDatabase(const planner::CreatePlan &node) {
-<<<<<<< HEAD
-  auto txn = context_->GetTransaction();
-  auto database_name = node.GetDatabaseName();
-  ResultType result =
-      catalog::Catalog::GetInstance()->CreateDatabase(database_name, txn);
-=======
   auto txn = context_->GetTransaction();
   auto database_name = node.GetDatabaseName();
   // invoke logic within catalog.cpp
@@ -114,7 +108,6 @@
   // invoke logic within catalog.cpp
   ResultType result = catalog::Catalog::GetInstance()->CreateSchema(
       database_name, schema_name, txn);
->>>>>>> d052644e
   txn->SetResult(result);
   LOG_TRACE("Result is: %s", ResultTypeToString(txn->GetResult()).c_str());
   return (true);
@@ -199,16 +192,9 @@
 
         // Add a non-unique index on the source table if needed
         std::vector<std::string> source_col_names = fk.foreign_key_sources;
-<<<<<<< HEAD
-        std::string index_name = source_table->GetName() + "_FK_" +
-                                 sink_table->GetName() + "_" +
-                                 std::to_string(count);
-        catalog->CreateIndex(database_name, source_table->GetName(),
-=======
         std::string index_name = table_name + "_FK_" + sink_table->GetName() +
                                  "_" + std::to_string(count);
         catalog->CreateIndex(database_name, schema_name, table_name,
->>>>>>> d052644e
                              source_col_ids, index_name, false,
                              IndexType::BWTREE, current_txn);
         count++;
@@ -244,14 +230,8 @@
 bool CreateExecutor::CreateIndex(const planner::CreatePlan &node) {
   // Get transaction
   auto txn = context_->GetTransaction();
-<<<<<<< HEAD
-
-  // Get metadata about the index
-  auto database_name = node.GetDatabaseName();
-=======
   std::string database_name = node.GetDatabaseName();
   std::string schema_name = node.GetSchemaName();
->>>>>>> d052644e
   std::string table_name = node.GetTableName();
   std::string index_name = node.GetIndexName();
   bool unique_flag = node.IsUnique();
@@ -274,19 +254,8 @@
 
   // Create index in the catalog
   ResultType result = catalog::Catalog::GetInstance()->CreateIndex(
-<<<<<<< HEAD
-      database_name, table_name, key_attrs, index_name, unique_flag, index_type,
-      txn);
-
-  // Unlock the table being indexed
-  bool unlock_success = lm->UnlockExclusive(table_oid);
-  if (!unlock_success) {
-    LOG_TRACE("Cannot unlock the table!");
-  }
-=======
       database_name, schema_name, table_name, key_attrs, index_name,
       unique_flag, index_type, txn);
->>>>>>> d052644e
   txn->SetResult(result);
 
   if (txn->GetResult() == ResultType::SUCCESS) {
@@ -323,16 +292,6 @@
   auto when = type::ValueFactory::GetVarbinaryValue(
       (const unsigned char *)output.Data(), (int32_t)output.Size(), true);
 
-<<<<<<< HEAD
-  catalog::TriggerCatalog::GetInstance().InsertTrigger(
-      table_object->GetTableOid(), trigger_name, newTrigger.GetTriggerType(),
-      newTrigger.GetFuncname(), newTrigger.GetArgs(), when, time_stamp,
-      pool_.get(), txn);
-  // ask target table to update its trigger list variable
-  storage::DataTable *target_table =
-      catalog::Catalog::GetInstance()->GetTableWithName(database_name,
-                                                        table_name, txn);
-=======
   catalog::Catalog::GetInstance()
       ->GetSystemCatalogs(table_object->GetDatabaseOid())
       ->GetTriggerCatalog()
@@ -343,7 +302,6 @@
   storage::DataTable *target_table =
       catalog::Catalog::GetInstance()->GetTableWithName(
           database_name, schema_name, table_name, txn);
->>>>>>> d052644e
   target_table->UpdateTriggerListFromCatalog(txn);
 
   // hardcode SUCCESS result for txn
