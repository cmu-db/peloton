--- conflicted
+++ resolved
@@ -73,11 +73,8 @@
   if (txn->GetResult() == ResultType::SUCCESS) {
     LOG_TRACE("Rename column succeeded!");
 
-<<<<<<< HEAD
-    // Add on succeed logic if necessary
+    // TODO: Add on succeed logic if necessary
     executor_context_->num_processed = 1;
-=======
-    // TODO Add on succeed logic if necessary
   } else {
     LOG_TRACE("Result is: %s", ResultTypeToString(txn->GetResult()).c_str());
   }
@@ -97,8 +94,8 @@
   if (txn->GetResult() == ResultType::SUCCESS) {
     LOG_TRACE("Drop column succeed!");
 
-    // TODO Add on succeed logic if necessary
->>>>>>> d1c84378
+    // TODO: Add on succeed logic if necessary
+    executor_context_->num_processed = 1;
   } else {
     LOG_TRACE("Result is: %s", ResultTypeToString(txn->GetResult()).c_str());
   }
