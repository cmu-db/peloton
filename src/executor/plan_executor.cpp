--- conflicted
+++ resolved
@@ -149,20 +149,12 @@
   PELOTON_ASSERT(plan != nullptr && txn != nullptr);
   LOG_TRACE("PlanExecutor Start (Txn ID=%" PRId64 ")", txn->GetTransactionId());
 
-<<<<<<< HEAD
   if (static_cast<StatsModeType>(settings::SettingsManager::GetInt(
           settings::SettingId::stats_mode)) == StatsModeType::ENABLE) {
     stats::BackendStatsContext::GetInstance()
         ->GetQueryLatencyMetric()
         .StartTimer();
     stats::ThreadLevelStatsCollector::GetCollectorForThread().CollectQueryBegin();
-=======
-  if (static_cast<StatsType>(settings::SettingsManager::GetInt(
-      settings::SettingId::stats_mode)) != StatsType::INVALID) {
-    stats::BackendStatsContext::GetInstance()
-        ->GetQueryLatencyMetric()
-        .StartTimer();
->>>>>>> 3b6b9681
   }
 
   bool codegen_enabled =
@@ -183,20 +175,13 @@
     on_complete(result, {});
   }
 
-<<<<<<< HEAD
   if (static_cast<StatsModeType>(settings::SettingsManager::GetInt(
           settings::SettingId::stats_mode)) != StatsModeType::ENABLE) {
     stats::BackendStatsContext::GetInstance()
         ->GetQueryLatencyMetric()
         .RecordLatency();
     stats::ThreadLevelStatsCollector::GetCollectorForThread().CollectQueryEnd();
-=======
-  if (static_cast<StatsType>(settings::SettingsManager::GetInt(
-      settings::SettingId::stats_mode)) != StatsType::INVALID) {
-    stats::BackendStatsContext::GetInstance()
-        ->GetQueryLatencyMetric()
-        .RecordLatency();
->>>>>>> 3b6b9681
+
   }
 }
 
