//===----------------------------------------------------------------------===//
//
//                         Peloton
//
// insert_executor.cpp
//
// Identification: src/executor/insert_executor.cpp
//
// Copyright (c) 2015-16, Carnegie Mellon University Database Group
//
//===----------------------------------------------------------------------===//


#include "executor/insert_executor.h"

#include "catalog/manager.h"
#include "common/logger.h"
#include "common/pool.h"
#include "concurrency/transaction_manager_factory.h"
#include "executor/logical_tile.h"
#include "executor/executor_context.h"
#include "expression/container_tuple.h"
#include "planner/insert_plan.h"
#include "storage/data_table.h"
#include "storage/tuple_iterator.h"

namespace peloton {
namespace executor {

/**
 * @brief Constructor for insert executor.
 * @param node Insert node corresponding to this executor.
 */
InsertExecutor::InsertExecutor(const planner::AbstractPlan *node,
                               ExecutorContext *executor_context)
: AbstractExecutor(node, executor_context) {}

/**
 * @brief Nothing to init at the moment.
 * @return true on success, false otherwise.
 */
bool InsertExecutor::DInit() {
  PL_ASSERT(children_.size() == 0 || children_.size() == 1);
  PL_ASSERT(executor_context_);

  done_ = false;
  return true;
}

/**
 * @brief Adds a column to the logical tile, using the position lists.
 * @return true on success, false otherwise.
 */
bool InsertExecutor::DExecute() {
  if (done_) return false;

  PL_ASSERT(!done_);
  PL_ASSERT(executor_context_ != nullptr);

  const planner::InsertPlan &node = GetPlanNode<planner::InsertPlan>();
  storage::DataTable *target_table = node.GetTable();
  oid_t bulk_insert_count = node.GetBulkInsertCount();

  auto &transaction_manager =
      concurrency::TransactionManagerFactory::GetInstance();

  if(!target_table) {
	  transaction_manager.SetTransactionResult(
	             peloton::Result::RESULT_FAILURE);
	         return false;
  }

<<<<<<< HEAD
  LOG_INFO("Number of tuples in table %s before insert: %d", target_table->GetName().c_str(), (int)target_table->GetNumberOfTuples());
=======
  LOG_TRACE("Number of tuples in table before insert: %lu",
            target_table->GetTupleCount());
>>>>>>> e3ef3e0b

  auto executor_pool = executor_context_->GetExecutorContextPool();

  // Inserting a logical tile.
  if (children_.size() == 1) {
    LOG_TRACE("Insert executor :: 1 child ");

    if (!children_[0]->Execute()) {
      return false;
    }

    std::unique_ptr<LogicalTile> logical_tile(children_[0]->GetOutput());
    PL_ASSERT(logical_tile.get() != nullptr);
    auto target_table_schema = target_table->GetSchema();
    auto column_count = target_table_schema->GetColumnCount();

    std::unique_ptr<storage::Tuple> tuple(
        new storage::Tuple(target_table_schema, true));

    // Go over the logical tile
    for (oid_t tuple_id : *logical_tile) {
      expression::ContainerTuple<LogicalTile> cur_tuple(logical_tile.get(),
                                                        tuple_id);

      // Materialize the logical tile tuple
      for (oid_t column_itr = 0; column_itr < column_count; column_itr++)
        tuple->SetValue(column_itr, cur_tuple.GetValue(column_itr),
                        executor_pool);

      peloton::ItemPointer location = target_table->InsertTuple(tuple.get());
      if (location.block == INVALID_OID) {
        transaction_manager.SetTransactionResult(
            peloton::Result::RESULT_FAILURE);
        return false;
      }

      auto res = transaction_manager.PerformInsert(location);
      if (!res) {
        transaction_manager.SetTransactionResult(RESULT_FAILURE);
        return res;
      }
      LOG_INFO("Number of tuples in table after insert: %d", (int)target_table->GetTupleCount());
      executor_context_->num_processed += 1;  // insert one
    }

    return true;
  }
  // Inserting a collection of tuples from plan node
  else if (children_.size() == 0) {
    LOG_TRACE("Insert executor :: 0 child ");

    // Extract expressions from plan node and construct the tuple.
    // For now we just handle a single tuple
    auto schema = target_table->GetSchema();
    auto project_info = node.GetProjectInfo();
    auto tuple = node.GetTuple();
    std::unique_ptr<storage::Tuple> project_tuple;

    // Check if this is not a raw tuple
    if (tuple == nullptr) {
      // Otherwise, there must exist a project info
      PL_ASSERT(project_info);
      // There should be no direct maps
      PL_ASSERT(project_info->GetDirectMapList().size() == 0);

      project_tuple.reset(new storage::Tuple(schema, true));

      for (auto target : project_info->GetTargetList()) {
        peloton::Value value =
            target.second->Evaluate(nullptr, nullptr, executor_context_);
        project_tuple->SetValue(target.first, value, executor_pool);
      }

      // Set tuple to point to temporary project tuple
      tuple = project_tuple.get();
    }

    // Bulk Insert Mode
    for (oid_t insert_itr = 0; insert_itr < bulk_insert_count; insert_itr++) {

      // Carry out insertion
      ItemPointer location = target_table->InsertTuple(tuple);
      LOG_TRACE("Inserted into location: %u, %u", location.block,
                location.offset);

      if (location.block == INVALID_OID) {
        LOG_TRACE("Failed to Insert. Set txn failure.");
        transaction_manager.SetTransactionResult(Result::RESULT_FAILURE);
        return false;
      }

      auto res = transaction_manager.PerformInsert(location);
      if (!res) {
        transaction_manager.SetTransactionResult(RESULT_FAILURE);
        return res;
      }
      LOG_TRACE("Number of tuples in table after insert: %lu",
                target_table->GetTupleCount());

      executor_context_->num_processed += 1;  // insert one
    }

    done_ = true;
    return true;
  }

  return true;
}

}  // namespace executor
}  // namespace peloton<|MERGE_RESOLUTION|>--- conflicted
+++ resolved
@@ -70,13 +70,7 @@
 	         return false;
   }
 
-<<<<<<< HEAD
   LOG_INFO("Number of tuples in table %s before insert: %d", target_table->GetName().c_str(), (int)target_table->GetNumberOfTuples());
-=======
-  LOG_TRACE("Number of tuples in table before insert: %lu",
-            target_table->GetTupleCount());
->>>>>>> e3ef3e0b
-
   auto executor_pool = executor_context_->GetExecutorContextPool();
 
   // Inserting a logical tile.
