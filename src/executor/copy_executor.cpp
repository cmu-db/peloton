//===----------------------------------------------------------------------===//
//
//                         Peloton
//
// copy_executor.cpp
//
// Identification: src/executor/copy_executor.cpp
//
// Copyright (c) 2015-16, Carnegie Mellon University Database Group
//
//===----------------------------------------------------------------------===//

#include <concurrency/transaction_manager_factory.h>
#include <utility>
#include <vector>

#include "common/logger.h"
#include "catalog/catalog.h"
#include "executor/copy_executor.h"
#include "executor/executor_context.h"
#include "executor/logical_tile_factory.h"
#include "planner/copy_plan.h"
#include "storage/table_factory.h"
#include "common/exception.h"
#include "common/macros.h"
#include <sys/stat.h>
#include <sys/mman.h>

namespace peloton {
namespace executor {

/**
 * @brief Constructor for Copy executor.
 * @param node Copy node corresponding to this executor.
 */
CopyExecutor::CopyExecutor(const planner::AbstractPlan *node,
                           ExecutorContext *executor_context)
    : AbstractExecutor(node, executor_context) {}

CopyExecutor::~CopyExecutor() {}

/**
 * @brief Basic initialization.
 * @return true on success, false otherwise.
 */
bool CopyExecutor::DInit() {
  PL_ASSERT(children_.size() == 1);

  // Grab info from plan node and check it
  const planner::CopyPlan &node = GetPlanNode<planner::CopyPlan>();

<<<<<<< HEAD
  // bool success = logging::LoggingUtil::InitFileHandle(node.file_path.c_str(),
  //                                                     file_handle_, "w");
=======
  bool success = InitFileHandle(node.file_path.c_str(), "w");
>>>>>>> 2b56468c

  // if (success == false) {
  //   throw ExecutorException("Failed to create file " + node.file_path +
  //                           ". Try absolute path and make sure you have the "
  //                           "permission to access this file.");
  //   return false;
  // }
  LOG_DEBUG("Created target copy output file: %s", node.file_path.c_str());

  // Whether we're copying the parameters which require deserialization
  if (node.deserialize_parameters) {
    InitParamColIds();
  }
  return true;
}


bool CopyExecutor::InitFileHandle(const char *name, const char *mode) {
  auto file = fopen(name, mode);
  if (file == NULL) {
    LOG_ERROR("File is NULL");
    return false;
  } else {
    file_handle_.file = file;
  }

  // also, get the descriptor
  auto fd = fileno(file);
  if (fd == INVALID_FILE_DESCRIPTOR) {
    LOG_ERROR("checkpoint_file_fd_ is -1");
    return false;
  } else {
    file_handle_.fd = fd;
  }
  file_handle_.size = 0;
  return true;
}

/**
 * Write buffer data to the file. Although fwrite() is not a system call,
 * calling fwrite frequently with small byte is not efficient because fwrite
 * does many sanity checks. We use local buffer to amortize that.
 */
void CopyExecutor::FlushBuffer() {
  PL_ASSERT(buff_ptr < COPY_BUFFER_SIZE);
  PL_ASSERT(buff_size + buff_ptr <= COPY_BUFFER_SIZE);
  while (buff_size > 0) {
    size_t bytes_written =
        fwrite(buff + buff_ptr, sizeof(char), buff_size, file_handle_.file);
    // Book keeping
    buff_ptr += bytes_written;
    buff_size -= bytes_written;
    total_bytes_written += bytes_written;
    LOG_TRACE("fwrite %d bytes", (int)bytes_written);
  }
  buff_ptr = 0;
}


void CopyExecutor::FFlushFsync() {
  // First, flush
  PL_ASSERT(file_handle_.fd != -1);
  if (file_handle_.fd == -1) return;
  int ret = fflush(file_handle_.file);
  if (ret != 0) {
    LOG_ERROR("Error occurred in fflush(%s)", strerror(errno));
  }
  // Finally, sync
  ret = fsync(file_handle_.fd);
  if (ret != 0) {
    LOG_ERROR("Error occurred in fsync(%s)", strerror(errno));
  }
}

void CopyExecutor::InitParamColIds() {
  // If we're going to deserialize prepared statement, get the column ids for
  // the varbinary columns first
  // auto catalog = catalog::Catalog::GetInstance();
  // try {
  //   auto query_metric_table =
  //       catalog->GetTableWithName(CATALOG_DATABASE_NAME, QUERY_METRIC_NAME);
  //   auto schema = query_metric_table->GetSchema();
  //   auto &cols = schema->GetColumns();
  //   for (unsigned int i = 0; i < cols.size(); i++) {
  //     auto col_name = cols[i].column_name.c_str();
  //     if (std::strcmp(col_name, QUERY_PARAM_TYPE_COL_NAME) == 0) {
  //       param_type_col_id = i;
  //     } else if (std::strcmp(col_name, QUERY_PARAM_FORMAT_COL_NAME) == 0) {
  //       param_format_col_id = i;
  //     } else if (std::strcmp(col_name, QUERY_PARAM_VAL_COL_NAME) == 0) {
  //       param_val_col_id = i;
  //     } else if (std::strcmp(col_name, QUERY_NUM_PARAM_COL_NAME) == 0) {
  //       num_param_col_id = i;
  //     }
  //   }
  // }
  // catch (Exception &e) {
  //   e.PrintStackTrace();
  // }
}

void CopyExecutor::Copy(const char *data, int len, bool end_of_line) {
  // Worst case we need to escape all character and two delimiters
  while (COPY_BUFFER_SIZE - buff_size - buff_ptr < (size_t)len * 3) {
    FlushBuffer();
  }

  // Now copy the string to local buffer and escape delimiters
  // TODO A better way is to search for delimiter once and perform copy
  for (int i = 0; i < len; i++) {
    char ch = data[i];
    // Check delimiter
    if (ch == delimiter) {
      buff[buff_size++] = '\\';
      buff[buff_size++] = '\\';
    } else if (ch == new_line) {
      buff[buff_size++] = '\\';
    }
    buff[buff_size++] = ch;
  }

  // Append col delimiter and new line delimiter
  if (end_of_line == false) {
    buff[buff_size++] = delimiter;
  } else {
    buff[buff_size++] = new_line;
  }
  PL_ASSERT(buff_size <= COPY_BUFFER_SIZE);
}

/**
 * @return true on success, false otherwise.
 */
bool CopyExecutor::DExecute() {
  // skip if we're done
  if (done) {
    return false;
  }

  while (children_[0]->Execute() == true) {
    // Get input a tile
    std::unique_ptr<LogicalTile> logical_tile(children_[0]->GetOutput());
    LOG_DEBUG("Looping over the output tile..");

    // Get physical schema of the tile
    std::unique_ptr<catalog::Schema> output_schema(
        logical_tile->GetPhysicalSchema());

    // vectors for prepared statement parameters
    int num_params = 0;
    std::vector<std::pair<int, std::string>> bind_parameters;
    std::vector<type::Value> param_values;
    std::vector<int16_t> formats;
    std::vector<int32_t> types;

    // Construct result format as varchar
    auto col_count = output_schema->GetColumnCount();
    std::vector<std::vector<std::string>> answer_tuples;
    std::vector<int> result_format(col_count, 0);
    answer_tuples =
        std::move(logical_tile->GetAllValuesAsStrings(result_format, true));

    // Loop over the returned results
    for (auto &tuple : answer_tuples) {
      // Loop over the columns
      for (unsigned int col_index = 0; col_index < col_count; col_index++) {
        auto val = tuple[col_index];
        auto origin_col_id =
            logical_tile->GetColumnInfo(col_index).origin_column_id;
        int len = val.length();

        if (origin_col_id == num_param_col_id) {
          // num_param column
          num_params = std::stoi(val);
          Copy(val.c_str(), val.length(), false);

        } else if (origin_col_id == param_type_col_id) {
          // param_types column
          PL_ASSERT(output_schema->GetColumn(col_index).GetType() ==
                    type::Type::VARBINARY);

          wire::InputPacket packet(len, val);

          // Read param types
          types.resize(num_params);
          wire::PacketManager::ReadParamType(&packet, num_params, types);

          // Write all the types to output file
          for (int i = 0; i < num_params; i++) {
            std::string type_str = std::to_string(types[i]);
            Copy(type_str.c_str(), type_str.length(), false);
          }
        } else if (origin_col_id == param_format_col_id) {
          // param_formats column
          PL_ASSERT(output_schema->GetColumn(col_index).GetType() ==
                    type::Type::VARBINARY);

          wire::InputPacket packet(len, val);

          // Read param formats
          formats.resize(num_params);
          wire::PacketManager::ReadParamFormat(&packet, num_params, formats);

        } else if (origin_col_id == param_val_col_id) {
          // param_values column
          PL_ASSERT(output_schema->GetColumn(col_index).GetType() ==
                    type::Type::VARBINARY);

          wire::InputPacket packet(len, val);
          bind_parameters.resize(num_params);
          param_values.resize(num_params);
          wire::PacketManager::ReadParamValue(&packet, num_params, types,
                                              bind_parameters, param_values,
                                              formats);

          // Write all the values to output file
          for (int i = 0; i < num_params; i++) {
            auto param_value = param_values[i];
            LOG_TRACE("param_value.GetTypeId(): %d", param_value.GetTypeId());
            // Avoid extra copy for varlen types
            if (param_value.GetTypeId() == type::Type::VARBINARY) {
              const char *data = param_value.GetData();
              Copy(data, param_value.GetLength(), false);
            } else if (param_value.GetTypeId() == type::Type::VARCHAR) {
              const char *data = param_value.GetData();
              // Don't write the NULL character for varchar
              Copy(data, param_value.GetLength() - 1, false);
            } else {
              // Convert integer / double types to string before copying
              auto param_str = param_value.ToString();
              Copy(param_str.c_str(), param_str.length(), false);
            }
          }
        } else {
          // For other columns, just copy the content to local buffer
          bool end_of_line = col_index == col_count - 1;
          Copy(val.c_str(), val.length(), end_of_line);
        }
      }
    }
    LOG_DEBUG("Done writing to csv file for this tile");
  }
  LOG_INFO("Done copying all logical tiles");
  FlushBuffer();
<<<<<<< HEAD
  // logging::LoggingUtil::FFlushFsync(file_handle_);
=======
  FFlushFsync();
>>>>>>> 2b56468c
  // Sync and close
  fclose(file_handle_.file);

  done = true;
  return true;
}

}  // namespace executor
}  // namespace peloton<|MERGE_RESOLUTION|>--- conflicted
+++ resolved
@@ -49,19 +49,14 @@
   // Grab info from plan node and check it
   const planner::CopyPlan &node = GetPlanNode<planner::CopyPlan>();
 
-<<<<<<< HEAD
-  // bool success = logging::LoggingUtil::InitFileHandle(node.file_path.c_str(),
-  //                                                     file_handle_, "w");
-=======
   bool success = InitFileHandle(node.file_path.c_str(), "w");
->>>>>>> 2b56468c
-
-  // if (success == false) {
-  //   throw ExecutorException("Failed to create file " + node.file_path +
-  //                           ". Try absolute path and make sure you have the "
-  //                           "permission to access this file.");
-  //   return false;
-  // }
+
+  if (success == false) {
+    throw ExecutorException("Failed to create file " + node.file_path +
+                            ". Try absolute path and make sure you have the "
+                            "permission to access this file.");
+    return false;
+  }
   LOG_DEBUG("Created target copy output file: %s", node.file_path.c_str());
 
   // Whether we're copying the parameters which require deserialization
@@ -81,10 +76,10 @@
     file_handle_.file = file;
   }
 
-  // also, get the descriptor
+  // get the descriptor
   auto fd = fileno(file);
   if (fd == INVALID_FILE_DESCRIPTOR) {
-    LOG_ERROR("checkpoint_file_fd_ is -1");
+    LOG_ERROR("file fd is -1");
     return false;
   } else {
     file_handle_.fd = fd;
@@ -299,11 +294,7 @@
   }
   LOG_INFO("Done copying all logical tiles");
   FlushBuffer();
-<<<<<<< HEAD
-  // logging::LoggingUtil::FFlushFsync(file_handle_);
-=======
   FFlushFsync();
->>>>>>> 2b56468c
   // Sync and close
   fclose(file_handle_.file);
 
