//===----------------------------------------------------------------------===//
//
//                         Peloton
//
// drop_executor.cpp
//
// Identification: src/executor/drop_executor.cpp
//
// Copyright (c) 2015-17, Carnegie Mellon University Database Group
//
//===----------------------------------------------------------------------===//

#include "executor/drop_executor.h"

#include "catalog/catalog.h"
#include "catalog/index_catalog.h"
#include "catalog/system_catalogs.h"
#include "common/logger.h"
#include "common/statement_cache_manager.h"
#include "executor/executor_context.h"
#include "concurrency/lock_manager.h"

namespace peloton {
namespace executor {

// Constructor for drop executor
DropExecutor::DropExecutor(const planner::AbstractPlan *node,
                           ExecutorContext *executor_context)
    : AbstractExecutor(node, executor_context) {
  context_ = executor_context;
}

// Initialize executer
// Nothing to initialize for now
bool DropExecutor::DInit() {
  LOG_TRACE("Initializing Drop Executer...");

  LOG_TRACE("Create Executer initialized!");
  return true;
}

bool DropExecutor::DExecute() {
  LOG_TRACE("Executing Drop...");
  bool result;
  const planner::DropPlan &node = GetPlanNode<planner::DropPlan>();
  auto current_txn = context_->GetTransaction();
  DropType dropType = node.GetDropType();
  switch (dropType) {
    case DropType::DB: {
      result = DropDatabase(node, current_txn);
      break;
    }
    case DropType::SCHEMA: {
      result = DropSchema(node, current_txn);
      break;
    }
    case DropType::TABLE: {
      result = DropTable(node, current_txn);
      break;
    }
    case DropType::TRIGGER: {
      result = DropTrigger(node, current_txn);
      break;
    }
    case DropType::INDEX: {
      result = DropIndex(node, current_txn);
      break;
    }
    default: {
      throw NotImplementedException(
          StringUtil::Format("Drop type %d not supported yet.\n", dropType));
    }
  }

  return result;
}

bool DropExecutor::DropDatabase(const planner::DropPlan &node,
                                concurrency::TransactionContext *txn) {
  std::string database_name = node.GetDatabaseName();

  if (node.IsMissing()) {
    try {
      auto database_object = catalog::Catalog::GetInstance()->GetDatabaseObject(
          database_name, txn);
    } catch (CatalogException &e) {
      LOG_TRACE("Database %s does not exist.", database_name.c_str());
      return false;
    }
  }

  auto database_object =
      catalog::Catalog::GetInstance()->GetDatabaseObject(database_name, txn);

  ResultType result =
      catalog::Catalog::GetInstance()->DropDatabaseWithName(database_name, txn);
  txn->SetResult(result);

  if (txn->GetResult() == ResultType::SUCCESS) {
    LOG_TRACE("Dropping database succeeded!");

    if (StatementCacheManager::GetStmtCacheManager().get()) {
      std::set<oid_t> table_ids;
      auto table_objects = database_object->GetTableObjects(false);
      for (auto it : table_objects) {
        table_ids.insert(it.second->GetTableOid());
      }
      StatementCacheManager::GetStmtCacheManager()->InvalidateTableOids(
          table_ids);
    }
  } else {
    LOG_TRACE("Result is: %s", ResultTypeToString(txn->GetResult()).c_str());
  }
  return false;
}

bool DropExecutor::DropSchema(const planner::DropPlan &node,
                              concurrency::TransactionContext *txn) {
  std::string database_name = node.GetDatabaseName();
  std::string schema_name = node.GetSchemaName();

  ResultType result = catalog::Catalog::GetInstance()->DropSchema(
      database_name, schema_name, txn);
  txn->SetResult(result);

  if (txn->GetResult() == ResultType::SUCCESS) {
    LOG_DEBUG("Dropping schema succeeded!");
    // add dropped table into StatementCacheManager
    if (StatementCacheManager::GetStmtCacheManager().get()) {
      std::set<oid_t> table_ids;
      auto database_object = catalog::Catalog::GetInstance()->GetDatabaseObject(
          database_name, txn);
      auto table_objects = database_object->GetTableObjects(schema_name);
      for (int i = 0; i < (int)table_objects.size(); i++) {
        table_ids.insert(table_objects[i]->GetTableOid());
      }
      StatementCacheManager::GetStmtCacheManager()->InvalidateTableOids(
          table_ids);
    }
  } else {
    LOG_DEBUG("Result is: %s", ResultTypeToString(txn->GetResult()).c_str());
  }
  return false;
}

bool DropExecutor::DropTable(const planner::DropPlan &node,
                             concurrency::TransactionContext *txn) {
  std::string database_name = node.GetDatabaseName();
  std::string schema_name = node.GetSchemaName();
  std::string table_name = node.GetTableName();

  if (node.IsMissing()) {
    try {
      auto table_object = catalog::Catalog::GetInstance()->GetTableObject(
          database_name, schema_name, table_name, txn);
    } catch (CatalogException &e) {
      LOG_TRACE("Table %s does not exist.", table_name.c_str());
      return false;
    }
  }

  ResultType result = catalog::Catalog::GetInstance()->DropTable(
      database_name, schema_name, table_name, txn);
  txn->SetResult(result);

  if (txn->GetResult() == ResultType::SUCCESS) {
    LOG_TRACE("Dropping table succeeded!");

    if (StatementCacheManager::GetStmtCacheManager().get()) {
      oid_t table_id =
          catalog::Catalog::GetInstance()
              ->GetTableObject(database_name, schema_name, table_name, txn)
              ->GetTableOid();
      StatementCacheManager::GetStmtCacheManager()->InvalidateTableOid(
          table_id);
      // Remove table lock
      concurrency::LockManager *lm = concurrency::LockManager::GetInstance();
      lm->RemoveLock(table_id);
    }
  } else {
    LOG_TRACE("Result is: %s", ResultTypeToString(txn->GetResult()).c_str());
  }

  return false;
}

bool DropExecutor::DropTrigger(const planner::DropPlan &node,
                               concurrency::TransactionContext *txn) {
  std::string database_name = node.GetDatabaseName();
  std::string schema_name = node.GetSchemaName();
  std::string table_name = node.GetTableName();
  std::string trigger_name = node.GetTriggerName();

  auto table_object = catalog::Catalog::GetInstance()->GetTableObject(
      database_name, schema_name, table_name, txn);
  // drop trigger
  ResultType result =
      catalog::Catalog::GetInstance()
          ->GetSystemCatalogs(table_object->GetDatabaseOid())
          ->GetTriggerCatalog()
          ->DropTrigger(table_object->GetDatabaseOid(),
                        table_object->GetTableOid(), trigger_name, txn);
  txn->SetResult(result);
  if (txn->GetResult() == ResultType::SUCCESS) {
    LOG_DEBUG("Dropping trigger succeeded!");

    if (StatementCacheManager::GetStmtCacheManager().get()) {
      oid_t table_id = table_object->GetTableOid();
      StatementCacheManager::GetStmtCacheManager()->InvalidateTableOid(
          table_id);
    }
  } else if (txn->GetResult() == ResultType::FAILURE && node.IsMissing()) {
    txn->SetResult(ResultType::SUCCESS);
    LOG_TRACE("Dropping trigger Succeeded!");
  } else if (txn->GetResult() == ResultType::FAILURE && !node.IsMissing()) {
    LOG_TRACE("Dropping trigger Failed!");
  } else {
    LOG_TRACE("Result is: %s", ResultTypeToString(txn->GetResult()).c_str());
  }
  return false;
}

/**
 * @brief   Drop an index.
 * @details Drop an index. Will delete the corresponding entry from catalog, and
 * the data structure of index itself will be garbage collected. Note that
 * phantom
 * could happen while dropping the index.
 * @param   node    current planner node
 * @param   txn     current transaction
 * @return  bool    always false
 */
bool DropExecutor::DropIndex(const planner::DropPlan &node,
                             concurrency::TransactionContext *txn) {
  // Get the name of index and the index in catalog.
  std::string index_name = node.GetIndexName();
  std::string schema_name = node.GetSchemaName();
  auto database_object = catalog::Catalog::GetInstance()->GetDatabaseObject(
      node.GetDatabaseName(), txn);
  if (database_object == nullptr) {
    throw CatalogException("Index name " + index_name + " cannot be found");
  }

<<<<<<< HEAD
  // Drop index in catalog.
=======
  auto pg_index = catalog::Catalog::GetInstance()
                      ->GetSystemCatalogs(database_object->GetDatabaseOid())
                      ->GetIndexCatalog();
  auto index_object = pg_index->GetIndexObject(index_name, schema_name, txn);
  if (index_object == nullptr) {
    throw CatalogException("Can't find index " + schema_name + "." +
                           index_name + " to drop");
  }
  // invoke directly using oid
>>>>>>> d052644e
  ResultType result = catalog::Catalog::GetInstance()->DropIndex(
      database_object->GetDatabaseOid(), index_object->GetIndexOid(), txn);
  txn->SetResult(result);

  // Invalidate statement cache if drop successful.
  if (txn->GetResult() == ResultType::SUCCESS) {
    LOG_TRACE("Dropping Index Succeeded! Index name: %s", index_name.c_str());
    if (StatementCacheManager::GetStmtCacheManager().get()) {
      oid_t table_id = index_object->GetTableOid();
      StatementCacheManager::GetStmtCacheManager()->InvalidateTableOid(
          table_id);
    }
  } else {
    LOG_TRACE("Dropping Index Failed!");
  }
  return false;
}

}  // namespace executor
}  // namespace peloton<|MERGE_RESOLUTION|>--- conflicted
+++ resolved
@@ -241,9 +241,7 @@
     throw CatalogException("Index name " + index_name + " cannot be found");
   }
 
-<<<<<<< HEAD
-  // Drop index in catalog.
-=======
+
   auto pg_index = catalog::Catalog::GetInstance()
                       ->GetSystemCatalogs(database_object->GetDatabaseOid())
                       ->GetIndexCatalog();
@@ -253,7 +251,6 @@
                            index_name + " to drop");
   }
   // invoke directly using oid
->>>>>>> d052644e
   ResultType result = catalog::Catalog::GetInstance()->DropIndex(
       database_object->GetDatabaseOid(), index_object->GetIndexOid(), txn);
   txn->SetResult(result);
