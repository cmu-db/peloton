--- conflicted
+++ resolved
@@ -192,9 +192,6 @@
     oid_t physical_tuple_id = pos_lists[0][visible_tuple_id];
 
     ItemPointer old_location(tile_group->GetTileGroupId(), physical_tuple_id);
-    if (IsInStatementWriteSet(old_location)) {
-      continue;
-    }
 
     LOG_TRACE("Visible Tuple id : %u, Physical Tuple id : %u ",
               visible_tuple_id, physical_tuple_id);
@@ -223,7 +220,7 @@
     ///////////////////////////////////////////////////////////
 
     
-    if (statement_write_set_.find(old_location) != statement_write_set_.end()) {
+    if (IsInStatementWriteSet(old_location)) {
       return true;
     }
 
@@ -274,12 +271,8 @@
                                 executor_context_);
 
         transaction_manager.PerformUpdate(current_txn, old_location);
-<<<<<<< HEAD
         // we do not need to add any item pointer to statement-level write set
         // here, because we do not generate any new version
-=======
-        statement_write_set_.insert(old_location);
->>>>>>> 27c017b1
       }
     }
     // if we have already obtained the ownership
