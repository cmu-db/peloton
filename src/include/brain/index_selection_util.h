//===----------------------------------------------------------------------===//
//
//                         Peloton
//
// configuration.h
//
// Identification: src/include/brain/configuration.h
//
// Copyright (c) 2015-2018, Carnegie Mellon University Database Group
//
//===----------------------------------------------------------------------===//

#pragma once

#include <vector>
#include <set>
#include <sstream>
#include <string.h>
#include "catalog/index_catalog.h"
#include "parser/sql_statement.h"


namespace peloton {
namespace brain {

using namespace parser;

// Represents a hypothetical index
class IndexObject {
public:
  oid_t db_oid;
  oid_t table_oid;
  std::set<oid_t> column_oids;
  IndexConstraintType type;

  IndexObject() {};

  IndexObject(oid_t db_oid, oid_t table_oid, oid_t col_oid):
    db_oid(db_oid), table_oid(table_oid) {
    column_oids.insert(col_oid);
  }

  IndexObject(oid_t db_oid, oid_t table_oid, std::vector<oid_t> &col_oids):
    db_oid(db_oid), table_oid(table_oid) {
    for (auto col : col_oids)
      column_oids.push_back(col);
  }

  // To string for performing hash.
<<<<<<< HEAD
  const std::string toString() const;
=======
  const std::string toString() const {
    std::stringstream str_stream;
    str_stream << db_oid << " " << table_oid << " ";
    for (auto col: column_oids) {
      str_stream << col << " ";
    }
    return str_stream.str();
  }
>>>>>>> 1fbe3851

  bool operator==(const IndexObject &obj) const;

  bool IsCompatible(std::shared_ptr<IndexObject> index);
  IndexObject Merge(std::shared_ptr<IndexObject> index);
};

struct IndexObjectHasher {
  size_t operator()(const IndexObject &obj) const {
    return std::hash<std::string>()(obj.toString());
  }
};

// Represents a set of hypothetical indexes - An index configuration.
class IndexConfiguration {
public:
  IndexConfiguration();
  void Add(IndexConfiguration &config);
  void AddIndexObject(std::shared_ptr<IndexObject> index_info);
  size_t GetIndexCount();
  const std::set<std::shared_ptr<IndexObject>> &GetIndexes() const;
  const std::string ToString() const;
  bool operator==(const IndexConfiguration &obj) const;
private:
  // The set of hypothetical indexes in the configuration
  std::set<std::shared_ptr<IndexObject>> indexes_;
};

// Represents a workload of SQL queries
class Workload {
private:
  std::vector<SQLStatement*> sql_queries_;
public:
  Workload() {}
  void AddQuery(SQLStatement *query) {
    sql_queries_.push_back(query);
  }
  const std::vector<SQLStatement*> &GetQueries() {
    return sql_queries_;
  }
  size_t Size() {
    return sql_queries_.size();
  }
};

class IndexObjectPool {
public:
  IndexObjectPool();
  std::shared_ptr<IndexObject> GetIndexObject(IndexObject &obj);
  std::shared_ptr<IndexObject> PutIndexObject(IndexObject &obj);
private:
  std::unordered_map<IndexObject, std::shared_ptr<IndexObject>, IndexObjectHasher> map_;
};

}  // namespace brain
}  // namespace peloton<|MERGE_RESOLUTION|>--- conflicted
+++ resolved
@@ -47,18 +47,7 @@
   }
 
   // To string for performing hash.
-<<<<<<< HEAD
   const std::string toString() const;
-=======
-  const std::string toString() const {
-    std::stringstream str_stream;
-    str_stream << db_oid << " " << table_oid << " ";
-    for (auto col: column_oids) {
-      str_stream << col << " ";
-    }
-    return str_stream.str();
-  }
->>>>>>> 1fbe3851
 
   bool operator==(const IndexObject &obj) const;
 
