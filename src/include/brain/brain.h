--- conflicted
+++ resolved
@@ -30,11 +30,7 @@
  */
 class BrainEnvironment {
  public:
-<<<<<<< HEAD
-  BrainEnvironment() { index_selection_knobs = {1, 2, 1}; }
-=======
   BrainEnvironment() { index_selection_knobs = {3, 3, 10}; }
->>>>>>> 522b1551
   IndexSelectionKnobs GetIndexSelectionKnobs() { return index_selection_knobs; }
   void SetIndexSelectionKnobs(IndexSelectionKnobs knobs) {
     index_selection_knobs = knobs;
