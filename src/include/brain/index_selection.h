--- conflicted
+++ resolved
@@ -21,12 +21,6 @@
 namespace peloton {
 namespace brain {
 
-<<<<<<< HEAD
-// TODO: Remove these
-using namespace parser;
-using namespace catalog;
-
-
 struct Comp
 {
   Comp(Workload &workload) {this->w = &workload;}
@@ -41,52 +35,33 @@
   Workload *w;
 };
 
-
-=======
->>>>>>> e2b1e203
 //===--------------------------------------------------------------------===//
 // IndexSelection
 //===--------------------------------------------------------------------===//
 class IndexSelection {
  public:
   IndexSelection(Workload &query_set);
-<<<<<<< HEAD
-  std::unique_ptr<IndexConfiguration> GetBestIndexes();
-
-=======
   void GetBestIndexes(IndexConfiguration &final_indexes);
   void GetAdmissibleIndexes(SQLStatement *query,
                             IndexConfiguration &indexes);
->>>>>>> e2b1e203
 private:
   void GenCandidateIndexes(IndexConfiguration &config, IndexConfiguration &admissible_config,
                            Workload &workload);
   // Cost evaluation related
-<<<<<<< HEAD
-  double GetCost(IndexConfiguration &config, Workload &workload);
+  double GetCost(IndexConfiguration &config, Workload &workload) const;
+  double ComputeCost(IndexConfiguration &config, Workload &workload);
   IndexConfiguration& Enumerate(IndexConfiguration &indexes,
-                      Workload &workload, size_t k);
-
+                                Workload &workload, size_t k);
 
   // Configuration Enumeration related
   unsigned long getMinEnumerateCount();
   IndexConfiguration ExhaustiveEnumeration(IndexConfiguration &indexes, Workload &workload);
   IndexConfiguration GetRemainingIndexes(IndexConfiguration &indexes, IndexConfiguration top_indexes);
   IndexConfiguration& GreedySearch(IndexConfiguration &indexes,
-                             IndexConfiguration &picked_indexes,
-                             Workload &workload, size_t k);
+                                   IndexConfiguration &picked_indexes,
+                                   Workload &workload, size_t k);
 
-=======
-  double GetCost(IndexConfiguration &config, Workload &workload) const;
-  double ComputeCost(IndexConfiguration &config, Workload &workload);
-  void Enumerate(IndexConfiguration &indexes,
-                 IndexConfiguration &picked_indexes,
-                      Workload &workload);
->>>>>>> e2b1e203
   // Admissible index selection related
-  void GetAdmissibleIndexes(SQLStatement *query,
-                            IndexConfiguration &indexes);
-
   void IndexColsParseWhereHelper(const expression::AbstractExpression *where_expr,
                                  IndexConfiguration &config);
   void IndexColsParseGroupByHelper(std::unique_ptr<GroupByDescription> &where_expr,
