--- conflicted
+++ resolved
@@ -21,7 +21,6 @@
 namespace peloton {
 namespace brain {
 
-
 /**
  * @brief Comparator for set of (Index Configuration, Cost)
  */
@@ -32,8 +31,8 @@
     // Order by cost. If cost is same, then by the number of indexes
     // Unless the configuration is exactly the same, get some ordering
     return ((s1.second < s2.second) ||
-        (s1.first.GetIndexCount() < s2.first.GetIndexCount()) ||
-        (s1.first.ToString() < s2.first.ToString()));
+            (s1.first.GetIndexCount() < s2.first.GetIndexCount()) ||
+            (s1.first.ToString() < s2.first.ToString()));
   }
 
   Workload *w;
@@ -56,54 +55,54 @@
    * @returns The best possible Index Congurations for the workload
    */
   void GetBestIndexes(IndexConfiguration &final_indexes);
-<<<<<<< HEAD
-  void GetAdmissibleIndexes(parser::SQLStatement *query, IndexConfiguration &indexes);
-=======
 
   /**
    * @brief Gets the indexable columns of a given query
    */
-  void GetAdmissibleIndexes(SQLStatement *query, IndexConfiguration &indexes);
->>>>>>> 1b46c52c
+  void GetAdmissibleIndexes(parser::SQLStatement *query,
+                            IndexConfiguration &indexes);
 
   /**
    * @brief GenerateCandidateIndexes.
    * If the admissible config set is empty, generate
-   * the single-column (admissible) indexes for each query from the provided queries
-   * and prune the useless ones. This becomes candidate index set. If not empty, prune
-   * the useless indexes from the candidate set for the given workload.
+   * the single-column (admissible) indexes for each query from the provided
+   * queries and prune the useless ones. This becomes candidate index set. If
+   * not empty, prune the useless indexes from the candidate set for the given
+   * workload.
    *
    * @param candidate_config - new candidate index to be pruned.
    * @param admissible_config - admissible index set of the queries
    * @param workload - queries
    */
   void GenerateCandidateIndexes(IndexConfiguration &candidate_config,
-                           IndexConfiguration &admissible_config,
-                           Workload &workload);
+                                IndexConfiguration &admissible_config,
+                                Workload &workload);
 
   /**
    * @brief gets the top k cheapest indexes for the workload
    *
    * @param indexes - the indexes in the workload
-   * @param top_indexes - the top k cheapest indexes in the workload are returned through this parameter
+   * @param top_indexes - the top k cheapest indexes in the workload are
+   * returned through this parameter
    * @param workload - the given workload
    * @param k - the number of indexes to return
    */
-  void Enumerate(IndexConfiguration &indexes, IndexConfiguration &top_indexes, Workload &workload, size_t k);
+  void Enumerate(IndexConfiguration &indexes, IndexConfiguration &top_indexes,
+                 Workload &workload, size_t k);
 
   /**
-   * @brief generate multi-column indexes from the single column indexes by doing a cross product.
+   * @brief generate multi-column indexes from the single column indexes by
+   * doing a cross product.
    */
   void GenerateMultiColumnIndexes(IndexConfiguration &config,
-                             IndexConfiguration &single_column_indexes,
-                             IndexConfiguration &result);
+                                  IndexConfiguration &single_column_indexes,
+                                  IndexConfiguration &result);
 
-private:
-
+ private:
   /**
    * @brief PruneUselessIndexes
-   * Delete the indexes from the configuration which do not help at least one of the
-   * queries in the workload
+   * Delete the indexes from the configuration which do not help at least one of
+   * the queries in the workload
    *
    * @param config - index set
    * @param workload - queries
@@ -111,16 +110,17 @@
   void PruneUselessIndexes(IndexConfiguration &config, Workload &workload);
 
   /**
-   * @brief Gets the cost of an index configuration for a given workload directly
-   * from the memo table. Assumes ComputeCost is called.
-   * TODO (Priyatham): This function can be removed now since the requirement for
-   * the comparator to be a const has been eliminated by me.
+   * @brief Gets the cost of an index configuration for a given workload
+   * directly from the memo table. Assumes ComputeCost is called.
+   * TODO (Priyatham): This function can be removed now since the requirement
+   * for the comparator to be a const has been eliminated by me.
    */
   double GetCost(IndexConfiguration &config, Workload &workload) const;
 
   /**
-   * @brief Gets the cost of an index configuration for a given workload. It would call
-   * the What-If API appropriately and stores the results in the memo table
+   * @brief Gets the cost of an index configuration for a given workload. It
+   * would call the What-If API appropriately and stores the results in the memo
+   * table
    */
   double ComputeCost(IndexConfiguration &config, Workload &workload);
 
@@ -129,14 +129,16 @@
    * @brief Gets the cheapest indexes through naive exhaustive enumeration by
    * generating all possible subsets of size <= m where m is a tunable parameter
    */
-  void ExhaustiveEnumeration(IndexConfiguration &indexes, IndexConfiguration &top_indexes, Workload &workload);
+  void ExhaustiveEnumeration(IndexConfiguration &indexes,
+                             IndexConfiguration &top_indexes,
+                             Workload &workload);
 
   /**
    * @brief Gets the remaining cheapest indexes through greedy search
    */
   void GreedySearch(IndexConfiguration &indexes,
-                    IndexConfiguration &remaining_indexes,
-                    Workload &workload, size_t num_indexes);
+                    IndexConfiguration &remaining_indexes, Workload &workload,
+                    size_t num_indexes);
 
   // Admissible index selection related
   /**
@@ -159,8 +161,9 @@
    * @brief Helper to parse the order by clause in the SQL statements such as
    * select, delete, update.
    */
-  void IndexColsParseOrderByHelper(std::unique_ptr<parser::OrderDescription> &order_by,
-                                   IndexConfiguration &config);
+  void IndexColsParseOrderByHelper(
+      std::unique_ptr<parser::OrderDescription> &order_by,
+      IndexConfiguration &config);
 
   /**
    * @brief Helper function to convert a tuple of <db_oid, table_oid, col_oid>
@@ -174,17 +177,16 @@
       IndexConfiguration &config);
 
   /**
-   * @brief Create a new index configuration which is a cross product of the given configurations.
-   * Ex: {I1} * {I23, I45} = {I123, I145}
+   * @brief Create a new index configuration which is a cross product of the
+   * given configurations. Ex: {I1} * {I23, I45} = {I123, I145}
    *
    * @param - configuration1: config1
    * @param - configuration2: config2
    * @param - result: cross product
    */
-  void CrossProduct(
-      const IndexConfiguration &configuration1,
-      const IndexConfiguration &configuration2,
-      IndexConfiguration &result);
+  void CrossProduct(const IndexConfiguration &configuration1,
+                    const IndexConfiguration &configuration2,
+                    IndexConfiguration &result);
 
   // Set of parsed and bound queries
   Workload query_set_;
