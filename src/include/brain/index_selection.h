--- conflicted
+++ resolved
@@ -128,12 +128,7 @@
   void IndexColsParseGroupByHelper(
       std::unique_ptr<parser::GroupByDescription> &where_expr,
       IndexConfiguration &config);
-<<<<<<< HEAD
   void IndexColsParseOrderByHelper(std::unique_ptr<parser::OrderDescription> &order_by,
-=======
-
-  void IndexColsParseOrderByHelper(std::unique_ptr<OrderDescription> &order_by,
->>>>>>> b89b2260
                                    IndexConfiguration &config);
   std::shared_ptr<IndexObject> AddIndexColumnsHelper(oid_t database,
                                                      oid_t table,
