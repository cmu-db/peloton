//===----------------------------------------------------------------------===//
//
//                         Peloton
//
// index_selection_context.h
//
// Identification: src/include/brain/index_selection_context.h
//
// Copyright (c) 2015-2018, Carnegie Mellon University Database Group
//
//===----------------------------------------------------------------------===//

#pragma once

#include <unordered_map>

#include "brain/index_selection_util.h"

namespace parser {
  class SQLStatement;
}

namespace peloton {
namespace brain {

struct KeyHasher {
  std::size_t operator()(const std::pair<IndexConfiguration, parser::SQLStatement *> &key) const {
    auto indexes = key.first.GetIndexes();
    //TODO[Siva]: This might be a problem
    auto result = std::hash<std::string>()(key.second->GetInfo());
    for (auto index : indexes) {
      // result ^= std::hash<std::string>()(index->ToString());
    }
    return result;
  }
};

//===--------------------------------------------------------------------===//
// IndexSelectionContext
//===--------------------------------------------------------------------===//
class IndexSelectionContext {
public:
<<<<<<< HEAD
  IndexSelectionContext();
=======
  IndexSelectionContext() {}

private:
  friend class IndexSelection;

  std::unordered_map<std::pair<IndexConfiguration, parser::SQLStatement *>, double, KeyHasher> memo_;

>>>>>>> e5949e42
  IndexObjectPool pool;
};

}  // namespace brain
}  // namespace peloton<|MERGE_RESOLUTION|>--- conflicted
+++ resolved
@@ -40,17 +40,13 @@
 //===--------------------------------------------------------------------===//
 class IndexSelectionContext {
 public:
-<<<<<<< HEAD
   IndexSelectionContext();
-=======
-  IndexSelectionContext() {}
 
 private:
   friend class IndexSelection;
 
   std::unordered_map<std::pair<IndexConfiguration, parser::SQLStatement *>, double, KeyHasher> memo_;
 
->>>>>>> e5949e42
   IndexObjectPool pool;
 };
 
