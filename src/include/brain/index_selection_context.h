--- conflicted
+++ resolved
@@ -40,7 +40,6 @@
 //===--------------------------------------------------------------------===//
 class IndexSelectionContext {
 public:
-<<<<<<< HEAD
   IndexSelectionContext() {}
 
 private:
@@ -48,11 +47,7 @@
 
   std::unordered_map<std::pair<IndexConfiguration, parser::SQLStatement *>, double, KeyHasher> memo_;
 
-=======
-
-private:
   IndexObjectPool pool;
->>>>>>> 61e31c46
 };
 
 }  // namespace brain
