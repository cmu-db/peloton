//===----------------------------------------------------------------------===//
//
//                         Peloton
//
// compressed_index_config.h
//
// Identification: src/include/brain/indextune/compressed_index_config.h
//
// Copyright (c) 2015-2018, Carnegie Mellon University Database Group
//
//===----------------------------------------------------------------------===//

#pragma once

#include <boost/dynamic_bitset.hpp>
#include "brain/index_selection.h"
#include "catalog/catalog.h"
#include "catalog/database_catalog.h"
#include "catalog/index_catalog.h"
#include "catalog/table_catalog.h"
#include "concurrency/transaction_manager_factory.h"
#include "brain/util/eigen_util.h"
#include "planner/plan_util.h"
#include "brain/indextune/compressed_index_config.h"

namespace peloton {
namespace brain {

class CompressedIndexConfigUtil {
 public:
  /**
 * Given a SQLStatementList, generate the prefix closure from the first
 * SQLStatement element
 * @param container: input container
 * @param query: query in question
 * @return the prefix closure as a bitset
 */
<<<<<<< HEAD
  static std::unique_ptr<boost::dynamic_bitset<>> AddCandidates(
      CompressedIndexConfigContainer &container, const std::string &query);
=======
  static void AddCandidates(
      CompressedIndexConfigContainer &container,
      const std::string &query,
      boost::dynamic_bitset<>& add_candidates);
>>>>>>> 27de70a9

  /**
  * Given a SQLStatement, generate drop candidates
  * @param container: input container
  * @param sql_stmt: the SQLStatement
  * @return the drop candidates
  */
<<<<<<< HEAD
  static std::unique_ptr<boost::dynamic_bitset<>> DropCandidates(
      CompressedIndexConfigContainer &container, const std::string &query);
=======
  static void DropCandidates(
      CompressedIndexConfigContainer &container,
      const std::string &query,
      boost::dynamic_bitset<>& drop_candidates);
>>>>>>> 27de70a9

  /**
  * @brief Return a bitset initialized using a list of indexes
  */
  static std::unique_ptr<boost::dynamic_bitset<>> GenerateBitSet(
      const CompressedIndexConfigContainer &container,
      const std::vector<std::shared_ptr<brain::IndexObject>> &idx_objs);

  static void SetBit(const CompressedIndexConfigContainer &container,
                     boost::dynamic_bitset<> &bitmap,
                     const std::shared_ptr<IndexObject> &idx_object);

  /**
 * Get the covered index configuration feature vector.
 * The difference between this and `GetCurrentIndexConfig` is that
 * all single column index configurations by a multicolumn index are
 * considered covered and set to 1.
 * @param config_vec: configuration vector to construct
 */
  static void ConstructConfigFeature(
      const CompressedIndexConfigContainer &container, vector_eig &config_vec);
  // Feature constructors
  /**
   * Constructs the feature vector representing the SQL query running on the
   * current
   * index configuration. This is done by using the following feature vector:
   * = 0.0 if not in f(query)
   * = 1.0 if in f(query) and belongs to current config
   * = -1 if in f(query) but not in current config
   * where f(query) is first recommended_index(query)(0->n), then
   * drop_index(query)(n->2*n)
   * @param add_candidates: add candidate suggestions
   * @param drop_candidates: drop candidate suggestions
   * @param query_config_vec: query configuration vector to construct
   * // TODO: not in f(query) should split into:  (i)!f(query) &&
   * belongs(config) (ii) !(f(query) && belongs(config))?
   */
  static void ConstructQueryConfigFeature(
<<<<<<< HEAD
      const CompressedIndexConfigContainer &container,
      std::unique_ptr<boost::dynamic_bitset<>> &add_candidates,
      std::unique_ptr<boost::dynamic_bitset<>> &drop_candidates,
=======
      const boost::dynamic_bitset<>& curr_config_set,
      const boost::dynamic_bitset<> &add_candidate_set,
      const boost::dynamic_bitset<> &drop_candidate_set,
>>>>>>> 27de70a9
      vector_eig &query_config_vec);

 private:
  /**
   * @brief: converts query string to a binded sql-statement list
   */
  static std::unique_ptr<parser::SQLStatementList> ToBindedSqlStmtList(
      CompressedIndexConfigContainer &container,
      const std::string &query_string);

  /**
   * @brief Convert an index triplet to an index object
   */
  static std::shared_ptr<brain::IndexObject> ConvertIndexTriplet(
      CompressedIndexConfigContainer &container,
      const planner::col_triplet &idx_triplet);
};
}
}<|MERGE_RESOLUTION|>--- conflicted
+++ resolved
@@ -35,31 +35,18 @@
  * @param query: query in question
  * @return the prefix closure as a bitset
  */
-<<<<<<< HEAD
-  static std::unique_ptr<boost::dynamic_bitset<>> AddCandidates(
-      CompressedIndexConfigContainer &container, const std::string &query);
-=======
-  static void AddCandidates(
-      CompressedIndexConfigContainer &container,
-      const std::string &query,
-      boost::dynamic_bitset<>& add_candidates);
->>>>>>> 27de70a9
-
+  static void AddCandidates(CompressedIndexConfigContainer &container,
+                            const std::string &query,
+                            boost::dynamic_bitset<> &add_candidates);
   /**
   * Given a SQLStatement, generate drop candidates
   * @param container: input container
   * @param sql_stmt: the SQLStatement
   * @return the drop candidates
   */
-<<<<<<< HEAD
-  static std::unique_ptr<boost::dynamic_bitset<>> DropCandidates(
-      CompressedIndexConfigContainer &container, const std::string &query);
-=======
-  static void DropCandidates(
-      CompressedIndexConfigContainer &container,
-      const std::string &query,
-      boost::dynamic_bitset<>& drop_candidates);
->>>>>>> 27de70a9
+  static void DropCandidates(CompressedIndexConfigContainer &container,
+                             const std::string &query,
+                             boost::dynamic_bitset<> &drop_candidates);
 
   /**
   * @brief Return a bitset initialized using a list of indexes
@@ -98,15 +85,9 @@
    * belongs(config) (ii) !(f(query) && belongs(config))?
    */
   static void ConstructQueryConfigFeature(
-<<<<<<< HEAD
-      const CompressedIndexConfigContainer &container,
-      std::unique_ptr<boost::dynamic_bitset<>> &add_candidates,
-      std::unique_ptr<boost::dynamic_bitset<>> &drop_candidates,
-=======
-      const boost::dynamic_bitset<>& curr_config_set,
+      const boost::dynamic_bitset<> &curr_config_set,
       const boost::dynamic_bitset<> &add_candidate_set,
       const boost::dynamic_bitset<> &drop_candidate_set,
->>>>>>> 27de70a9
       vector_eig &query_config_vec);
 
  private:
