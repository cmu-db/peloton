--- conflicted
+++ resolved
@@ -81,8 +81,6 @@
   std::shared_ptr<boost::dynamic_bitset<>> DropCandidate(
       const IndexConfiguration &indexes);
 
-<<<<<<< HEAD
-=======
   // (saatvik): Should return all possible number of configurations allowed
   // Required to prepare RL models
   // TODO: pending
@@ -91,8 +89,6 @@
   // TODO: Should return the bitset representing the current index configuration
   std::shared_ptr<boost::dynamic_bitset<>> GetCurrentIndexConfig();
 
-
->>>>>>> a7c464fa
  private:
   std::string database_name_;
   catalog::Catalog *catalog_;
