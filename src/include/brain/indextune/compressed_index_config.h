//===----------------------------------------------------------------------===//
//
//                         Peloton
//
// compressed_index_config.h
//
// Identification: src/include/brain/indextune/compressed_index_config.h
//
// Copyright (c) 2015-2018, Carnegie Mellon University Database Group
//
//===----------------------------------------------------------------------===//

#pragma once

#include <boost/dynamic_bitset.hpp>
#include "brain/index_selection.h"
#include "catalog/catalog.h"
#include "catalog/database_catalog.h"
#include "catalog/index_catalog.h"
#include "catalog/table_catalog.h"
#include "concurrency/transaction_manager_factory.h"
#include "brain/util/eigen_util.h"
#include "planner/plan_util.h"
#include "util/file_util.h"

namespace peloton {
namespace brain {

// TODO: Maybe we should rename it to CompressedIndexConfigUtil
// TODO: Maybe we should decouple the Manager and the bitset based
// CompressedIndexConfig

class CompressedIndexConfiguration {
 public:
  /**
   * Constructor for CompressedIndexConfiguration: Initialize
   * (1) catalog pointer
   * (2) txn_manager pointer
   * One such configuration is for only one database.
   *
   * Then scan all the tables in the database to populate the internal maps
   * Finally, scan all tables again to generate current index configuration (a
   * bitset)
   */
  explicit CompressedIndexConfiguration(
      const std::string &database_name, catalog::Catalog *catalog = nullptr,
      concurrency::TransactionManager *txn_manager = nullptr);

  /**
   * Get the local offset of an index in a table
   * @param table_oid: the table oid
   * @param column_oids: a set of column oids, representing the index
   * @return the local offset of the index in the bitset
   */
  size_t GetLocalOffset(const oid_t table_oid,
                        const std::set<oid_t> &column_oids) const;

  /**
   * Get the global offset of an index in a table
   * @param index_obj: the index
   * @return the global offset of the index in the bitset, which is "table
   * offset" + "local offset"
   */
  size_t GetGlobalOffset(
      const std::shared_ptr<brain::IndexObject> &index_obj) const;

  /**
   * Check whether an index is in current configuration or not
   * @param index_obj: the index to be checked
   * @return the bit for that index is set or not
   */
  bool IsSet(const std::shared_ptr<brain::IndexObject> &index_obj) const;

  /**
  * Check whether an index is in current configuration or not
  * @param offset: the global offset of the index
  * @return the bit for that index is set or not
  */
  bool IsSet(const size_t offset) const;

  /**
   * Given a global offset, get the corresponding index
   * @param global_offset: the global offset
   * @return the index object at "global_offset" of current configuration
   */
  std::shared_ptr<brain::IndexObject> GetIndex(size_t global_offset) const;

  /**
   * Add an index to current configuration
   * @param idx_object: the index to be added
   */
  void AddIndex(const std::shared_ptr<IndexObject> &idx_object);

  /**
   * Add an index to current configuration
   * @param offset: the global offset of the index to be added
   */
  void AddIndex(size_t offset);

  /**
   * Remove an index from current configuration
   * @param idx_object: the index to be removed
   */
  void RemoveIndex(const std::shared_ptr<IndexObject> &idx_object);

  /**
   * Remove and index from current configuration
   * @param offset: the global offset of the index to be removed
   */
  void RemoveIndex(size_t offset);

  /**
   * Given a SQLStatementList, generate the prefix closure from the first
   * SQLStatement element
   * @param sql_stmt_list: the SQLStatementList
   * @return the prefix closure as a bitset
   */
  std::unique_ptr<boost::dynamic_bitset<>> AddCandidates(
      std::unique_ptr<parser::SQLStatementList> sql_stmt_list);

  /**
   * @brief Get the total number of possible indexes in current database
   */
  size_t GetConfigurationCount() const;

  /**
   * @brief Get the current index configuration as a bitset
   */
  const boost::dynamic_bitset<> *GetCurrentIndexConfig() const;

  /**
   * @brief Get the Eigen vector/feature representation of the current index config bitset
   */
  void ToEigen(vector_eig& curr_config_vec) const;

  std::string ToString() const;

 private:
  std::string database_name_;
  catalog::Catalog *catalog_;
  concurrency::TransactionManager *txn_manager_;
<<<<<<< HEAD

  /**
   * Outer mapping: table_oid -> inner mapping
   * Inner mapping: column_oid -> internal mapping ID
   *
   * For example, table T (table_oid = 12345) has three columns: A (column_oid =
   * 5), B (column_oid = 3), C (column_oid = 14). Then we will have:
   * table_id_map_[12345] ==> inner mapping
   * inner mapping ==> {5->0, 3->1, 14, 2} (here 5, 3 and 14 are column oids, 0,
   * 1 and 2 are interal mapping IDs)
   */
=======
>>>>>>> a6b93f68
  std::unordered_map<oid_t, std::unordered_map<oid_t, size_t>> table_id_map_;

  /**
   * Outer mapping: table_oid -> inner reverse mapping
   * Inner reverse mapping: internal mapping ID -> column_oid
   *
   * Using the same example as above, now we will have:
   * table_id_map_[12345] ==> inner reverse mapping
   * inner revserse mapping ==> {0->5, 1->3, 2->14} (here 5, 3 and 14 are column
   * oids, 0, 1 and 2 are interal mapping IDs)
   */
  std::unordered_map<oid_t, std::unordered_map<size_t, oid_t>> id_table_map_;

<<<<<<< HEAD
  /**
   * the mapping between table_oid and the starting position of table in the
   * bitset.
   *
   * For example, table A (table_oid = 111) has 3 columns (8 possible index
   * configs in total), table B (table_oid =
   * 222) has 2 columns (4 possible index configs in total), table C (table_oid
   * = 333) has 4 columns (16 possible index configs in total).
   *
   * Then we will have:
   * table_offset_map_[111] = 0
   * table_offset_map_[222] = 8
   * table_offset_map_[333] = 12
   */
=======
>>>>>>> a6b93f68
  std::map<oid_t, size_t> table_offset_map_;

  // This map is just the reverse mapping of table_offset_map_
  std::map<size_t, oid_t> table_offset_reverse_map_;

  // the next offset of a new table
  size_t next_table_offset_;

  std::unique_ptr<boost::dynamic_bitset<>> cur_index_config_;

  void AddIndex(boost::dynamic_bitset<> &bitmap,
                const std::shared_ptr<IndexObject> &idx_object);

  void AddIndex(boost::dynamic_bitset<> &bitmap, size_t offset);
};
}
}<|MERGE_RESOLUTION|>--- conflicted
+++ resolved
@@ -129,9 +129,10 @@
   const boost::dynamic_bitset<> *GetCurrentIndexConfig() const;
 
   /**
-   * @brief Get the Eigen vector/feature representation of the current index config bitset
+   * @brief Get the Eigen vector/feature representation of the current index
+   * config bitset
    */
-  void ToEigen(vector_eig& curr_config_vec) const;
+  void ToEigen(vector_eig &curr_config_vec) const;
 
   std::string ToString() const;
 
@@ -139,7 +140,6 @@
   std::string database_name_;
   catalog::Catalog *catalog_;
   concurrency::TransactionManager *txn_manager_;
-<<<<<<< HEAD
 
   /**
    * Outer mapping: table_oid -> inner mapping
@@ -151,8 +151,6 @@
    * inner mapping ==> {5->0, 3->1, 14, 2} (here 5, 3 and 14 are column oids, 0,
    * 1 and 2 are interal mapping IDs)
    */
-=======
->>>>>>> a6b93f68
   std::unordered_map<oid_t, std::unordered_map<oid_t, size_t>> table_id_map_;
 
   /**
@@ -166,7 +164,6 @@
    */
   std::unordered_map<oid_t, std::unordered_map<size_t, oid_t>> id_table_map_;
 
-<<<<<<< HEAD
   /**
    * the mapping between table_oid and the starting position of table in the
    * bitset.
@@ -181,8 +178,6 @@
    * table_offset_map_[222] = 8
    * table_offset_map_[333] = 12
    */
-=======
->>>>>>> a6b93f68
   std::map<oid_t, size_t> table_offset_map_;
 
   // This map is just the reverse mapping of table_offset_map_
