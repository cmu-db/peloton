//===----------------------------------------------------------------------===//
//
//                         Peloton
//
// data_table.h
//
// Identification: src/include/storage/data_table.h
//
// Copyright (c) 2015-16, Carnegie Mellon University Database Group
//
//===----------------------------------------------------------------------===//

#pragma once

#include <map>
#include <memory>
#include <mutex>
#include <queue>
#include <set>

#include "common/item_pointer.h"
#include "common/platform.h"
#include "container/lock_free_array.h"
#include "index/index.h"
#include "storage/abstract_table.h"
#include "storage/indirection_array.h"

//===--------------------------------------------------------------------===//
// Configuration Variables
//===--------------------------------------------------------------------===//

extern std::vector<peloton::oid_t> sdbench_column_ids;

namespace peloton {

namespace brain {
class Sample;
}

namespace catalog {
class ForeignKey;
}

namespace index {
class Index;
}

namespace logging {
class LogManager;
}

namespace concurrency {
class Transaction;
}

namespace storage {

class Tuple;
class TileGroup;
class IndirectionArray;

//===--------------------------------------------------------------------===//
// DataTable
//===--------------------------------------------------------------------===//

/**
 * Represents a group of tile groups logically vertically contiguous.
 *
 * <Tile Group 1>
 * <Tile Group 2>
 * ...
 * <Tile Group n>
 *
 */
class DataTable : public AbstractTable {
  friend class TileGroup;
  friend class TileGroupFactory;
  friend class TableFactory;
  friend class logging::LogManager;

  DataTable() = delete;
  DataTable(DataTable const &) = delete;

 public:
  // Table constructor
  DataTable(catalog::Schema *schema, const std::string &table_name,
            const oid_t &database_oid, const oid_t &table_oid,
            const size_t &tuples_per_tilegroup, const bool own_schema,
            const bool adapt_table, const bool is_catalog = false);

  ~DataTable();

  //===--------------------------------------------------------------------===//
  // TUPLE OPERATIONS
  //===--------------------------------------------------------------------===//
  // insert an empty version in table. designed for delete operation.
  ItemPointer InsertEmptyVersion();

  // these two functions are designed for reducing memory allocation by
  // performing in-place update.
  // in the update executor, we first acquire a version slot from the data
  // table, and then
  // copy the content into the version. after that, we need to check constraints
  // and then install the version
  // into all the corresponding indexes.
  ItemPointer AcquireVersion();

  // install an version in table. designed for update operation.
  // as we implement logical-pointer indexing mechanism, targets_ptr is
  // required.
  bool InstallVersion(const AbstractTuple *tuple, const TargetList *targets_ptr,
                      concurrency::Transaction *transaction,
                      ItemPointer *index_entry_ptr);

  // insert tuple in table. the pointer to the index entry is returned as
  // index_entry_ptr.
  ItemPointer InsertTuple(const Tuple *tuple,
                          concurrency::Transaction *transaction,
                          ItemPointer **index_entry_ptr = nullptr);
  // designed for tables without primary key. e.g., output table used by
  // aggregate_executor.
  ItemPointer InsertTuple(const Tuple *tuple);

  //===--------------------------------------------------------------------===//
  // TILE GROUP
  //===--------------------------------------------------------------------===//

  // coerce into adding a new tile group with a tile group id
  void AddTileGroupWithOidForRecovery(const oid_t &tile_group_id);

  void AddTileGroup(const std::shared_ptr<TileGroup> &tile_group);

  // Offset is a 0-based number local to the table
  std::shared_ptr<storage::TileGroup> GetTileGroup(
      const std::size_t &tile_group_offset) const;

  // ID is the global identifier in the entire DBMS
  std::shared_ptr<storage::TileGroup> GetTileGroupById(
      const oid_t &tile_group_id) const;

  size_t GetTileGroupCount() const;

  // Get a tile group with given layout
  TileGroup *GetTileGroupWithLayout(const column_map_type &partitioning);

  //===--------------------------------------------------------------------===//
  // INDEX
  //===--------------------------------------------------------------------===//

  void AddIndex(std::shared_ptr<index::Index> index);

  // Throw CatalogException if not such index is found
  std::shared_ptr<index::Index> GetIndexWithOid(const oid_t &index_oid);

  void DropIndexWithOid(const oid_t &index_oid);

  void DropIndexes();

  std::shared_ptr<index::Index> GetIndex(const oid_t &index_offset);

  std::set<oid_t> GetIndexAttrs(const oid_t &index_offset) const;

  oid_t GetIndexCount() const;

  oid_t GetValidIndexCount() const;

  const std::vector<std::set<oid_t>> &GetIndexColumns() const {
    return indexes_columns_;
  }

  //===--------------------------------------------------------------------===//
  // FOREIGN KEYS
  //===--------------------------------------------------------------------===//

  void AddForeignKey(catalog::ForeignKey *key);

  catalog::ForeignKey *GetForeignKey(const oid_t &key_offset) const;

  void DropForeignKey(const oid_t &key_offset);

  oid_t GetForeignKeyCount() const;

  //===--------------------------------------------------------------------===//
  // TRANSFORMERS
  //===--------------------------------------------------------------------===//

  storage::TileGroup *TransformTileGroup(const oid_t &tile_group_offset,
                                         const double &theta);

  //===--------------------------------------------------------------------===//
  // STATS
  //===--------------------------------------------------------------------===//

  void IncreaseTupleCount(const size_t &amount);

  void DecreaseTupleCount(const size_t &amount);

  void SetTupleCount(const size_t &num_tuples);

  size_t GetTupleCount() const;

  bool IsDirty() const;

  void ResetDirty();

  //===--------------------------------------------------------------------===//
  // LAYOUT TUNER
  //===--------------------------------------------------------------------===//

  void RecordLayoutSample(const brain::Sample &sample);

  std::vector<brain::Sample> GetLayoutSamples();

  void ClearLayoutSamples();

  void SetDefaultLayout(const column_map_type &layout);

  column_map_type GetDefaultLayout() const;

  //===--------------------------------------------------------------------===//
  // INDEX TUNER
  //===--------------------------------------------------------------------===//

  void RecordIndexSample(const brain::Sample &sample);

  std::vector<brain::Sample> GetIndexSamples();

  void ClearIndexSamples();

  //===--------------------------------------------------------------------===//
  // UTILITIES
  //===--------------------------------------------------------------------===//

  inline std::string GetName() const { return (table_name); }

  inline oid_t GetDatabaseOid() const { return (database_oid); }

  inline oid_t GetTableOid() const { return (table_oid); }

  bool HasPrimaryKey() const { return (has_primary_key_); }

  bool HasUniqueConstraints() const { return (unique_constraint_count_ > 0); }

  bool HasForeignKeys() const { return (GetForeignKeyCount() > 0); }

  std::map<oid_t, oid_t> GetColumnMapStats();

  // try to insert into all indexes.
  // the last argument is the index entry in primary index holding the new
  // tuple.
  bool InsertInIndexes(const storage::Tuple *tuple, ItemPointer location,
                       concurrency::Transaction *transaction,
                       ItemPointer **index_entry_ptr);

  static void SetActiveTileGroupCount(const size_t active_tile_group_count) {
    default_active_tilegroup_count_ = active_tile_group_count;
  }

  static void SetActiveIndirectionArrayCount(
      const size_t active_indirection_array_count) {
    default_active_indirection_array_count_ = active_indirection_array_count;
  }

 protected:
  //===--------------------------------------------------------------------===//
  // INTEGRITY CHECKS
  //===--------------------------------------------------------------------===//

  bool CheckNotNulls(const storage::Tuple *tuple, oid_t column_idx) const;
  bool MultiCheckNotNulls(const storage::Tuple *tuple,
                          std::vector<oid_t> cols) const;

  bool CheckExp(const storage::Tuple *tuple, oid_t column_idx,
                std::pair<ExpressionType, type::Value> exp) const;
  bool CheckUnique(const storage::Tuple *tuple, oid_t column_idx) const;
<<<<<<< HEAD

  bool CheckNulls(const storage::Tuple *tuple, oid_t column_idx) const;

  bool CheckExp(const storage::Tuple *tuple, oid_t column_idx) const;

  bool CheckNulls(const storage::Tuple *tuple, oid_t column_idx) const;

  bool CheckExp(const storage::Tuple *tuple, oid_t column_idx) const;

  bool CheckNulls(const storage::Tuple *tuple, oid_t column_idx) const;

  bool CheckExp(const storage::Tuple *tuple, oid_t column_idx) const;
=======
>>>>>>> 7aeeffb3

  bool CheckConstraints(const storage::Tuple *tuple) const;

  bool SetDefaults(storage::Tuple *tuple);

  // Claim a tuple slot in a tile group
  ItemPointer GetEmptyTupleSlot(const storage::Tuple *tuple,
                                bool check_constraint = true);

  // add a tile group to the table
  oid_t AddDefaultTileGroup();
  // add a tile group to the table. replace the active_tile_group_id-th active
  // tile group.
  oid_t AddDefaultTileGroup(const size_t &active_tile_group_id);

  oid_t AddDefaultIndirectionArray(const size_t &active_indirection_array_id);

  // Drop all tile groups of the table. Used by recovery
  void DropTileGroups();

  //===--------------------------------------------------------------------===//
  // INDEX HELPERS
  //===--------------------------------------------------------------------===//

  bool InsertInSecondaryIndexes(const AbstractTuple *tuple,
                                const TargetList *targets_ptr,
                                concurrency::Transaction *transaction,
                                ItemPointer *index_entry_ptr);

  // check the foreign key constraints
  bool CheckForeignKeyConstraints(const storage::Tuple *tuple);

 public:
  static size_t default_active_tilegroup_count_;

  static size_t default_active_indirection_array_count_;

  void AddUNIQUEIndex();

  void AddMultiUNIQUEIndex();

 private:
  //===--------------------------------------------------------------------===//
  // MEMBERS
  //===--------------------------------------------------------------------===//

  size_t active_tilegroup_count_;
  size_t active_indirection_array_count_;

  oid_t database_oid;
  std::string table_name;
  oid_t table_oid;

  // number of tuples allocated per tilegroup
  size_t tuples_per_tilegroup_;

  // TILE GROUPS
  LockFreeArray<oid_t> tile_groups_;

  std::vector<std::shared_ptr<storage::TileGroup>> active_tile_groups_;

  std::atomic<size_t> tile_group_count_ = ATOMIC_VAR_INIT(0);

  // INDIRECTIONS
  std::vector<std::shared_ptr<storage::IndirectionArray>>
      active_indirection_arrays_;

  // data table mutex
  std::mutex data_table_mutex_;

  // INDEXES
  LockFreeArray<std::shared_ptr<index::Index>> indexes_;

  // columns present in the indexes
  std::vector<std::set<oid_t>> indexes_columns_;

  // CONSTRAINTS
  std::vector<catalog::ForeignKey *> foreign_keys_;

  // has a primary key ?
  std::atomic<bool> has_primary_key_ = ATOMIC_VAR_INIT(false);

  // # of unique constraints
  std::atomic<oid_t> unique_constraint_count_ = ATOMIC_VAR_INIT(START_OID);

  // # of tuples. must be atomic as multiple transactions can perform insert
  // concurrently.
  std::atomic<size_t> number_of_tuples_ = ATOMIC_VAR_INIT(0);

  // dirty flag. for detecting whether the tile group has been used.
  bool dirty_ = false;

  //===--------------------------------------------------------------------===//
  // TUNING MEMBERS
  //===--------------------------------------------------------------------===//

  // adapt table
  bool adapt_table_ = true;

  // default partition map for table
  column_map_type default_partition_;

  // samples for layout tuning
  std::vector<brain::Sample> layout_samples_;

  // layout samples mutex
  std::mutex layout_samples_mutex_;

  // samples for layout tuning
  std::vector<brain::Sample> index_samples_;

  // index samples mutex
  std::mutex index_samples_mutex_;

  static oid_t invalid_tile_group_id;
};

}  // End storage namespace
}  // End peloton namespace<|MERGE_RESOLUTION|>--- conflicted
+++ resolved
@@ -273,21 +273,10 @@
   bool CheckExp(const storage::Tuple *tuple, oid_t column_idx,
                 std::pair<ExpressionType, type::Value> exp) const;
   bool CheckUnique(const storage::Tuple *tuple, oid_t column_idx) const;
-<<<<<<< HEAD
 
   bool CheckNulls(const storage::Tuple *tuple, oid_t column_idx) const;
 
   bool CheckExp(const storage::Tuple *tuple, oid_t column_idx) const;
-
-  bool CheckNulls(const storage::Tuple *tuple, oid_t column_idx) const;
-
-  bool CheckExp(const storage::Tuple *tuple, oid_t column_idx) const;
-
-  bool CheckNulls(const storage::Tuple *tuple, oid_t column_idx) const;
-
-  bool CheckExp(const storage::Tuple *tuple, oid_t column_idx) const;
-=======
->>>>>>> 7aeeffb3
 
   bool CheckConstraints(const storage::Tuple *tuple) const;
 
