//===----------------------------------------------------------------------===//
//
//                         Peloton
//
// compressed_tile.h
//
// Identification: src/include/storage/compressed_tile.h
//
// Copyright (c) 2015-16, Carnegie Mellon University Database Group
//
//===----------------------------------------------------------------------===//

#pragma once

#include <mutex>

#include "catalog/manager.h"
#include "catalog/schema.h"
#include "common/item_pointer.h"
#include "common/printable.h"
#include "type/abstract_pool.h"
#include "type/serializeio.h"
#include "type/serializer.h"
#include "type/value_factory.h"
#include "storage/tile.h"

namespace peloton {

namespace gc {
class GCManager;
}

namespace storage {

//===--------------------------------------------------------------------===//
// CompressedTile
//===--------------------------------------------------------------------===//

class Tuple;
class TileGroup;
class TileGroupHeader;
class TupleIterator;
class Tile;

/**
 * Represents a CompressedTile.
 *
 * Tiles are only instantiated via TileGroup.
 *
 * NOTE: MVCC is implemented on the shared TileGroupHeader.
 */
class CompressedTile : public Tile {
  CompressedTile(CompressedTile const &) = delete;
  CompressedTile() = delete;

 public:
  // Constructor
  CompressedTile(BackendType backend_type, TileGroupHeader *tile_header,
                 const catalog::Schema &tuple_schema, TileGroup *tile_group,
                 int tuple_count);

  // Destructor
  ~CompressedTile();

  //===--------------------------------------------------------------------===//
  // Operations
  //===--------------------------------------------------------------------===//

  void CompressTile(Tile *tile);

  type::Value GetMaxExponentLength(Tile *tile, oid_t column_id);

  std::vector<type::Value> ConvertDecimalColumn(Tile *tile, oid_t column_id,
                                                type::Value exponent);

  std::vector<type::Value> GetIntegerColumnValues(Tile *tile, oid_t column_id);

  std::vector<type::Value> CompressColumn(
      Tile *tile, oid_t column_id, std::vector<type::Value> column_values,
<<<<<<< HEAD
      type::Value &base_value, type::Type::TypeId &compression_type);
=======
      type::Type::TypeId compression_type);
>>>>>>> fed118a3

  std::vector<type::Value> CompressCharColumn(Tile *tile, oid_t column_id);

  void InsertTuple(const oid_t tuple_offset, Tuple *tuple);

  type::Value GetValue(const oid_t tuple_offset, const oid_t column_id);

  type::Value GetValueFast(const oid_t tuple_offset, const size_t column_offset,
                           const type::Type::TypeId column_type,
                           const bool is_inlined);

  void SetValue(const type::Value &value, const oid_t tuple_offset,
                const oid_t column_id);

  void SetValueFast(const type::Value &value, const oid_t tuple_offset,
                    const size_t column_offset, const bool is_inlined,
                    const size_t column_length);

  //===--------------------------------------------------------------------===//
  // Utility Functions
  //===--------------------------------------------------------------------===//

  inline bool IsCompressed() { return is_compressed; }

  inline type::Type::TypeId GetCompressedType(type::Value new_value) {
    return new_value.GetTypeId();
  }

  inline void SetCompressedMapValue(oid_t column_id, type::Type::TypeId type_id,
                                    type::Value base_value) {
    compressed_column_map[column_id] = std::make_pair(type_id, base_value);
  }

  inline void SetExponentMapValue(oid_t column_id, type::Value exponent) {
    exponent_column_map[column_id] = exponent;
  }

  // this is for dictionary
  inline void SetDecoderMapValue(oid_t column_id,
                                 std::vector<type::Value> decoder) {
    decoder_map[column_id] = decoder;
  }

  inline type::Value GetBaseValue(oid_t column_id) {
    if (compressed_column_map.find(column_id) != compressed_column_map.end()) {
      return compressed_column_map[column_id].second;
    }
    return type::Value();
  }

  inline type::Type::TypeId GetCompressedType(oid_t column_id) {
    if (compressed_column_map.find(column_id) != compressed_column_map.end()) {
      return compressed_column_map[column_id].first;
    }
    return type::Type::INVALID;
  }

  inline type::Value GetUncompressedValue(oid_t column_id,
                                          type::Value compressed_value) {
    if (compressed_column_map.find(column_id) != compressed_column_map.end()) {
      type::Value base_value = GetBaseValue(column_id);
      if (base_value.GetTypeId() == type::Type::DECIMAL) {
        return base_value.Add(compressed_value.CastAs(base_value.GetTypeId())
                                  .Divide(exponent_column_map[column_id]));
<<<<<<< HEAD
=======
      }
      if (base_value.GetTypeId() == type::Type::VARCHAR) {
        int vv;
        if (compressed_value.GetTypeId() == type::Type::TINYINT)
          vv = (int32_t)compressed_value.GetAs<int8_t>();
        else
          vv = (int32_t)compressed_value.GetAs<int16_t>();

        type::Value v;
        v = decoder_map[column_id].at(vv);

        return v;
>>>>>>> fed118a3
      }
      return base_value.Add(compressed_value).CastAs(base_value.GetTypeId());
    }

    return type::Value();
  }

  oid_t GetColumnFromOffset(const size_t column_offset) {
    return column_offset_map[column_offset];
  }

 protected:
  //===--------------------------------------------------------------------===//
  // Data members
  //===--------------------------------------------------------------------===//

  bool is_compressed;
  oid_t compressed_columns_count;
  int tuple_count;

  std::map<size_t, oid_t> column_offset_map;

  std::map<oid_t, std::pair<type::Type::TypeId, type::Value>>
      compressed_column_map;
  std::map<oid_t, type::Value> exponent_column_map;
<<<<<<< HEAD
=======
  std::map<oid_t, std::vector<type::Value>> decoder_map;
>>>>>>> fed118a3
};
}
}<|MERGE_RESOLUTION|>--- conflicted
+++ resolved
@@ -77,11 +77,7 @@
 
   std::vector<type::Value> CompressColumn(
       Tile *tile, oid_t column_id, std::vector<type::Value> column_values,
-<<<<<<< HEAD
       type::Value &base_value, type::Type::TypeId &compression_type);
-=======
-      type::Type::TypeId compression_type);
->>>>>>> fed118a3
 
   std::vector<type::Value> CompressCharColumn(Tile *tile, oid_t column_id);
 
@@ -146,8 +142,6 @@
       if (base_value.GetTypeId() == type::Type::DECIMAL) {
         return base_value.Add(compressed_value.CastAs(base_value.GetTypeId())
                                   .Divide(exponent_column_map[column_id]));
-<<<<<<< HEAD
-=======
       }
       if (base_value.GetTypeId() == type::Type::VARCHAR) {
         int vv;
@@ -160,7 +154,6 @@
         v = decoder_map[column_id].at(vv);
 
         return v;
->>>>>>> fed118a3
       }
       return base_value.Add(compressed_value).CastAs(base_value.GetTypeId());
     }
@@ -186,10 +179,7 @@
   std::map<oid_t, std::pair<type::Type::TypeId, type::Value>>
       compressed_column_map;
   std::map<oid_t, type::Value> exponent_column_map;
-<<<<<<< HEAD
-=======
   std::map<oid_t, std::vector<type::Value>> decoder_map;
->>>>>>> fed118a3
 };
 }
 }