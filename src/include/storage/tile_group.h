--- conflicted
+++ resolved
@@ -161,7 +161,6 @@
   // Sync the contents
   void Sync();
 
-<<<<<<< HEAD
   // Serialize this tile group
   void SerializeTo(SerializeOutput &out);
 
@@ -169,10 +168,9 @@
   static std::shared_ptr<TileGroup> DeserializeFrom(SerializeInput &in,
                                                     const oid_t database_oid,
                                                     AbstractTable *table);
-=======
+
   // Get the layout of the TileGroup. Used to locate columns.
-  const storage::Layout &GetLayout() const { return *tile_group_layout_; }
->>>>>>> 5686479c
+  const storage::Layout &GetLayout() const { return *tile_group_layout_; 
 
  protected:
   //===--------------------------------------------------------------------===//
