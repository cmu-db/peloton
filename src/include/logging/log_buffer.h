--- conflicted
+++ resolved
@@ -1,4 +1,3 @@
-
 #pragma once
 
 #include "type/serializeio.h"
@@ -12,18 +11,6 @@
 class LogBuffer{
 
 public:
-<<<<<<< HEAD
-=======
-  LogBuffer(const size_t thread_id, const size_t eid) : 
-      thread_id_(thread_id), eid_(eid), size_(0){
-    data_ = new char[log_buffer_capacity_];
-    PELOTON_MEMSET(data_, 0, log_buffer_capacity_);
-  }
-  ~LogBuffer() {
-    delete[] data_;
-    data_ = nullptr;
-  }
->>>>>>> 0251ba3b
 
   LogBuffer(size_t threshold)
           : log_buffer_threshold_(threshold),
