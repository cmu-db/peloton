--- conflicted
+++ resolved
@@ -18,175 +18,6 @@
 // CONNECTIONS
 //===----------------------------------------------------------------------===//
 // Peloton port
-<<<<<<< HEAD
-SETTING_int(port, "Peloton port (default: 15721)", 15721, 1024, 65535, false,
-            false)
-
-    // Maximum number of connections
-    SETTING_int(max_connections, "Maximum number of connections (default: 64)",
-                64, 1, 512, true, true)
-
-        SETTING_int(rpc_port, "Peloton rpc port (default: 15445)", 15445, 1024,
-                    65535, false, false)
-
-    // TODO(tianyu): Remove when we change to a different rpc framework
-    // This is here only because capnp cannot exit gracefully and thus causes
-    // test failure. This is an issue with the capnp implementation and has
-    // been such way for a while, so it's unlikely it gets fixed.
-    // See: https://groups.google.com/forum/#!topic/capnproto/bgxCdqGD6oE
-    SETTING_bool(rpc_enabled,
-                 "Enable rpc, this should be turned off when testing", false,
-                 false, false)
-
-    // Socket family
-    SETTING_string(socket_family, "Socket family (default: AF_INET)", "AF_INET",
-                   false, false)
-
-    // Added for SSL only begins
-
-    // Enables SSL connection. The default value is false
-    SETTING_bool(ssl, "Enable SSL connection (default: true)", true, false,
-                 false)
-
-    // Peloton private key file
-    // Currently use hardcoded private key path, may need to change
-    // to generate file dynamically at runtime
-    // The same applies to certificate file
-    SETTING_string(private_key_file, "path to private key file",
-                   "peloton_insecure_server.key", false, false)
-
-    // Peloton certificate file
-    SETTING_string(certificate_file, "path to certificate file",
-                   "peloton_insecure_server.crt", false, false)
-
-    // Peloton root certificate file
-    SETTING_string(root_cert_file, "path to root certificate file", "root.crt",
-                   false, false)
-
-    //===----------------------------------------------------------------------===//
-    // RESOURCE USAGE
-    //===----------------------------------------------------------------------===//
-
-    SETTING_double(bnlj_buffer_size,
-                   "The default buffer size to use for blockwise nested loop "
-                   "joins (default: 1 MB)",
-                   1.0 * 1024.0 * 1024.0, 1.0 * 1024,
-                   1.0 * 1024.0 * 1024.0 * 1024, true, true)
-
-    // Size of the MonoQueue task queue
-    SETTING_int(monoqueue_task_queue_size,
-                "MonoQueue Task Queue Size (default: 32)", 32, 8, 128, false,
-                false)
-
-    // Size of the MonoQueue worker pool
-    SETTING_int(monoqueue_worker_pool_size,
-                "MonoQueue Worker Pool Size (default: 4)", 4, 1, 32, false,
-                false)
-
-    // Number of connection threads used by peloton
-    SETTING_int(
-        connection_thread_count,
-        "Number of connection threads (default: std::hardware_concurrency())",
-        std::thread::hardware_concurrency(), 1, 64, false, false)
-
-        SETTING_int(gc_num_threads,
-                    "The number of Garbage collection threads to run", 1, 1,
-                    128, true, true)
-
-    //===----------------------------------------------------------------------===//
-    // WRITE AHEAD LOG
-    //===----------------------------------------------------------------------===//
-
-    //===----------------------------------------------------------------------===//
-    // CHECKPOINTS
-    //===----------------------------------------------------------------------===//
-
-    SETTING_bool(checkpointing,
-                 "Enable Checkpointing and recovery (default: false)", false,
-                 false, false)
-
-    SETTING_int(checkpoint_interval,
-                "Checkpoint interval in seconds (default: 30 second)", 30,
-                0, 31536000, false, false)
-
-    SETTING_string(checkpoint_dir,
-                   "Direcotry for checkpoints (default: ./checkpoints)",
-                   "./data/checkpoints", false, false)
-
-    //===----------------------------------------------------------------------===//
-    // ERROR REPORTING AND LOGGING
-    //===----------------------------------------------------------------------===//
-
-    //===----------------------------------------------------------------------===//
-    // SETTINGURATION
-    //===----------------------------------------------------------------------===//
-
-    // Display configuration
-    SETTING_bool(display_settings, "Display settings (default: false)", false,
-                 true, true)
-
-    //===----------------------------------------------------------------------===//
-    // STATISTICS
-    //===----------------------------------------------------------------------===//
-
-    // Enable or disable statistics collection
-    SETTING_int(stats_mode, "Enable statistics collection (default: 0)",
-                static_cast<int>(peloton::StatsType::INVALID), 0, 16, true,
-                true)
-
-    //===----------------------------------------------------------------------===//
-    // AI
-    //===----------------------------------------------------------------------===//
-
-    // Enable or disable index tuner
-    SETTING_bool(index_tuner, "Enable index tuner (default: false)", false,
-                 true, true)
-
-    // Enable or disable layout tuner
-    SETTING_bool(layout_tuner, "Enable layout tuner (default: false)", false,
-                 true, true)
-
-    //===----------------------------------------------------------------------===//
-    // BRAIN
-    //===----------------------------------------------------------------------===//
-
-    // Enable or disable brain
-    SETTING_bool(brain, "Enable brain (default: false)", false, true, true)
-
-        SETTING_string(peloton_address,
-                       "ip and port of the peloton rpc service, address:port",
-                       "127.0.0.1:15445", false, false)
-
-    // Size of the brain task queue
-    SETTING_int(brain_task_queue_size, "Brain Task Queue Size (default: 32)",
-                32, 1, 128, false, false)
-
-    // Size of the brain worker pool
-    SETTING_int(brain_worker_pool_size, "Brain Worker Pool Size (default: 1)",
-                1, 1, 16, false, false)
-
-    //===----------------------------------------------------------------------===//
-    // CODEGEN
-    //===----------------------------------------------------------------------===//
-
-    SETTING_bool(codegen,
-                 "Enable code-generation for query execution (default: true)",
-                 true, true, true)
-
-    //===----------------------------------------------------------------------===//
-    // Optimizer
-    //===----------------------------------------------------------------------===//
-    SETTING_bool(predicate_push_down,
-                 "Enable predicate push-down optimization (default: true)",
-                 true, true, true)
-
-    SETTING_bool(hash_join_bloom_filter,
-                 "Enable bloom filter for hash join in codegen (default: true)",
-                 true, true, true)
-
-    SETTING_int(task_execution_timeout,
-                "Maximum allowed length of time (in ms) for task "
-=======
 SETTING_int(port,
            "Peloton port (default: 15721)",
            15721,
@@ -301,6 +132,22 @@
 //===----------------------------------------------------------------------===//
 
 //===----------------------------------------------------------------------===//
+// CHECKPOINTS
+//===----------------------------------------------------------------------===//
+
+SETTING_bool(checkpointing,
+             "Enable Checkpointing and recovery (default: false)", false,
+             false, false)
+
+SETTING_int(checkpoint_interval,
+            "Checkpoint interval in seconds (default: 30 second)", 30,
+            0, 31536000, false, false)
+
+SETTING_string(checkpoint_dir,
+               "Direcotry for checkpoints (default: ./checkpoints)",
+               "./data/checkpoints", false, false)
+
+//===----------------------------------------------------------------------===//
 // ERROR REPORTING AND LOGGING
 //===----------------------------------------------------------------------===//
 
@@ -394,16 +241,10 @@
 
 SETTING_int(task_execution_timeout,
             "Maximum allowed length of time (in ms) for task "
->>>>>>> 94012458
-                "execution step of optimizer, "
-                "assuming one plan has been found (default 5000)",
-                5000, 1000, 60000, true, true)
-
-<<<<<<< HEAD
-    //===----------------------------------------------------------------------===//
-    // GENERAL
-    //===----------------------------------------------------------------------===//
-=======
+            "execution step of optimizer, "
+            "assuming one plan has been found (default 5000)",
+            5000, 1000, 60000, true, true)
+
 //===----------------------------------------------------------------------===//
 // GENERAL
 //===----------------------------------------------------------------------===//
@@ -412,5 +253,4 @@
 SETTING_bool(display_settings,
              "Display settings (default: false)",
              false,
-             true, true)
->>>>>>> 94012458
+             true, true)