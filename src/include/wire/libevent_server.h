//===----------------------------------------------------------------------===//
//
//                         Peloton
//
// libevent_server.h
//
// Identification: src/include/wire/libevent_server.h
//
// Copyright (c) 2015-16, Carnegie Mellon University Database Group
//
//===----------------------------------------------------------------------===//

#pragma once

#include <event2/buffer.h>
#include <event2/bufferevent.h>
#include <event2/event.h>
#include <event2/listener.h>

#include <arpa/inet.h>
#include <netinet/tcp.h>

#include <signal.h>
#include <stdio.h>
#include <stdlib.h>
#include <string.h>
#include <iostream>
#include <vector>

#include <sys/file.h>
#include <fstream>

#include "common/exception.h"
#include "common/logger.h"
#include "configuration/configuration.h"
#include "container/lock_free_queue.h"
#include "wire/libevent_thread.h"
#include "wire/packet_manager.h"

#define QUEUE_SIZE 100
#define MASTER_THREAD_ID -1

namespace peloton {
namespace wire {

// Forward Declarations
class LibeventThread;

// Libevent Thread States
enum ConnState {
  CONN_LISTENING,  // State that listens for new connections
  CONN_READ,       // State that reads data from the network
  CONN_WRITE,      // State the writes data to the network
  CONN_WAIT,       // State for waiting for some event to happen
  CONN_PROCESS,    // State that runs the wire protocol on received data
  CONN_CLOSING,    // State for closing the client connection
  CONN_CLOSED,     // State for closed connection
  CONN_INVALID,    // Invalid STate
};

enum ReadState {
  READ_DATA_RECEIVED,
  READ_NO_DATA_RECEIVED,
  READ_ERROR,
};

enum WriteState {
  WRITE_COMPLETE,   // Write completed
  WRITE_NOT_READY,  // Socket not ready to write
  WRITE_ERROR,      // Some error happened
};

/* Libevent Callbacks */

/* Used by a worker thread to receive a new connection from the main thread and
 * launch the event handler */
void WorkerHandleNewConn(evutil_socket_t local_fd, short ev_flags, void *arg);

/* Used by a worker to execute the main event loop for a connection */
void EventHandler(evutil_socket_t connfd, short ev_flags, void *arg);

/* Used to handle signals */
void Signal_Callback(UNUSED_ATTRIBUTE evutil_socket_t fd,
                     UNUSED_ATTRIBUTE short what, void *arg);

/* Used to control server start and close */
void ServerControl_Callback(UNUSED_ATTRIBUTE evutil_socket_t fd,
                            UNUSED_ATTRIBUTE short what, void *arg);

/* Used to control thread event loop's begin and exit */
void ThreadControl_Callback(UNUSED_ATTRIBUTE evutil_socket_t fd,
                            UNUSED_ATTRIBUTE short what, void *arg);
/* Helpers */

/* Runs the state machine for the protocol. Invoked by event handler callback */
void StateMachine(LibeventSocket *conn);

/* Set the socket to non-blocking mode */
inline void SetNonBlocking(evutil_socket_t fd) {
  auto flags = fcntl(fd, F_GETFL);
  flags |= O_NONBLOCK;
  if (fcntl(fd, F_SETFL, flags) < 0) {
    LOG_ERROR("Failed to set non-blocking socket");
  }
}

/* Set TCP No Delay for lower latency */
inline void SetTCPNoDelay(evutil_socket_t fd) {
  int one = 1;
  setsockopt(fd, IPPROTO_TCP, TCP_NODELAY, &one, sizeof one);
}

// Buffers used to batch messages at the socket
struct Buffer {
  size_t buf_ptr;        // buffer cursor
  size_t buf_size;       // buffer size
  size_t buf_flush_ptr;  // buffer cursor for write
  ByteBuf buf;

  inline Buffer() : buf_ptr(0), buf_size(0), buf_flush_ptr(0) {
    // capacity of the buffer
    buf.reserve(SOCKET_BUFFER_SIZE);
  }

  inline void Reset() {
    buf_ptr = 0;
    buf_size = 0;
    buf_flush_ptr = 0;
  }

  // single buffer element accessor
  inline uchar GetByte(size_t &index) { return buf[index]; }

  // Get pointer to index location
  inline uchar *GetPtr(size_t index) { return &buf[index]; }

  inline ByteBuf::const_iterator Begin() { return std::begin(buf); }

  inline ByteBuf::const_iterator End() { return std::end(buf); }

  inline size_t GetMaxSize() { return SOCKET_BUFFER_SIZE; }
};

struct NewConnQueueItem {
  int new_conn_fd;
  short event_flags;
  ConnState init_state;

  inline NewConnQueueItem(int new_conn_fd, short event_flags,
                          ConnState init_state)
      : new_conn_fd(new_conn_fd),
        event_flags(event_flags),
        init_state(init_state) {}
};

/*
 * SocketManager - Wrapper for managing socket.
 * 	B is the STL container type used as the protocol's buffer.
 */
class LibeventSocket {
 public:
  int thread_id;
  int sock_fd;                    // socket file descriptor
  struct event *event = nullptr;  // libevent handle
  short event_flags;              // event flags mask

  LibeventThread *thread;          // reference to the libevent thread
  PacketManager pkt_manager;       // Stores state for this socket
  ConnState state = CONN_INVALID;  // Initial state of connection
  InputPacket rpkt;                // Used for reading a single Postgres packet

 private:
  Buffer rbuf_;                     // Socket's read buffer
  Buffer wbuf_;                     // Socket's write buffer
  unsigned int next_response_ = 0;  // The next response in the response buffer

 private:
  // Is the requested amount of data available from the current position in
  // the reader buffer?
  bool IsReadDataAvailable(size_t bytes);

  // Parses out packet size from its header
  void GetSizeFromPktHeader(size_t start_index);

 public:
  inline LibeventSocket(int sock_fd, short event_flags, LibeventThread *thread,
                        ConnState init_state)
      : sock_fd(sock_fd) {
    Init(event_flags, thread, init_state);
  }

  inline ~LibeventSocket() {}
  /* Reuse this object for a new connection. We could be assigned to a
   * new thread, change thread reference.
   */
  void Init(short event_flags, LibeventThread *thread, ConnState init_state);

  /* refill_read_buffer - Used to repopulate read buffer with a fresh
   * batch of data from the socket
   */
  ReadState FillReadBuffer();

  // Transit to the target state
  void TransitState(ConnState next_state);

  // Update the existing event to listen to the passed flags
  bool UpdateEvent(short flags);

  // Extracts the header of a Postgres packet from the read socket buffer
  bool ReadPacketHeader();

  // Extracts the contents of Postgres packet from the read socket buffer
  bool ReadPacket();

  WriteState WritePackets();

  void PrintWriteBuffer();

  void CloseSocket();

  void Reset();

 private:
  // Writes a packet's header (type, size) into the write buffer
  WriteState BufferWriteBytesHeader(OutputPacket *pkt);

  // Writes a packet's content into the write buffer
  WriteState BufferWriteBytesContent(OutputPacket *pkt);

  // Used to invoke a write into the Socket, returns false if the socket is not
  // ready for write
  WriteState FlushWriteBuffer();
};

struct LibeventServer {
 private:
  // For logging purposes
  // static void LogCallback(int severity, const char *msg);

<<<<<<< HEAD
  uint64_t port_;             // port number
  size_t max_connections_;    // maximum number of connections
  struct event *ev_stop_;     // libevent stop event
  struct event *ev_timeout_;  // libevent timeout event
  std::shared_ptr<LibeventThread> master_thread_;
  struct event_base *base_;  // libevent event_base

  // Flags for controlling server start/close status
  bool is_started_ = false;
  bool is_closed_ = false;

 public:
=======
  uint64_t port_;           // port number
  size_t max_connections_;  // maximum number of connections
  struct event *evstop;  // libevent stop event
  struct event *ev_timeout;
  std::shared_ptr<LibeventThread> master_thread;

 public:
  bool is_started = false;
  bool is_closed = false;
  struct event_base *base;  // libevent event_base
>>>>>>> 705c6689
  static int recent_connfd;

 public:
  LibeventServer();

  static LibeventSocket *GetConn(const int &connfd);

  static void CreateNewConn(const int &connfd, short ev_flags,
                            LibeventThread *thread, ConnState init_state);
  void StartServer();
  void CloseServer();

  void SetPort(int new_port);

  void StartServer();

  void CloseServer();

  void SetPort(int new_port);

  // Getter and setter for flags
  bool GetIsStarted() { return is_started_; }

  void SetIsStarted(bool is_started) { this->is_started_ = is_started; }

  bool GetIsClosed() { return is_closed_; }

  void SetIsClosed(bool is_closed) { this->is_closed_ = is_closed; }

  event_base *GetEventBase() { return base_; }

 private:
  /* Maintain a global list of connections.
   * Helps reuse connection objects when possible
   */
  static std::unordered_map<int, std::unique_ptr<LibeventSocket>> &
  GetGlobalSocketList();
};
}
}<|MERGE_RESOLUTION|>--- conflicted
+++ resolved
@@ -237,7 +237,6 @@
   // For logging purposes
   // static void LogCallback(int severity, const char *msg);
 
-<<<<<<< HEAD
   uint64_t port_;             // port number
   size_t max_connections_;    // maximum number of connections
   struct event *ev_stop_;     // libevent stop event
@@ -250,18 +249,6 @@
   bool is_closed_ = false;
 
  public:
-=======
-  uint64_t port_;           // port number
-  size_t max_connections_;  // maximum number of connections
-  struct event *evstop;  // libevent stop event
-  struct event *ev_timeout;
-  std::shared_ptr<LibeventThread> master_thread;
-
- public:
-  bool is_started = false;
-  bool is_closed = false;
-  struct event_base *base;  // libevent event_base
->>>>>>> 705c6689
   static int recent_connfd;
 
  public:
