//===----------------------------------------------------------------------===//
//
//                         Peloton
//
// oa_hash_table.h
//
// Identification: src/include/codegen/utils/oa_hash_table.h
//
// Copyright (c) 2015-17, Carnegie Mellon University Database Group
//
//===----------------------------------------------------------------------===//

#pragma once

#include <functional>
#include <string.h>

namespace peloton {
namespace codegen {
namespace utils {

//===----------------------------------------------------------------------===//
// This is the primary hash-table data structure used for aggregations and hash
// joins in Peloton. It is an open-addressing hash-table that uses linear
// probing to resolve collisions.
//
// Buckets are structured as a contiguous array of HashEntry structs.
//
// A HashEntry struct stores a status code, the hash value of the entry and the
// data itself. If there are multiple entries for a key, then the first
// key-value pair is stored inside the HashEntry itself to make common case
// fast; all other values are stored sequentially in an external KeyValueList
// structure, also in the form of key-value pair.
//===----------------------------------------------------------------------===//
class OAHashTable {
 public:
  static uint32_t kDefaultInitialSize;
  static uint32_t kInitialKVListCapacity;

  // The structure used for holding multiple values having identical keys.
  // We maintain and grow this data structure in a manner similar to std::vector
  struct KeyValueList {
    // Number of key-value slots allocated inside this chunk. This doubles every
    // time we grow the list.
    uint32_t capacity;

    // Number of valid elements inside this chunk.
    // size <= capacity
    uint32_t size;

    // Extra space for storing values, up to # capacity.
    char data[0];
  };

  // A HashEntry representing a bucket in the bucket array.
  struct HashEntry {
    enum class StatusCode : uint64_t {
      FREE = 0,
      SINGLE_VALUE = 1,
    };

    union {
      // This is the head of overflow key value list.
      // Used when the key is associated with multiple values.
      KeyValueList *kv_list;
      StatusCode status;
    };

    // The hash value. We store hash values because the hash-table
    uint64_t hash;

    // The contiguous data storage segment. We store key first, and then value.
    char data[0];

    // Whether the entry is free
    bool IsFree() const { return status == StatusCode::FREE; }

    // Whether the entry has extra key-value pair stored in the
    // key value list. For all an undefined enum value, we assume it's a pointer
    bool HasKeyValueList() const { return status > StatusCode::SINGLE_VALUE; }
  };

  // The following two are intentionally deleted to reflect the fact that this
  // class is never directly instantiated from pre-compiled C++ code. Instead,
  // an opaque block of memory is allocated for this object at query execution
  // time, and handled by the query.

  // Constructor
  OAHashTable() = delete;
  // Destructor
  ~OAHashTable() = delete;

  //===--------------------------------------------------------------------===//
  // ACCESSORS
  //===--------------------------------------------------------------------===//

  // Key size
<<<<<<< HEAD
  uint64_t KeySize() const {return key_size_;}
  // Value size
  uint64_t ValueSize() const {return value_size_;}
=======
  uint64_t KeySize() const { return key_size_; }
  // Value size
  uint64_t ValueSize() const { return value_size_; }
>>>>>>> e597268a
  // The number of buckets
  uint64_t NumBuckets() const { return num_buckets_; }
  // The total number of elements in this hash-table
  uint64_t NumEntries() const { return num_entries_; }
  // The total number of valid buckets
  uint64_t NumOccupiedBuckets() const { return num_valid_buckets_; }

  //===--------------------------------------------------------------------===//
  // MODIFIERS
  //===--------------------------------------------------------------------===//

  // Perform some initialization
  void Init(uint64_t key_size, uint64_t value_size,
            uint64_t estimated_num_entries = kDefaultInitialSize);

  // This function inserts a key-value pair into the hash-table. This function
  // isn't used from actual query execution code, but is more for testing.
  void Insert(uint64_t hash, const char *k, const char *v);

  // Make room in the hash-table to store a new key-value pair in the provided
  // HashEntry with the provided hash value.
  //
  // Pre-condition: the given hash-entry is either free or has pre-existing data
  // with the same key as that which is to be inserted.
  char *StoreTuple(HashEntry *entry, uint64_t hash);

  // Merge another OAHashTable into this.
  void Merge(OAHashTable *other);

  // Clean up any resources this hash-table has.
  void Destroy();

  //===--------------------------------------------------------------------===//
  // Iteration
  //===--------------------------------------------------------------------===//
  class Iterator {
    friend class OAHashTable;

   public:
    // Move the iterator forward
    Iterator &operator++();
    // (In)Equality check
    bool operator==(const Iterator &rhs);
    bool operator!=(const Iterator &rhs) { return !(*this == rhs); }

    // Dereference
    const char *Key();
    const char *Value();

   private:
    // Private constructor, so only the HashTable can create an iterator. Begin
    // tells us whether we've finished or not
    Iterator(OAHashTable &table, bool begin);

    // Find the next occupied entry
    void NextEntry();

   private:
    // The hash-table itself
    OAHashTable &table_;
    // The current bucket we're iterating over
    uint64_t curr_bucket_;
    // The next entry to offer
    HashEntry *curr_;
    KeyValueList *kvl_;
    uint32_t kvl_pos_;
  };

  // Methods to begin iteration and find the end of the iterator
  Iterator begin();
  Iterator end();

 private:
  // Initialize all slots in the given list to FREE state. This is called for
  // both initialization of the hash-table and during resizing since the resized
  // array must also be initialized.
  void InitializeArray(HashEntry *entries);

  // Make a room in the key value list and return pointer to where the value
  // can be stored. This is used to add a key value pair into kv list either
  // when creating a new kv list or when inserting into an existing list
  char *StoreToKeyValueList(KeyValueList **kv_list_p);

  // If the size of the hash-table exceeds a pre-calculated threshold, it must
  // be resized. To do this, we allocate a new array, rearrange all elements in
  // the table, and replace the old array with new one.
  //
  // Note that we do not need to recompute hash values since the hash value is
  // recorded inside the entry. We use this hash value to re-probe the entry to
  // its new location. This makes key comparisons during resizing unnecessary.
  void Resize(HashEntry **entry_p_p);

  // Given a hash value, find the next free entry
  HashEntry *FindNextFreeEntry(uint64_t hash_value);

  // Return the size of key value list
  // the size is: header + values length
  uint64_t GetCurrentKeyValueListSize(uint32_t size) {
    static constexpr uint32_t kValueListHeaderSize = sizeof(KeyValueList);
    return kValueListHeaderSize + (size * value_size_);
  }

  // Does the hash-table need resizing?
  bool NeedsResize() const { return num_valid_buckets_ == resize_threshold_; }

 private:
  // XXX: Remember, if you alter any of the field below, you'll need to modify
  //      HashTableProxy. Hopefully, you'll get a compile-time error about this.

  // The buckets as a continuous chunk of storage. We use open addressing to
  // deal with hash collisions.
  HashEntry *buckets_;

  // The total number of buckets. This is used to iterate through the hash-table
  // as well as to compute current load factor.
  uint64_t num_buckets_;

  // The mask we use to find the bucket a given hash falls into.
  uint64_t bucket_mask_;

  // Total number of occupied buckets in the hash-table. Clever use of this
  // variable could terminate the iteration early when scanning the array.
  uint64_t num_valid_buckets_;

  // Total number of entries in this hash-table
  uint64_t num_entries_;

  // The threshold for resizing the hash-table. If the number of elements grows
  // to this value, we resize the table by doing reallocation and rehashing.
  uint64_t resize_threshold_;

  // The run-time size of a hash entry, which is bucket metadata overhead +
  // the size of one kv pair.
  uint64_t entry_size_;

  // Size of key itself
  uint64_t key_size_;

  // The size of the value itself
  uint64_t value_size_;
};

}  // namespace utils
}  // namespace codegen
}  // namespace peloton<|MERGE_RESOLUTION|>--- conflicted
+++ resolved
@@ -95,15 +95,9 @@
   //===--------------------------------------------------------------------===//
 
   // Key size
-<<<<<<< HEAD
-  uint64_t KeySize() const {return key_size_;}
-  // Value size
-  uint64_t ValueSize() const {return value_size_;}
-=======
   uint64_t KeySize() const { return key_size_; }
   // Value size
   uint64_t ValueSize() const { return value_size_; }
->>>>>>> e597268a
   // The number of buckets
   uint64_t NumBuckets() const { return num_buckets_; }
   // The total number of elements in this hash-table
