--- conflicted
+++ resolved
@@ -179,13 +179,8 @@
   // utility of an index
   double utility_ratio = INVALID_RATIO;
 
-<<<<<<< HEAD
   // If set to true, then this index is visible to the planner
   bool visible_ = true;
-=======
-  // visible to optimizer
-  bool visible_ = false;
->>>>>>> c25e3a02
 
 };
 
