//===----------------------------------------------------------------------===//
//
//                         Peloton
//
// skiplist.h
//
// Identification: src/include/index/skiplist.h
//
// Copyright (c) 2015-17, Carnegie Mellon University Database Group
//
//===----------------------------------------------------------------------===//

#ifndef _SKIPLIST_H
#define _SKIPLIST_H

#pragma once

#include <atomic>
#include <functional>
#include <thread>
#include <deque>

#include "index/index.h"

namespace peloton {
namespace index {

#define WORD(x) reinterpret_cast<std::uintptr_t>((x))
#define GET_DELETE(addr) ((WORD((addr))) & 1ll)
#define GET_FLAG(addr) ((WORD((addr))) & 2ll)
#define SET_DELETE(addr, bit) ((WORD((addr))) & ~1ll | (bit))
#define SET_FLAG(addr, bit) ((WORD((addr))) & ~2ll | ((bit) << 1)
#define GET_NEXT(node) \
  reinterpret_cast<SkipListBaseNode *>(WORD((node)->next_.load()) & ~3ll)

#define SKIP_LIST_INITIAL_MAX_LEVEL_ 10

/*
 * SKIPLIST_TEMPLATE_ARGUMENTS - Save some key strokes
 */
#define SKIPLIST_TEMPLATE_ARGUMENTS                                       \
  template <typename KeyType, typename ValueType, typename KeyComparator, \
            typename KeyEqualityChecker, typename ValueEqualityChecker>
template <typename KeyType, typename ValueType, typename KeyComparator,
          typename KeyEqualityChecker, typename ValueEqualityChecker>
class SkipList {
 public:
  class NodeManager;
  class EpochManager;
  class OperationContext;
  class SkipListBaseNode;
  class SkipListInnerNode;

  using NodePair = std::pair<SkipListBaseNode *, SkipListBaseNode *>;
  using NodeList = std::vector<SkipListBaseNode *>;

  using KeyValuePair = std::pair<KeyType, ValueType>;

 private:
  ///////////////////////////////////////////////////////////////////
  // Core components
  ///////////////////////////////////////////////////////////////////
  std::atomic<SkipListBaseNode *> skip_list_head_;
  u_int32_t max_level_;
  EpochManager epoch_manager_;
  NodeManager node_manager_;
  bool duplicate_support_;
  int GC_Interval_;

  /*
   * Get() - Search a key in the skip-list and fill in the value_list
   *
   * The return value is a indicator of the success get
   */
  bool Get(const KeyType &key, std::vector<ValueType> &value_list,
           OperationContext &ctx) {
    LOG_INFO("Get()");
    auto pair = Search(key, ctx);
    auto node = pair.second;
    while (node != nullptr && KeyCmpEqual(node->key_, key)) {
      if (GET_DELETE(node->next_.load())) {
        node = GET_NEXT(node);
        continue;
      }
      value_list.push_back(static_cast<SkipListInnerNode *>(node)->GetValue());
      node = GET_NEXT(node);
    }
    return true;
  }

  /*
   * GetFrom() - Search a key start from a given node and fill in the node list
   *
   * The return value is a indicator of the success get from
   */

  bool GetFrom(const KeyType &key, const SkipListBaseNode *Node,
               NodeList &node_list, OperationContext &ctx) {
    return false;
  }

  /*
   * Search() - Search the first interval that node1.key<key and key<=node2.key
   *
   * the return value is a pair of node1,node2
   * if duplicate is available, the node1 is the last node among all duplicators
   * with dup.key==node1.key as well as the node2 is the first of its
   *duplicators
   *
   * NOTE: the second pointer might be nullptr!!!!!!!!
   */
  NodePair Search(const KeyType &key, OperationContext &ctx) {
    SkipListBaseNode *headNode = this->skip_list_head_.load();
    while (1) {
      auto sr = SearchFrom(key, headNode, ctx);
      PL_ASSERT(sr.first != nullptr);
      headNode = sr.first;
      if (headNode->down_.load() == nullptr) {
        return sr;
      } else {
        headNode = headNode->down_.load();
      }
    }
  }

  /*
   * SearchFrom() - Search the first interval that node1.key < key and
   * key <= node2.key
   * from given skip list node
   *
   * The return value is a pair of node1, node2
   * For duplicate enabled skip list, the type of return value is the same as
   * Search()
   * There is no guarantee that the nodes would be succeed after being returned
   *
   * Call this function again in insert and delete if the node pair is not
   * consistent (node1.next != node2)
   */
  NodePair SearchFrom(const KeyType &key, const SkipListBaseNode *Node,
                      OperationContext &ctx) {
    // TODO: physically deletion when search in the list
    if (Node == nullptr) {
      return std::make_pair(nullptr, nullptr);
    }
    SkipListBaseNode *curr_node = const_cast<SkipListBaseNode *>(Node);
    while (curr_node) {
      SkipListBaseNode *tmp_pointer = curr_node->next_.load();

      // LOG_INFO("Search Trace %p", curr_node);
      // LOG_INFO("Search Trace next: %p", tmp_pointer);
      // LOG_INFO("Search Trace down_: %p", curr_node->down_.load());

      if (GET_FLAG(tmp_pointer)) {
        HelpFlagged(curr_node, GET_NEXT(curr_node), ctx);
      } else if ((GET_DELETE(tmp_pointer))) {
        curr_node = curr_node->back_link_.load();
      } else if (tmp_pointer == nullptr) {
        return std::make_pair(curr_node, nullptr);
      } else {
        if (KeyCmpGreaterEqual(tmp_pointer->key_, key)) {
          return std::make_pair(curr_node, tmp_pointer);
        } else {
          curr_node = tmp_pointer;
        }
      }
    }
    return std::make_pair(nullptr, nullptr);
  }

  /*
   * SearchWithPath() - Search the skiplist for the key, would store the path of
   *every level
   *
   * @param:
   *  call_stack: used for storing the path
   *  key: the search key
   *  curr_node: the same as SearchFrom, but please send in a SkipListHead
   *  expected_stored_level: from which level the function starts to record the
   *path, default to start recording from
   *  curr_node's level
   *
   * The lowest level starts from 0, the search would start from the curr_node
   * The function defaults to store all nodes in the path from the head to
   *target node
   *
   * returns nothing but will store the path at call_stack
   */
  void SearchWithPath(std::vector<NodePair> &call_stack, const KeyType &key,
                      SkipListBaseNode *curr_node, OperationContext &ctx,
                      u_int32_t expected_stored_level = 0) {
    expected_stored_level =
        expected_stored_level == 0 ? curr_node->level_ : expected_stored_level;
    u_int32_t level_now = curr_node->level_;
    call_stack.resize(expected_stored_level + 1);
    LOG_INFO("SearchWithPath %d, levelNow: %u", expected_stored_level,
             level_now);
    while (level_now >= 0) {
      if (level_now <= expected_stored_level) {
        call_stack[level_now] = SearchFrom(key, curr_node, ctx);
        curr_node = call_stack[level_now].first->down_.load();
      } else {
        curr_node = SearchFrom(key, curr_node, ctx).first->down_.load();
      }
      // level_now is unsigned
      if (level_now == 0) break;
      level_now--;
    }
  }

  /*
 * AddLevel() - add corresponding level to the SkipList
 *
 * return true if successfully added or the level is already added
 * return false if the level cannot be reached from the highest level now
 */
  bool AddLevel(u_int32_t level) {
    LOG_INFO("AddLevel");
    SkipListBaseNode *head = this->skip_list_head_.load();
    if (head->level_ + 1 < level) {
      return false;
    } else {
      if (head->level_ + 1 == level) {
        SkipListBaseNode *new_head = node_manager_.GetSkipListHead(level);
        new_head->down_ = head;
        if (this->skip_list_head_.compare_exchange_strong(head, new_head)) {
          return true;
        } else {
          node_manager_.ReturnSkipListNode(new_head);
          head = this->skip_list_head_.load();
          return head->level_ == level;
        }
      } else {
        return true;
      }
    }
  }

  /*
   * InserNodeIntoInterval() - this method would try to insert the tower into
   *the interval and retry due to contention
   *
   * It has a call_stack array to accelorate the process
   * NOTE: this method would retry until the world ends (or the root is
   *deleted)!!!
   *
   * Would only return true, or it would retry until succeed or the root is
   *deleted
   * Use this function only the tower can be exactly inserted
   */
  bool InsertTowerIntoInterval(
      const KeyType &key, std::vector<SkipListInnerNode *> &tower,
      std::vector<std::pair<SkipListBaseNode *, SkipListBaseNode *>> &
          call_stack,
      OperationContext &ctx, u_int32_t start_level = 0,
      bool check_multiple_key_value=false) {
    LOG_INFO("InsertTower");
    u_int32_t expected_level = tower.size();
    for (u_int32_t i = start_level; i < expected_level; i++) {
      bool insert_flag = false;
      do {
        if (i != 0 && GET_DELETE(tower[i]->GetRoot().load()->next_.load())) {
          // the root has been deleted
          // there is no need to continue
          for (auto j = i; j < expected_level; j++) {
            node_manager_.ReturnSkipListNode(tower[j]);
          }
          return true;
        }

        //if the level is 0, multiple key-value pair is required
        //if the check bool is true, then it should be non-unique index
        if (i==0){
          if (!check_multiple_key_value){
            // unique index, just need to check the next one
            if (!GET_DELETE(call_stack[i].second->next_.load())
                &&ValueCmpEqual(tower[i]->GetValue(),
                                static_cast<SkipListInnerNode *>(call_stack[i].second)->GetValue())){
              return false;
            }
          }else{
            //need to check all key-value pairs
            //TODO: add optimization of last pointer check
            auto cursor = static_cast<SkipListInnerNode *>(call_stack[i].second);
            while (cursor){
              if (!KeyCmpEqual(key,cursor->key_))
                break;
              if (GET_DELETE(cursor->next_.load())){
                cursor = static_cast<SkipListInnerNode *>(GET_NEXT(cursor));
                continue;
              }
              if (ValueCmpEqual(tower[i]->GetValue(), cursor->GetValue()))
                return false;
              cursor = static_cast<SkipListInnerNode *>(GET_NEXT(cursor));
            }
          }
        }

        // if multiple test passed, try to insert
        tower[i]->next_ = call_stack[i].second;
        insert_flag = call_stack[i].first->next_.compare_exchange_strong(
            call_stack[i].second, tower[i]);
        if (insert_flag)
          break;
        else
          call_stack[i] = SearchFrom(key, call_stack[i].first, ctx);
      } while (!insert_flag);
    }
    return true;
  }
  /*
   * InsertNode() - Insert key value tuple to the skip-list
   *
   * The return value is a indicator of success or not
   */
  bool InsertNode(const KeyType &key, const ValueType &value,
                  OperationContext &ctx) {
    LOG_INFO("Insert node");

    u_int32_t expected_level = 0;

    while (expected_level < max_level_) {
      if (rand() & 1) {
        expected_level++;
      } else {
        break;
      }
    }

    SkipListBaseNode *curr_node = this->skip_list_head_.load();

    while (curr_node->level_ < expected_level) {
      AddLevel(curr_node->level_ + 1);
      curr_node = this->skip_list_head_.load();
    }

    // used to store the path
    std::vector<std::pair<SkipListBaseNode *, SkipListBaseNode *>> call_stack;
    std::vector<SkipListInnerNode *> tower(expected_level + 1);
    // build the tower of expected level
    SkipListInnerNode *new_node =
        node_manager_.GetSkipListInnerNode(key, value, 0);
    tower[0] = new_node;
    for (u_int32_t i = 1; i < expected_level + 1; i++) {
      tower[i] =
          node_manager_.GetSkipListInnerNode(key, tower[0], tower[i - 1], i);
    }
    SearchWithPath(call_stack, key, curr_node, ctx, expected_level);
    PL_ASSERT(curr_node != nullptr);
    // if duplicate support, then just try insert
    // else need to verify the next node
    if (this->duplicate_support_) {
      // insert the node from the lowest level
      // redo the search from stack if the insert fails
      return InsertTowerIntoInterval(key, tower, call_stack, ctx, 0, true);
    } else {
      // unique key
      // need to compare with the second return value's key
      bool insert_flag;
      do {
        // try to insert the key in the lowest level
        // if failed then abort the insert
        if (call_stack[0].second == nullptr ||
            GET_DELETE(call_stack[0].second->next_.load()) ||
            !KeyCmpEqual(call_stack[0].second->key_, key)) {
          tower[0]->next_ = call_stack[0].second;
          insert_flag = call_stack[0].first->next_.compare_exchange_strong(
              call_stack[0].second, tower[0]);
        } else {
          // found duplicate key not deleted
          // abort the insertion
          return false;
        }
        if (insert_flag) break;
        call_stack[0] = SearchFrom(key, call_stack[0].first, ctx);
      } while (!insert_flag);
      // insertion at the lowest level has succeeded
      // those towers should all be inserted into the skiplist successfully
      return InsertTowerIntoInterval(key, tower, call_stack, ctx, 1);
    }
  }

  /*
   * SearchKeyValueInList() - Search specific key value pair in the current
   *level
   *
   * return the prev of the node to delete
   */
<<<<<<< HEAD
  bool DeleteNode(const KeyType &key, NodeList &del_nodes,
                  OperationContext &ctx) {
    LOG_INFO("delete called");
    auto pair = Search(key, ctx);
=======
  SkipListBaseNode *SearchKeyValueInList(const KeyType &key,
                                         const ValueType &value,
                                         SkipListBaseNode *prev,
                                         SkipListBaseNode *del) {
    PL_ASSERT(del != nullptr);
    while (del && KeyCmpEqual(del->key_, key)) {
      auto inner_node = static_cast<SkipListInnerNode *>(del);
      if (ValueCmpEqual(inner_node->GetRootValue(), value)) {
        return prev;
      } else {
        prev = del;
        del = GET_NEXT(del->next_.load());
      }
    }
    return nullptr;
  }

  /*
   * DeleteNode() - Try delete the key value pair from the skip list
   *
   * return true if successful deleted
   */
  bool DeleteNode(const KeyType &key, const ValueType &value, NODE_PAIR &pair,
                  OperationContext &ctx) {
>>>>>>> 20abc4fc
    SkipListBaseNode *prev_node = pair.first;
    SkipListBaseNode *del_node = pair.second;
    bool result = false;

    if (prev_node && del_node) {
      // Tries to flag the prev node
      auto flag_pair = TryFlag(prev_node, del_node, ctx);
      prev_node = flag_pair.first;
      result = flag_pair.second;
      // Attempts to remove the del_node from list
      if (prev_node != nullptr) {
        HelpFlagged(prev_node, del_node, ctx);
      }
      // Node deleted by this process
      if (result) {
        // TODO: Notify epoch manager

        // Cleanup the superfluous tower
        std::vector<NODE_PAIR> call_stack;
        SearchWithPath(call_stack, key, skip_list_head_.load(), ctx);
        for (auto node : call_stack) {
          auto to_del_pair =
              SearchKeyValueInList(key, value, node.first, node.second);
          SearchFrom(key, to_del_pair, ctx);
        }
      }
    }
    return result;
  }

<<<<<<< HEAD
      // Cleanup the superfluous nodes
      std::vector<NodePair> call_stack;
      SearchWithPath(call_stack, key, skip_list_head_.load(), ctx);
      for (auto node : call_stack) {
        SearchFrom(key, node.first, ctx);
      }
=======
  /*
   * Delete() - Delete certain key from the skip-list and fill in the
   *deleted nodes to del_nodes
   *
   * The return value is the list of node deleted or NULL if failed to delete
   */
  bool Delete(const KeyType &key, const ValueType &value,
              OperationContext &ctx) {
    auto pair = Search(key, ctx);
    SkipListBaseNode *prev_node = pair.first;
    SkipListBaseNode *del_node = pair.second;
>>>>>>> 20abc4fc

    // Check the node and see if it's deleted dean
    while (del_node) {
      auto root_node = static_cast<SkipListInnerNode *>(del_node);
      // Continue only if value match
      if (ValueCmpEqual(root_node->GetValue(), value)) {
        auto next = root_node->next_.load();
        if (GET_FLAG(next)) {
          SearchFrom(key, del_node, ctx);
          // Already deleted
        } else if (GET_DELETE(next)) {
          return false;
        } else {
          // Delete the node
          NODE_PAIR pair = std::make_pair(prev_node, del_node);
          return DeleteNode(key, value, pair, ctx);
        }
      } else {
        // Continue searching other nodes with the same key
        prev_node = del_node;
        del_node = GET_NEXT(del_node->next_.load());
      }
    }
    return false;
  }

  /*
   * HelpDeleted() Attempts to physically delete the del_node and unflag
   * prev_node
   */

  void HelpDeleted(UNUSED_ATTRIBUTE SkipListBaseNode *prev_node,
                   UNUSED_ATTRIBUTE SkipListBaseNode *del_node,
                   UNUSED_ATTRIBUTE OperationContext &ctx) {}

  /*
   * HelpFlagged() - Attempts to mark and physically delete del_node
   */
  void HelpFlagged(UNUSED_ATTRIBUTE SkipListBaseNode *prev_node,
                   UNUSED_ATTRIBUTE SkipListBaseNode *del_node,
                   UNUSED_ATTRIBUTE OperationContext &ctx) {}

  /*
   * TryDelete() Attempts to mark the node del node.
   */
  void TryDelete(UNUSED_ATTRIBUTE SkipListBaseNode *del_node,
                 UNUSED_ATTRIBUTE OperationContext &ctx) {}

  /*
   * TryFlag() - Attempts to flag the prev_node, which is the last node known to
   *be the predecessor of target_node
   *
   * The return value is a tuple of deleted node and the success indicator
   */
  std::pair<SkipListBaseNode *, bool> TryFlag(
      UNUSED_ATTRIBUTE SkipListBaseNode *prev_node,
      UNUSED_ATTRIBUTE SkipListBaseNode *target_node,
      UNUSED_ATTRIBUTE OperationContext &ctx) {
    return std::pair<SkipListBaseNode *, bool>{};
  }

 public:
  SkipList(bool duplicate, int GC_Interval,
           KeyComparator key_cmp_obj = KeyComparator{},
           KeyEqualityChecker key_eq_obj = KeyEqualityChecker{},
           ValueEqualityChecker val_eq_obj = ValueEqualityChecker{})
      : duplicate_support_(duplicate),
        GC_Interval_(GC_Interval),

        // Key comparator, equality checker
        key_cmp_obj_{key_cmp_obj},
        key_eq_obj_{key_eq_obj},
        value_eq_obj_{val_eq_obj}

  // Value equality checker and hasher
  {
    LOG_INFO("SkipList constructed!");
    this->max_level_ = SKIP_LIST_INITIAL_MAX_LEVEL_;
    this->skip_list_head_ = node_manager_.GetSkipListHead(0);
  }

  ~SkipList() {
    // TODO: deconstruct all nodes in the skip list
    LOG_INFO("SkipList deconstructed!");

    return;
  }
  /*
   * struct shouldn't exceed 64 bytes -- cache line
   * possible optimization: add a direct link to the root of the skiplist
   */
  class SkipListBaseNode {
   public:
    std::atomic<SkipListBaseNode *> next_, down_, back_link_;
    KeyType key_;
    bool isHead_;
    u_int32_t level_;

    SkipListBaseNode(bool isHead, u_int32_t level)
        : isHead_(isHead), level_(level) {
      this->next_ = this->down_ = this->back_link_ = nullptr;
    }

    SkipListBaseNode(SkipListBaseNode *next, SkipListBaseNode *down,
                     SkipListBaseNode *back_link, KeyType key, bool isHead)
        : next_(next),
          down_(down),
          back_link_(back_link),
          key_(key),
          isHead_(isHead) {}

    SkipListBaseNode(SkipListBaseNode *next, SkipListBaseNode *down,
                     SkipListBaseNode *back_link, KeyType key, bool isHead,
                     u_int32_t level)
        : next_(next),
          down_(down),
          back_link_(back_link),
          key_(key),
          isHead_(isHead),
          level_(level) {}

    virtual ~SkipListBaseNode(){};
  };

  class SkipListInnerNode : public SkipListBaseNode {
   public:
    SkipListInnerNode(SkipListBaseNode *next, SkipListBaseNode *down,
                      SkipListBaseNode *back_link, KeyType key, bool isHead)
        : SkipListBaseNode(next, down, back_link, key, isHead) {}
    SkipListInnerNode(SkipListBaseNode *next, SkipListBaseNode *down,
                      SkipListBaseNode *back_link, KeyType key, bool isHead,
                      u_int32_t level)
        : SkipListBaseNode(next, down, back_link, key, isHead, level) {}

    // set the union value
    void SetValue(ValueType value) {
      PL_ASSERT(this->down_ == nullptr);
      this->valueOrRoot_.value = value;
    }

    // set the union root
    void SetRoot(SkipListInnerNode *root) {
      PL_ASSERT(this->down_ != nullptr);
      this->valueOrRoot_.root = root;
    }

    // Get the value from the tower
    ValueType &GetRootValue() {
      if (this->down_ == nullptr) {
        return this->valueOrRoot_.value;
      } else {
        SkipListInnerNode *root = this->valueOrRoot_.root.load();
        return root->valueOrRoot_.value;
      }
    }

    ValueType &GetValue() {
      PL_ASSERT(this->down_ == nullptr);
      return this->valueOrRoot_.value;
    }

    std::atomic<SkipListInnerNode *> &GetRoot() {
      PL_ASSERT(this->down_ != nullptr);
      return this->valueOrRoot_.root;
    }

   private:
    // value when down is null
    // otherwise root
    union valueOrRoot {
      ValueType value;
      std::atomic<SkipListInnerNode *> root;
    } valueOrRoot_;
  };

  /*
   * class ForwardIterator - Iterator that supports forward iteration of the
   * skip list
   */
  class ForwardIterator {
   private:
    SkipListInnerNode *node_;
    KeyValuePair kv_p;
    SkipList *list_;

   public:
    /*
     * Default constructor - Create a default forward iterator
     */
    ForwardIterator() : node_{nullptr}, kv_p{}, list_{nullptr} {}

    /*
     * Constructor - Create a forward iterator based on that skip list
     */
    ForwardIterator(SkipList *list) : list_{list} {
      auto epoch_node_p = list_->epoch_manager_.JoinEpoch();
      OperationContext ctx{epoch_node_p};
      // Get the pointer of the first node
      auto head = list->skip_list_head_.load();
      while (head->down_) head = head->down_;

      if (GET_NEXT(head) != nullptr) {
        node_ = reinterpret_cast<SkipListInnerNode *>(GET_NEXT(head));
      } else {
        node_ = nullptr;
      }

      kv_p = std::make_pair(node_->key_, node_->GetValue());

      list_->epoch_manager_.LeaveEpoch(epoch_node_p);
    }

    /*
     * Constructor - Create a forward iterator start from start_key in the list
     */
    ForwardIterator(SkipList *list, const KeyType &start_key) {
      auto epoch_node_p = list_->epoch_manager_.JoinEpoch();
      OperationContext ctx{epoch_node_p};

      // Get the pointer of the first node
      auto root_pair = list->Search(start_key, ctx);
      if (root_pair.second != nullptr) {
        node_ =
            reinterpret_cast<SkipListInnerNode *>(GET_NEXT(root_pair.first));
        kv_p = std::make_pair(node_->key_, node_->GetValue());
      } else {
        node_ = nullptr;
      }

      list_->epoch_manager_.LeaveEpoch(epoch_node_p);
    }

    /*
     * IsEnd() - If it's the end of the list
     */
    bool IsEnd() { return node_ == nullptr; }

    inline const KeyValuePair *operator->() { return &kv_p; }

    inline ForwardIterator &operator++() {
      if (IsEnd()) {
        return *this;
      }

      auto epoch_node_p = list_->epoch_manager_.JoinEpoch();
      OperationContext ctx{epoch_node_p};

      // TODO: Add logic for handling delete node
      node_ = reinterpret_cast<SkipListInnerNode *>(GET_NEXT(node_));
      if (node_) {
        kv_p.first = node_->key_;
        kv_p.second = node_->GetValue();
      }

      list_->epoch_manager_.LeaveEpoch(epoch_node_p);

      return *this;
    }

    inline ForwardIterator operator++(int) {
      if (IsEnd() == true) {
        return *this;
      }

      // Make a copy of the current one before advancing
      // This will increase ref count temporarily, but it is always consistent
      ForwardIterator temp = *this;

      auto epoch_node_p = list_->epoch_manager_.JoinEpoch();
      OperationContext ctx{epoch_node_p};

      // TODO: Add logic for handling delete node
      node_ = reinterpret_cast<SkipListInnerNode *>(GET_NEXT(node_));
      if (node_) {
        kv_p.first = node_->key_;
        kv_p.second = node_->GetValue();
      }

      list_->epoch_manager_.LeaveEpoch(epoch_node_p);

      return temp;
    }
  };

  class ReversedIterator {};

  /*
   * Insert() - Insert a key-value pair
   *
   * This function returns false if value already exists
   * If CAS fails this function retries until it succeeds
   */
  bool Insert(const KeyType &key, const ValueType &value) {
    auto *epoch_node_p = epoch_manager_.JoinEpoch();
    OperationContext ctx{epoch_node_p};
    bool ret = InsertNode(key, value, ctx);
    epoch_manager_.LeaveEpoch(epoch_node_p);
    return ret;
  }

  /*
   * ConditionalInsert() - Insert a key-value pair only if a given
   *                       predicate fails for all values with a key
   *
   * If return true then the value has been inserted
   * If return false then the value is not inserted. The reason could be
   * predicates returning true for one of the values of a given key
   * or because the value is already in the index
   */
  bool ConditionalInsert(
      UNUSED_ATTRIBUTE const KeyType &key,
      UNUSED_ATTRIBUTE const ValueType &value,
      UNUSED_ATTRIBUTE std::function<bool(const void *)> predicate,
      UNUSED_ATTRIBUTE bool *predicate_satisfied) {
    LOG_INFO("ConditionalInsert Called");
    auto *epoch_node_p = epoch_manager_.JoinEpoch();
    OperationContext ctx{epoch_node_p};
    // TODO: Insert key value pair to the skiplist with predicate
    epoch_manager_.LeaveEpoch(epoch_node_p);
    return false;
  }

  /*
   * Delete() - Remove a key-value pair from the tree
   *
   * This function returns false if the key and value pair does not
   * exist. Return true if delete succeeds
   */
<<<<<<< HEAD
  bool Delete(const KeyType &key) {
=======
  bool Delete(const KeyType &key, const ValueType &value) {
    LOG_TRACE("Delete called!");
>>>>>>> 20abc4fc
    auto *epoch_node_p = epoch_manager_.JoinEpoch();
    OperationContext ctx{epoch_node_p};
    bool ret = Delete(key, value, ctx);
    epoch_manager_.LeaveEpoch(epoch_node_p);
    return ret;
  }

  /*
   * GetValue() - Fill a value list with values stored
   *
   * This function accepts a value list as argument,
   * and will copy all values into the list
   *
   * The return value is used to indicate whether the value set
   * is empty or not
   */
  bool GetValue(const KeyType &search_key, std::vector<ValueType> &value_list) {
    LOG_INFO("GetValue()");
    auto *epoch_node_p = epoch_manager_.JoinEpoch();
    OperationContext ctx{epoch_node_p};
    bool ret = Get(search_key, value_list, ctx);
    epoch_manager_.LeaveEpoch(epoch_node_p);
    return ret;
  }

  ForwardIterator ForwardBegin() { return ForwardIterator{this}; }

  // returns a forward iterator from the key
  ForwardIterator ForwardBegin(KeyType &starts_key) {
    return ForwardIterator{this, starts_key};
  }

  ReversedIterator ReverseBegin() { return ReversedIterator{}; }

  ReversedIterator ReverseBegin(UNUSED_ATTRIBUTE KeyType &startsKey) {
    return ReversedIterator{};
  };

  /*
   * PerformGC() - Interface function for external users to
   *                              force a garbage collection
   */
  void PerformGC() { LOG_INFO("Perform garbage collection!"); }

  /*
   * NeedGC() - Whether the skiplsit needs garbage collection
   */
  bool NeedGC() {
    LOG_TRACE("Need GC!");
    return true;
  }

  size_t GetMemoryFootprint() {
    LOG_TRACE("Get Memory Footprint!");
    return 0;
  }

 public:
  // Key comparator
  const KeyComparator key_cmp_obj_;

  // Raw key eq checker
  const KeyEqualityChecker key_eq_obj_;

  // Check whether values are equivalent
  const ValueEqualityChecker value_eq_obj_;

  ///////////////////////////////////////////////////////////////////
  // Key Comparison Member Functions
  ///////////////////////////////////////////////////////////////////

  /*
   * KeyCmpLess() - Compare two keys for "less than" relation
   *
   * If key1 < key2 return true
   * If not return false
   *
   * NOTE: In older version of the implementation this might be defined
   * as the comparator to wrapped key type. However wrapped key has
   * been removed from the newest implementation, and this function
   * compares KeyType specified in template argument.
   */
  inline bool KeyCmpLess(const KeyType &key1, const KeyType &key2) const {
    return key_cmp_obj_(key1, key2);
  }

  /*
   * KeyCmpEqual() - Compare a pair of keys for equality
   *
   * This functions compares keys for equality relation
   */
  inline bool KeyCmpEqual(const KeyType &key1, const KeyType &key2) const {
    return key_eq_obj_(key1, key2);
  }

  /*
   * KeyCmpGreaterEqual() - Compare a pair of keys for >= relation
   *
   * It negates result of keyCmpLess()
   */
  inline bool KeyCmpGreaterEqual(const KeyType &key1,
                                 const KeyType &key2) const {
    return !KeyCmpLess(key1, key2);
  }

  /*
   * KeyCmpGreater() - Compare a pair of keys for > relation
   *
   * It flips input for keyCmpLess()
   */
  inline bool KeyCmpGreater(const KeyType &key1, const KeyType &key2) const {
    return KeyCmpLess(key2, key1);
  }

  /*
   * KeyCmpLessEqual() - Compare a pair of keys for <= relation
   */
  inline bool KeyCmpLessEqual(const KeyType &key1, const KeyType &key2) const {
    return !KeyCmpGreater(key1, key2);
  }

  /*
   * ValueCmpEqual() - Compares whether two values are equal
   */
  inline bool ValueCmpEqual(const ValueType &v1, const ValueType &v2) {
    return value_eq_obj_(v1, v2);
  }

  // maintains Epoch
  // has a inside linked list in which every node represents an epoch
  class EpochManager {
   public:
    class EpochNode {};

    bool AddGarbageNode(UNUSED_ATTRIBUTE EpochNode *epoch_node,
                        UNUSED_ATTRIBUTE SkipListBaseNode *node) {
      return true;
    }
    /*
     * return the current EpochNode
     * need to add the reference count of current EpochNode
     */

    EpochNode *JoinEpoch() { return nullptr; };

    /*
     * leaves current EpochNode
     * should maintain atomicity when counting the reference
     */

    void LeaveEpoch(UNUSED_ATTRIBUTE EpochNode *node){};

    /*
     * NewEpoch() - start new epoch after the call
     *
     * begins new Epoch that caused by the
     * Need to atomically maintain the epoch list
     */
    void NewEpoch(){};

    /*
     * ClearEpoch() - Sweep the chain of epoch and free memory
     *
     * The minimum number of epoch we must maintain is 1 which means
     * when current epoch is the head epoch we should stop scanning
     *
     * NOTE: There is no race condition in this function since it is
     * only called by the cleaner thread
     */

    void ClearEpoch() {}
  };

  /*
   * NodeManager - maintains the SkipList Node pool
   *
   */
  class NodeManager {
   public:
    /*
     *
     */
    SkipListBaseNode *GetSkipListHead(u_int32_t level) {
      return new SkipListBaseNode(true, level);
    }
    /*
     * GetSkipListNode() - getSkipListNode with only key and isHead settled
     */
    SkipListBaseNode *GetSkipListNode(KeyType key, bool isHead,
                                      u_int32_t level) {
      return new SkipListBaseNode(nullptr, nullptr, nullptr, key, isHead,
                                  level);
    }
    /*
     * GetSkipListNode() - get SkipListNode full equiped
     */
    SkipListBaseNode *GetSkipListNode(SkipListBaseNode *next,
                                      SkipListBaseNode *down,
                                      SkipListBaseNode *back_link, KeyType key,
                                      bool isHead, u_int32_t level) {
      return new SkipListBaseNode(next, down, back_link, key, isHead, level);
    }
    /*
     * GetSkipListInnerNode() - get a SkipListInnerNode using key and value
     */
    SkipListInnerNode *GetSkipListInnerNode(KeyType key, ValueType value,
                                            u_int32_t level) {
      auto tmp =
          new SkipListInnerNode(nullptr, nullptr, nullptr, key, false, level);
      tmp->SetValue(value);
      return tmp;
    }
    /*
     * GetSkipListInnerNode() - get a SkipListInnerNode using key and root
     * pointer
     */
    SkipListInnerNode *GetSkipListInnerNode(KeyType key,
                                            SkipListInnerNode *root,
                                            SkipListInnerNode *down,
                                            u_int32_t level) {
      auto tmp =
          new SkipListInnerNode(nullptr, down, nullptr, key, false, level);
      tmp->SetRoot(root);
      return tmp;
    }
    void ReturnSkipListNode(SkipListBaseNode *node) { delete node; }
  };

  /*
   * OperationContext - maintains info and context of each thread
   *
   * EpochNode: the epoch node that the thread is in
   */
  class OperationContext {
   public:
    typename EpochManager::EpochNode *epoch_node_;
    OperationContext(typename EpochManager::EpochNode *epoch_node)
        : epoch_node_(epoch_node) {}
  };
};
}  // namespace index
}  // namespace peloton

#endif<|MERGE_RESOLUTION|>--- conflicted
+++ resolved
@@ -34,6 +34,7 @@
   reinterpret_cast<SkipListBaseNode *>(WORD((node)->next_.load()) & ~3ll)
 
 #define SKIP_LIST_INITIAL_MAX_LEVEL_ 10
+
 
 /*
  * SKIPLIST_TEMPLATE_ARGUMENTS - Save some key strokes
@@ -385,12 +386,6 @@
    *
    * return the prev of the node to delete
    */
-<<<<<<< HEAD
-  bool DeleteNode(const KeyType &key, NodeList &del_nodes,
-                  OperationContext &ctx) {
-    LOG_INFO("delete called");
-    auto pair = Search(key, ctx);
-=======
   SkipListBaseNode *SearchKeyValueInList(const KeyType &key,
                                          const ValueType &value,
                                          SkipListBaseNode *prev,
@@ -413,9 +408,8 @@
    *
    * return true if successful deleted
    */
-  bool DeleteNode(const KeyType &key, const ValueType &value, NODE_PAIR &pair,
+  bool DeleteNode(const KeyType &key, const ValueType &value, NodePair &pair,
                   OperationContext &ctx) {
->>>>>>> 20abc4fc
     SkipListBaseNode *prev_node = pair.first;
     SkipListBaseNode *del_node = pair.second;
     bool result = false;
@@ -434,7 +428,7 @@
         // TODO: Notify epoch manager
 
         // Cleanup the superfluous tower
-        std::vector<NODE_PAIR> call_stack;
+        std::vector<NodePair> call_stack;
         SearchWithPath(call_stack, key, skip_list_head_.load(), ctx);
         for (auto node : call_stack) {
           auto to_del_pair =
@@ -445,15 +439,6 @@
     }
     return result;
   }
-
-<<<<<<< HEAD
-      // Cleanup the superfluous nodes
-      std::vector<NodePair> call_stack;
-      SearchWithPath(call_stack, key, skip_list_head_.load(), ctx);
-      for (auto node : call_stack) {
-        SearchFrom(key, node.first, ctx);
-      }
-=======
   /*
    * Delete() - Delete certain key from the skip-list and fill in the
    *deleted nodes to del_nodes
@@ -465,7 +450,6 @@
     auto pair = Search(key, ctx);
     SkipListBaseNode *prev_node = pair.first;
     SkipListBaseNode *del_node = pair.second;
->>>>>>> 20abc4fc
 
     // Check the node and see if it's deleted dean
     while (del_node) {
@@ -480,7 +464,7 @@
           return false;
         } else {
           // Delete the node
-          NODE_PAIR pair = std::make_pair(prev_node, del_node);
+          NodePair pair = std::make_pair(prev_node, del_node);
           return DeleteNode(key, value, pair, ctx);
         }
       } else {
@@ -528,6 +512,17 @@
   }
 
  public:
+  SkipList(KeyComparator key_cmp_obj = KeyComparator{},
+           KeyEqualityChecker key_eq_obj = KeyEqualityChecker{},
+           ValueEqualityChecker val_eq_obj = ValueEqualityChecker{})
+      : key_cmp_obj_{key_cmp_obj},
+        key_eq_obj_{key_eq_obj},
+        value_eq_obj_{val_eq_obj} {
+    this->duplicate_support_ = false;
+    this->GC_Interval_ = 50;
+    this->max_level_ = SKIP_LIST_INITIAL_MAX_LEVEL_;
+    this->skip_list_head_ = node_manager_.GetSkipListHead(0);
+  }
   SkipList(bool duplicate, int GC_Interval,
            KeyComparator key_cmp_obj = KeyComparator{},
            KeyEqualityChecker key_eq_obj = KeyEqualityChecker{},
@@ -794,12 +789,8 @@
    * This function returns false if the key and value pair does not
    * exist. Return true if delete succeeds
    */
-<<<<<<< HEAD
-  bool Delete(const KeyType &key) {
-=======
   bool Delete(const KeyType &key, const ValueType &value) {
     LOG_TRACE("Delete called!");
->>>>>>> 20abc4fc
     auto *epoch_node_p = epoch_manager_.JoinEpoch();
     OperationContext ctx{epoch_node_p};
     bool ret = Delete(key, value, ctx);
