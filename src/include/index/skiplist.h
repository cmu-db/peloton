--- conflicted
+++ resolved
@@ -42,25 +42,21 @@
   template <typename KeyType, typename ValueType, typename KeyComparator, \
             typename KeyEqualityChecker, typename ValueEqualityChecker>
 template <typename KeyType, typename ValueType, typename KeyComparator,
-    typename KeyEqualityChecker, typename ValueEqualityChecker>
+          typename KeyEqualityChecker, typename ValueEqualityChecker>
 class SkipList {
-public:
+ public:
   class NodeManager;
   class EpochManager;
   class OperationContext;
   class SkipListBaseNode;
   class SkipListInnerNode;
 
-<<<<<<< HEAD
   using NodePair = std::pair<SkipListBaseNode *, SkipListBaseNode *>;
   using NodeList = std::vector<SkipListBaseNode *>;
 
   using KeyValuePair = std::pair<KeyType, ValueType>;
 
  private:
-=======
-private:
->>>>>>> 434e11b7
   ///////////////////////////////////////////////////////////////////
   // Core components
   ///////////////////////////////////////////////////////////////////
@@ -99,23 +95,8 @@
    */
 
   bool GetFrom(const KeyType &key, const SkipListBaseNode *Node,
-<<<<<<< HEAD
                NodeList &node_list, OperationContext &ctx) {
     return false;
-=======
-               NODE_LIST &node_list, OperationContext &ctx) {
-    // TODO: complete the whole function, it's only a toy now
-    auto pair = Search(key, ctx);
-    auto node = static_cast<SkipListInnerNode *>(pair.second);
-    while (node != nullptr && KeyCmpEqual(node->key_, key)) {
-      if (GET_DELETE(node->next_.load())) {
-        node = GET_NEXT(node);
-        continue;
-      }
-      node_list.push_back(node->GetValue());
-    }
-    return true;
->>>>>>> 434e11b7
   }
 
   /*
@@ -128,12 +109,7 @@
    *
    * NOTE: the second pointer might be nullptr!!!!!!!!
    */
-<<<<<<< HEAD
   NodePair Search(const KeyType &key, OperationContext &ctx) {
-=======
-  NODE_PAIR Search(const KeyType &key, OperationContext &ctx) {
-    LOG_INFO("Searchb");
->>>>>>> 434e11b7
     SkipListBaseNode *headNode = this->skip_list_head_.load();
     while (1) {
       auto sr = SearchFrom(key, headNode, ctx);
@@ -160,14 +136,8 @@
    * Call this function again in insert and delete if the node pair is not
    * consistent (node1.next != node2)
    */
-<<<<<<< HEAD
   NodePair SearchFrom(const KeyType &key, const SkipListBaseNode *Node,
                       OperationContext &ctx) {
-=======
-  NODE_PAIR SearchFrom(const KeyType &key, const SkipListBaseNode *Node,
-                       OperationContext &ctx) {
-    //LOG_INFO("Search From %p", Node);
->>>>>>> 434e11b7
     // TODO: physically deletion when search in the list
     if (Node == nullptr) {
       return std::make_pair(nullptr, nullptr);
@@ -176,9 +146,9 @@
     while (curr_node) {
       SkipListBaseNode *tmp_pointer = curr_node->next_.load();
 
-      //LOG_INFO("Search Trace %p", curr_node);
-      //LOG_INFO("Search Trace next: %p", tmp_pointer);
-      //LOG_INFO("Search Trace down_: %p", curr_node->down_.load());
+      // LOG_INFO("Search Trace %p", curr_node);
+      // LOG_INFO("Search Trace next: %p", tmp_pointer);
+      // LOG_INFO("Search Trace down_: %p", curr_node->down_.load());
 
       if (GET_FLAG(tmp_pointer)) {
         HelpFlagged(curr_node, GET_NEXT(curr_node), ctx);
@@ -280,7 +250,7 @@
   bool InsertTowerIntoInterval(
       const KeyType &key, std::vector<SkipListInnerNode *> &tower,
       std::vector<std::pair<SkipListBaseNode *, SkipListBaseNode *>> &
-      call_stack,
+          call_stack,
       OperationContext &ctx, u_int32_t start_level = 0) {
     LOG_INFO("InsertTower");
     u_int32_t expected_level = tower.size();
@@ -457,7 +427,7 @@
     return std::pair<SkipListBaseNode *, bool>{};
   }
 
-public:
+ public:
   SkipList(bool duplicate, int GC_Interval,
            KeyComparator key_cmp_obj = KeyComparator{},
            KeyEqualityChecker key_eq_obj = KeyEqualityChecker{},
@@ -465,7 +435,7 @@
       : duplicate_support_(duplicate),
         GC_Interval_(GC_Interval),
 
-      // Key comparator, equality checker
+        // Key comparator, equality checker
         key_cmp_obj_{key_cmp_obj},
         key_eq_obj_{key_eq_obj},
         value_eq_obj_{val_eq_obj}
@@ -474,11 +444,7 @@
   {
     LOG_INFO("SkipList constructed!");
     this->max_level_ = SKIP_LIST_INITIAL_MAX_LEVEL_;
-<<<<<<< HEAD
-    LOG_INFO("SkipList constructed!");
-=======
     this->skip_list_head_ = node_manager_.GetSkipListHead(0);
->>>>>>> 434e11b7
   }
 
   ~SkipList() {
@@ -492,16 +458,15 @@
    * possible optimization: add a direct link to the root of the skiplist
    */
   class SkipListBaseNode {
-  public:
+   public:
     std::atomic<SkipListBaseNode *> next_, down_, back_link_;
     KeyType key_;
     bool isHead_;
     u_int32_t level_;
 
     SkipListBaseNode(bool isHead, u_int32_t level)
-        : isHead_(isHead),
-          level_(level) {
-        this->next_ = this->down_ = this->back_link_ = nullptr;
+        : isHead_(isHead), level_(level) {
+      this->next_ = this->down_ = this->back_link_ = nullptr;
     }
 
     SkipListBaseNode(SkipListBaseNode *next, SkipListBaseNode *down,
@@ -526,7 +491,7 @@
   };
 
   class SkipListInnerNode : public SkipListBaseNode {
-  public:
+   public:
     SkipListInnerNode(SkipListBaseNode *next, SkipListBaseNode *down,
                       SkipListBaseNode *back_link, KeyType key, bool isHead)
         : SkipListBaseNode(next, down, back_link, key, isHead) {}
@@ -557,7 +522,7 @@
       return this->valueOrRoot_.root;
     }
 
-  private:
+   private:
     // value when down is null
     // otherwise root
     union valueOrRoot {
@@ -591,9 +556,14 @@
       // Get the pointer of the first node
       auto head = list->skip_list_head_.load();
       while (head->down_) head = head->down_;
-      auto head_root = reinterpret_cast<SkipListInnerNode *>(head);
-
-      kv_p = std::make_pair(head_root->key_, head_root->GetValue());
+
+      if (GET_NEXT(head) != nullptr) {
+        node_ = reinterpret_cast<SkipListInnerNode *>(GET_NEXT(head));
+      } else {
+        node_ = nullptr;
+      }
+
+      kv_p = std::make_pair(node_->key_, node_->GetValue());
 
       list_->epoch_manager_.LeaveEpoch(epoch_node_p);
     }
@@ -607,9 +577,13 @@
 
       // Get the pointer of the first node
       auto root_pair = list->Search(start_key, ctx);
-      auto head_root = reinterpret_cast<SkipListInnerNode *>(root_pair.first);
-
-      kv_p = std::make_pair(head_root->key_, head_root->GetValue());
+      if (root_pair.second != nullptr) {
+        node_ =
+            reinterpret_cast<SkipListInnerNode *>(GET_NEXT(root_pair.first));
+        kv_p = std::make_pair(node_->key_, node_->GetValue());
+      } else {
+        node_ = nullptr;
+      }
 
       list_->epoch_manager_.LeaveEpoch(epoch_node_p);
     }
@@ -617,7 +591,7 @@
     /*
      * IsEnd() - If it's the end of the list
      */
-    bool IsEnd() { return node_->next_.load() == nullptr; }
+    bool IsEnd() { return node_ == nullptr; }
 
     inline const KeyValuePair *operator->() { return &kv_p; }
 
@@ -630,10 +604,11 @@
       OperationContext ctx{epoch_node_p};
 
       // TODO: Add logic for handling delete node
-      node_ =
-          reinterpret_cast<SkipListInnerNode *>(GET_NEXT(node_->next_.load()));
-      kv_p.first = node_->key_;
-      kv_p.second = node_->GetValue();
+      node_ = reinterpret_cast<SkipListInnerNode *>(GET_NEXT(node_));
+      if (node_) {
+        kv_p.first = node_->key_;
+        kv_p.second = node_->GetValue();
+      }
 
       list_->epoch_manager_.LeaveEpoch(epoch_node_p);
 
@@ -653,10 +628,11 @@
       OperationContext ctx{epoch_node_p};
 
       // TODO: Add logic for handling delete node
-      node_ =
-          reinterpret_cast<SkipListInnerNode *>(GET_NEXT(node_->next_.load()));
-      kv_p.first = node_->key_;
-      kv_p.second = node_->GetValue();
+      node_ = reinterpret_cast<SkipListInnerNode *>(GET_NEXT(node_));
+      if (node_) {
+        kv_p.first = node_->key_;
+        kv_p.second = node_->GetValue();
+      }
 
       list_->epoch_manager_.LeaveEpoch(epoch_node_p);
 
@@ -673,7 +649,6 @@
    * If CAS fails this function retries until it succeeds
    */
   bool Insert(const KeyType &key, const ValueType &value) {
-    LOG_INFO("Insert called!");
     auto *epoch_node_p = epoch_manager_.JoinEpoch();
     OperationContext ctx{epoch_node_p};
     bool ret = InsertNode(key, value, ctx);
@@ -695,7 +670,6 @@
       UNUSED_ATTRIBUTE const ValueType &value,
       UNUSED_ATTRIBUTE std::function<bool(const void *)> predicate,
       UNUSED_ATTRIBUTE bool *predicate_satisfied) {
-    LOG_INFO("Cond Insert called!");
     auto *epoch_node_p = epoch_manager_.JoinEpoch();
     OperationContext ctx{epoch_node_p};
     // TODO: Insert key value pair to the skiplist with predicate
@@ -710,7 +684,6 @@
    * exist. Return true if delete succeeds
    */
   bool Delete(const KeyType &key) {
-    LOG_INFO("Delete called!");
     auto *epoch_node_p = epoch_manager_.JoinEpoch();
     OperationContext ctx{epoch_node_p};
     std::vector<SkipListBaseNode *> del_nodes;
@@ -728,12 +701,7 @@
    * The return value is used to indicate whether the value set
    * is empty or not
    */
-<<<<<<< HEAD
   bool GetValue(const KeyType &search_key, std::vector<ValueType> &value_list) {
-=======
-  void GetValue(UNUSED_ATTRIBUTE const KeyType &search_key,
-                UNUSED_ATTRIBUTE std::vector<ValueType> &value_list) {
->>>>>>> 434e11b7
     LOG_INFO("GetValue()");
     auto *epoch_node_p = epoch_manager_.JoinEpoch();
     OperationContext ctx{epoch_node_p};
@@ -774,7 +742,7 @@
     return 0;
   }
 
-public:
+ public:
   // Key comparator
   const KeyComparator key_cmp_obj_;
 
@@ -848,7 +816,7 @@
   // maintains Epoch
   // has a inside linked list in which every node represents an epoch
   class EpochManager {
-  public:
+   public:
     class EpochNode {};
 
     bool AddGarbageNode(UNUSED_ATTRIBUTE EpochNode *epoch_node,
@@ -895,11 +863,11 @@
    *
    */
   class NodeManager {
-  public:
+   public:
     /*
      *
      */
-    SkipListBaseNode *GetSkipListHead(u_int32_t level){
+    SkipListBaseNode *GetSkipListHead(u_int32_t level) {
       return new SkipListBaseNode(true, level);
     }
     /*
@@ -951,7 +919,7 @@
    * EpochNode: the epoch node that the thread is in
    */
   class OperationContext {
-  public:
+   public:
     typename EpochManager::EpochNode *epoch_node_;
     OperationContext(typename EpochManager::EpochNode *epoch_node)
         : epoch_node_(epoch_node) {}
