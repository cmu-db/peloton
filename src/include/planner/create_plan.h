//===----------------------------------------------------------------------===//
//
//                         Peloton
//
// create_plan.h
//
// Identification: src/include/planner/create_plan.h
//
// Copyright (c) 2015-16, Carnegie Mellon University Database Group
//
//===----------------------------------------------------------------------===//

#pragma once

#include "catalog/catalog_defaults.h"
#include "parser/create_statement.h"
#include "planner/abstract_plan.h"
#include "common/exception.h"

namespace peloton {
namespace catalog {
class Schema;
}
namespace storage {
class DataTable;
}
namespace parser {
class CreateStatement;
}

namespace Expression {
class AbstractExpression;
}

namespace planner {

/**
 * The meta-data for a foreign key reference.
 * This is meant to be a bridge from the parser to the
 * catalog. It only has table names and not OIDs, whereas
 * the catalog only wants OIDs.
 */
struct ForeignKeyInfo {
  std::vector<std::string> foreign_key_sources;
  std::vector<std::string> foreign_key_sinks;
  std::string sink_table_name;
  std::string sink_table_schema;
  std::string constraint_name;
  FKConstrActionType upd_action;
  FKConstrActionType del_action;
};

class CreatePlan : public AbstractPlan {
 public:
  CreatePlan() = delete;

  // This construnctor is for Create Database Test used only
  explicit CreatePlan(std::string database_name, CreateType c_type);

  // This construnctor is for copy() used only
  explicit CreatePlan(std::string table_name, std::string schema_name,
                      std::string database_name,
                      std::unique_ptr<catalog::Schema> schema,
                      CreateType c_type);

  explicit CreatePlan(parser::CreateStatement *parse_tree);

  inline PlanNodeType GetPlanNodeType() const { return PlanNodeType::CREATE; }

  const std::string GetInfo() const { return "Create Plan"; }

  std::unique_ptr<AbstractPlan> Copy() const {
    return std::unique_ptr<AbstractPlan>(new CreatePlan(
        table_name, schema_name, database_name,
        std::unique_ptr<catalog::Schema>(table_schema), create_type));
  }

  std::string GetIndexName() const { return index_name; }

  std::string GetTableName() const { return table_name; }

  std::string GetSchemaName() const { return schema_name; }

  std::string GetSessionNamespace() const { return session_namespace_; }

  void SetSessionNamespace(const std::string session_namespace) {
    session_namespace_ = std::move(session_namespace);
  }

  std::string GetDatabaseName() const { return database_name; }

  catalog::Schema *GetSchema() const { return table_schema; }

  CreateType GetCreateType() const { return create_type; }

  bool IsUnique() const { return unique; }

  IndexType GetIndexType() const { return index_type; }

  std::vector<std::string> GetIndexAttributes() const { return index_attrs; }

  inline std::vector<ForeignKeyInfo> GetForeignKeys() const {
    return foreign_keys;
  }
  std::vector<oid_t> GetKeyAttrs() const { return key_attrs; }

  void SetKeyAttrs(std::vector<oid_t> p_key_attrs) { key_attrs = p_key_attrs; }

  // interfaces for triggers

  std::string GetTriggerName() const { return trigger_name; }

  std::vector<std::string> GetTriggerFuncName() const {
    return trigger_funcname;
  }

  std::vector<std::string> GetTriggerArgs() const { return trigger_args; }

  std::vector<std::string> GetTriggerColumns() const { return trigger_columns; }

  // Remeber to release the pointer
  expression::AbstractExpression *GetTriggerWhen() const;

  int16_t GetTriggerType() const { return trigger_type; }

<<<<<<< HEAD
  std::string GetSequenceName() const { return sequence_name; }
  int64_t GetSequenceStart() const { return seq_start; };
  int64_t GetSequenceIncrement() const { return seq_increment; }
  int64_t GetSequenceMaxValue() const { return seq_max_value; }
  int64_t GetSequenceMinValue() const { return seq_min_value; }
  int64_t GetSequenceCacheSize() const { return seq_cache; }
  bool GetSequenceCycle() const { return seq_cycle; }
=======
  OnCommitAction GetCommitOption() const { return commit_option; }
>>>>>>> bbc11930

 protected:
  // This is a helper method for extracting foreign key information
  // and storing it in an internal struct.
  void ProcessForeignKeyConstraint(const std::string &table_name,
                                   const parser::ColumnDefinition *col);

 private:
  // Table Name
  std::string table_name;

  // namespace Name
  std::string schema_name;

  //session namespace;
  std::string session_namespace_ = DEFAULT_SCHEMA_NAME;

  // Database Name
  std::string database_name;

  // Table Schema
  catalog::Schema *table_schema;

  // Index attributes
  std::vector<std::string> index_attrs;
  std::vector<oid_t> key_attrs;

  // Check to either Create Table or INDEX
  CreateType create_type;

  // IndexName
  std::string index_name;

  // Index Tyoe specified from parser (Default: SKIPLIST)
  IndexType index_type;

  // UNIQUE INDEX flag
  bool unique;

  OnCommitAction commit_option; //what we do on commit?
  // ColumnDefinition for multi-column constraints (including foreign key)
  std::vector<ForeignKeyInfo> foreign_keys;
  std::string trigger_name;
  std::vector<std::string> trigger_funcname;
  std::vector<std::string> trigger_args;
  std::vector<std::string> trigger_columns;
  std::unique_ptr<expression::AbstractExpression> trigger_when = nullptr;
  int16_t trigger_type;  // information about row, timing, events, access by
                         // pg_trigger

  // information for sequences;
  std::string sequence_name;
  int64_t seq_start;
  int64_t seq_increment;
  int64_t seq_max_value;
  int64_t seq_min_value;
  int64_t seq_cache;  // sequence cache size, not supported yet
  bool seq_cycle;

 private:
  DISALLOW_COPY_AND_MOVE(CreatePlan);
};

}  // namespace planner
}  // namespace peloton<|MERGE_RESOLUTION|>--- conflicted
+++ resolved
@@ -123,7 +123,6 @@
 
   int16_t GetTriggerType() const { return trigger_type; }
 
-<<<<<<< HEAD
   std::string GetSequenceName() const { return sequence_name; }
   int64_t GetSequenceStart() const { return seq_start; };
   int64_t GetSequenceIncrement() const { return seq_increment; }
@@ -131,9 +130,7 @@
   int64_t GetSequenceMinValue() const { return seq_min_value; }
   int64_t GetSequenceCacheSize() const { return seq_cache; }
   bool GetSequenceCycle() const { return seq_cycle; }
-=======
   OnCommitAction GetCommitOption() const { return commit_option; }
->>>>>>> bbc11930
 
  protected:
   // This is a helper method for extracting foreign key information
