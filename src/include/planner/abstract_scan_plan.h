--- conflicted
+++ resolved
@@ -65,16 +65,7 @@
   }
 
   inline bool IsForUpdate() const {
-<<<<<<< HEAD
     return is_for_update;
-=======
-    // return is_for_update;
-
-    // TODO: Manually disable the select_for_update feature.
-    // There is some bug with the current select_for_update logic, we need to
-    // fix it later -- Jiexi
-    return false;
->>>>>>> f9238733
   }
 
   // Attribute binding
