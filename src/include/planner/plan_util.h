//===----------------------------------------------------------------------===//
//
//                         Peloton
//
// plan_util.h
//
// Identification: /peloton/src/include/planner/plan_util.h
//
// Copyright (c) 2015, Carnegie Mellon University Database Group
//
//===----------------------------------------------------------------------===//

#pragma once

#include <set>
#include <string>

#include "planner/abstract_plan.h"
#include "planner/abstract_scan_plan.h"
#include "planner/insert_plan.h"
#include "planner/populate_index_plan.h"
#include "storage/data_table.h"
#include "util/string_util.h"

namespace peloton {
namespace planner {

class PlanUtil {
 public:
  /**
   * @brief Pretty print the plan tree.
   * @param The plan tree
   * @return The string with the pretty-print plan
   */
  static std::string GetInfo(const planner::AbstractPlan *plan) {
    std::ostringstream os;
<<<<<<< HEAD
    os << std::endl;
    std::string spacer("");
=======
    int num_indent = 0;
>>>>>>> 4ac67de3

    if (plan == nullptr) {
      os << "<NULL>";
    } else {
      os << peloton::GETINFO_SINGLE_LINE << std::endl;
      PlanUtil::GetInfo(plan, os, num_indent);
      os << peloton::GETINFO_SINGLE_LINE;
    }
    std::string info = os.str();
    StringUtil::RTrim(info);
    return info;
  }

 private:
  static void GetInfo(const planner::AbstractPlan *plan, std::ostringstream &os,
<<<<<<< HEAD
                      std::string prefix) {
    auto &children = plan->GetChildren();
    os << prefix << plan->GetInfo()
       << " (Plan Type: " << PlanNodeTypeToString(plan->GetPlanNodeType())
       << " | NumChildren: " << children.size() << ")" << std::endl;

    prefix += "--";

=======
                      int num_indent) {
    os << StringUtil::Indent(num_indent) << "-> Plan Type: " << PlanNodeTypeToString(plan->GetPlanNodeType())
       << std::endl;
    os << StringUtil::Indent(num_indent + peloton::ARROW_INDENT) << "Info: " << plan->GetInfo() << std::endl;

    auto &children = plan->GetChildren();
    os << StringUtil::Indent(num_indent + peloton::ARROW_INDENT) << "NumChildren: " << children.size() << std::endl;
>>>>>>> 4ac67de3
    for (auto &child : children) {
      GetInfo(child.get(), os, num_indent + peloton::ARROW_INDENT);
    }
  }

 public:
  /**
   * @brief Get the tables referenced in the plan
   * @param The plan tree
   * @return set of the Table oids
   */
  static const std::set<oid_t> GetTablesReferenced(
      const planner::AbstractPlan *plan) {
    std::set<oid_t> table_ids;
    if (plan != nullptr) {
      GetTablesReferenced(plan, table_ids);
    }
    return (table_ids);
  }

 private:
  static void GetTablesReferenced(const planner::AbstractPlan *plan,
                                  std::set<oid_t> &table_ids) {
    switch (plan->GetPlanNodeType()) {
      case PlanNodeType::ABSTRACT_SCAN:
      case PlanNodeType::SEQSCAN:
      case PlanNodeType::INDEXSCAN: {
        const planner::AbstractScan *scan_node =
            reinterpret_cast<const planner::AbstractScan *>(plan);
        table_ids.insert(scan_node->GetTable()->GetOid());
        break;
      }
      case PlanNodeType::INSERT: {
        const planner::InsertPlan *insert_node =
            reinterpret_cast<const planner::InsertPlan *>(plan);
        table_ids.insert(insert_node->GetTable()->GetOid());
        break;
      }
      case PlanNodeType::POPULATE_INDEX: {
        const planner::PopulateIndexPlan *populate_index_node =
            reinterpret_cast<const planner::PopulateIndexPlan *>(plan);
        table_ids.insert(populate_index_node->GetTable()->GetOid());
        break;
      }
      default: {
        // Nothing to do, nothing to see...
        break;
      }
    }  // SWITCH
    for (auto &child : plan->GetChildren()) {
      if (child != nullptr) {
        GetTablesReferenced(child.get(), table_ids);
      }
    }
  }
};

}  // namespace planner
}  // namespace peloton<|MERGE_RESOLUTION|>--- conflicted
+++ resolved
@@ -34,12 +34,7 @@
    */
   static std::string GetInfo(const planner::AbstractPlan *plan) {
     std::ostringstream os;
-<<<<<<< HEAD
-    os << std::endl;
-    std::string spacer("");
-=======
     int num_indent = 0;
->>>>>>> 4ac67de3
 
     if (plan == nullptr) {
       os << "<NULL>";
@@ -55,16 +50,6 @@
 
  private:
   static void GetInfo(const planner::AbstractPlan *plan, std::ostringstream &os,
-<<<<<<< HEAD
-                      std::string prefix) {
-    auto &children = plan->GetChildren();
-    os << prefix << plan->GetInfo()
-       << " (Plan Type: " << PlanNodeTypeToString(plan->GetPlanNodeType())
-       << " | NumChildren: " << children.size() << ")" << std::endl;
-
-    prefix += "--";
-
-=======
                       int num_indent) {
     os << StringUtil::Indent(num_indent) << "-> Plan Type: " << PlanNodeTypeToString(plan->GetPlanNodeType())
        << std::endl;
@@ -72,7 +57,6 @@
 
     auto &children = plan->GetChildren();
     os << StringUtil::Indent(num_indent + peloton::ARROW_INDENT) << "NumChildren: " << children.size() << std::endl;
->>>>>>> 4ac67de3
     for (auto &child : children) {
       GetInfo(child.get(), os, num_indent + peloton::ARROW_INDENT);
     }
