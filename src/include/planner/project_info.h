--- conflicted
+++ resolved
@@ -56,11 +56,7 @@
 
   void PerformRebinding(
       BindingContext &output_context,
-<<<<<<< HEAD
       const std::vector<const BindingContext *> &input_contexts) const;
-=======
-      const std::vector<BindingContext *> &input_contexts) const;
->>>>>>> f9c9513b
 
   void PartitionInputs(std::vector<std::vector<oid_t>> &input) const;
 
