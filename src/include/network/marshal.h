//===----------------------------------------------------------------------===//
//
//                         Peloton
//
// marshal.h
//
// Identification: src/include/network/marshal.h
//
// Copyright (c) 2015-2018, Carnegie Mellon University Database Group
//
//===----------------------------------------------------------------------===//

#pragma once

<<<<<<< HEAD
#include "network/network_io_utils.h"
=======
#include <string>
#include <vector>

#include <openssl/err.h>
#include <openssl/ssl.h>
#include "common/internal_types.h"
#include "common/logger.h"
#include "common/macros.h"
#include "network/network_state.h"
>>>>>>> a045cfc9

#define BUFFER_INIT_SIZE 100
namespace peloton {
namespace network {
<<<<<<< HEAD
=======

/**
 * A plain old buffer with a movable cursor, the meaning of which is dependent
 * on the use case.
 *
 * The buffer has a fix capacity and one can write a variable amount of
 * meaningful bytes into it. We call this amount "size" of the buffer.
 */
struct Buffer {
 public:
  /**
   * Instantiates a new buffer and reserve default many bytes.
   */
  inline Buffer() { buf_.reserve(SOCKET_BUFFER_SIZE); }

  /**
   * Reset the buffer pointer and clears content
   */
  inline void Reset() {
    size_ = 0;
    offset_ = 0;
  }

  /**
   * @param bytes The amount of bytes to check between the cursor and the end
   *              of the buffer (defaults to any)
   * @return Whether there is any more bytes between the cursor and
   *         the end of the buffer
   */
  inline bool HasMore(size_t bytes = 1) { return offset_ + bytes <= size_; }

  /**
   * @return Whether the buffer is at capacity. (All usable space is filled
   *          with meaningful bytes)
   */
  inline bool Full() { return size_ == Capacity(); }

  /**
   * @return Iterator to the beginning of the buffer
   */
  inline ByteBuf::const_iterator Begin() { return std::begin(buf_); }

  /**
   * @return Capacity of the buffer (not actual size)
   */
  inline size_t Capacity() const { return SOCKET_BUFFER_SIZE; }

  /**
   * Shift contents to align the current cursor with start of the buffer,
   * remove all bytes before the cursor.
   */
  inline void MoveContentToHead() {
    auto unprocessed_len = size_ - offset_;
    std::memmove(&buf_[0], &buf_[offset_], unprocessed_len);
    size_ = unprocessed_len;
    offset_ = 0;
  }

  // TODO(Tianyu): Make these protected once we refactor protocol handler
  size_t size_ = 0, offset_ = 0;
  ByteBuf buf_;
};

/**
 * A buffer specialize for read
 */
class ReadBuffer : public Buffer {
 public:
  /**
   * Read as many bytes as possible using SSL read
   * @param context SSL context to read from
   * @return the return value of ssl read
   */
  inline int FillBufferFrom(SSL *context) {
    ERR_clear_error();
    ssize_t bytes_read = SSL_read(context, &buf_[size_], Capacity() - size_);
    int err = SSL_get_error(context, bytes_read);
    if (err == SSL_ERROR_NONE) size_ += bytes_read;
    return err;
  };

  /**
   * Read as many bytes as possible using Posix from an fd
   * @param fd the file descriptor to  read from
   * @return the return value of posix read
   */
  inline int FillBufferFrom(int fd) {
    ssize_t bytes_read = read(fd, &buf_[size_], Capacity() - size_);
    if (bytes_read > 0) size_ += bytes_read;
    return (int)bytes_read;
  }

  /**
   * The number of bytes available to be consumed (i.e. meaningful bytes after
   * current read cursor)
   * @return The number of bytes available to be consumed
   */
  inline size_t BytesAvailable() { return size_ - offset_; }

  /**
   * Read the given number of bytes into destination, advancing cursor by that
   * number
   * @param bytes Number of bytes to read
   * @param dest Desired memory location to read into
   */
  inline void Read(size_t bytes, void *dest) {
    std::copy(buf_.begin() + offset_, buf_.begin() + offset_ + bytes,
              reinterpret_cast<uchar *>(dest));
    offset_ += bytes;
  }

  /**
   * Read a value of type T off of the buffer, advancing cursor by appropriate
   * amount. Does NOT convert from network bytes order. It is the caller's
   * responsibility to do so.
   * @tparam T type of value to read off. Preferably a primitive type
   * @return the value of type T
   */
  template <typename T>
  inline T ReadValue() {
    T result;
    Read(sizeof(result), &result);
    return result;
  }
};

/**
 * A buffer specialized for write
 */
class WriteBuffer : public Buffer {
 public:
  /**
   * Write as many bytes as possible using SSL write
   * @param context SSL context to write out to
   * @return return value of SSL write
   */
  inline int WriteOutTo(SSL *context) {
    ERR_clear_error();
    ssize_t bytes_written = SSL_write(context, &buf_[offset_], size_ - offset_);
    int err = SSL_get_error(context, bytes_written);
    if (err == SSL_ERROR_NONE) offset_ += bytes_written;
    return err;
  }

  /**
   * Write as many bytes as possible using Posix write to fd
   * @param fd File descriptor to write out to
   * @return return value of Posix write
   */
  inline int WriteOutTo(int fd) {
    ssize_t bytes_written = write(fd, &buf_[offset_], size_ - offset_);
    if (bytes_written > 0) offset_ += bytes_written;
    return (int)bytes_written;
  }

  /**
   * The remaining capacity of this buffer. This value is equal to the
   * maximum capacity minus the capacity already in use.
   * @return Remaining capacity
   */
  inline size_t RemainingCapacity() { return Capacity() - size_; }

  /**
   * @param bytes Desired number of bytes to write
   * @return Whether the buffer can accommodate the number of bytes given
   */
  inline bool HasSpaceFor(size_t bytes) { return RemainingCapacity() >= bytes; }

  /**
   * Append the desired range into current buffer.
   * @tparam InputIt iterator type.
   * @param first beginning of range
   * @param len length of range
   */
  template <class InputIt>
  inline void Append(InputIt first, size_t len) {
    std::copy(first, first + len, std::begin(buf_) + size_);
    size_ += len;
  }

  /**
   * Append the given value into the current buffer. Does NOT convert to
   * network byte order. It is up to the caller to do so.
   * @tparam T input type
   * @param val value to write into buffer
   */
  template <typename T>
  inline void Append(T val) {
    Append(reinterpret_cast<uchar *>(&val), sizeof(T));
  }
};

>>>>>>> a045cfc9
class InputPacket {
 public:
  NetworkMessageType msg_type;         // header
  size_t len;                          // size of packet without header
  size_t ptr;                          // ByteBuf cursor
  ByteBuf::const_iterator begin, end;  // start and end iterators of the buffer
  bool header_parsed;                  // has the header been parsed
  bool is_initialized;                 // has the packet been initialized
  bool is_extended;  // check if we need to use the extended buffer

 private:
  ByteBuf extended_buffer_;  // used to store packets that don't fit in rbuf

 public:
  // reserve buf's size as maximum packet size
  inline InputPacket() { Reset(); }

  // Create a packet for prepared statement parameter data before parsing it
  inline InputPacket(int len, std::string &val) {
    Reset();
    // Copy the data from string to packet buf
    this->len = len;
    extended_buffer_.resize(len);
    PELOTON_MEMCPY(extended_buffer_.data(), val.data(), len);
    InitializePacket();
  }

  inline void Reset() {
    is_initialized = header_parsed = is_extended = false;
    len = ptr = 0;
    msg_type = NetworkMessageType::NULL_COMMAND;
    extended_buffer_.clear();
  }

  inline void ReserveExtendedBuffer() {
    // grow the buffer's capacity to len
    extended_buffer_.reserve(len);
  }

  /* checks how many more bytes the extended packet requires */
  inline size_t ExtendedBytesRequired() {
    return len - extended_buffer_.size();
  }

  inline void AppendToExtendedBuffer(ByteBuf::const_iterator start,
                                     ByteBuf::const_iterator end) {
    extended_buffer_.insert(std::end(extended_buffer_), start, end);
  }

  inline void InitializePacket(size_t &pkt_start_index,
                               ByteBuf::const_iterator rbuf_begin) {
    this->begin = rbuf_begin + pkt_start_index;
    this->end = this->begin + len;
    is_initialized = true;
  }

  inline void InitializePacket() {
    this->begin = extended_buffer_.begin();
    this->end = extended_buffer_.end();
    PELOTON_ASSERT(extended_buffer_.size() == len);
    is_initialized = true;
  }

  ByteBuf::const_iterator Begin() { return begin; }

  ByteBuf::const_iterator End() { return end; }
};

struct OutputPacket {
  ByteBuf buf;                  // stores packet contents
  size_t len;                   // size of packet
  size_t ptr;                   // ByteBuf cursor, which is used for get and put
  NetworkMessageType msg_type;  // header

  bool single_type_pkt;  // there would be only a pkt type being written to the
  // buffer when this flag is true
  bool skip_header_write;  // whether we should write header to soc ket wbuf
  size_t write_ptr;        // cursor used to write packet content to socket wbuf

  // TODO could packet be reused?
  inline void Reset() {
    buf.resize(BUFFER_INIT_SIZE);
    buf.shrink_to_fit();
    buf.clear();
    single_type_pkt = false;
    len = ptr = write_ptr = 0;
    msg_type = NetworkMessageType::NULL_COMMAND;
    skip_header_write = true;
  }
};

/*
 * Marshallers
 */

/* packet_put_byte - used to write a single byte into a packet */
extern void PacketPutByte(OutputPacket *pkt, const uchar c);

/* packet_put_string - used to write a string into a packet */
extern void PacketPutStringWithTerminator(OutputPacket *pkt,
                                          const std::string &str);

/* packet_put_int - used to write a single int into a packet */
extern void PacketPutInt(OutputPacket *pkt, int n, int base);

/* packet_put_cbytes - used to write a uchar* into a packet */
extern void PacketPutCbytes(OutputPacket *pkt, const uchar *b, int len);

/* packet_put_bytes - used to write a uchar vector into a packet */
extern void PacketPutString(OutputPacket *pkt, const std::string &data);

/*
 * Unmarshallers
 */

/* Copy len bytes from the position indicated by begin to an array */
extern uchar *PacketCopyBytes(ByteBuf::const_iterator begin, int len);
/*
 * packet_get_int -  Parse an int out of the head of the
 * 	packet. "base" bytes determine the number of bytes of integer
 * 	we are parsing out.
 */
extern int PacketGetInt(InputPacket *pkt, uchar base);

/*
 * packet_get_string - parse out a string of size len.
 * 		if len=0? parse till the end of the string
 */
extern void PacketGetString(InputPacket *pkt, size_t len, std::string &result);

/* packet_get_bytes - Parse out "len" bytes of pkt as raw bytes */
extern void PacketGetBytes(InputPacket *pkt, size_t len, ByteBuf &result);

/* packet_get_byte - Parse out a single bytes from pkt */
extern void PacketGetByte(InputPacket *rpkt, uchar &result);

/*
 * get_string_token - used to extract a string token
 * 		from an unsigned char vector
 */
extern void GetStringToken(InputPacket *pkt, std::string &result);

}  // namespace network
}  // namespace peloton<|MERGE_RESOLUTION|>--- conflicted
+++ resolved
@@ -12,218 +12,12 @@
 
 #pragma once
 
-<<<<<<< HEAD
 #include "network/network_io_utils.h"
-=======
-#include <string>
-#include <vector>
 
-#include <openssl/err.h>
-#include <openssl/ssl.h>
-#include "common/internal_types.h"
-#include "common/logger.h"
-#include "common/macros.h"
-#include "network/network_state.h"
->>>>>>> a045cfc9
 
 #define BUFFER_INIT_SIZE 100
 namespace peloton {
 namespace network {
-<<<<<<< HEAD
-=======
-
-/**
- * A plain old buffer with a movable cursor, the meaning of which is dependent
- * on the use case.
- *
- * The buffer has a fix capacity and one can write a variable amount of
- * meaningful bytes into it. We call this amount "size" of the buffer.
- */
-struct Buffer {
- public:
-  /**
-   * Instantiates a new buffer and reserve default many bytes.
-   */
-  inline Buffer() { buf_.reserve(SOCKET_BUFFER_SIZE); }
-
-  /**
-   * Reset the buffer pointer and clears content
-   */
-  inline void Reset() {
-    size_ = 0;
-    offset_ = 0;
-  }
-
-  /**
-   * @param bytes The amount of bytes to check between the cursor and the end
-   *              of the buffer (defaults to any)
-   * @return Whether there is any more bytes between the cursor and
-   *         the end of the buffer
-   */
-  inline bool HasMore(size_t bytes = 1) { return offset_ + bytes <= size_; }
-
-  /**
-   * @return Whether the buffer is at capacity. (All usable space is filled
-   *          with meaningful bytes)
-   */
-  inline bool Full() { return size_ == Capacity(); }
-
-  /**
-   * @return Iterator to the beginning of the buffer
-   */
-  inline ByteBuf::const_iterator Begin() { return std::begin(buf_); }
-
-  /**
-   * @return Capacity of the buffer (not actual size)
-   */
-  inline size_t Capacity() const { return SOCKET_BUFFER_SIZE; }
-
-  /**
-   * Shift contents to align the current cursor with start of the buffer,
-   * remove all bytes before the cursor.
-   */
-  inline void MoveContentToHead() {
-    auto unprocessed_len = size_ - offset_;
-    std::memmove(&buf_[0], &buf_[offset_], unprocessed_len);
-    size_ = unprocessed_len;
-    offset_ = 0;
-  }
-
-  // TODO(Tianyu): Make these protected once we refactor protocol handler
-  size_t size_ = 0, offset_ = 0;
-  ByteBuf buf_;
-};
-
-/**
- * A buffer specialize for read
- */
-class ReadBuffer : public Buffer {
- public:
-  /**
-   * Read as many bytes as possible using SSL read
-   * @param context SSL context to read from
-   * @return the return value of ssl read
-   */
-  inline int FillBufferFrom(SSL *context) {
-    ERR_clear_error();
-    ssize_t bytes_read = SSL_read(context, &buf_[size_], Capacity() - size_);
-    int err = SSL_get_error(context, bytes_read);
-    if (err == SSL_ERROR_NONE) size_ += bytes_read;
-    return err;
-  };
-
-  /**
-   * Read as many bytes as possible using Posix from an fd
-   * @param fd the file descriptor to  read from
-   * @return the return value of posix read
-   */
-  inline int FillBufferFrom(int fd) {
-    ssize_t bytes_read = read(fd, &buf_[size_], Capacity() - size_);
-    if (bytes_read > 0) size_ += bytes_read;
-    return (int)bytes_read;
-  }
-
-  /**
-   * The number of bytes available to be consumed (i.e. meaningful bytes after
-   * current read cursor)
-   * @return The number of bytes available to be consumed
-   */
-  inline size_t BytesAvailable() { return size_ - offset_; }
-
-  /**
-   * Read the given number of bytes into destination, advancing cursor by that
-   * number
-   * @param bytes Number of bytes to read
-   * @param dest Desired memory location to read into
-   */
-  inline void Read(size_t bytes, void *dest) {
-    std::copy(buf_.begin() + offset_, buf_.begin() + offset_ + bytes,
-              reinterpret_cast<uchar *>(dest));
-    offset_ += bytes;
-  }
-
-  /**
-   * Read a value of type T off of the buffer, advancing cursor by appropriate
-   * amount. Does NOT convert from network bytes order. It is the caller's
-   * responsibility to do so.
-   * @tparam T type of value to read off. Preferably a primitive type
-   * @return the value of type T
-   */
-  template <typename T>
-  inline T ReadValue() {
-    T result;
-    Read(sizeof(result), &result);
-    return result;
-  }
-};
-
-/**
- * A buffer specialized for write
- */
-class WriteBuffer : public Buffer {
- public:
-  /**
-   * Write as many bytes as possible using SSL write
-   * @param context SSL context to write out to
-   * @return return value of SSL write
-   */
-  inline int WriteOutTo(SSL *context) {
-    ERR_clear_error();
-    ssize_t bytes_written = SSL_write(context, &buf_[offset_], size_ - offset_);
-    int err = SSL_get_error(context, bytes_written);
-    if (err == SSL_ERROR_NONE) offset_ += bytes_written;
-    return err;
-  }
-
-  /**
-   * Write as many bytes as possible using Posix write to fd
-   * @param fd File descriptor to write out to
-   * @return return value of Posix write
-   */
-  inline int WriteOutTo(int fd) {
-    ssize_t bytes_written = write(fd, &buf_[offset_], size_ - offset_);
-    if (bytes_written > 0) offset_ += bytes_written;
-    return (int)bytes_written;
-  }
-
-  /**
-   * The remaining capacity of this buffer. This value is equal to the
-   * maximum capacity minus the capacity already in use.
-   * @return Remaining capacity
-   */
-  inline size_t RemainingCapacity() { return Capacity() - size_; }
-
-  /**
-   * @param bytes Desired number of bytes to write
-   * @return Whether the buffer can accommodate the number of bytes given
-   */
-  inline bool HasSpaceFor(size_t bytes) { return RemainingCapacity() >= bytes; }
-
-  /**
-   * Append the desired range into current buffer.
-   * @tparam InputIt iterator type.
-   * @param first beginning of range
-   * @param len length of range
-   */
-  template <class InputIt>
-  inline void Append(InputIt first, size_t len) {
-    std::copy(first, first + len, std::begin(buf_) + size_);
-    size_ += len;
-  }
-
-  /**
-   * Append the given value into the current buffer. Does NOT convert to
-   * network byte order. It is up to the caller to do so.
-   * @tparam T input type
-   * @param val value to write into buffer
-   */
-  template <typename T>
-  inline void Append(T val) {
-    Append(reinterpret_cast<uchar *>(&val), sizeof(T));
-  }
-};
-
->>>>>>> a045cfc9
 class InputPacket {
  public:
   NetworkMessageType msg_type;         // header
