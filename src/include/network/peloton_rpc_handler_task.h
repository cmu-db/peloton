--- conflicted
+++ resolved
@@ -37,10 +37,7 @@
 #include "optimizer/rule.h"
 #include "parser/postgresparser.h"
 #include "planner/plan_util.h"
-<<<<<<< HEAD
-=======
 #include "optimizer/stats/stats_storage.h"
->>>>>>> 522b1551
 #include "traffic_cop/traffic_cop.h"
 
 namespace peloton {
@@ -72,7 +69,6 @@
     return kj::READY_NOW;
   }
 
-<<<<<<< HEAD
   //  kj::Promise<void> analyzeTableStats(AnalyzeTableStatsRequest req) override
   //  {
   //    auto &txn_manager =
@@ -98,8 +94,6 @@
   //    txn_manager.CommitTransaction(txn);
   //  }
 
-=======
->>>>>>> 522b1551
   kj::Promise<void> createIndex(CreateIndexContext request) override {
     LOG_DEBUG("Received RPC to create index");
 
@@ -116,13 +110,7 @@
       col_oid_vector.push_back(col);
     }
 
-<<<<<<< HEAD
-    // ** Get the table name and column names. **
     // Create transaction to query the catalog.
-
-=======
-    // Create transaction to query the catalog.
->>>>>>> 522b1551
     auto &txn_manager = concurrency::TransactionManagerFactory::GetInstance();
     auto txn = txn_manager.BeginTransaction();
 
