--- conflicted
+++ resolved
@@ -31,11 +31,7 @@
 #include "common/logger.h"
 #include "type/types.h"
 
-<<<<<<< HEAD
 #include "notifiable_task.h"
-=======
-#include "network_thread.h"
->>>>>>> 8d97cefa
 #include "protocol_handler.h"
 #include "marshal.h"
 #include "network_state.h"
@@ -51,39 +47,12 @@
  * NetworkConnection - Wrapper for managing socket.
  */
 class NetworkConnection {
-<<<<<<< HEAD
+
 public:
   inline NetworkConnection(int sock_fd, short event_flags, NotifiableTask *thread)
       : sock_fd_(sock_fd), state_machine_(ConnState::CONN_READ) {
     Init(event_flags, thread);
-=======
- public:
-  int thread_id;
-  int sock_fd_;                    // socket file descriptor
-  struct event *network_event = nullptr;  // something to read from network
-  struct event *workpool_event = nullptr; // worker thread done the job
-  short event_flags;              // event flags mask
 
-  SSL* conn_SSL_context = nullptr;          // SSL context for the connection
-
-  NetworkThread *thread_;          // reference to the network thread
-  std::unique_ptr<ProtocolHandler> protocol_handler_;       // Stores state for this socket
-  tcop::TrafficCop traffic_cop_;
- private:
-  Buffer rbuf_;                     // Socket's read buffer
-  Buffer wbuf_;                     // Socket's write buffer
-  unsigned int next_response_ = 0;  // The next response in the response buffer
-  Client client_;
-  bool ssl_sent_ = false;
-  ConnectionHandleStateMachine state_machine_;
-
-
- public:
-  inline NetworkConnection(int sock_fd, short event_flags, NetworkThread *thread,
-                        ConnState init_state)
-      : sock_fd_(sock_fd), state_machine_{init_state} {
-    Init(event_flags, thread, init_state);
->>>>>>> 8d97cefa
   }
 
   /* Reuse this object for a new connection. We could be assigned to a
@@ -110,7 +79,6 @@
   void Reset();
 
   inline void TriggerStateMachine() { state_machine_.Accept(Transition::WAKEUP, *this); }
-<<<<<<< HEAD
 
   const std::unique_ptr<ProtocolHandler> &GetProtocolHandler() const {
     return protocol_handler_;
@@ -118,12 +86,6 @@
 
   /* State Machine Actions*/
   // TODO(tianyu) Maybe move them to their own class
-=======
-
-  /* State Machine Actions*/
-  // TODO(tianyu) Maybe move them to their own class
-  Transition HandleConnListening();
->>>>>>> 8d97cefa
   Transition Wait();
   Transition Process();
   Transition ProcessWrite();
@@ -169,7 +131,6 @@
     int one = 1;
     setsockopt(fd, IPPROTO_TCP, TCP_NODELAY, &one, sizeof one);
   }
-<<<<<<< HEAD
 
   int sock_fd_;                    // socket file descriptor
   struct event *network_event = nullptr;  // something to read from network
@@ -187,9 +148,6 @@
   Client client_;
   bool ssl_sent_ = false;
   ConnectionHandleStateMachine state_machine_;
-
-=======
->>>>>>> 8d97cefa
 };
 
 }
