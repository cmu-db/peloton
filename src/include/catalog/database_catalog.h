//===----------------------------------------------------------------------===//
//
//                         Peloton
//
// database_catalog.h
//
// Identification: src/include/catalog/database_catalog.h
//
// Copyright (c) 2015-17, Carnegie Mellon University Database Group
//
//===----------------------------------------------------------------------===//

//===----------------------------------------------------------------------===//
// pg_database
//
// Schema: (column offset: column_name)
// 0: database_oid (pkey)
// 1: database_name
//
// Indexes: (index offset: indexed columns)
// 0: database_oid (unique & primary key)
// 1: database_name (unique)
//
//===----------------------------------------------------------------------===//

#pragma once

#include <mutex>

#include "catalog/abstract_catalog.h"
#include "executor/logical_tile.h"

namespace peloton {
namespace catalog {

class TableCatalogEntry;
class IndexCatalogEntry;

class DatabaseCatalogEntry {
  friend class DatabaseCatalog;
  friend class TableCatalog;
  friend class CatalogCache;

 public:
<<<<<<< HEAD
  DatabaseCatalogObject(executor::LogicalTile *tile,
                        concurrency::TransactionContext *txn,
                        int tupleId = 0);
=======
  DatabaseCatalogEntry(concurrency::TransactionContext *txn,
                       executor::LogicalTile *tile);
>>>>>>> 2b67714f

  void EvictAllTableCatalogEntries();

  std::shared_ptr<TableCatalogEntry> GetTableCatalogEntry(oid_t table_oid,
                                                          bool cached_only = false);
  std::shared_ptr<TableCatalogEntry> GetTableCatalogEntry(
      const std::string &table_name, const std::string &schema_name,
      bool cached_only = false);

  bool IsValidTableCatalogEntries() {
    // return true if this database catalog entries contains all table
    // catalog entries within the database
    return valid_table_catalog_entries;
  }

  std::vector<std::shared_ptr<TableCatalogEntry>> GetTableCatalogEntries(
      const std::string &schema_name);

  std::unordered_map<oid_t, std::shared_ptr<TableCatalogEntry>>
  GetTableCatalogEntries(bool cached_only = false);

  inline oid_t GetDatabaseOid() { return database_oid_; }

<<<<<<< HEAD
  inline oid_t GetDatabaseOid() const { return database_oid; }
  inline const std::string &GetDatabaseName() { return database_name; }
=======
  inline const std::string &GetDatabaseName() { return database_name_; }
>>>>>>> 2b67714f

 private:
  // member variables
  oid_t database_oid_;
  std::string database_name_;

  bool InsertTableCatalogEntry(std::shared_ptr<TableCatalogEntry> table_catalog_entry);

  bool EvictTableCatalogEntry(oid_t table_oid);

  bool EvictTableCatalogEntry(const std::string &table_name,
                              const std::string &schema_name);

  void SetValidTableCatalogEntries(bool valid = true) { valid_table_catalog_entries = valid; }

  std::shared_ptr<IndexCatalogEntry> GetCachedIndexCatalogEntry(oid_t index_oid);

  std::shared_ptr<IndexCatalogEntry> GetCachedIndexCatalogEntry(
      const std::string &index_name, const std::string &schema_name);

  // cache for table name to oid translation
  std::unordered_map<oid_t, std::shared_ptr<TableCatalogEntry>>
      table_catalog_entries_cache_;
  std::unordered_map<std::string, std::shared_ptr<TableCatalogEntry>>
      table_catalog_entries_cache_by_name;
  bool valid_table_catalog_entries;

  // Pointer to its corresponding transaction
  // This object is only visible during this transaction
  concurrency::TransactionContext *txn_;
};

class DatabaseCatalog : public AbstractCatalog {
  friend class DatabaseCatalogEntry;
  friend class TableCatalog;
  friend class CatalogCache;
  friend class Catalog;
  friend class logging::TimestampCheckpointManager;

 public:
  ~DatabaseCatalog();

  // Global Singleton, only the first call requires passing parameters.
  static DatabaseCatalog *GetInstance(concurrency::TransactionContext *txn = nullptr,
                                      storage::Database *pg_catalog = nullptr,
                                      type::AbstractPool *pool = nullptr);

  inline oid_t GetNextOid() { return oid_++ | DATABASE_OID_MASK; }

  void UpdateOid(oid_t add_value) { oid_ += add_value; }

  //===--------------------------------------------------------------------===//
  // write Related API
  //===--------------------------------------------------------------------===//
  bool InsertDatabase(concurrency::TransactionContext *txn,
                      oid_t database_oid,
                      const std::string &database_name,
                      type::AbstractPool *pool);

  bool DeleteDatabase(concurrency::TransactionContext *txn, oid_t database_oid);

 private:
  //===--------------------------------------------------------------------===//
  // Read Related API
  //===--------------------------------------------------------------------===//
<<<<<<< HEAD
  std::shared_ptr<DatabaseCatalogObject> GetDatabaseObject(
      oid_t database_oid, concurrency::TransactionContext *txn);
  std::shared_ptr<DatabaseCatalogObject> GetDatabaseObject(
      const std::string &database_name, concurrency::TransactionContext *txn);
  std::unordered_map<oid_t, std::shared_ptr<DatabaseCatalogObject>> GetDatabaseObjects(
      concurrency::TransactionContext *txn);
=======
  std::shared_ptr<DatabaseCatalogEntry> GetDatabaseCatalogEntry(concurrency::TransactionContext *txn,
                                                                oid_t database_oid);

  std::shared_ptr<DatabaseCatalogEntry> GetDatabaseCatalogEntry(concurrency::TransactionContext *txn,
                                                                const std::string &database_name);
>>>>>>> 2b67714f

  DatabaseCatalog(concurrency::TransactionContext *txn,
                  storage::Database *pg_catalog,
                  type::AbstractPool *pool);

  std::unique_ptr<catalog::Schema> InitializeSchema();

  enum ColumnId {
    DATABASE_OID = 0,
    DATABASE_NAME = 1,
    // Add new columns here in creation order
  };
  std::vector<oid_t> all_column_ids_ = {0, 1};

  enum IndexId {
    PRIMARY_KEY = 0,
    SKEY_DATABASE_NAME = 1,
    // Add new indexes here in creation order
  };
};

}  // namespace catalog
}  // namespace peloton<|MERGE_RESOLUTION|>--- conflicted
+++ resolved
@@ -42,14 +42,9 @@
   friend class CatalogCache;
 
  public:
-<<<<<<< HEAD
-  DatabaseCatalogObject(executor::LogicalTile *tile,
-                        concurrency::TransactionContext *txn,
+  DatabaseCatalogEntry(concurrency::TransactionContext *txn,
+                        executor::LogicalTile *tile,
                         int tupleId = 0);
-=======
-  DatabaseCatalogEntry(concurrency::TransactionContext *txn,
-                       executor::LogicalTile *tile);
->>>>>>> 2b67714f
 
   void EvictAllTableCatalogEntries();
 
@@ -73,12 +68,7 @@
 
   inline oid_t GetDatabaseOid() { return database_oid_; }
 
-<<<<<<< HEAD
-  inline oid_t GetDatabaseOid() const { return database_oid; }
-  inline const std::string &GetDatabaseName() { return database_name; }
-=======
   inline const std::string &GetDatabaseName() { return database_name_; }
->>>>>>> 2b67714f
 
  private:
   // member variables
@@ -144,20 +134,16 @@
   //===--------------------------------------------------------------------===//
   // Read Related API
   //===--------------------------------------------------------------------===//
-<<<<<<< HEAD
-  std::shared_ptr<DatabaseCatalogObject> GetDatabaseObject(
-      oid_t database_oid, concurrency::TransactionContext *txn);
-  std::shared_ptr<DatabaseCatalogObject> GetDatabaseObject(
-      const std::string &database_name, concurrency::TransactionContext *txn);
-  std::unordered_map<oid_t, std::shared_ptr<DatabaseCatalogObject>> GetDatabaseObjects(
-      concurrency::TransactionContext *txn);
-=======
-  std::shared_ptr<DatabaseCatalogEntry> GetDatabaseCatalogEntry(concurrency::TransactionContext *txn,
-                                                                oid_t database_oid);
+  std::shared_ptr<DatabaseCatalogEntry>
+  GetDatabaseCatalogEntry(concurrency::TransactionContext *txn,
+                          oid_t database_oid);
 
-  std::shared_ptr<DatabaseCatalogEntry> GetDatabaseCatalogEntry(concurrency::TransactionContext *txn,
-                                                                const std::string &database_name);
->>>>>>> 2b67714f
+  std::shared_ptr<DatabaseCatalogEntry>
+  GetDatabaseCatalogEntry(concurrency::TransactionContext *txn,
+                          const std::string &database_name);
+
+  std::unordered_map<oid_t, std::shared_ptr<DatabaseCatalogEntry>>
+  GetDatabaseCatalogEntries(concurrency::TransactionContext *txn);
 
   DatabaseCatalog(concurrency::TransactionContext *txn,
                   storage::Database *pg_catalog,
