//===----------------------------------------------------------------------===//
//
//                         Peloton
//
// abstract_catalog.h
//
// Identification: src/include/catalog/abstract_catalog.h
//
// Copyright (c) 2015-2018, Carnegie Mellon University Database Group
//
//===----------------------------------------------------------------------===//

#pragma once

#include <atomic>

#include "catalog/catalog_defaults.h"
#include "catalog/schema.h"

namespace peloton {

namespace concurrency {
class TransactionContext;
}

namespace executor {
class LogicalTile;
}

namespace expression {
class AbstractExpression;
}

namespace storage {
class Database;
class DataTable;
class Tuple;
}  // namespace storage

namespace catalog {

class AbstractCatalog {
 public:
  virtual ~AbstractCatalog() {}

 protected:
  /* For pg_database, pg_table, pg_index, pg_column */
  AbstractCatalog(oid_t catalog_table_oid, std::string catalog_table_name,
                  catalog::Schema *catalog_table_schema,
                  storage::Database *pg_catalog);

  /* For other catalogs */
  AbstractCatalog(const std::string &catalog_table_ddl,
                  concurrency::TransactionContext *txn);

  //===--------------------------------------------------------------------===//
  // Helper Functions
  //===--------------------------------------------------------------------===//
  bool InsertTuple(std::unique_ptr<storage::Tuple> tuple,
                   concurrency::TransactionContext *txn);

  bool DeleteWithIndexScan(oid_t index_offset, std::vector<type::Value> values,
                           concurrency::TransactionContext *txn);

  std::unique_ptr<std::vector<std::unique_ptr<executor::LogicalTile>>>
  GetResultWithIndexScan(std::vector<oid_t> column_offsets, oid_t index_offset,
                         std::vector<type::Value> values,
                         concurrency::TransactionContext *txn) const;

  std::unique_ptr<std::vector<std::unique_ptr<executor::LogicalTile>>>
<<<<<<< HEAD
  GetResultWithIndexScan(std::vector<oid_t> column_offsets, oid_t index_offset,
                         std::vector<type::Value> values,
                         std::vector<ExpressionType> expr_types,
=======
  GetResultWithIndexScan(const std::vector<oid_t> &column_offsets,
                         const oid_t &index_offset,
                         const std::vector<type::Value> &values,
                         const std::vector<ExpressionType> &expr_types,
>>>>>>> 522b1551
                         concurrency::TransactionContext *txn) const;

  std::unique_ptr<std::vector<std::unique_ptr<executor::LogicalTile>>>
  GetResultWithSeqScan(std::vector<oid_t> column_offsets,
                       expression::AbstractExpression *predicate,
                       concurrency::TransactionContext *txn);

  bool UpdateWithIndexScan(std::vector<oid_t> update_columns,
                           std::vector<type::Value> update_values,
                           std::vector<type::Value> scan_values,
                           oid_t index_offset,
                           concurrency::TransactionContext *txn);

  void AddIndex(const std::vector<oid_t> &key_attrs, oid_t index_oid,
                const std::string &index_name,
                IndexConstraintType index_constraint);

  //===--------------------------------------------------------------------===//
  // Members
  //===--------------------------------------------------------------------===//

  // Maximum column name size for catalog schemas
  static const size_t max_name_size = 64;
  // which database catalog table is stored int
  oid_t database_oid;
  // Local oid (without catalog type mask) starts from START_OID + OID_OFFSET
  std::atomic<oid_t> oid_ = ATOMIC_VAR_INIT(START_OID + OID_OFFSET);

  storage::DataTable *catalog_table_;
};

}  // namespace catalog
}  // namespace peloton<|MERGE_RESOLUTION|>--- conflicted
+++ resolved
@@ -68,16 +68,10 @@
                          concurrency::TransactionContext *txn) const;
 
   std::unique_ptr<std::vector<std::unique_ptr<executor::LogicalTile>>>
-<<<<<<< HEAD
-  GetResultWithIndexScan(std::vector<oid_t> column_offsets, oid_t index_offset,
-                         std::vector<type::Value> values,
-                         std::vector<ExpressionType> expr_types,
-=======
   GetResultWithIndexScan(const std::vector<oid_t> &column_offsets,
                          const oid_t &index_offset,
                          const std::vector<type::Value> &values,
                          const std::vector<ExpressionType> &expr_types,
->>>>>>> 522b1551
                          concurrency::TransactionContext *txn) const;
 
   std::unique_ptr<std::vector<std::unique_ptr<executor::LogicalTile>>>
