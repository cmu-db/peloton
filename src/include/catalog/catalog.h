--- conflicted
+++ resolved
@@ -123,11 +123,7 @@
   ~Catalog();
 
  private:
-<<<<<<< HEAD
-  void InsertDBIntoCatalogDatabase(oid_t database_id,
-=======
   void InsertDatabaseIntoCatalogDatabase(oid_t database_id,
->>>>>>> 2982d529
                                    std::string &database_name,
                                    concurrency::Transaction *txn);
 
