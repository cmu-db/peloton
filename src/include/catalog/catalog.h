//===----------------------------------------------------------------------===//
//
//                         Peloton
//
// catalog.h
//
// Identification: src/include/catalog/catalog.h
//
// Copyright (c) 2015-17, Carnegie Mellon University Database Group
//
//===----------------------------------------------------------------------===//

#pragma once

#include "catalog/catalog_defaults.h"
#include "catalog/column_catalog.h"
#include "catalog/database_catalog.h"
#include "catalog/index_catalog.h"
#include "catalog/schema.h"
#include "catalog/table_catalog.h"
#include "storage/data_table.h"
#include "storage/database.h"
#include "storage/table_factory.h"
#include "storage/tuple.h"
#include "type/abstract_pool.h"
#include "type/ephemeral_pool.h"
#include "type/value_factory.h"

namespace peloton {

namespace catalog {
class Schema;
}

namespace storage {
class DataTable;
}

namespace catalog {

//===--------------------------------------------------------------------===//
// Catalog
//===--------------------------------------------------------------------===//

// information about functions (for FunctionExpression)
struct FunctionData {
  // name of the function
  std::string func_name_;
  // type of input arguments
  std::vector<type::Type::TypeId> argument_types_;
  // funtion's return type
  type::Type::TypeId return_type_;
  // pointer to the funtion
  type::Value (*func_ptr_)(const std::vector<type::Value> &);
};

class Catalog {
 public:
  // Global Singleton
  static Catalog *GetInstance(void);

<<<<<<< HEAD
  Catalog();

  // Creates the catalog database
  void CreateCatalogDatabase(void);

  // Creates the metric tables for statistics
  void CreateMetricsCatalog();

  // Create a database
  ResultType CreateDatabase(std::string database_name,
                            concurrency::Transaction *txn);
=======
  // Bootstrap addtional catalogs, only used in system initialization phase
  void Bootstrap(void);
>>>>>>> 2b56468c

  // Deconstruct the catalog database when destroying the catalog.
  ~Catalog();
  //===--------------------------------------------------------------------===//
  // DEPRECATED FUNCTIONs
  //===--------------------------------------------------------------------===//
  /*
  * We're working right now to remove metadata from storage level and eliminate
  * multiple copies, so those functions below will be DEPRECATED soon.
  */
  // Add a database
  void AddDatabase(storage::Database *database);

<<<<<<< HEAD
  // Add a database with name
  void AddDatabase(std::string database_name, storage::Database *database);

  // Create a table in a database
  ResultType CreateTable(std::string database_name, std::string table_name,
                         std::unique_ptr<catalog::Schema>,
                         concurrency::Transaction *txn);

  // Create the primary key index for a table
  ResultType CreatePrimaryIndex(const std::string &database_name,
                                const std::string &table_name);
=======
  // Find a database using vector offset
  storage::Database *GetDatabaseWithOffset(oid_t database_offset) const;

  //===--------------------------------------------------------------------===//
  // CREATE FUNCTIONS
  //===--------------------------------------------------------------------===//
  // Create a database
  ResultType CreateDatabase(const std::string &database_name,
                            concurrency::Transaction *txn);
>>>>>>> 2b56468c

  // Create a table in a database
  ResultType CreateTable(const std::string &database_name,
                         const std::string &table_name,
                         std::unique_ptr<catalog::Schema>,
                         concurrency::Transaction *txn,
                         bool is_catalog = false);

  // Create the primary key index for a table, don't call this function outside
  // catalog.cpp
  ResultType CreatePrimaryIndex(oid_t database_oid, oid_t table_oid,
                                concurrency::Transaction *txn);
  // Create index for a table
  ResultType CreateIndex(const std::string &database_name,
                         const std::string &table_name,
<<<<<<< HEAD
                         std::vector<std::string> index_attr,
                         std::string index_name, bool unique,
                         IndexType index_type);

  // Get a index with the oids of index, table, and database.
  index::Index *GetIndexWithOid(const oid_t database_oid, const oid_t table_oid,
                                const oid_t index_oid) const;
  // Drop a database
  ResultType DropDatabaseWithName(std::string database_name,
                                  concurrency::Transaction *txn);

  // Drop a database with its oid
  void DropDatabaseWithOid(const oid_t database_oid);

  // Drop a table
  ResultType DropTable(std::string database_name, std::string table_name,
                       concurrency::Transaction *txn);

  // Returns true if the catalog contains the given database with the id
  bool HasDatabase(const oid_t db_oid) const;

  // Find a database using its id
  // Throw CatalogException if not found
  storage::Database *GetDatabaseWithOid(const oid_t db_oid) const;
=======
                         const std::vector<std::string> &index_attr,
                         const std::string &index_name, bool unique_keys,
                         IndexType index_type, concurrency::Transaction *txn);

  ResultType CreateIndex(oid_t database_oid, oid_t table_oid,
                         const std::vector<std::string> &index_attr,
                         const std::string &index_name, IndexType index_type,
                         IndexConstraintType index_constraint, bool unique_keys,
                         concurrency::Transaction *txn,
                         bool is_catalog = false);

  //===--------------------------------------------------------------------===//
  // DROP FUNCTIONS
  //===--------------------------------------------------------------------===//
  // Drop a database with its name
  ResultType DropDatabaseWithName(const std::string &database_name,
                                  concurrency::Transaction *txn);

  // Drop a database with its oid
  ResultType DropDatabaseWithOid(oid_t database_oid,
                                 concurrency::Transaction *txn);

  // Drop a table using table name
  ResultType DropTable(const std::string &database_name,
                       const std::string &table_name,
                       concurrency::Transaction *txn);
  // Drop a table, use this one in the future
  ResultType DropTable(oid_t database_oid, oid_t table_oid,
                       concurrency::Transaction *txn);
  // Drop an index, using its index_oid
  ResultType DropIndex(oid_t index_oid,
                       concurrency::Transaction *txn);
>>>>>>> 2b56468c

  //===--------------------------------------------------------------------===//
  // GET WITH NAME - CHECK FROM CATALOG TABLES, USING TRANSACTION
  //===--------------------------------------------------------------------===//

  /* Check database from pg_database with database_name using txn,
   * get it from storage layer using database_oid,
   * throw exception and abort txn if not exists/invisible
   * */
  // FIXME: enforce caller not to use nullptr as txn
  storage::Database *GetDatabaseWithName(
      const std::string &db_name,
      concurrency::Transaction *txn = nullptr) const;

  /* Check table from pg_table with table_name using txn,
   * get it from storage layer using table_oid,
   * throw exception and abort txn if not exists/invisible
   * */
  // FIXME: enforce caller not to use nullptr as txn
  storage::DataTable *GetTableWithName(const std::string &database_name,
                                       const std::string &table_name,
                                       concurrency::Transaction *txn = nullptr);

  //===--------------------------------------------------------------------===//
  // GET WITH OID - DIRECTLY GET FROM STORAGE LAYER
  //===--------------------------------------------------------------------===//

  /* Find a database using its oid from storage layer,
   * throw exception if not exists
   * */
  storage::Database *GetDatabaseWithOid(oid_t db_oid) const;

  /* Find a table using its oid from storage layer,
   * throw exception if not exists
   * */
  storage::DataTable *GetTableWithOid(oid_t database_oid,
                                      oid_t table_oid) const;

  /* Find a index using its oid from storage layer,
   * throw exception if not exists
   * */
  index::Index *GetIndexWithOid(oid_t database_oid, oid_t table_oid,
                                oid_t index_oid) const;

  //===--------------------------------------------------------------------===//
  // HELPERS
  //===--------------------------------------------------------------------===//
  // Returns true if the catalog contains the given database with the id
  bool HasDatabase(oid_t db_oid) const;

  // Get the number of databases currently in the catalog
  oid_t GetDatabaseCount();

  //===--------------------------------------------------------------------===//
  // USER DEFINE FUNCTION
  //===--------------------------------------------------------------------===//

<<<<<<< HEAD
  // add and get methods for functions
=======
  void InitializeFunctions();

>>>>>>> 2b56468c
  void AddFunction(const std::string &name,
                   const std::vector<type::Type::TypeId> &argument_types,
                   const type::Type::TypeId return_type,
                   type::Value (*func_ptr)(const std::vector<type::Value> &));

  const FunctionData GetFunction(const std::string &name);

  void RemoveFunction(const std::string &name);

 private:
  Catalog();

  // A vector of the database pointers in the catalog
  std::vector<storage::Database *> databases_;

  // Map of function names to data about functions (number of arguments,
  // function ptr, return type)
  std::unordered_map<std::string, FunctionData> functions_;

<<<<<<< HEAD
 public:
  // The pool for new varlen tuple fields
  type::AbstractPool *pool_ = new type::EphemeralPool();
=======
  // The pool for new varlen tuple fields
  std::unique_ptr<type::AbstractPool> pool_;

  std::mutex catalog_mutex;
>>>>>>> 2b56468c
};
}
}<|MERGE_RESOLUTION|>--- conflicted
+++ resolved
@@ -59,22 +59,8 @@
   // Global Singleton
   static Catalog *GetInstance(void);
 
-<<<<<<< HEAD
-  Catalog();
-
-  // Creates the catalog database
-  void CreateCatalogDatabase(void);
-
-  // Creates the metric tables for statistics
-  void CreateMetricsCatalog();
-
-  // Create a database
-  ResultType CreateDatabase(std::string database_name,
-                            concurrency::Transaction *txn);
-=======
   // Bootstrap addtional catalogs, only used in system initialization phase
   void Bootstrap(void);
->>>>>>> 2b56468c
 
   // Deconstruct the catalog database when destroying the catalog.
   ~Catalog();
@@ -88,19 +74,6 @@
   // Add a database
   void AddDatabase(storage::Database *database);
 
-<<<<<<< HEAD
-  // Add a database with name
-  void AddDatabase(std::string database_name, storage::Database *database);
-
-  // Create a table in a database
-  ResultType CreateTable(std::string database_name, std::string table_name,
-                         std::unique_ptr<catalog::Schema>,
-                         concurrency::Transaction *txn);
-
-  // Create the primary key index for a table
-  ResultType CreatePrimaryIndex(const std::string &database_name,
-                                const std::string &table_name);
-=======
   // Find a database using vector offset
   storage::Database *GetDatabaseWithOffset(oid_t database_offset) const;
 
@@ -110,7 +83,6 @@
   // Create a database
   ResultType CreateDatabase(const std::string &database_name,
                             concurrency::Transaction *txn);
->>>>>>> 2b56468c
 
   // Create a table in a database
   ResultType CreateTable(const std::string &database_name,
@@ -126,32 +98,6 @@
   // Create index for a table
   ResultType CreateIndex(const std::string &database_name,
                          const std::string &table_name,
-<<<<<<< HEAD
-                         std::vector<std::string> index_attr,
-                         std::string index_name, bool unique,
-                         IndexType index_type);
-
-  // Get a index with the oids of index, table, and database.
-  index::Index *GetIndexWithOid(const oid_t database_oid, const oid_t table_oid,
-                                const oid_t index_oid) const;
-  // Drop a database
-  ResultType DropDatabaseWithName(std::string database_name,
-                                  concurrency::Transaction *txn);
-
-  // Drop a database with its oid
-  void DropDatabaseWithOid(const oid_t database_oid);
-
-  // Drop a table
-  ResultType DropTable(std::string database_name, std::string table_name,
-                       concurrency::Transaction *txn);
-
-  // Returns true if the catalog contains the given database with the id
-  bool HasDatabase(const oid_t db_oid) const;
-
-  // Find a database using its id
-  // Throw CatalogException if not found
-  storage::Database *GetDatabaseWithOid(const oid_t db_oid) const;
-=======
                          const std::vector<std::string> &index_attr,
                          const std::string &index_name, bool unique_keys,
                          IndexType index_type, concurrency::Transaction *txn);
@@ -184,7 +130,6 @@
   // Drop an index, using its index_oid
   ResultType DropIndex(oid_t index_oid,
                        concurrency::Transaction *txn);
->>>>>>> 2b56468c
 
   //===--------------------------------------------------------------------===//
   // GET WITH NAME - CHECK FROM CATALOG TABLES, USING TRANSACTION
@@ -242,12 +187,8 @@
   // USER DEFINE FUNCTION
   //===--------------------------------------------------------------------===//
 
-<<<<<<< HEAD
-  // add and get methods for functions
-=======
   void InitializeFunctions();
 
->>>>>>> 2b56468c
   void AddFunction(const std::string &name,
                    const std::vector<type::Type::TypeId> &argument_types,
                    const type::Type::TypeId return_type,
@@ -267,16 +208,10 @@
   // function ptr, return type)
   std::unordered_map<std::string, FunctionData> functions_;
 
-<<<<<<< HEAD
- public:
-  // The pool for new varlen tuple fields
-  type::AbstractPool *pool_ = new type::EphemeralPool();
-=======
   // The pool for new varlen tuple fields
   std::unique_ptr<type::AbstractPool> pool_;
 
   std::mutex catalog_mutex;
->>>>>>> 2b56468c
 };
 }
 }