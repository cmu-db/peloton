//===----------------------------------------------------------------------===//
//
//                         Peloton
//
// catalog.h
//
// Identification: src/include/catalog/catalog.h
//
// Copyright (c) 2015-17, Carnegie Mellon University Database Group
//
//===----------------------------------------------------------------------===//

#pragma once

#include <mutex>

#include "catalog/catalog_defaults.h"
#include "function/functions.h"

namespace peloton {

namespace catalog {
class Schema;
class DatabaseCatalogObject;
class TableCatalogObject;
class IndexCatalogObject;
class SystemCatalogs;
}  // namespace catalog

namespace concurrency {
class TransactionContext;
}  // namespace concurrency

namespace index {
class Index;
}  // namespace index

namespace storage {
class Database;
class DataTable;
class Layout;
class TableFactory;
class Tuple;
}  // namespace storage

namespace type {
class AbstractPool;
class Value;
class ValueFactory;
class Value;
}  // namespace type

namespace catalog {

//===--------------------------------------------------------------------===//
// Catalog
//===--------------------------------------------------------------------===//

// information about functions (for FunctionExpression)
struct FunctionData {
  // name of the function
  std::string func_name_;
  // type of input arguments
  std::vector<type::TypeId> argument_types_;
  // function's return type
  type::TypeId return_type_;
  // indicates if PL/pgSQL udf
  bool is_udf_;
  // pointer to the function code_context (populated if UDF)
  std::shared_ptr<peloton::codegen::CodeContext> func_context_;
  // pointer to the function (populated if built-in)
  function::BuiltInFuncType func_;
};

class Catalog {
 public:
  // Global Singleton
  static Catalog *GetInstance();

  // Bootstrap additional catalogs, only used in system initialization phase
  void Bootstrap();

  // Deconstruct the catalog database when destroying the catalog.
  ~Catalog();

  //===--------------------------------------------------------------------===//
  // CREATE FUNCTIONS
  //===--------------------------------------------------------------------===//
  // Create a database
  ResultType CreateDatabase(const std::string &database_name,
                            concurrency::TransactionContext *txn);

  ResultType CreateDatabaseWithoutIndex(const std::string &database_name,
                                        concurrency::TransactionContext *txn);

  // Create a schema(namespace)
  ResultType CreateSchema(const std::string &database_name,
                          const std::string &schema_name,
                          concurrency::TransactionContext *txn);

  // Create a table in a database
  ResultType CreateTable(
      const std::string &database_name, const std::string &schema_name,
      const std::string &table_name, std::unique_ptr<catalog::Schema>,
      concurrency::TransactionContext *txn, bool is_catalog = false,
      uint32_t tuples_per_tilegroup = DEFAULT_TUPLES_PER_TILEGROUP,
      peloton::LayoutType layout_type = LayoutType::ROW);

  // Create index for a table
  ResultType CreateIndex(
      const std::string &database_name, const std::string &schema_name,
      const std::string &table_name, const std::vector<oid_t> &key_attrs,
      const std::string &index_name, bool unique_keys, IndexType index_type,
      concurrency::TransactionContext *txn, bool populate = false);

  ResultType CreateIndex(oid_t database_oid, oid_t table_oid,
                         const std::vector<oid_t> &key_attrs,
                         const std::string &schema_name,
                         const std::string &index_name, IndexType index_type,
                         IndexConstraintType index_constraint, bool unique_keys,
                         concurrency::TransactionContext *txn,
                         bool is_catalog = false, bool populate = false);

  /**
   * @brief   create a new layout for a table
   * @param   database_oid  database to which the table belongs to
   * @param   table_oid     table to which the layout has to be added
   * @param   column_map    column_map of the new layout to be created
   * @param   txn           TransactionContext
   * @return  shared_ptr    shared_ptr to the newly created layout in case of
   *                        success. nullptr in case of failure.
   */
  std::shared_ptr<const storage::Layout> CreateLayout(
      oid_t database_oid, oid_t table_oid, const column_map_type &column_map,
      concurrency::TransactionContext *txn);

  /**
   * @brief   create a new layout for a table and make it the default if
   *          if the creating is successsful.
   * @param   database_oid  database to which the table belongs to
   * @param   table_oid     table to which the layout has to be added
   * @param   column_map    column_map of the new layout to be created
   * @param   txn           TransactionContext
   * @return  shared_ptr    shared_ptr to the newly created layout in case of
   *                        success. nullptr in case of failure.
   */
  std::shared_ptr<const storage::Layout> CreateDefaultLayout(
      oid_t database_oid, oid_t table_oid, const column_map_type &column_map,
      concurrency::TransactionContext *txn);

  //===--------------------------------------------------------------------===//
  // DROP FUNCTIONS
  //===--------------------------------------------------------------------===//
  // Drop a database with its name
  ResultType DropDatabaseWithName(const std::string &database_name,
                                  concurrency::TransactionContext *txn);

  // Drop a database with its oid
  ResultType DropDatabaseWithOid(oid_t database_oid,
                                 concurrency::TransactionContext *txn);

  // Drop a schema(namespace) using schema name
  ResultType DropSchema(const std::string &database_name,
                        const std::string &schema_name,
                        concurrency::TransactionContext *txn);

  // Drop a table using table name
  ResultType DropTable(const std::string &database_name,
                       const std::string &schema_name,
                       const std::string &table_name,
                       concurrency::TransactionContext *txn);
  // Drop a table, use this one in the future
  ResultType DropTable(oid_t database_oid, oid_t table_oid,
                       concurrency::TransactionContext *txn);
  // Drop an index, using its index_oid
  ResultType DropIndex(oid_t database_oid, oid_t index_oid,
                       concurrency::TransactionContext *txn);
<<<<<<< HEAD
  // Drop an index, using its name
  ResultType DropIndex(std::string database_name, std::string index_name,
                       std::string schema_name,
                       concurrency::TransactionContext *txn);
=======

  /** @brief   Drop layout
   * tile_groups
   * @param   database_oid    the database to which the table belongs
   * @param   table_oid       the table to which the layout belongs
   * @param   layout_oid      the layout to be dropped
   * @param   txn             TransactionContext
   * @return  ResultType(SUCCESS or FAILURE)
   */
  ResultType DropLayout(oid_t database_oid, oid_t table_oid, oid_t layout_oid,
                        concurrency::TransactionContext *txn);
>>>>>>> 5686479c
  //===--------------------------------------------------------------------===//
  // GET WITH NAME - CHECK FROM CATALOG TABLES, USING TRANSACTION
  //===--------------------------------------------------------------------===//

  /* Check database from pg_database with database_name using txn,
   * get it from storage layer using database_oid,
   * throw exception and abort txn if not exists/invisible
   * */
  storage::Database *GetDatabaseWithName(
      const std::string &db_name, concurrency::TransactionContext *txn) const;

  /* Check table from pg_table with table_name & schema_name using txn,
   * get it from storage layer using table_oid,
   * throw exception and abort txn if not exists/invisible
   * */
  storage::DataTable *GetTableWithName(const std::string &database_name,
                                       const std::string &schema_name,
                                       const std::string &table_name,
                                       concurrency::TransactionContext *txn);

  /* Check table from pg_database with database_name using txn,
   * get it from storage layer using table_oid,
   * throw exception and abort txn if not exists/invisible
   * */
  std::shared_ptr<DatabaseCatalogObject> GetDatabaseObject(
      const std::string &database_name, concurrency::TransactionContext *txn);
  std::shared_ptr<DatabaseCatalogObject> GetDatabaseObject(
      oid_t database_oid, concurrency::TransactionContext *txn);

  /* Check table from pg_table with table_name using txn,
   * get it from storage layer using table_oid,
   * throw exception and abort txn if not exists/invisible
   * */
  std::shared_ptr<TableCatalogObject> GetTableObject(
      const std::string &database_name, const std::string &schema_name,
      const std::string &table_name, concurrency::TransactionContext *txn);
  std::shared_ptr<TableCatalogObject> GetTableObject(
      oid_t database_oid, oid_t table_oid,
      concurrency::TransactionContext *txn);

  /*
   * Using database oid to get system catalog object
   */
  std::shared_ptr<SystemCatalogs> GetSystemCatalogs(const oid_t database_oid);
  //===--------------------------------------------------------------------===//
  // DEPRECATED FUNCTIONS
  //===--------------------------------------------------------------------===//
  /*
   * We're working right now to remove metadata from storage level and eliminate
   * multiple copies, so those functions below will be DEPRECATED soon.
   */

  // Add a database
  void AddDatabase(storage::Database *database);

  //===--------------------------------------------------------------------===//
  // BUILTIN FUNCTION
  //===--------------------------------------------------------------------===//

  void InitializeLanguages();

  void InitializeFunctions();

  void AddPlpgsqlFunction(
      const std::string &name, const std::vector<type::TypeId> &argument_types,
      const type::TypeId return_type, oid_t prolang,
      const std::string &func_src,
      std::shared_ptr<peloton::codegen::CodeContext> code_context,
      concurrency::TransactionContext *txn);

  void AddBuiltinFunction(const std::string &name,
                          const std::vector<type::TypeId> &argument_types,
                          const type::TypeId return_type, oid_t prolang,
                          const std::string &func_name,
                          function::BuiltInFuncType func,
                          concurrency::TransactionContext *txn);

  const FunctionData GetFunction(
      const std::string &name, const std::vector<type::TypeId> &argument_types);

 private:
  Catalog();

  void BootstrapSystemCatalogs(storage::Database *database,
                               concurrency::TransactionContext *txn);

  // Create the primary key index for a table, don't call this function outside
  // catalog.cpp
  ResultType CreatePrimaryIndex(oid_t database_oid, oid_t table_oid,
                                const std::string &schema_name,
                                concurrency::TransactionContext *txn);

  // The pool for new varlen tuple fields
  std::unique_ptr<type::AbstractPool> pool_;
  std::mutex catalog_mutex;
  // key: database oid
  // value: SystemCatalog object(including pg_table, pg_index and pg_attribute)
  std::unordered_map<oid_t, std::shared_ptr<SystemCatalogs>> catalog_map_;
};

}  // namespace catalog
}  // namespace peloton<|MERGE_RESOLUTION|>--- conflicted
+++ resolved
@@ -175,12 +175,10 @@
   // Drop an index, using its index_oid
   ResultType DropIndex(oid_t database_oid, oid_t index_oid,
                        concurrency::TransactionContext *txn);
-<<<<<<< HEAD
   // Drop an index, using its name
   ResultType DropIndex(std::string database_name, std::string index_name,
                        std::string schema_name,
                        concurrency::TransactionContext *txn);
-=======
 
   /** @brief   Drop layout
    * tile_groups
@@ -192,7 +190,6 @@
    */
   ResultType DropLayout(oid_t database_oid, oid_t table_oid, oid_t layout_oid,
                         concurrency::TransactionContext *txn);
->>>>>>> 5686479c
   //===--------------------------------------------------------------------===//
   // GET WITH NAME - CHECK FROM CATALOG TABLES, USING TRANSACTION
   //===--------------------------------------------------------------------===//
