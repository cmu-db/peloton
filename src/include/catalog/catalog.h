--- conflicted
+++ resolved
@@ -188,7 +188,6 @@
       oid_t database_oid, oid_t table_oid,
       concurrency::TransactionContext *txn);
 
-<<<<<<< HEAD
   //===--------------------------------------------------------------------===//
   // CHECK EXISTENCE WITH NAME - CHECK FROM CATALOG TABLES, USING TRANSACTION
   //===--------------------------------------------------------------------===//
@@ -208,12 +207,10 @@
                         const std::string &index_name,
                         concurrency::TransactionContext *txn);
 
-=======
   /*
    * Using database oid to get system catalog object
    */
   std::shared_ptr<SystemCatalogs> GetSystemCatalogs(const oid_t database_oid);
->>>>>>> d052644e
   //===--------------------------------------------------------------------===//
   // DEPRECATED FUNCTIONS
   //===--------------------------------------------------------------------===//
