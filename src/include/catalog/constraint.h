--- conflicted
+++ resolved
@@ -74,26 +74,16 @@
   // Todo: default union data structure,
   // For default constraint
   void addDefaultValue(const type::Value &value) {
-<<<<<<< HEAD
-    if (constraint_type != ConstraintType::DEFAULT ||
-        default_value.get() != nullptr) {
+    if (constraint_type_ != ConstraintType::DEFAULT ||
+        default_value_.get() != nullptr) {
       return;
     }
 
-    default_value.reset(new peloton::type::Value(value));
-  }
-
-  type::Value *getDefaultValue() { return default_value.get(); }
-=======
-    if (constraint_type_ != ConstraintType::DEFAULT
-        || default_value_.get() != nullptr) return;
     default_value_.reset(new peloton::type::Value(value));
   }
 
-  type::Value *getDefaultValue() {
-    return default_value_.get();
-  }
->>>>>>> 2b67714f
+  type::Value *getDefaultValue() { return default_value_.get(); }
+
 
   // Add check constrain
   void AddCheck(ExpressionType op, peloton::type::Value val) {
