//===----------------------------------------------------------------------===//
//
//                         Peloton
//
// constraint.h
//
// Identification: src/include/catalog/constraint.h
//
// Copyright (c) 2015-16, Carnegie Mellon University Database Group
//
//===----------------------------------------------------------------------===//

#pragma once

#include <string>
#include <utility>
#include <vector>

#include "common/printable.h"
#include "common/internal_types.h"
#include "type/value.h"

namespace peloton {
namespace catalog {

//===--------------------------------------------------------------------===//
// Constraint Class
//===--------------------------------------------------------------------===//

class Constraint : public Printable {
 public:
  // Constructor for primary key or unique
  Constraint(oid_t constraint_oid, ConstraintType type,
             std::string constraint_name, oid_t table_oid,
             std::vector<oid_t> column_ids, oid_t index_oid)
      : constraint_oid_(constraint_oid), constraint_name_(constraint_name),
        constraint_type_(type), table_oid_(table_oid),
        column_ids_(column_ids), index_oid_(index_oid) {}

  // Constructor for foreign key constraint
  Constraint(oid_t constraint_oid, ConstraintType type,
             std::string constraint_name, oid_t table_oid,
             std::vector<oid_t> column_ids,oid_t index_oid, oid_t sink_table_oid,
             std::vector<oid_t> sink_col_ids, FKConstrActionType update_action,
             FKConstrActionType delete_action)
      : constraint_oid_(constraint_oid), constraint_name_(constraint_name),
        constraint_type_(type), table_oid_(table_oid),
        column_ids_(column_ids), index_oid_(index_oid),
        fk_sink_table_oid_(sink_table_oid), fk_sink_col_ids_(sink_col_ids),
        fk_update_action_(update_action), fk_delete_action_(delete_action) {}

  // Constructor for check constraint
  Constraint(oid_t constraint_oid, ConstraintType type,
             std::string constraint_name, oid_t table_oid,
             std::vector<oid_t> column_ids, oid_t index_oid,
             std::pair<ExpressionType, type::Value> exp)
      : constraint_oid_(constraint_oid),  constraint_name_(constraint_name),
        constraint_type_(type), table_oid_(table_oid), column_ids_(column_ids),
        index_oid_(index_oid), check_exp_(exp) {}

  //===--------------------------------------------------------------------===//
  // ACCESSORS
  //===--------------------------------------------------------------------===//

  // Set oid for catalog
  void SetConstraintOid(oid_t oid) { constraint_oid_ = oid; }

  inline oid_t GetConstraintOid() const { return constraint_oid_; }

  inline ConstraintType GetType() const { return constraint_type_; }

  // Get the table oid
  inline oid_t GetTableOid() const { return table_oid_; }

  // Get the column ids
  inline const std::vector<oid_t> &GetColumnIds() const { return column_ids_; }

  // Set index oid indicating the index constructing the constraint
  void SetIndexOid(oid_t oid) { index_oid_ = oid; }

  // Get the index oid
  inline oid_t GetIndexOid() const { return index_oid_; }

  inline std::string GetName() const { return constraint_name_; }

  // Serialize this constraint
  void SerializeTo(SerializeOutput &out) const;

  // Deserialize this constraint
  static Constraint DeserializeFrom(SerializeInput &in,
                                    const type::TypeId column_type);

  // Get a string representation for debugging
  const std::string GetInfo() const override;

<<<<<<< HEAD
  // Todo: default union data structure,
  // For default constraint
  void addDefaultValue(const type::Value &value) {
    if (constraint_type_ != ConstraintType::DEFAULT ||
        default_value_.get() != nullptr) {
      return;
    }

    default_value_.reset(new peloton::type::Value(value));
  }

  type::Value *getDefaultValue() { return default_value_.get(); }

=======
  inline oid_t GetFKSinkTableOid() const { return fk_sink_table_oid_; }

  inline const std::vector<oid_t> &GetFKSinkColumnIds() const { return fk_sink_col_ids_; }

  inline FKConstrActionType GetFKUpdateAction() const { return fk_update_action_; }

  inline FKConstrActionType GetFKDeleteAction() const { return fk_delete_action_; }
>>>>>>> 898219f9

  inline std::pair<ExpressionType, type::Value> GetCheckExpression() const { return check_exp_; }

 private:
  //===--------------------------------------------------------------------===//
  // MEMBERS
  //===--------------------------------------------------------------------===//

  // constraint oid created by catalog
  oid_t constraint_oid_;

  std::string constraint_name_;

  // The type of constraint
  ConstraintType constraint_type_;

  // Table having this constraints
  oid_t table_oid_;

  // Column ids related the constraint
  std::vector<oid_t> column_ids_;

  // Index constructing the constraint
  oid_t index_oid_;

  // foreign key constraint information
  // The reference table (sink)
  oid_t fk_sink_table_oid_ = INVALID_OID;

  // Column ids in the reference table (sink)
  std::vector<oid_t> fk_sink_col_ids_;

  FKConstrActionType fk_update_action_ = FKConstrActionType::NOACTION;

  FKConstrActionType fk_delete_action_ = FKConstrActionType::NOACTION;

  // key string is column name for check constraint
  std::pair<ExpressionType, type::Value> check_exp_;
};

}  // namespace catalog
}  // namespace peloton<|MERGE_RESOLUTION|>--- conflicted
+++ resolved
@@ -93,21 +93,6 @@
   // Get a string representation for debugging
   const std::string GetInfo() const override;
 
-<<<<<<< HEAD
-  // Todo: default union data structure,
-  // For default constraint
-  void addDefaultValue(const type::Value &value) {
-    if (constraint_type_ != ConstraintType::DEFAULT ||
-        default_value_.get() != nullptr) {
-      return;
-    }
-
-    default_value_.reset(new peloton::type::Value(value));
-  }
-
-  type::Value *getDefaultValue() { return default_value_.get(); }
-
-=======
   inline oid_t GetFKSinkTableOid() const { return fk_sink_table_oid_; }
 
   inline const std::vector<oid_t> &GetFKSinkColumnIds() const { return fk_sink_col_ids_; }
@@ -115,7 +100,6 @@
   inline FKConstrActionType GetFKUpdateAction() const { return fk_update_action_; }
 
   inline FKConstrActionType GetFKDeleteAction() const { return fk_delete_action_; }
->>>>>>> 898219f9
 
   inline std::pair<ExpressionType, type::Value> GetCheckExpression() const { return check_exp_; }
 
