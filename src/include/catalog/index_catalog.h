--- conflicted
+++ resolved
@@ -25,21 +25,11 @@
  public:
   IndexCatalogEntry(executor::LogicalTile *tile, int tupleId = 0);
 
-<<<<<<< HEAD
   // This constructor should only be used for what-if index API.
-  IndexCatalogObject(oid_t index_oid, std::string index_name, oid_t table_oid,
+  IndexCatalogEntry(oid_t index_oid, std::string index_name, oid_t table_oid,
                      IndexType index_type, IndexConstraintType index_constraint,
                      bool unique_keys, std::vector<oid_t> &key_attrs);
 
-  inline oid_t GetIndexOid() { return index_oid; }
-  inline const std::string &GetIndexName() { return index_name; }
-  inline oid_t GetTableOid() { return table_oid; }
-  inline const std::string &GetSchemaName() { return schema_name; }
-  inline IndexType GetIndexType() { return index_type; }
-  inline IndexConstraintType GetIndexConstraint() { return index_constraint; }
-  inline bool HasUniqueKeys() { return unique_keys; }
-  inline const std::vector<oid_t> &GetKeyAttrs() { return key_attrs; }
-=======
   inline oid_t GetIndexOid() { return index_oid_; }
   inline const std::string &GetIndexName() { return index_name_; }
   inline oid_t GetTableOid() { return table_oid_; }
@@ -48,8 +38,6 @@
   inline IndexConstraintType GetIndexConstraint() { return index_constraint_; }
   inline bool HasUniqueKeys() { return unique_keys_; }
   inline const std::vector<oid_t> &GetKeyAttrs() { return key_attrs_; }
->>>>>>> 196f663d
-
  private:
   // member variables
   oid_t index_oid_;
@@ -100,15 +88,6 @@
                                                           const std::string &schema_name,
                                                           const std::string &index_name);
 
-  /**
-   * Get all the indexes present in the catalog.
-   * @param txn
-   * @return Returns vector of index catalog objects.
-   */
-  std::unordered_map<oid_t, std::shared_ptr<IndexCatalogObject>>
-  GetIndexObjects(concurrency::TransactionContext *txn);
-
- private:
   std::shared_ptr<IndexCatalogEntry> GetIndexCatalogEntry(concurrency::TransactionContext *txn,
                                                           oid_t database_oid,
                                                           oid_t index_oid);
@@ -117,6 +96,8 @@
   GetIndexCatalogEntries(
       concurrency::TransactionContext *txn,
       oid_t table_oid);
+
+ private:
 
   std::unique_ptr<catalog::Schema> InitializeSchema();
 
