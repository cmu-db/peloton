--- conflicted
+++ resolved
@@ -12,7 +12,6 @@
 
 #pragma once
 
-#include <set>
 #include "catalog/abstract_catalog.h"
 #include "executor/logical_tile.h"
 #include <set>
@@ -29,11 +28,7 @@
   // This constructor should only be used for what-if index API.
   IndexCatalogObject(oid_t index_oid, std::string index_name, oid_t table_oid,
                      IndexType index_type, IndexConstraintType index_constraint,
-<<<<<<< HEAD
-                     bool unique_keys, std::set<oid_t> key_attrs);
-=======
                      bool unique_keys, std::vector<oid_t> key_attrs);
->>>>>>> 71d42137
 
   inline oid_t GetIndexOid() { return index_oid; }
   inline const std::string &GetIndexName() { return index_name; }
