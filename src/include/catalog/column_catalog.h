//===----------------------------------------------------------------------===//
//
//                         Peloton
//
// column_catalog.h
//
// Identification: src/include/catalog/column_catalog.h
//
// Copyright (c) 2015-17, Carnegie Mellon University Database Group
//
//===----------------------------------------------------------------------===//

//===----------------------------------------------------------------------===//
// pg_attribute
//
// Schema: (column offset: column_name)
// 0: table_oid (pkey)
// 1: column_name (pkey)
// 2: column_id (logical position, starting from 0, then 1, 2, 3....)
// 3: column_offset (physical offset instead of logical position)
// 4: column_type (type of the data stored in this column)
// 5: is_inlined (false for VARCHAR type, true for every type else)
// 6: is_primary (is this column belongs to primary key)
// 7: is_not_null
//
// Indexes: (index offset: indexed columns)
// 0: table_oid & column_name (unique & primary key)
// 1: table_oid & column_id (unique)
// 2: table_oid (non-unique)
//
//===----------------------------------------------------------------------===//

#pragma once

#include "catalog/abstract_catalog.h"
#include "executor/logical_tile.h"

namespace peloton {
namespace catalog {

class ColumnCatalogObject {
 public:
  ColumnCatalogObject(executor::LogicalTile *tile, int tupleId = 0);

  inline oid_t GetTableOid() { return table_oid; }
  inline const std::string &GetColumnName() { return column_name; }
  inline uint32_t GetColumnId() { return column_id; }
  inline uint32_t GetColumnOffset() { return column_offset; }
  inline type::TypeId GetColumnType() { return column_type; }
  inline size_t GetColumnLength() { return column_length; }
  inline bool IsInlined() { return is_inlined; }
  inline bool IsPrimary() { return is_primary; }
  inline bool IsNotNull() { return is_not_null; }

 private:
  // member variables
  oid_t table_oid;
  std::string column_name;
  uint32_t column_id;
  uint32_t column_offset;
  type::TypeId column_type;
  size_t column_length;
  bool is_inlined;
  bool is_not_null;
  bool is_default;
  std::shared_ptr<type::Value> default_value;
};

class ColumnCatalog : public AbstractCatalog {
  friend class ColumnCatalogObject;
  friend class TableCatalogObject;
  friend class Catalog;

 public:
  ColumnCatalog(storage::Database *pg_catalog, type::AbstractPool *pool,
                concurrency::TransactionContext *txn);

  ~ColumnCatalog();

  // No use
  inline oid_t GetNextOid() { return INVALID_OID; }

  void UpdateOid(oid_t add_value) { oid_ += add_value; }

  //===--------------------------------------------------------------------===//
  // write Related API
  //===--------------------------------------------------------------------===//
  bool InsertColumn(oid_t table_oid, const std::string &column_name,
                    oid_t column_id, oid_t column_offset,
<<<<<<< HEAD
                    type::TypeId column_type, bool is_inlined,
                    const std::vector<std::shared_ptr<Constraint>> constraints,
=======
                    type::TypeId column_type, size_t column_length,
										bool is_inlined, const std::vector<Constraint> &constraints,
>>>>>>> d0ccb480
                    type::AbstractPool *pool,
                    concurrency::TransactionContext *txn);
  bool InsertColumn(oid_t table_oid, const std::string &column_name,
                    oid_t column_id, oid_t column_offset,
                    type::TypeId column_type, bool is_inlined,
                    bool is_not_null, bool is_default,
										const std::shared_ptr<type::Value> default_value,
										type::AbstractPool *pool,
                    concurrency::TransactionContext *txn);
  bool DeleteColumn(oid_t table_oid, const std::string &column_name,
                    concurrency::TransactionContext *txn);
  bool DeleteColumns(oid_t table_oid, concurrency::TransactionContext *txn);

 private:
  //===--------------------------------------------------------------------===//
  // Read Related API(only called within table catalog object)
  //===--------------------------------------------------------------------===//
  const std::unordered_map<oid_t, std::shared_ptr<ColumnCatalogObject>>
  GetColumnObjects(oid_t table_oid, concurrency::TransactionContext *txn);

  std::unique_ptr<catalog::Schema> InitializeSchema();

  enum ColumnId {
    TABLE_OID = 0,
    COLUMN_NAME = 1,
    COLUMN_ID = 2,
    COLUMN_OFFSET = 3,
    COLUMN_TYPE = 4,
<<<<<<< HEAD
    IS_INLINED = 5,
    IS_NOT_NULL = 6,
    IS_DEFAULT = 7,
		DEFAULT_VALUE = 8,
=======
		COLUMN_LENGTH = 5,
    IS_INLINED = 6,
    IS_PRIMARY = 7,
    IS_NOT_NULL = 8,
>>>>>>> d0ccb480
    // Add new columns here in creation order
  };
  std::vector<oid_t> all_column_ids = {0, 1, 2, 3, 4, 5, 6, 7, 8};

  enum IndexId {
    PRIMARY_KEY = 0,
    SKEY_COLUMN_ID = 1,
    SKEY_TABLE_OID = 2,
    // Add new indexes here in creation order
  };
};

}  // namespace catalog
}  // namespace peloton<|MERGE_RESOLUTION|>--- conflicted
+++ resolved
@@ -87,19 +87,8 @@
   //===--------------------------------------------------------------------===//
   bool InsertColumn(oid_t table_oid, const std::string &column_name,
                     oid_t column_id, oid_t column_offset,
-<<<<<<< HEAD
-                    type::TypeId column_type, bool is_inlined,
-                    const std::vector<std::shared_ptr<Constraint>> constraints,
-=======
                     type::TypeId column_type, size_t column_length,
-										bool is_inlined, const std::vector<Constraint> &constraints,
->>>>>>> d0ccb480
-                    type::AbstractPool *pool,
-                    concurrency::TransactionContext *txn);
-  bool InsertColumn(oid_t table_oid, const std::string &column_name,
-                    oid_t column_id, oid_t column_offset,
-                    type::TypeId column_type, bool is_inlined,
-                    bool is_not_null, bool is_default,
+										bool is_inlined, bool is_not_null, bool is_default,
 										const std::shared_ptr<type::Value> default_value,
 										type::AbstractPool *pool,
                     concurrency::TransactionContext *txn);
@@ -122,20 +111,14 @@
     COLUMN_ID = 2,
     COLUMN_OFFSET = 3,
     COLUMN_TYPE = 4,
-<<<<<<< HEAD
-    IS_INLINED = 5,
-    IS_NOT_NULL = 6,
-    IS_DEFAULT = 7,
-		DEFAULT_VALUE = 8,
-=======
 		COLUMN_LENGTH = 5,
     IS_INLINED = 6,
-    IS_PRIMARY = 7,
-    IS_NOT_NULL = 8,
->>>>>>> d0ccb480
+    IS_NOT_NULL = 7,
+    IS_DEFAULT = 8,
+		DEFAULT_VALUE = 9,
     // Add new columns here in creation order
   };
-  std::vector<oid_t> all_column_ids = {0, 1, 2, 3, 4, 5, 6, 7, 8};
+  std::vector<oid_t> all_column_ids = {0, 1, 2, 3, 4, 5, 6, 7, 8, 9};
 
   enum IndexId {
     PRIMARY_KEY = 0,
