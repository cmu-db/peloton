--- conflicted
+++ resolved
@@ -40,33 +40,6 @@
 
 class ColumnCatalogEntry {
  public:
-<<<<<<< HEAD
-  ColumnCatalogObject(executor::LogicalTile *tile, int tupleId = 0);
-
-  inline oid_t GetTableOid() { return table_oid; }
-  inline const std::string &GetColumnName() { return column_name; }
-  inline oid_t GetColumnId() { return column_id; }
-  inline oid_t GetColumnOffset() { return column_offset; }
-  inline type::TypeId GetColumnType() { return column_type; }
-  inline size_t GetColumnLength() { return column_length; }
-  inline bool IsInlined() { return is_inlined; }
-  inline bool IsNotNull() { return is_not_null; }
-  inline bool HasDefault() { return has_default; }
-  inline const type::Value &GetDefaultValue() { return default_value; }
-
- private:
-  // member variables
-  oid_t table_oid;
-  std::string column_name;
-  oid_t column_id;
-  oid_t column_offset;
-  type::TypeId column_type;
-  size_t column_length;
-  bool is_inlined;
-  bool is_not_null;
-  bool has_default;
-  type::Value default_value;
-=======
   ColumnCatalogEntry(executor::LogicalTile *tile, int tupleId = 0);
 
   inline oid_t GetTableOid() { return table_oid_; }
@@ -76,8 +49,9 @@
   inline type::TypeId GetColumnType() { return column_type_; }
   inline size_t GetColumnLength() { return column_length_; }
   inline bool IsInlined() { return is_inlined_; }
-  inline bool IsPrimary() { return is_primary_; }
   inline bool IsNotNull() { return is_not_null_; }
+  inline bool HasDefault() { return has_default_; }
+  inline const type::Value &GetDefaultValue() { return default_value_; }
 
  private:
   // member variables
@@ -88,9 +62,9 @@
   type::TypeId column_type_;
   size_t column_length_;
   bool is_inlined_;
-  bool is_primary_;
   bool is_not_null_;
->>>>>>> d22bd241
+  bool has_default_;
+  type::Value default_value_;
 };
 
 class ColumnCatalog : public AbstractCatalog {
@@ -113,27 +87,17 @@
   //===--------------------------------------------------------------------===//
   // write Related API
   //===--------------------------------------------------------------------===//
-<<<<<<< HEAD
-  bool InsertColumn(oid_t table_oid, const std::string &column_name,
-                    oid_t column_id, oid_t column_offset,
-                    type::TypeId column_type, size_t column_length,
-                    bool is_inlined, bool is_not_null, bool is_default,
-                    const std::shared_ptr<type::Value> default_value,
-                    type::AbstractPool *pool,
-                    concurrency::TransactionContext *txn);
-  bool DeleteColumn(oid_t table_oid, const std::string &column_name,
-                    concurrency::TransactionContext *txn);
-  bool DeleteColumns(oid_t table_oid, concurrency::TransactionContext *txn);
-=======
   bool InsertColumn(concurrency::TransactionContext *txn,
                     oid_t table_oid,
+                    const std::string &column_name,
                     oid_t column_id,
-                    const std::string &column_name,
                     oid_t column_offset,
                     type::TypeId column_type,
                     size_t column_length,
-                    const std::vector<Constraint> &constraints,
                     bool is_inlined,
+                    bool is_not_null,
+                    bool is_default,
+                    const std::shared_ptr<type::Value> default_value,
                     type::AbstractPool *pool);
 
   bool DeleteColumn(concurrency::TransactionContext *txn,
@@ -141,16 +105,17 @@
                     const std::string &column_name);
 
   bool DeleteColumns(concurrency::TransactionContext *txn, oid_t table_oid);
->>>>>>> d22bd241
 
-  bool UpdateNotNullConstraint(oid_t table_oid, const std::string &column_name,
-                               bool is_not_null,
-                               concurrency::TransactionContext *txn);
+  bool UpdateNotNullConstraint(concurrency::TransactionContext *txn,
+                               oid_t table_oid,
+                               const std::string &column_name,
+                               bool is_not_null);
 
-  bool UpdateDefaultConstraint(oid_t table_oid, const std::string &column_name,
+  bool UpdateDefaultConstraint(concurrency::TransactionContext *txn,
+                               oid_t table_oid,
+                               const std::string &column_name,
                                bool has_default,
-                               const type::Value *default_value,
-                               concurrency::TransactionContext *txn);
+                               const type::Value *default_value);
 
  private:
   //===--------------------------------------------------------------------===//
@@ -176,11 +141,7 @@
     DEFAULT_VALUE_BIN = 10,
     // Add new columns here in creation order
   };
-<<<<<<< HEAD
-  std::vector<oid_t> all_column_ids = {0, 1, 2, 3, 4, 5, 6, 7, 8, 9, 10};
-=======
-  std::vector<oid_t> all_column_ids_ = {0, 1, 2, 3, 4, 5, 6, 7, 8};
->>>>>>> d22bd241
+  std::vector<oid_t> all_column_ids_ = {0, 1, 2, 3, 4, 5, 6, 7, 8, 9, 10};
 
   enum IndexId {
     PRIMARY_KEY = 0,
