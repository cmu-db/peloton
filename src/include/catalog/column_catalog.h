--- conflicted
+++ resolved
@@ -69,16 +69,8 @@
   friend class Catalog;
 
  public:
-<<<<<<< HEAD
-  // Global Singleton, only the first call requires passing parameters.
-  static ColumnCatalog *GetInstance(
-      storage::Database *pg_catalog = nullptr,
-      type::AbstractPool *pool = nullptr,
-      concurrency::TransactionContext *txn = nullptr);
-=======
   ColumnCatalog(storage::Database *pg_catalog, type::AbstractPool *pool,
                 concurrency::TransactionContext *txn);
->>>>>>> d052644e
 
   ~ColumnCatalog();
 
