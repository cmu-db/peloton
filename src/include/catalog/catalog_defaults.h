--- conflicted
+++ resolved
@@ -37,12 +37,8 @@
 
 // Local oids from START_OID = 0 to START_OID + OID_OFFSET are reserved
 #define OID_OFFSET 100
-<<<<<<< HEAD
+#define OID_FOR_USER_OFFSET 10000
 #define CATALOG_TABLES_COUNT 10
-=======
-#define OID_FOR_USER_OFFSET 10000
-#define CATALOG_TABLES_COUNT 9
->>>>>>> d0ccb480
 
 // Oid mask for each type
 #define DATABASE_OID_MASK (static_cast<oid_t>(catalog::CatalogType::DATABASE))
