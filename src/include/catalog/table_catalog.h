//===----------------------------------------------------------------------===//
//
//                         Peloton
//
// table_catalog.h
//
// Identification: src/include/catalog/table_catalog.h
//
// Copyright (c) 2015-2018, Carnegie Mellon University Database Group
//
//===----------------------------------------------------------------------===//

#pragma once

#include <mutex>
#include <unordered_map>

#include "catalog/abstract_catalog.h"
#include "executor/logical_tile.h"

namespace peloton {

namespace storage {
class Layout;
} // namespace storage

namespace catalog {

class IndexCatalogObject;
class ColumnCatalogObject;

class TableCatalogObject {
  friend class TableCatalog;
  friend class IndexCatalog;
  friend class ColumnCatalog;
  friend class LayoutCatalog;

 public:
  TableCatalogObject(executor::LogicalTile *tile,
                     concurrency::TransactionContext *txn, int tupleId = 0);

 public:
  // Get indexes
  void EvictAllIndexObjects();
  std::unordered_map<oid_t, std::shared_ptr<IndexCatalogObject>>
  GetIndexObjects(bool cached_only = false);
  std::unordered_map<std::string, std::shared_ptr<IndexCatalogObject>>
  GetIndexNames(bool cached_only = false);
  std::shared_ptr<IndexCatalogObject> GetIndexObject(oid_t index_oid,
                                                     bool cached_only = false);
  std::shared_ptr<IndexCatalogObject> GetIndexObject(
      const std::string &index_name, bool cached_only = false);

  // Get index objects
  bool InsertIndexObject(std::shared_ptr<IndexCatalogObject> index_object);
  bool EvictIndexObject(oid_t index_oid);
  bool EvictIndexObject(const std::string &index_name);

  // Get columns
  void EvictAllColumnObjects();
  std::unordered_map<oid_t, std::shared_ptr<ColumnCatalogObject>>
  GetColumnObjects(bool cached_only = false);
  std::unordered_map<std::string, std::shared_ptr<ColumnCatalogObject>>
  GetColumnNames(bool cached_only = false);
  std::shared_ptr<ColumnCatalogObject> GetColumnObject(
      oid_t column_id, bool cached_only = false);
  std::shared_ptr<ColumnCatalogObject> GetColumnObject(
      const std::string &column_name, bool cached_only = false);

  // Evict all layouts from the cache
  void EvictAllLayouts();

  // Get layouts
  std::unordered_map<oid_t, std::shared_ptr<const storage::Layout>> GetLayouts(
      bool cached_only = false);
  std::shared_ptr<const storage::Layout> GetLayout(oid_t layout_id,
                                                   bool cached_entry = false);

  inline oid_t GetTableOid() { return table_oid; }
  inline const std::string &GetTableName() { return table_name; }
  inline const std::string &GetSchemaName() { return schema_name; }
  inline oid_t GetDatabaseOid() { return database_oid; }
  inline uint32_t GetVersionId() { return version_id; }

<<<<<<< HEAD

=======
>>>>>>> 522b1551
  // NOTE: should be only used by What-if API.
  void SetValidIndexObjects(bool is_valid);

 private:
  // member variables
  oid_t table_oid;
  std::string table_name;
  std::string schema_name;
  oid_t database_oid;
  uint32_t version_id;

  // Get column objects
  bool InsertColumnObject(std::shared_ptr<ColumnCatalogObject> column_object);
  bool EvictColumnObject(oid_t column_id);
  bool EvictColumnObject(const std::string &column_name);

  // Insert layout into table object
  bool InsertLayout(std::shared_ptr<const storage::Layout> layout);
  // Evict layout_id from the table object
  bool EvictLayout(oid_t layout_id);

  // cache for *all* index catalog objects in this table
  std::unordered_map<oid_t, std::shared_ptr<IndexCatalogObject>> index_objects;
  std::unordered_map<std::string, std::shared_ptr<IndexCatalogObject>>
      index_names;
  bool valid_index_objects;

  // cache for *all* column catalog objects in this table
  std::unordered_map<oid_t, std::shared_ptr<ColumnCatalogObject>>
      column_objects;
  std::unordered_map<std::string, std::shared_ptr<ColumnCatalogObject>>
      column_names;
  bool valid_column_objects;

  // cache for *all* layout objects in the table
  std::unordered_map<oid_t, std::shared_ptr<const storage::Layout>>
      layout_objects_;
  bool valid_layout_objects_;

  // Pointer to its corresponding transaction
  concurrency::TransactionContext *txn;
};

class TableCatalog : public AbstractCatalog {
  friend class TableCatalogObject;
  friend class DatabaseCatalogObject;
  friend class ColumnCatalog;
  friend class IndexCatalog;
  friend class LayoutCatalog;
  friend class Catalog;

 public:
  TableCatalog(storage::Database *pg_catalog, type::AbstractPool *pool,
               concurrency::TransactionContext *txn);

  ~TableCatalog();

  inline oid_t GetNextOid() { return oid_++ | TABLE_OID_MASK; }

  //===--------------------------------------------------------------------===//
  // write Related API
  //===--------------------------------------------------------------------===//
  bool InsertTable(oid_t table_oid, const std::string &table_name,
                   const std::string &schema_name, oid_t database_oid,
                   type::AbstractPool *pool,
                   concurrency::TransactionContext *txn);
  bool DeleteTable(oid_t table_oid, concurrency::TransactionContext *txn);

  bool UpdateVersionId(oid_t update_val, oid_t table_oid,
                       concurrency::TransactionContext *txn);

  //===--------------------------------------------------------------------===//
  // Read Related API
  //===--------------------------------------------------------------------===//
 private:
  std::shared_ptr<TableCatalogObject> GetTableObject(
      oid_t table_oid, concurrency::TransactionContext *txn);
  std::shared_ptr<TableCatalogObject> GetTableObject(
      const std::string &table_name, const std::string &schema_name,
      concurrency::TransactionContext *txn);
  std::unordered_map<oid_t, std::shared_ptr<TableCatalogObject>>
  GetTableObjects(concurrency::TransactionContext *txn);

  std::unique_ptr<catalog::Schema> InitializeSchema();

  enum ColumnId {
    TABLE_OID = 0,
    TABLE_NAME = 1,
    SCHEMA_NAME = 2,
    DATABASE_OID = 3,
    VERSION_ID = 4,
    // Add new columns here in creation order
  };
  std::vector<oid_t> all_column_ids = {0, 1, 2, 3, 4};

  enum IndexId {
    PRIMARY_KEY = 0,
    SKEY_TABLE_NAME = 1,
    SKEY_DATABASE_OID = 2,
    // Add new indexes here in creation order
  };
};

}  // namespace catalog
}  // namespace peloton<|MERGE_RESOLUTION|>--- conflicted
+++ resolved
@@ -82,10 +82,6 @@
   inline oid_t GetDatabaseOid() { return database_oid; }
   inline uint32_t GetVersionId() { return version_id; }
 
-<<<<<<< HEAD
-
-=======
->>>>>>> 522b1551
   // NOTE: should be only used by What-if API.
   void SetValidIndexObjects(bool is_valid);
 
