//===----------------------------------------------------------------------===//
//
//                         Peloton
//
// schema.h
//
// Identification: src/include/catalog/schema.h
//
// Copyright (c) 2015-16, Carnegie Mellon University Database Group
//
//===----------------------------------------------------------------------===//

#pragma once

#include <memory>
#include <vector>
#include "catalog/column.h"
#include "catalog/multi_constraint.h"
#include "common/printable.h"
#include "type/type.h"
#include "boost/algorithm/string.hpp"

namespace peloton {
namespace catalog {

//===--------------------------------------------------------------------===//
// Schema
//===--------------------------------------------------------------------===//

class Schema : public Printable {
 public:
  //===--------------------------------------------------------------------===//
  // Static factory methods to construct schema objects
  //===--------------------------------------------------------------------===//

  // Construct schema
  void CreateTupleSchema(const std::vector<type::Type::TypeId> &column_types,
                         const std::vector<oid_t> &column_lengths,
                         const std::vector<std::string> &column_names,
                         const std::vector<bool> &is_inlined);

  // Construct schema from vector of Column
  Schema(const std::vector<Column> &columns);

  // Copy schema
  static std::shared_ptr<const Schema> CopySchema(
      const std::shared_ptr<const Schema> &schema);

  // Copy subset of columns in the given schema
  static std::shared_ptr<const Schema> CopySchema(
      const std::shared_ptr<const Schema> &schema,
      const std::vector<oid_t> &set);

  // Backward compatible for raw pointers
  // Copy schema
  static Schema *CopySchema(const Schema *schema);

  // Copy subset of columns in the given schema
  static Schema *CopySchema(const Schema *schema,
                            const std::vector<oid_t> &index_list);

  static Schema *FilterSchema(const Schema *schema,
                              const std::vector<oid_t> &set);

  // Append two schema objects
  static Schema *AppendSchema(Schema *first, Schema *second);

  // Append subset of columns in the two given schemas
  static Schema *AppendSchema(Schema *first, std::vector<oid_t> &first_set,
                              Schema *second, std::vector<oid_t> &second_set);

  // Append given schemas.
  static Schema *AppendSchemaList(std::vector<Schema> &schema_list);

  // Append given schemas.
  static Schema *AppendSchemaPtrList(const std::vector<Schema *> &schema_list);

  // Append subsets of columns in the given schemas.
  static Schema *AppendSchemaPtrList(
      const std::vector<Schema *> &schema_list,
      const std::vector<std::vector<oid_t>> &subsets);

  // Compare two schemas
  bool operator==(const Schema &other) const;
  bool operator!=(const Schema &other) const;

  //===--------------------------------------------------------------------===//
  // Schema accessors
  //===--------------------------------------------------------------------===//

  inline size_t GetOffset(const oid_t column_id) const {
    return columns[column_id].GetOffset();
  }

  inline type::Type::TypeId GetType(const oid_t column_id) const {
    return columns[column_id].GetType();
  }

  // Return appropriate length based on whether column is inlined
  inline size_t GetAppropriateLength(const oid_t column_id) const {
    auto is_inlined = columns[column_id].IsInlined();
    size_t column_length;

    if (is_inlined) {
      column_length = GetLength(column_id);
    } else {
      column_length = GetVariableLength(column_id);
    }

    return column_length;
  }

  // Returns fixed length
  inline size_t GetLength(const oid_t column_id) const {
    return columns[column_id].GetFixedLength();
  }

  inline size_t GetVariableLength(const oid_t column_id) const {
    return columns[column_id].GetVariableLength();
  }

  inline bool IsInlined(const oid_t column_id) const {
    return columns[column_id].IsInlined();
  }

  inline const Column GetColumn(const oid_t column_id) const {
    return columns[column_id];
  }

  inline oid_t GetColumnID(std::string col_name) const {
    oid_t index = -1;
    for (oid_t i = 0; i < columns.size(); ++i) {
      if (columns[i].GetName() == col_name) {
        index = i;
        break;
      }
    }
    return index;
  }

  inline oid_t GetUninlinedColumn(const oid_t column_id) const {
    return uninlined_columns[column_id];
  }

  inline const std::vector<Column> &GetColumns() const { return columns; }

  // Return the number of columns in the schema for the tuple.
  inline size_t GetColumnCount() const { return column_count; }

  inline oid_t GetUninlinedColumnCount() const {
    return uninlined_column_count;
  }

  // Return the number of bytes used by one tuple.
  inline oid_t GetLength() const { return length; }

  // Returns a flag indicating whether all columns are inlined
  inline bool IsInlined() const { return tuple_is_inlined; }

  inline void SetIndexedColumns(const std::vector<oid_t> &indexed_columns) {
    indexed_columns_ = indexed_columns;
  }

  inline const std::vector<oid_t> GetIndexedColumns() const {
    return indexed_columns_;
  }

  // Get the nullability of the column at a given index.
  inline bool AllowNull(const oid_t column_id) const {
    for (auto constraint : columns[column_id].GetConstraints()) {
      if (constraint.GetType() == ConstraintType::NOTNULL) return false;
    }
    return true;
  }

<<<<<<< HEAD
  inline bool AllowDefault(const oid_t column_id) const {
    for (auto constraint : columns[column_id].GetConstraints()) {
      if (constraint.GetType() == ConstraintType::DEFAULT) {
        return true;
      }
    }

    return false;
  }

  // Get the default value for the column
  inline type::Value* GetDefaultValue(const oid_t column_id) const {
    for (auto constraint : columns[column_id].GetConstraints()) {
      if (constraint.GetType() == ConstraintType::DEFAULT) {
        return constraint.getDefaultValue();
      }
    }

    return nullptr;
=======
  inline std::pair<ExpressionType, type::Value> AllowExpConstrain(
      const oid_t column_id) const {
    std::string column_name = columns[column_id].GetName();
    for (auto constraint : columns[column_id].GetConstraints()) {
      if (constraint.GetType() == ConstraintType::CHECK)
        return constraint.GetExp();
    }
    std::pair<ExpressionType, type::Value> tmp =
        std::pair<ExpressionType, type::Value>();
    tmp.first = ExpressionType::INVALID;
    return tmp;
    // return std::pair<ExpressionType, type::Value>();
>>>>>>> 15d11df5
  }

  // Add constraint for column by id
  inline void AddConstraint(oid_t column_id,
                            const catalog::Constraint &constraint) {
    columns[column_id].AddConstraint(constraint);
  }

  // Add constraint for column by name
  inline void AddConstraint(std::string column_name,
                            const catalog::Constraint &constraint) {
    for (size_t column_itr = 0; column_itr < columns.size(); column_itr++) {
      if (columns[column_itr].GetName() == column_name) {
        columns[column_itr].AddConstraint(constraint);
      }
    }
  }

  inline void AddMultiConstraints(const catalog::MultiConstraint &mc) {
    multi_constraints.push_back(mc);
  }

  inline std::vector<MultiConstraint> GetMultiConstraints() {
    return multi_constraints;
  }

  // Get a string representation for debugging
  const std::string GetInfo() const;

 private:
  // size of fixed length columns
  size_t length;

  // all inlined and uninlined columns in the tuple
  std::vector<Column> columns;

  // keeps track of unlined columns
  std::vector<oid_t> uninlined_columns;

  // keeps multi_constraints
  std::vector<MultiConstraint> multi_constraints;

  // keep these in sync with the vectors above
  oid_t column_count = INVALID_OID;

  oid_t uninlined_column_count = INVALID_OID;

  // are all columns inlined
  bool tuple_is_inlined;

  // keeps track of indexed columns in original table
  std::vector<oid_t> indexed_columns_;
};

}  // End catalog namespace
}  // End peloton namespace<|MERGE_RESOLUTION|>--- conflicted
+++ resolved
@@ -173,7 +173,7 @@
     return true;
   }
 
-<<<<<<< HEAD
+// For single column default
   inline bool AllowDefault(const oid_t column_id) const {
     for (auto constraint : columns[column_id].GetConstraints()) {
       if (constraint.GetType() == ConstraintType::DEFAULT) {
@@ -193,7 +193,7 @@
     }
 
     return nullptr;
-=======
+
   inline std::pair<ExpressionType, type::Value> AllowExpConstrain(
       const oid_t column_id) const {
     std::string column_name = columns[column_id].GetName();
@@ -206,7 +206,6 @@
     tmp.first = ExpressionType::INVALID;
     return tmp;
     // return std::pair<ExpressionType, type::Value>();
->>>>>>> 15d11df5
   }
 
   // Add constraint for column by id
