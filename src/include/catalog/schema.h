--- conflicted
+++ resolved
@@ -173,10 +173,7 @@
     return true;
   }
 
-<<<<<<< HEAD
-=======
 // For single column default
->>>>>>> 76b584c6
   inline bool AllowDefault(const oid_t column_id) const {
     for (auto constraint : columns[column_id].GetConstraints()) {
       if (constraint.GetType() == ConstraintType::DEFAULT) {
@@ -197,11 +194,7 @@
 
     return nullptr;
   }
-<<<<<<< HEAD
-
-=======
-  
->>>>>>> 76b584c6
+
   /*
   inline std::pair<ExpressionType, type::Value> AllowExpConstrain(
       const oid_t column_id) const {
