//===----------------------------------------------------------------------===//
//
//                         Peloton
//
// schema.h
//
// Identification: src/include/catalog/schema.h
//
// Copyright (c) 2015-16, Carnegie Mellon University Database Group
//
//===----------------------------------------------------------------------===//

#pragma once

#include <memory>
#include "catalog/column.h"
#include "catalog/multi_constraint.h"
#include "common/printable.h"
#include "type/type.h"
#include "boost/algorithm/string.hpp"

namespace peloton {
namespace catalog {

//===--------------------------------------------------------------------===//
// Schema
//===--------------------------------------------------------------------===//

class Schema : public Printable {
 public:
  //===--------------------------------------------------------------------===//
  // Static factory methods to construct schema objects
  //===--------------------------------------------------------------------===//

  // Construct schema
  void CreateTupleSchema(const std::vector<type::TypeId> &column_types,
                         const std::vector<oid_t> &column_lengths,
                         const std::vector<std::string> &column_names,
                         const std::vector<bool> &is_inlined);

  // Construct schema from vector of Column
  Schema(const std::vector<Column> &columns);

  // Copy schema
  static std::shared_ptr<const Schema> CopySchema(
      const std::shared_ptr<const Schema> &schema);

  // Copy subset of columns in the given schema
  static std::shared_ptr<const Schema> CopySchema(
      const std::shared_ptr<const Schema> &schema,
      const std::vector<oid_t> &set);

  // Backward compatible for raw pointers
  // Copy schema
  static Schema *CopySchema(const Schema *schema);

  // Copy subset of columns in the given schema
  static Schema *CopySchema(const Schema *schema,
                            const std::vector<oid_t> &index_list);

  static Schema *FilterSchema(const Schema *schema,
                              const std::vector<oid_t> &set);

  // Append two schema objects
  static Schema *AppendSchema(const Schema *first, const Schema *second);

  // Append subset of columns in the two given schemas
  static Schema *AppendSchema(const Schema *first,
                              std::vector<oid_t> &first_set,
                              const Schema *second,
                              std::vector<oid_t> &second_set);

  // Append given schemas.
  static Schema *AppendSchemaList(std::vector<Schema> &schema_list);

  // Append given schemas.
  static Schema *AppendSchemaPtrList(
      const std::vector<const Schema *> &schema_list);

  // Append subsets of columns in the given schemas.
  static Schema *AppendSchemaPtrList(
      const std::vector<const Schema *> &schema_list,
      const std::vector<std::vector<oid_t>> &subsets);

  // Compare two schemas
  hash_t Hash() const;
  bool operator==(const Schema &other) const;
  bool operator!=(const Schema &other) const;

  //===--------------------------------------------------------------------===//
  // Schema accessors
  //===--------------------------------------------------------------------===//

  inline size_t GetOffset(const oid_t column_id) const {
    return columns_[column_id].GetOffset();
  }

  inline type::TypeId GetType(const oid_t column_id) const {
    return columns_[column_id].GetType();
  }

  // Return appropriate length based on whether column is inlined
  inline size_t GetAppropriateLength(const oid_t column_id) const {
    auto is_inlined = columns_[column_id].IsInlined();
    size_t column_length;

    if (is_inlined) {
      column_length = GetLength(column_id);
    } else {
      column_length = GetVariableLength(column_id);
    }

    return column_length;
  }

  // Returns fixed length
  inline size_t GetLength(const oid_t column_id) const {
    return columns_[column_id].GetLength();
  }

  inline size_t GetVariableLength(const oid_t column_id) const {
    return columns_[column_id].GetVariableLength();
  }

  inline bool IsInlined(const oid_t column_id) const {
    return columns_[column_id].IsInlined();
  }

  inline const Column &GetColumn(const oid_t column_id) const {
    return columns_[column_id];
  }

  /**
   * For the given column name, return its offset in this table.
   * If the column does not exist, it will return INVALID_OID
   * @param col_name
   * @return
   */
  inline oid_t GetColumnID(std::string col_name) const {
    oid_t index = INVALID_OID;
    for (oid_t i = 0, cnt = columns_.size(); i < cnt; ++i) {
      if (columns_[i].GetName() == col_name) {
        index = i;
        break;
      }
    }
    return index;
  }

  inline oid_t GetUninlinedColumn(const oid_t column_id) const {
    return uninlined_columns_[column_id];
  }

  inline const std::vector<Column> &GetColumns() const { return columns_; }

  // Return the number of columns in the schema for the tuple.
  inline size_t GetColumnCount() const { return column_count_; }

  inline oid_t GetUninlinedColumnCount() const {
    return uninlined_column_count_;
  }

  // Return the number of bytes used by one tuple.
  inline oid_t GetLength() const { return length_; }

  // Returns a flag indicating whether all columns are inlined
  inline bool IsInlined() const { return tuple_is_inlined_; }

  inline void SetIndexedColumns(const std::vector<oid_t> &indexed_columns) {
    indexed_columns_ = indexed_columns;
  }

  inline const std::vector<oid_t> GetIndexedColumns() const {
    return indexed_columns_;
  }

  // Get the nullability of the column at a given index.
  inline bool AllowNull(const oid_t column_id) const {
    for (auto constraint : columns_[column_id].GetConstraints()) {
      if (constraint.GetType() == ConstraintType::NOTNULL) return false;
    }
    return true;
  }

  // For single column default
  inline bool AllowDefault(const oid_t column_id) const {
    for (auto constraint : columns_[column_id].GetConstraints()) {
      if (constraint.GetType() == ConstraintType::DEFAULT) {
        return true;
      }
    }

    return false;
  }

  // Get the default value for the column
  inline type::Value *GetDefaultValue(const oid_t column_id) const {
    for (auto constraint : columns_[column_id].GetConstraints()) {
      if (constraint.GetType() == ConstraintType::DEFAULT) {
        return constraint.getDefaultValue();
      }
    }

    return nullptr;
  }

  // Add constraint for column by id
  inline void AddConstraint(oid_t column_id,
                            const catalog::Constraint &constraint) {
    columns_[column_id].AddConstraint(constraint);
  }

  // Add constraint for column by name
  inline void AddConstraint(std::string column_name,
                            const catalog::Constraint &constraint) {
    for (size_t column_itr = 0; column_itr < columns_.size(); column_itr++) {
      if (columns_[column_itr].GetName() == column_name) {
        columns_[column_itr].AddConstraint(constraint);
      }
    }
  }

  inline void AddMultiConstraints(const catalog::MultiConstraint &mc) {
    multi_constraints_.push_back(mc);
  }

<<<<<<< HEAD
  inline std::vector<MultiConstraint> GetMultiConstraints() const {
    return multi_constraints;
=======
  inline std::vector<MultiConstraint> GetMultiConstraints() {
    return multi_constraints_;
>>>>>>> 2b67714f
  }

  // Get a string representation for debugging
  const std::string GetInfo() const;

 private:
  // size of fixed length columns
  size_t length_;

  // all inlined and uninlined columns in the tuple
  std::vector<Column> columns_;

  // keeps track of unlined columns
  std::vector<oid_t> uninlined_columns_;

  // keeps multi_constraints
  std::vector<MultiConstraint> multi_constraints_;

  // keep these in sync with the vectors above
  oid_t column_count_ = INVALID_OID;

  oid_t uninlined_column_count_ = INVALID_OID;

  // are all columns inlined
  bool tuple_is_inlined_;

  // keeps track of indexed columns in original table
  std::vector<oid_t> indexed_columns_;
};

}  // namespace catalog
}  // namespace peloton<|MERGE_RESOLUTION|>--- conflicted
+++ resolved
@@ -224,13 +224,8 @@
     multi_constraints_.push_back(mc);
   }
 
-<<<<<<< HEAD
   inline std::vector<MultiConstraint> GetMultiConstraints() const {
-    return multi_constraints;
-=======
-  inline std::vector<MultiConstraint> GetMultiConstraints() {
     return multi_constraints_;
->>>>>>> 2b67714f
   }
 
   // Get a string representation for debugging
