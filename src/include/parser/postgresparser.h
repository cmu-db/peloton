//===----------------------------------------------------------------------===//
//
//                         Peloton
//
// postgresparser.h
//
// Identification: src/include/parser/postgresparser.h
//
// Copyright (c) 2015-16, Carnegie Mellon University Database Group
//
//===----------------------------------------------------------------------===//

#pragma once

#include "parser/parsenodes.h"
#include "parser/pg_query.h"
#include "parser/statements.h"
#include "common/internal_types.h"

namespace peloton {
namespace parser {

//===--------------------------------------------------------------------===//
// PostgresParser
//
// This is the parser that gets a Postgres parse tree first and then
// transform into a Peloton parse tree.
// To start working on PostgresParser:
// First get familiar with List and ListCell structures defined in
// pg_list.h, then take a look at the Postgres types defined in nodes.h.
//
// To add support for a new type of Statement:
// Find corresponding parsenode in
// /third_party/libpg_query/src/postgres/include/nodes/parsenodes.h or
// /third_party/libpg_query/src/postgres/include/nodes/primnodes.h and
// copy to src/include/parser/parsenodes.h, then add a helper function
// for the statement.
//
//===--------------------------------------------------------------------===//

class PostgresParser {
 public:
  PostgresParser();
  ~PostgresParser();

  // Parse a given query
  static parser::SQLStatementList *ParseSQLString(const char *sql);
  static parser::SQLStatementList *ParseSQLString(const std::string &sql);

  static PostgresParser &GetInstance();

  std::unique_ptr<parser::SQLStatementList> BuildParseTree(
      const std::string &query_string);

 private:
  //===--------------------------------------------------------------------===//
  // Helper Functions
  //===--------------------------------------------------------------------===//

  static FKConstrActionType CharToActionType(char &type) {
    switch (type) {
      case 'a':
        return FKConstrActionType::NOACTION;
      case 'r':
        return FKConstrActionType::RESTRICT;
      case 'c':
        return FKConstrActionType::CASCADE;
      case 'n':
        return FKConstrActionType::SETNULL;
      case 'd':
        return FKConstrActionType::SETDEFAULT;
      default:
        return FKConstrActionType::NOACTION;
    }
  }

  static FKConstrMatchType CharToMatchType(char &type) {
    switch (type) {
      case 'f':
        return FKConstrMatchType::FULL;
      case 'p':
        return FKConstrMatchType::PARTIAL;
      case 's':
        return FKConstrMatchType::SIMPLE;
      default:
        return FKConstrMatchType::SIMPLE;
    }
  }

  static bool IsAggregateFunction(std::string &fun_name) {
    if (fun_name == "min" || fun_name == "max" || fun_name == "count" ||
        fun_name == "avg" || fun_name == "sum")
      return true;
    return false;
  }

  //===--------------------------------------------------------------------===//
  // Transform Functions
  //===--------------------------------------------------------------------===//

  // transform helper for internal parse tree
  static parser::SQLStatementList *PgQueryInternalParsetreeTransform(
      PgQueryInternalParsetreeAndError stmt);

  // transform helper for Alias parsenodes
  static std::string AliasTransform(Alias *root);

  // transform helper for RangeVar parsenodes
  static parser::TableRef *RangeVarTransform(RangeVar *root);

  // transform helper for RangeSubselect parsenodes
  static parser::TableRef *RangeSubselectTransform(RangeSubselect *root);

  // transform helper for JoinExpr parsenodes
  static parser::JoinDefinition *JoinTransform(JoinExpr *root);

  // transform helper for from clauses
  static parser::TableRef *FromTransform(SelectStmt *root);

  // transform helper for select targets
  static std::vector<std::unique_ptr<expression::AbstractExpression>>
      *TargetTransform(List *root);

  // transform helper for all expr nodes
  static expression::AbstractExpression *ExprTransform(Node *root);

  // transform helper for A_Expr nodes
  static expression::AbstractExpression *AExprTransform(A_Expr *root);

  // transform helper for BoolExpr nodes
  static expression::AbstractExpression *BoolExprTransform(BoolExpr *root);

  // transform helper for NullTest nodes
  static expression::AbstractExpression *NullTestTransform(NullTest *root);

  // transform helper for where clauses
  static expression::AbstractExpression *WhereTransform(Node *root);

  // transform helper for when clauses
  static expression::AbstractExpression *WhenTransform(Node *root);

  // transform helper for column refs
  static expression::AbstractExpression *ColumnRefTransform(ColumnRef *root);

  // transform helper for constant values
  static expression::AbstractExpression *ConstTransform(A_Const *root);

  // transform helper for cast expressions
  static expression::AbstractExpression *TypeCastTransform(TypeCast *root);

  // transform helper for function calls
  static expression::AbstractExpression *FuncCallTransform(FuncCall *root);

  // transform helper for parameter refs
  static expression::AbstractExpression *ParamRefTransform(ParamRef *root);

  // transform helper for expressions
  static expression::AbstractExpression *ExprTransform(Expr *root);

  // transform helper for case expressions
  static expression::AbstractExpression *CaseExprTransform(CaseExpr *root);

  // transform helper for group by clauses
  static parser::GroupByDescription *GroupByTransform(List *root, Node *having);

  // transform helper for order by clauses
  static parser::OrderDescription *OrderByTransform(List *order);

  // transform helper for table column definitions
  static parser::ColumnDefinition *ColumnDefTransform(ColumnDef *root);

  // transform helper for create statements
  static parser::SQLStatement *CreateTransform(CreateStmt *root);

  // transform helper for create index statements
  static parser::SQLStatement *CreateIndexTransform(IndexStmt *root);

  // transform helper for create trigger statements
  static parser::SQLStatement *CreateTriggerTransform(CreateTrigStmt *root);

  /**
   * @brief transform helper for create database statement
   *
   * @param Postgres CreateDatabaseStmt parsenode
   * @return a peloton CreateStatement node
   */
  static parser::SQLStatement *CreateDatabaseTransform(
      CreateDatabaseStmt *root);

  // transform helper for create schema statements
  static parser::SQLStatement *CreateSchemaTransform(CreateSchemaStmt *root);

  // transform helper for create view statements
  static parser::SQLStatement *CreateViewTransform(ViewStmt *root);

  // transform helper for column name (for insert statement)
  static std::vector<std::string> *ColumnNameTransform(List *root);

  // transform helper for ListsTransform (insert multiple rows)
  static std::vector<
      std::vector<std::unique_ptr<expression::AbstractExpression>>>
      *ValueListsTransform(List *root);

  // transform helper for insert statements
  static parser::SQLStatement *InsertTransform(InsertStmt *root);

  // transform helper for select statements
  static parser::SelectStatement *SelectTransform(SelectStmt *root);

  // transform helper for delete statements
  static parser::SQLStatement *DeleteTransform(DeleteStmt *root);

  // transform helper for single node in parse list
  static parser::SQLStatement *NodeTransform(Node *stmt);

  // transform helper for the whole parse list
  static parser::SQLStatementList *ListTransform(List *root);

  // transform helper for update statement
  static parser::UpdateStatement *UpdateTransform(UpdateStmt *update_stmt);

  // transform helper for update statement
  static std::vector<std::unique_ptr<parser::UpdateClause>>
      *UpdateTargetTransform(List *root);

  // transform helper for drop statement
  static parser::DropStatement *DropTransform(DropStmt *root);

  /**
   * @brief transform helper for drop database statement
   *
   * @param Postgres DropDatabaseStmt parsenode
   * @return a peloton DropStatement node
   */
  static parser::DropStatement *DropDatabaseTransform(DropDatabaseStmt *root);

  // transform helper for drop table statement
  static parser::DropStatement *DropTableTransform(DropStmt *root);

  // transform helper for drop trigger statement
  static parser::DropStatement *DropTriggerTransform(DropStmt *root);

<<<<<<< HEAD
  // tranform helper for drop index statement
  static parser::DropStatement *DropIndexTransform(DropStmt *root);
=======
  // transform helper for drop schema statement
  static parser::DropStatement *DropSchemaTransform(DropStmt *root);
>>>>>>> 4b2c3bbe

  // transform helper for truncate statement
  static parser::DeleteStatement *TruncateTransform(TruncateStmt *root);

  // transform helper for transaction statement
  static parser::TransactionStatement *TransactionTransform(
      TransactionStmt *root);

  // transform helper for execute statement
  static parser::ExecuteStatement *ExecuteTransform(ExecuteStmt *root);

  // transform helper for constant values
  static expression::AbstractExpression *ValueTransform(value val);

  static std::vector<std::unique_ptr<expression::AbstractExpression>>
  ParamListTransform(List *root);

  // transform helper for execute statement
  static parser::PrepareStatement *PrepareTransform(PrepareStmt *root);

  // transform helper for execute statement
  static parser::CopyStatement *CopyTransform(CopyStmt *root);

  // transform helper for analyze statement
  static parser::AnalyzeStatement *VacuumTransform(VacuumStmt *root);
};

}  // namespace parser
}  // namespace peloton<|MERGE_RESOLUTION|>--- conflicted
+++ resolved
@@ -118,8 +118,8 @@
   static parser::TableRef *FromTransform(SelectStmt *root);
 
   // transform helper for select targets
-  static std::vector<std::unique_ptr<expression::AbstractExpression>>
-      *TargetTransform(List *root);
+  static std::vector<std::unique_ptr<expression::AbstractExpression>> *
+  TargetTransform(List *root);
 
   // transform helper for all expr nodes
   static expression::AbstractExpression *ExprTransform(Node *root);
@@ -220,8 +220,8 @@
   static parser::UpdateStatement *UpdateTransform(UpdateStmt *update_stmt);
 
   // transform helper for update statement
-  static std::vector<std::unique_ptr<parser::UpdateClause>>
-      *UpdateTargetTransform(List *root);
+  static std::vector<std::unique_ptr<parser::UpdateClause>> *
+  UpdateTargetTransform(List *root);
 
   // transform helper for drop statement
   static parser::DropStatement *DropTransform(DropStmt *root);
@@ -240,13 +240,11 @@
   // transform helper for drop trigger statement
   static parser::DropStatement *DropTriggerTransform(DropStmt *root);
 
-<<<<<<< HEAD
   // tranform helper for drop index statement
   static parser::DropStatement *DropIndexTransform(DropStmt *root);
-=======
+
   // transform helper for drop schema statement
   static parser::DropStatement *DropSchemaTransform(DropStmt *root);
->>>>>>> 4b2c3bbe
 
   // transform helper for truncate statement
   static parser::DeleteStatement *TruncateTransform(TruncateStmt *root);
