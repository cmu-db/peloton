--- conflicted
+++ resolved
@@ -83,14 +83,9 @@
       const std::unique_ptr<parser::SQLStatementList> &parse_tree_list,
       concurrency::TransactionContext *txn) override;
 
-<<<<<<< HEAD
-  std::unique_ptr<OptimizerPlanInfo> GetOptimizedPlanInfo(
-      parser::SQLStatement *parsed_statement,
-=======
   // Used by What-if API
   std::unique_ptr<OptimizerPlanInfo> GetOptimizedPlanInfo(
       std::shared_ptr<parser::SQLStatement> parsed_statement,
->>>>>>> 71d42137
       concurrency::TransactionContext *txn);
 
   void OptimizeLoop(int root_group_id,
