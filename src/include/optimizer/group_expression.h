//===----------------------------------------------------------------------===//
//
//                         Peloton
//
// group_expression.h
//
// Identification: src/include/optimizer/group_expression.h
//
// Copyright (c) 2015-16, Carnegie Mellon University Database Group
//
//===----------------------------------------------------------------------===//

#pragma once

#include "optimizer/abstract_node.h"
#include "optimizer/stats/stats.h"
#include "optimizer/util.h"
#include "optimizer/property_set.h"
#include "common/internal_types.h"

#include <map>
#include <tuple>
#include <vector>

namespace peloton {
namespace optimizer {

template <class Node, class OperatorType, class OperatorExpr>
class Rule;

using GroupID = int32_t;

//===--------------------------------------------------------------------===//
// Group Expression
//===--------------------------------------------------------------------===//
template <class Node, class OperatorType, class OperatorExpr>
class GroupExpression {
 public:
<<<<<<< HEAD
  GroupExpression(std::shared_ptr<AbstractNode> node, std::vector<GroupID> child_groups);
=======
  GroupExpression(Node op, std::vector<GroupID> child_groups);
>>>>>>> f4d4e8fb

  GroupID GetGroupID() const;

  void SetGroupID(GroupID group_id);

  void SetChildGroupID(int child_group_idx, GroupID group_id);

  const std::vector<GroupID> &GetChildGroupIDs() const;

  GroupID GetChildGroupId(int child_idx) const;

<<<<<<< HEAD
  std::shared_ptr<AbstractNode> Node() const;
=======
  Node Op() const;
>>>>>>> f4d4e8fb

  double GetCost(std::shared_ptr<PropertySet>& requirements) const;

  std::vector<std::shared_ptr<PropertySet>> GetInputProperties(std::shared_ptr<PropertySet> requirements) const;

  void SetLocalHashTable(const std::shared_ptr<PropertySet> &output_properties,
                         const std::vector<std::shared_ptr<PropertySet>> &input_properties_list,
                         double cost);

  void SetStats(const PropertySet &output_properties,
                std::shared_ptr<Stats> stats);

  hash_t Hash() const;

  bool operator==(const GroupExpression<Node, OperatorType, OperatorExpr> &r);

  void SetRuleExplored(Rule<Node,OperatorType,OperatorExpr> *rule);

  bool HasRuleExplored(Rule<Node,OperatorType,OperatorExpr> *rule);

  void SetDerivedStats() { stats_derived_ = true; }

  bool HasDerivedStats() { return stats_derived_;}

  inline size_t GetChildrenGroupsSize() const { return child_groups.size(); }

 private:
  GroupID group_id;
<<<<<<< HEAD
  std::shared_ptr<AbstractNode> node;
=======
  Node op;
>>>>>>> f4d4e8fb
  std::vector<GroupID> child_groups;
  std::bitset<static_cast<uint32_t>(RuleType::NUM_RULES)> rule_mask_;
  bool stats_derived_;

  // Mapping from output properties to the corresponding best cost, statistics,
  // and child properties
  std::unordered_map<std::shared_ptr<PropertySet>,
                     std::tuple<double, std::vector<std::shared_ptr<PropertySet>>>,
                     PropSetPtrHash, PropSetPtrEq> lowest_cost_table_;
};

}  // namespace optimizer
}  // namespace peloton

namespace std {

template <class Node, class OperatorType, class OperatorExpr>
struct hash<peloton::optimizer::GroupExpression<Node,OperatorType,OperatorExpr>> {
  typedef peloton::optimizer::GroupExpression<Node,OperatorType,OperatorExpr> argument_type;
  typedef std::size_t result_type;
  result_type operator()(argument_type const &s) const { return s.Hash(); }
};

}  // namespace std<|MERGE_RESOLUTION|>--- conflicted
+++ resolved
@@ -25,7 +25,6 @@
 namespace peloton {
 namespace optimizer {
 
-template <class Node, class OperatorType, class OperatorExpr>
 class Rule;
 
 using GroupID = int32_t;
@@ -36,11 +35,7 @@
 template <class Node, class OperatorType, class OperatorExpr>
 class GroupExpression {
  public:
-<<<<<<< HEAD
   GroupExpression(std::shared_ptr<AbstractNode> node, std::vector<GroupID> child_groups);
-=======
-  GroupExpression(Node op, std::vector<GroupID> child_groups);
->>>>>>> f4d4e8fb
 
   GroupID GetGroupID() const;
 
@@ -52,11 +47,7 @@
 
   GroupID GetChildGroupId(int child_idx) const;
 
-<<<<<<< HEAD
   std::shared_ptr<AbstractNode> Node() const;
-=======
-  Node Op() const;
->>>>>>> f4d4e8fb
 
   double GetCost(std::shared_ptr<PropertySet>& requirements) const;
 
@@ -71,11 +62,11 @@
 
   hash_t Hash() const;
 
-  bool operator==(const GroupExpression<Node, OperatorType, OperatorExpr> &r);
+  bool operator==(const GroupExpression &r);
 
-  void SetRuleExplored(Rule<Node,OperatorType,OperatorExpr> *rule);
+  void SetRuleExplored(Rule *rule);
 
-  bool HasRuleExplored(Rule<Node,OperatorType,OperatorExpr> *rule);
+  bool HasRuleExplored(Rule *rule);
 
   void SetDerivedStats() { stats_derived_ = true; }
 
@@ -85,11 +76,7 @@
 
  private:
   GroupID group_id;
-<<<<<<< HEAD
   std::shared_ptr<AbstractNode> node;
-=======
-  Node op;
->>>>>>> f4d4e8fb
   std::vector<GroupID> child_groups;
   std::bitset<static_cast<uint32_t>(RuleType::NUM_RULES)> rule_mask_;
   bool stats_derived_;
@@ -106,9 +93,9 @@
 
 namespace std {
 
-template <class Node, class OperatorType, class OperatorExpr>
-struct hash<peloton::optimizer::GroupExpression<Node,OperatorType,OperatorExpr>> {
-  typedef peloton::optimizer::GroupExpression<Node,OperatorType,OperatorExpr> argument_type;
+template <>
+struct hash<peloton::optimizer::GroupExpression> {
+  typedef peloton::optimizer::GroupExpression argument_type;
   typedef std::size_t result_type;
   result_type operator()(argument_type const &s) const { return s.Hash(); }
 };
