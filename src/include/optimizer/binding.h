--- conflicted
+++ resolved
@@ -25,89 +25,68 @@
 namespace optimizer {
 
 class Optimizer;
-
-template <class Node, class OperatorType, class OperatorExpr>
 class Memo;
 
 //===--------------------------------------------------------------------===//
 // Binding Iterator
 //===--------------------------------------------------------------------===//
-template <class Node, class OperatorType, class OperatorExpr>
 class BindingIterator {
  public:
-  BindingIterator(Memo<Node,OperatorType,OperatorExpr>& memo) : memo_(memo) {}
+  BindingIterator(Memo& memo) : memo_(memo) {}
 
   virtual ~BindingIterator(){};
 
   virtual bool HasNext() = 0;
 
-<<<<<<< HEAD
   virtual std::shared_ptr<AbstractNodeExpression> Next() = 0;
-=======
-  virtual std::shared_ptr<OperatorExpr> Next() = 0;
->>>>>>> f4d4e8fb
 
  protected:
-  Memo<Node,OperatorType,OperatorExpr> &memo_;
+  Memo &memo_;
 };
 
-template <class Node, class OperatorType, class OperatorExpr>
-class GroupBindingIterator : public BindingIterator<Node,OperatorType,OperatorExpr> {
+class GroupBindingIterator : public BindingIterator {
  public:
-  GroupBindingIterator(Memo<Node,OperatorType,OperatorExpr>& memo, 
-                       GroupID id,
-                       std::shared_ptr<Pattern<OperatorType>> pattern);
+  // TODO(ncx): pattern
+  GroupBindingIterator(Memo& memo, GroupID id,
+                       std::shared_ptr<Pattern> pattern);
 
   bool HasNext() override;
 
-<<<<<<< HEAD
   std::shared_ptr<AbstractNodeExpression> Next() override;
-=======
-  std::shared_ptr<OperatorExpr> Next() override;
->>>>>>> f4d4e8fb
 
  private:
   GroupID group_id_;
-  std::shared_ptr<Pattern<OperatorType>> pattern_;
-  Group<Node,OperatorType,OperatorExpr> *target_group_;
+  std::shared_ptr<Pattern> pattern_;
+  Group *target_group_;
   size_t num_group_items_;
 
   // Internal function for HasNext()
   bool HasNextBinding();
 
   size_t current_item_index_;
-  std::unique_ptr<BindingIterator<Node,OperatorType,OperatorExpr>> current_iterator_;
+  std::unique_ptr<BindingIterator> current_iterator_;
 };
 
-template <class Node, class OperatorType, class OperatorExpr>
-class GroupExprBindingIterator : public BindingIterator<Node,OperatorType,OperatorExpr> {
+class GroupExprBindingIterator : public BindingIterator {
  public:
-  GroupExprBindingIterator(Memo<Node,OperatorType,OperatorExpr>& memo,
-                           GroupExpression<Node,OperatorType,OperatorExpr> *gexpr,
-                           std::shared_ptr<Pattern<OperatorType>> pattern);
+  // TODO(ncx): pattern
+  GroupExprBindingIterator(Memo& memo, GroupExpression *gexpr,
+                           std::shared_ptr<Pattern> pattern);
 
   bool HasNext() override;
 
-<<<<<<< HEAD
   std::shared_ptr<AbstractNodeExpression> Next() override;
-=======
-  std::shared_ptr<OperatorExpr> Next() override;
->>>>>>> f4d4e8fb
 
  private:
-  GroupExpression<Node,OperatorType,OperatorExpr>* gexpr_;
-  std::shared_ptr<Pattern<OperatorType>> pattern_;
+  // TODO(ncx): pattern
+  GroupExpression* gexpr_;
+  std::shared_ptr<Pattern> pattern_;
 
   bool first_;
   bool has_next_;
-<<<<<<< HEAD
   std::shared_ptr<AbstractNodeExpression> current_binding_;
   std::vector<std::vector<std::shared_ptr<AbstractNodeExpression>>>
       children_bindings_;
-=======
-  std::shared_ptr<OperatorExpr> current_binding_;
-  std::vector<std::vector<std::shared_ptr<OperatorExpr>>> children_bindings_;
->>>>>>> f4d4e8fb
   std::vector<size_t> children_bindings_pos_;
 };
 
