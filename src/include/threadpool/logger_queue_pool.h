--- conflicted
+++ resolved
@@ -57,13 +57,9 @@
 
 
     void Startup() {
-<<<<<<< HEAD
       LOG_INFO("aaron: LoggerQueuePoolStartup");
       is_running_ = true;
-=======
-      is_running_ = true;
 
->>>>>>> f2f59941
       for (size_t i = 0; i < num_workers_; i++) {
         loggers_.emplace_back(LoggerFunc, &is_running_, &logger_queue_);
       }
@@ -81,14 +77,14 @@
 
     void SubmitLogBuffer(logging::LogBuffer *buffer) {
       if (is_running_ == false)
-        PL_ASSERT(false);
+        PELOTON_ASSERT(false);
 
       logger_queue_.Enqueue(std::move(buffer));
     }
 
     void SubmitLogBuffer(int token, logging::LogBuffer *buffer) {
       if (is_running_ == false)
-        PL_ASSERT(false);
+        PELOTON_ASSERT(false);
 
       int idx = (token)%kDefaultNumTokens;
       logger_queue_.Enqueue(*(log_tokens_[idx]), std::move(buffer));
