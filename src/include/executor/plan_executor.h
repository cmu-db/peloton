//===----------------------------------------------------------------------===//
//
//                         Peloton
//
// plan_executor.h
//
// Identification: src/include/executor/plan_executor.h
//
// Copyright (c) 2015-16, Carnegie Mellon University Database Group
//
//===----------------------------------------------------------------------===//

#pragma once

#include "common/statement.h"
#include "executor/abstract_executor.h"
#include "type/types.h"
#include "concurrency/transaction_manager_factory.h"

namespace peloton {
namespace executor {

//===----------------------------------------------------------------------===//
// Plan Executor
//===----------------------------------------------------------------------===//

typedef struct ExecuteResult {
  peloton::ResultType m_result;
  int *m_result_slots;

  // number of tuples processed
  uint32_t m_processed;

  ExecuteResult() {
    m_processed = 0;
    m_result = peloton::ResultType::SUCCESS;
    m_result_slots = nullptr;
  }

  //===--------------------------------------------------------------------===//
  // Serialization/Deserialization
  //===--------------------------------------------------------------------===//
  bool SerializeTo(peloton::SerializeOutput &output);
  bool DeserializeFrom(peloton::SerializeInput &input);

} ExecuteResult;

class PlanExecutor {
 public:
  PlanExecutor(){};

  // Copy From
  static inline void copyFromTo(const std::string &src,
                                std::vector<unsigned char> &dst) {
    if (src.c_str() == nullptr) {
      return;
    }
    size_t len = src.size();
    for (unsigned int i = 0; i < len; i++) {
      dst.push_back((unsigned char)src[i]);
    }
  }

<<<<<<< HEAD
=======
  /* TODO: Delete this mothod
    static ExecuteResult ExecutePlan(const planner::AbstractPlan *plan,
                                      ParamListInfo m_param_list,
                                      TupleDesc m_tuple_desc);
  */

>>>>>>> 004c892f
  /*
   * @brief Use std::vector<type::Value> as params to make it more elegant
   * for networking
   * Before ExecutePlan, a node first receives value list, so we should
   * pass value list directly rather than passing Postgres's ParamListInfo
   */
  static ExecuteResult ExecutePlan(const planner::AbstractPlan *plan,
                                    concurrency::Transaction* txn,
                                    const std::vector<type::Value> &params,
                                    std::vector<StatementResult> &result,
                                    const std::vector<int> &result_format);

  /*
   * @brief When a peloton node recvs a query plan, this function is invoked
   * @param plan and params
   * @return the number of tuple it executes and logical_tile_list
   */
  static int ExecutePlan(
      const planner::AbstractPlan *plan, const std::vector<type::Value> &params,
      std::vector<std::unique_ptr<executor::LogicalTile>> &logical_tile_list);

 private:
  DISALLOW_COPY_AND_MOVE(PlanExecutor);
};

}  // namespace executor
}  // namespace peloton<|MERGE_RESOLUTION|>--- conflicted
+++ resolved
@@ -61,15 +61,6 @@
     }
   }
 
-<<<<<<< HEAD
-=======
-  /* TODO: Delete this mothod
-    static ExecuteResult ExecutePlan(const planner::AbstractPlan *plan,
-                                      ParamListInfo m_param_list,
-                                      TupleDesc m_tuple_desc);
-  */
-
->>>>>>> 004c892f
   /*
    * @brief Use std::vector<type::Value> as params to make it more elegant
    * for networking
