--- conflicted
+++ resolved
@@ -52,18 +52,21 @@
 struct ExchangeParams {
   boost::promise<bridge::peloton_status> p;
   boost::unique_future<bridge::peloton_status> f;
-  std::vector<ResultType> results;
+  std::vector<ResultType> result;
   const planner::AbstractPlan *plan;
   const std::vector<common::Value *> params;
   int parallelism_count, partition_id;
+  const std::vector<int> result_format;
   ExchangeParams *self;
 
   inline ExchangeParams(const planner::AbstractPlan *plan,
                         const std::vector<common::Value *>& params,
-                        int parallelism_count, int partition_id)
+                        int parallelism_count, int partition_id,
+                        const std::vector<int> &result_format)
       : plan(plan), params(params),
         parallelism_count(parallelism_count),
-        partition_id(partition_id) {
+        partition_id(partition_id),
+        result_format(result_format) {
     f = p.get_future();
   }
 };
@@ -109,14 +112,7 @@
    * Also pass parallelism details if we are doing intra-query parallelism
    *
    */
-<<<<<<< HEAD
-  static peloton_status ExecutePlan(const planner::AbstractPlan *plan,
-                                    const std::vector<common::Value *> &params,
-                                    std::vector<ResultType> &result,
-                                    const std::vector<int> &result_format);
-=======
   static void ExecutePlanLocal(ExchangeParams **exchg_params_arg);
->>>>>>> c21c9548
 
   /*
    * @brief When a peloton node recvs a query plan in rpc mode,
@@ -124,17 +120,10 @@
    * @param plan and params
    * @return the number of tuple it executes and logical_tile_list
    */
-<<<<<<< HEAD
-  static int ExecutePlan(
-      const planner::AbstractPlan *plan,
-      const std::vector<common::Value *> &params,
-      std::vector<std::unique_ptr<executor::LogicalTile>> &logical_tile_list);
-=======
   static void ExecutePlanRemote(
       const planner::AbstractPlan *plan, const std::vector<common::Value *> &params,
       std::vector<std::unique_ptr<executor::LogicalTile>> &logical_tile_list,
       boost::promise<int> &p);
->>>>>>> c21c9548
 };
 
 }  // namespace bridge
