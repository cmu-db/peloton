--- conflicted
+++ resolved
@@ -1231,12 +1231,8 @@
     ReadWriteSet;
 
 typedef tbb::concurrent_unordered_set<ItemPointer, ItemPointerHasher,
-<<<<<<< HEAD
-                                      ItemPointerComparator> WriteSet;
-=======
                                       ItemPointerComparator>
     WriteSet;
->>>>>>> d052644e
 
 // this enum is to identify why the version should be GC'd.
 enum class GCVersionType {
