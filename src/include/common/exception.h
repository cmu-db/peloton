//===----------------------------------------------------------------------===//
//
//                         Peloton
//
// exception.h
//
// Identification: src/include/common/exception.h
//
// Copyright (c) 2015-16, Carnegie Mellon University Database Group
//
//===----------------------------------------------------------------------===//

#pragma once

#include <cxxabi.h>
#include <errno.h>
#include <execinfo.h>
#include <signal.h>
#include <cstdio>
#include <cstdlib>
#include <iostream>
#include <memory>
#include <stdexcept>

#include "type/type.h"
#include "internal_types.h"

namespace peloton {

//===--------------------------------------------------------------------===//
// Exception Types
//===--------------------------------------------------------------------===//

enum class ExceptionType {
  INVALID = 0,            // invalid type
  OUT_OF_RANGE = 1,       // value out of range error
  CONVERSION = 2,         // conversion/casting error
  UNKNOWN_TYPE = 3,       // unknown type
  DECIMAL = 4,            // decimal related
  MISMATCH_TYPE = 5,      // type mismatch
  DIVIDE_BY_ZERO = 6,     // divide by 0
  OBJECT_SIZE = 7,        // object size exceeded
  INCOMPATIBLE_TYPE = 8,  // incompatible for operation
  SERIALIZATION = 9,      // serialization
  TRANSACTION = 10,       // transaction management
  NOT_IMPLEMENTED = 11,   // method not implemented
  EXPRESSION = 12,        // expression parsing
  CATALOG = 13,           // catalog related
  PARSER = 14,            // parser related
  PLANNER = 15,           // planner related
  SCHEDULER = 16,         // scheduler related
  EXECUTOR = 17,          // executor related
  CONSTRAINT = 18,        // constraint related
  INDEX = 19,             // index related
  STAT = 20,              // stat related
  CONNECTION = 21,        // connection related
  SYNTAX = 22,            // syntax related
  SETTINGS = 23,          // settings related
  BINDER = 24             // settings related
};

class Exception : public std::runtime_error {
 public:
  Exception(std::string message)
      : std::runtime_error(message), type(ExceptionType::INVALID) {
    exception_message_ = "Message :: " + message;
  }

  Exception(ExceptionType exception_type, std::string message)
      : std::runtime_error(message), type(exception_type) {
    exception_message_ = "Exception Type :: " +
<<<<<<< HEAD
                         ExpectionTypeToString(exception_type) +
                         "\nMessage :: " + message;
=======
                                    ExceptionTypeToString(exception_type) +
                                    "\nMessage :: " + message;
>>>>>>> 03e47c4f
  }

  std::string ExceptionTypeToString(ExceptionType type) {
    switch (type) {
      case ExceptionType::INVALID:
        return "Invalid";
      case ExceptionType::OUT_OF_RANGE:
        return "Out of Range";
      case ExceptionType::CONVERSION:
        return "Conversion";
      case ExceptionType::UNKNOWN_TYPE:
        return "Unknown Type";
      case ExceptionType::DECIMAL:
        return "Decimal";
      case ExceptionType::MISMATCH_TYPE:
        return "Mismatch Type";
      case ExceptionType::DIVIDE_BY_ZERO:
        return "Divide by Zero";
      case ExceptionType::OBJECT_SIZE:
        return "Object Size";
      case ExceptionType::INCOMPATIBLE_TYPE:
        return "Incompatible type";
      case ExceptionType::SERIALIZATION:
        return "Serialization";
      case ExceptionType::TRANSACTION:
        return "TransactionContext";
      case ExceptionType::NOT_IMPLEMENTED:
        return "Not implemented";
      case ExceptionType::EXPRESSION:
        return "Expression";
      case ExceptionType::CATALOG:
        return "Catalog";
      case ExceptionType::PARSER:
        return "Parser";
      case ExceptionType::PLANNER:
        return "Planner";
      case ExceptionType::SCHEDULER:
        return "Scheduler";
      case ExceptionType::EXECUTOR:
        return "Executor";
      case ExceptionType::CONSTRAINT:
        return "Constraint";
      case ExceptionType::INDEX:
        return "Index";
      case ExceptionType::STAT:
        return "Stat";
      case ExceptionType::CONNECTION:
        return "Connection";
      case ExceptionType::SYNTAX:
        return "Syntax";
      case ExceptionType::SETTINGS:
        return "Settings";
      default:
        return "Unknown";
    }
  }

  ExceptionType GetType() { return type; }

  // Based on :: http://panthema.net/2008/0901-stacktrace-demangled/
  static void PrintStackTrace(FILE *out = ::stderr,
                              unsigned int max_frames = 63) {
    ::fprintf(out, "Stack Trace:\n");

    /// storage array for stack trace address data
    void *addrlist[max_frames + 1];

    /// retrieve current stack addresses
    int addrlen = backtrace(addrlist, max_frames + 1);

    if (addrlen == 0) {
      ::fprintf(out, "  <empty, possibly corrupt>\n");
      return;
    }

    /// resolve addresses into strings containing "filename(function+address)",
    char **symbol_list = backtrace_symbols(addrlist, addrlen);

    /// allocate string which will be filled with the demangled function name
    size_t func_name_size = 1024;
    std::unique_ptr<char> func_name(new char[func_name_size]);

    /// iterate over the returned symbol lines. skip the first, it is the
    /// address of this function.
    for (int i = 1; i < addrlen; i++) {
      char *begin_name = 0, *begin_offset = 0, *end_offset = 0;

      /// find parentheses and +address offset surrounding the mangled name:
      /// ./module(function+0x15c) [0x8048a6d]
      for (char *p = symbol_list[i]; *p; ++p) {
        if (*p == '(')
          begin_name = p;
        else if (*p == '+')
          begin_offset = p;
        else if (*p == ')' && begin_offset) {
          end_offset = p;
          break;
        }
      }

      if (begin_name && begin_offset && end_offset &&
          begin_name < begin_offset) {
        *begin_name++ = '\0';
        *begin_offset++ = '\0';
        *end_offset = '\0';

        /// mangled name is now in [begin_name, begin_offset) and caller
        /// offset in [begin_offset, end_offset). now apply  __cxa_demangle():
        int status;
        char *ret = abi::__cxa_demangle(begin_name, func_name.get(),
                                        &func_name_size, &status);
        if (status == 0) {
          func_name.reset(ret);  // use possibly realloc()-ed string
          ::fprintf(out, "  %s : %s+%s\n", symbol_list[i], func_name.get(),
                    begin_offset);
        } else {
          /// demangling failed. Output function name as a C function with
          /// no arguments.
          ::fprintf(out, "  %s : %s()+%s\n", symbol_list[i], begin_name,
                    begin_offset);
        }
      } else {
        /// couldn't parse the line ? print the whole line.
        ::fprintf(out, "  %s\n", symbol_list[i]);
      }
    }
  }

  friend std::ostream &operator<<(std::ostream &os, const Exception &e);

 private:
  // type
  ExceptionType type;
  std::string exception_message_;
};

//===--------------------------------------------------------------------===//
// Exception derived classes
//===--------------------------------------------------------------------===//

class CastException : public Exception {
  CastException() = delete;

 public:
  CastException(const type::TypeId origType, const type::TypeId newType)
      : Exception(ExceptionType::CONVERSION,
                  "Type " + TypeIdToString(origType) + " can't be cast as " +
                      TypeIdToString(newType)) {}
};

class ValueOutOfRangeException : public Exception {
  ValueOutOfRangeException() = delete;

 public:
  ValueOutOfRangeException(const int64_t value, const type::TypeId origType,
                           const type::TypeId newType)
      : Exception(ExceptionType::CONVERSION,
                  "Type " + TypeIdToString(origType) + " with value " +
                      std::to_string((intmax_t)value) +
                      " can't be cast as %s because the value is out of range "
                      "for the destination type " +
                      TypeIdToString(newType)) {}

  ValueOutOfRangeException(const double value, const type::TypeId origType,
                           const type::TypeId newType)
      : Exception(ExceptionType::CONVERSION,
                  "Type " + TypeIdToString(origType) + " with value " +
                      std::to_string(value) +
                      " can't be cast as %s because the value is out of range "
                      "for the destination type " +
                      TypeIdToString(newType)) {}
  ValueOutOfRangeException(const type::TypeId varType, const size_t length)
      : Exception(ExceptionType::OUT_OF_RANGE,
                  "The value is too long to fit into type " +
                      TypeIdToString(varType) + "(" + std::to_string(length) +
                      ")"){};
};

class ConversionException : public Exception {
  ConversionException() = delete;

 public:
  ConversionException(std::string msg)
      : Exception(ExceptionType::CONVERSION, msg) {}
};

class UnknownTypeException : public Exception {
  UnknownTypeException() = delete;

 public:
  UnknownTypeException(int type, std::string msg)
      : Exception(ExceptionType::UNKNOWN_TYPE,
                  "unknown type " + std::to_string(type) + msg) {}
};

class DecimalException : public Exception {
  DecimalException() = delete;

 public:
  DecimalException(std::string msg) : Exception(ExceptionType::DECIMAL, msg) {}
};

class TypeMismatchException : public Exception {
  TypeMismatchException() = delete;

 public:
  TypeMismatchException(std::string msg, const type::TypeId type_1,
                        const type::TypeId type_2)
      : Exception(ExceptionType::MISMATCH_TYPE,
                  "Type " + TypeIdToString(type_1) + " does not match with " +
                      TypeIdToString(type_2) + msg) {}
};

class NumericValueOutOfRangeException : public Exception {
  NumericValueOutOfRangeException() = delete;

 public:
  // internal flags
  static const int TYPE_UNDERFLOW = 1;
  static const int TYPE_OVERFLOW = 2;

  NumericValueOutOfRangeException(std::string msg, int type)
      : Exception(ExceptionType::OUT_OF_RANGE,
                  msg + " " + std::to_string(type)) {}
};

class DivideByZeroException : public Exception {
  DivideByZeroException() = delete;

 public:
  DivideByZeroException(std::string msg)
      : Exception(ExceptionType::DIVIDE_BY_ZERO, msg) {}
};

class ObjectSizeException : public Exception {
  ObjectSizeException() = delete;

 public:
  ObjectSizeException(std::string msg)
      : Exception(ExceptionType::OBJECT_SIZE, msg) {}
};

class IncompatibleTypeException : public Exception {
  IncompatibleTypeException() = delete;

 public:
  IncompatibleTypeException(int type, std::string msg)
      : Exception(ExceptionType::INCOMPATIBLE_TYPE,
                  "Incompatible type " +
                      TypeIdToString(static_cast<type::TypeId>(type)) + msg) {}
};

class SerializationException : public Exception {
  SerializationException() = delete;

 public:
  SerializationException(std::string msg)
      : Exception(ExceptionType::SERIALIZATION, msg) {}
};

class TransactionException : public Exception {
  TransactionException() = delete;

 public:
  TransactionException(std::string msg)
      : Exception(ExceptionType::TRANSACTION, msg) {}
};

class NotImplementedException : public Exception {
  NotImplementedException() = delete;

 public:
  NotImplementedException(std::string msg)
      : Exception(ExceptionType::NOT_IMPLEMENTED, msg) {}
};

class ExpressionException : public Exception {
  ExpressionException() = delete;

 public:
  ExpressionException(std::string msg)
      : Exception(ExceptionType::EXPRESSION, msg) {}
};

class CatalogException : public Exception {
  CatalogException() = delete;

 public:
  CatalogException(std::string msg) : Exception(ExceptionType::CATALOG, msg) {}
};

class ParserException : public Exception {
  ParserException() = delete;

 public:
  ParserException(std::string msg) : Exception(ExceptionType::PARSER, msg) {}
};

class PlannerException : public Exception {
  PlannerException() = delete;

 public:
  PlannerException(std::string msg) : Exception(ExceptionType::PLANNER, msg) {}
};

class SchedulerException : public Exception {
  SchedulerException() = delete;

 public:
  SchedulerException(std::string msg)
      : Exception(ExceptionType::SCHEDULER, msg) {}
};

class ExecutorException : public Exception {
  ExecutorException() = delete;

 public:
  ExecutorException(std::string msg)
      : Exception(ExceptionType::EXECUTOR, msg) {}
};

class SyntaxException : public Exception {
  SyntaxException() = delete;

 public:
  SyntaxException(std::string msg) : Exception(ExceptionType::SYNTAX, msg) {}
};

class ConstraintException : public Exception {
  ConstraintException() = delete;

 public:
  ConstraintException(std::string msg)
      : Exception(ExceptionType::CONSTRAINT, msg) {}
};

class IndexException : public Exception {
  IndexException() = delete;

 public:
  IndexException(std::string msg) : Exception(ExceptionType::INDEX, msg) {}
};

class StatException : public Exception {
  StatException() = delete;

 public:
  StatException(std::string msg) : Exception(ExceptionType::STAT, msg) {}
};

class ConnectionException : public Exception {
  ConnectionException() = delete;

 public:
  ConnectionException(std::string msg)
      : Exception(ExceptionType::CONNECTION, msg) {}
};

class SettingsException : public Exception {
  SettingsException() = delete;

 public:
  SettingsException(std::string msg)
      : Exception(ExceptionType::SETTINGS, msg) {}
};

class BinderException : public Exception {
  BinderException() = delete;

 public:
  BinderException(std::string msg) : Exception(ExceptionType::BINDER, msg) {}
};

}  // namespace peloton<|MERGE_RESOLUTION|>--- conflicted
+++ resolved
@@ -69,13 +69,8 @@
   Exception(ExceptionType exception_type, std::string message)
       : std::runtime_error(message), type(exception_type) {
     exception_message_ = "Exception Type :: " +
-<<<<<<< HEAD
-                         ExpectionTypeToString(exception_type) +
-                         "\nMessage :: " + message;
-=======
                                     ExceptionTypeToString(exception_type) +
                                     "\nMessage :: " + message;
->>>>>>> 03e47c4f
   }
 
   std::string ExceptionTypeToString(ExceptionType type) {
