--- conflicted
+++ resolved
@@ -30,11 +30,7 @@
 #define CUCKOO_MAP_DEFAULT_ARGUMENTS                    \
   template <typename KeyType, typename ValueType,       \
             typename HashType = DefaultHasher<KeyType>, \
-<<<<<<< HEAD
-            typename PredType = std::equal_to<KeyType> >
-=======
             typename PredType = std::equal_to<KeyType>>
->>>>>>> 54365cb7
 
 // CUCKOO_MAP_TYPE
 #define CUCKOO_MAP_TYPE CuckooMap<KeyType, ValueType, HashType, PredType>
