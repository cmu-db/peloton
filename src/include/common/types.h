--- conflicted
+++ resolved
@@ -393,18 +393,12 @@
 
 enum IndexType {
   INDEX_TYPE_INVALID = 0,  // invalid index type
-<<<<<<< HEAD
-  INDEX_TYPE_BTREE = 1,    // btree
-  INDEX_TYPE_BWTREE = 2,   // bwtree
-  INDEX_TYPE_HASH = 3      // hash
-=======
 
   INDEX_TYPE_BTREE = 1,    // btree
   INDEX_TYPE_BWTREE = 2,   // bwtree
   INDEX_TYPE_SKIPLIST = 3, // skip list
   INDEX_TYPE_HASH = 4      // hash
 
->>>>>>> bfa093d3
 };
 
 enum IndexConstraintType {
