<<<<<<< HEAD
//===----------------------------------------------------------------------===//
//
//                         Peloton
//
// abstract_expression.h
//
// Identification: src/include/expression/abstract_expression.h
//
// Copyright (c) 2015-16, Carnegie Mellon University Database Group
//
//===----------------------------------------------------------------------===//

#pragma once

#include <string>

#include "common/logger.h"
#include "common/macros.h"
#include "common/printable.h"
#include "common/sql_node_visitor.h"
#include "planner/attribute_info.h"
#include "type/serializeio.h"
#include "type/types.h"
#include "type/value_factory.h"

namespace peloton {

class Printable;
class AbstractTuple;

namespace planner {
class BindingContext;
}

namespace executor {
class ExecutorContext;
}

namespace expression {

//===----------------------------------------------------------------------===//
// AbstractExpression
//
// Predicate objects for filtering tuples during query execution.
// These objects are stored in query plans and passed to Storage Access Manager.
//
// An expression usually has a longer life cycle than an execution, because,
// for example, it can be cached and reused for several executions of the same
// query template. Moreover, those executions can run simultaneously.
// So, an expression should not store per-execution information in its states.
// An expression tree (along with the plan node tree containing it) should
// remain constant and read-only during an execution.
//===----------------------------------------------------------------------===//

class AbstractExpression : public Printable {
 public:
  virtual type::Value Evaluate(const AbstractTuple *tuple1,
                               const AbstractTuple *tuple2,
                               executor::ExecutorContext *context) const = 0;

  /**
   * Return true if this expression or any descendent has a value that should be
   * substituted with a parameter.
   */
  virtual bool HasParameter() const {
    for (auto &child : children_) {
      if (child->HasParameter()) {
        return true;
      }
    }
    return false;
  }

  const AbstractExpression *GetChild(int index) const {
    return GetModifiableChild(index);
  }

  bool IsNullable() const {
    // An expression produces a nullable value iff at least one of its input
    // attributes is null ... I think
    std::unordered_set<const planner::AttributeInfo *> used_attributes;
    GetUsedAttributes(used_attributes);
    for (const auto *ai : used_attributes) {
      if (ai->nullable) {
        return true;
      }
    }
    return false;
  }

  size_t GetChildrenSize() const { return children_.size(); }

  AbstractExpression *GetModifiableChild(int index) const {
    if (index < 0 || index >= (int)children_.size()) {
      return nullptr;
    }
    return children_[index].get();
  }

  void SetChild(int index, AbstractExpression *expr) {
    if (index >= (int)children_.size()) {
      children_.resize(index + 1);
    }
    children_[index].reset(expr);
  }

  /** accessors */

  ExpressionType GetExpressionType() const { return exp_type_; }

  type::Type::TypeId GetValueType() const { return return_value_type_; }

  // Attribute binding
  virtual void PerformBinding(const planner::BindingContext &binding_context) {
    // Most expressions don't need attribute binding, except for those
    // that actually reference table attributes (i.e., TVE)
    for (uint32_t i = 0; i < GetChildrenSize(); i++) {
      children_[i]->PerformBinding(binding_context);
    }
  }

  // Is this expression computable using SIMD instructions?
  virtual bool IsSIMDable() const {
    for (uint32_t i = 0; i < GetChildrenSize(); i++) {
      if (!children_[i]->IsSIMDable()) {
        return false;
      }
    }
    return true;
  }

  // Get all the attributes this expression uses
  virtual void GetUsedAttributes(
      std::unordered_set<const planner::AttributeInfo*> &attributes) const {
    for (uint32_t i = 0; i < GetChildrenSize(); i++) {
      children_[i]->GetUsedAttributes(attributes);
    }
  }

  virtual void DeduceExpressionType() {}

  const std::string GetInfo() const {
    std::ostringstream os;

    os << "\tExpression :: "
       << " expression type = " << GetExpressionType() << ","
       << " value type = "
       << type::Type::GetInstance(GetValueType())->ToString() << ","
       << std::endl;

    return os.str();
  }

  virtual AbstractExpression *Copy() const = 0;

  inline AbstractExpression *CopyUtil(
      const AbstractExpression *expression) const {
    return (expression == nullptr) ? nullptr : expression->Copy();
  }

  //===--------------------------------------------------------------------===//
  // Serialization/Deserialization
  // Each sub-class will have to implement this function
  //===--------------------------------------------------------------------===//

  // virtual bool SerializeTo(SerializeOutput &output) const {}

  // virtual bool DeserializeFrom(SerializeInput &input) const {

  virtual int SerializeSize() const { return 0; }

  const char *GetExpressionName() const { return expr_name_.c_str(); }

  // Parser stuff
  int ival_ = 0;

  std::string expr_name_;
  std::string alias;

  bool distinct_ = false;

  virtual void Accept(SqlNodeVisitor *) = 0;

  virtual void AcceptChildren(SqlNodeVisitor *v) {
    for (auto &child : children_) {
      child->Accept(v);
    }
  }

 protected:
  AbstractExpression(ExpressionType type) : exp_type_(type) {}
  AbstractExpression(ExpressionType exp_type,
                     type::Type::TypeId return_value_type)
      : exp_type_(exp_type), return_value_type_(return_value_type) {}
  AbstractExpression(ExpressionType exp_type,
                     type::Type::TypeId return_value_type,
                     AbstractExpression *left, AbstractExpression *right)
      : exp_type_(exp_type), return_value_type_(return_value_type) {
    // Order of these is important!
    if (left != nullptr)
      children_.push_back(std::unique_ptr<AbstractExpression>(left));
    // Sometimes there's no right child. E.g.: OperatorUnaryMinusExpression.
    if (right != nullptr)
      children_.push_back(std::unique_ptr<AbstractExpression>(right));
  }
  AbstractExpression(const AbstractExpression &other)
      : ival_(other.ival_),
        expr_name_(other.expr_name_),
        distinct_(other.distinct_),
        exp_type_(other.exp_type_),
        return_value_type_(other.return_value_type_),
        has_parameter_(other.has_parameter_) {
    for (auto &child : other.children_) {
      children_.push_back(std::unique_ptr<AbstractExpression>(child->Copy()));
    }
  }

  ExpressionType exp_type_ = ExpressionType::INVALID;
  type::Type::TypeId return_value_type_ = type::Type::INVALID;

  std::vector<std::unique_ptr<AbstractExpression>> children_;

  bool has_parameter_ = false;
};

}  // End expression namespace
}  // End peloton namespace
=======
//===----------------------------------------------------------------------===//
//
//                         Peloton
//
// abstract_expression.h
//
// Identification: src/include/expression/abstract_expression.h
//
// Copyright (c) 2015-16, Carnegie Mellon University Database Group
//
//===----------------------------------------------------------------------===//

#pragma once

#include <string>

#include "common/printable.h"
#include "type/types.h"
#include "type/value.h"

namespace peloton {

// Forward Declaration
class Printable;
class AbstractTuple;
class SqlNodeVisitor;
enum class ExpressionType;

namespace executor {
class ExecutorContext;
}

namespace type {
class Value;
}

namespace expression {

//===----------------------------------------------------------------------===//
// AbstractExpression
//
// Predicate objects for filtering tuples during query execution.
// These objects are stored in query plans and passed to Storage Access Manager.
//
// An expression usually has a longer life cycle than an execution, because,
// for example, it can be cached and reused for several executions of the same
// query template. Moreover, those executions can run simultaneously.
// So, an expression should not store per-execution information in its states.
// An expression tree (along with the plan node tree containing it) should
// remain constant and read-only during an execution.
//===----------------------------------------------------------------------===//

class AbstractExpression : public Printable {
 public:
  virtual type::Value Evaluate(const AbstractTuple *tuple1,
                               const AbstractTuple *tuple2,
                               executor::ExecutorContext *context) const = 0;

  /**
   * Return true if this expression or any descendent has a value that should be
   * substituted with a parameter.
   */
  virtual bool HasParameter() const {
    for (auto &child : children_) {
      if (child->HasParameter()) {
        return true;
      }
    }
    return false;
  }

  const AbstractExpression *GetChild(int index) const {
    return GetModifiableChild(index);
  }

  size_t GetChildrenSize() const { return children_.size(); }

  AbstractExpression *GetModifiableChild(int index) const {
    if (index < 0 || index >= (int)children_.size()) {
      return nullptr;
    }
    return children_[index].get();
  }

  void SetChild(int index, AbstractExpression *expr) {
    if (index >= (int)children_.size()) {
      children_.resize(index + 1);
    }
    children_[index].reset(expr);
  }

  /** accessors */

  inline ExpressionType GetExpressionType() const { return exp_type_; }

  inline type::Type::TypeId GetValueType() const { return return_value_type_; }

  virtual void DeduceExpressionType() {}
  
  // Walks the expressoin trees and generate the correct expression name
  virtual void DeduceExpressionName();

  const std::string GetInfo() const;
    
  virtual bool Equals(AbstractExpression *expr) const;

  virtual hash_t Hash() const;

  virtual AbstractExpression *Copy() const = 0;

  inline AbstractExpression *CopyUtil(
      const AbstractExpression *expression) const {
    return (expression == nullptr) ? nullptr : expression->Copy();
  }

  //===--------------------------------------------------------------------===//
  // Serialization/Deserialization
  // Each sub-class will have to implement this function
  //===--------------------------------------------------------------------===//

  // virtual bool SerializeTo(SerializeOutput &output) const {}

  // virtual bool DeserializeFrom(SerializeInput &input) const {

  virtual int SerializeSize() { return 0; }

  const char *GetExpressionName() const { return expr_name_.c_str(); }

  // Parser stuff
  int ival_ = 0;

  std::string expr_name_;
  std::string alias;

  bool distinct_ = false;

  virtual void Accept(SqlNodeVisitor *) = 0;

  virtual void AcceptChildren(SqlNodeVisitor *v) {
    for (auto &child : children_) {
      child->Accept(v);
    }
  }

 protected:
  AbstractExpression(ExpressionType type) : exp_type_(type) {}
  AbstractExpression(ExpressionType exp_type,
                     type::Type::TypeId return_value_type)
      : exp_type_(exp_type), return_value_type_(return_value_type) {}
  AbstractExpression(ExpressionType exp_type,
                     type::Type::TypeId return_value_type,
                     AbstractExpression *left, AbstractExpression *right)
      : exp_type_(exp_type), return_value_type_(return_value_type) {
    // Order of these is important!
    if (left != nullptr)
      children_.push_back(std::unique_ptr<AbstractExpression>(left));
    // Sometimes there's no right child. E.g.: OperatorUnaryMinusExpression.
    if (right != nullptr)
      children_.push_back(std::unique_ptr<AbstractExpression>(right));
  }
  AbstractExpression(const AbstractExpression &other)
      : ival_(other.ival_),
        expr_name_(other.expr_name_),
        distinct_(other.distinct_),
        exp_type_(other.exp_type_),
        return_value_type_(other.return_value_type_),
        has_parameter_(other.has_parameter_) {
    for (auto &child : other.children_) {
      children_.push_back(std::unique_ptr<AbstractExpression>(child->Copy()));
    }
  }

  ExpressionType exp_type_ = ExpressionType::INVALID;
  type::Type::TypeId return_value_type_ = type::Type::INVALID;

  std::vector<std::unique_ptr<AbstractExpression>> children_;

  bool has_parameter_ = false;
};

// Equality Comparator class for Abstract Expression
class ExprEqualCmp {
 public:
  inline bool operator()(std::shared_ptr<AbstractExpression> expr1,
                         std::shared_ptr<AbstractExpression> expr2) const {
    return expr1->Equals(expr2.get());
  }
};

// Hasher class for Abstract Expression
class ExprHasher {
 public:
  inline size_t operator()(std::shared_ptr<AbstractExpression> expr) const {
    return expr->Hash();
  }
};

}  // End expression namespace
}  // End peloton namespace
>>>>>>> 48f51512
<|MERGE_RESOLUTION|>--- conflicted
+++ resolved
@@ -1,4 +1,3 @@
-<<<<<<< HEAD
 //===----------------------------------------------------------------------===//
 //
 //                         Peloton
@@ -15,26 +14,25 @@
 
 #include <string>
 
-#include "common/logger.h"
-#include "common/macros.h"
 #include "common/printable.h"
-#include "common/sql_node_visitor.h"
 #include "planner/attribute_info.h"
-#include "type/serializeio.h"
 #include "type/types.h"
 #include "type/value_factory.h"
 
 namespace peloton {
 
+// Forward Declaration
 class Printable;
 class AbstractTuple;
+class SqlNodeVisitor;
+enum class ExpressionType;
+
+namespace executor {
+class ExecutorContext;
+}
 
 namespace planner {
 class BindingContext;
-}
-
-namespace executor {
-class ExecutorContext;
 }
 
 namespace expression {
@@ -107,9 +105,9 @@
 
   /** accessors */
 
-  ExpressionType GetExpressionType() const { return exp_type_; }
-
-  type::Type::TypeId GetValueType() const { return return_value_type_; }
+  inline ExpressionType GetExpressionType() const { return exp_type_; }
+
+  inline type::Type::TypeId GetValueType() const { return return_value_type_; }
 
   // Attribute binding
   virtual void PerformBinding(const planner::BindingContext &binding_context) {
@@ -140,17 +138,14 @@
 
   virtual void DeduceExpressionType() {}
 
-  const std::string GetInfo() const {
-    std::ostringstream os;
-
-    os << "\tExpression :: "
-       << " expression type = " << GetExpressionType() << ","
-       << " value type = "
-       << type::Type::GetInstance(GetValueType())->ToString() << ","
-       << std::endl;
-
-    return os.str();
-  }
+  // Walks the expressoin trees and generate the correct expression name
+  virtual void DeduceExpressionName();
+
+  const std::string GetInfo() const;
+
+  virtual bool Equals(AbstractExpression *expr) const;
+
+  virtual hash_t Hash() const;
 
   virtual AbstractExpression *Copy() const = 0;
 
@@ -224,189 +219,6 @@
   bool has_parameter_ = false;
 };
 
-}  // End expression namespace
-}  // End peloton namespace
-=======
-//===----------------------------------------------------------------------===//
-//
-//                         Peloton
-//
-// abstract_expression.h
-//
-// Identification: src/include/expression/abstract_expression.h
-//
-// Copyright (c) 2015-16, Carnegie Mellon University Database Group
-//
-//===----------------------------------------------------------------------===//
-
-#pragma once
-
-#include <string>
-
-#include "common/printable.h"
-#include "type/types.h"
-#include "type/value.h"
-
-namespace peloton {
-
-// Forward Declaration
-class Printable;
-class AbstractTuple;
-class SqlNodeVisitor;
-enum class ExpressionType;
-
-namespace executor {
-class ExecutorContext;
-}
-
-namespace type {
-class Value;
-}
-
-namespace expression {
-
-//===----------------------------------------------------------------------===//
-// AbstractExpression
-//
-// Predicate objects for filtering tuples during query execution.
-// These objects are stored in query plans and passed to Storage Access Manager.
-//
-// An expression usually has a longer life cycle than an execution, because,
-// for example, it can be cached and reused for several executions of the same
-// query template. Moreover, those executions can run simultaneously.
-// So, an expression should not store per-execution information in its states.
-// An expression tree (along with the plan node tree containing it) should
-// remain constant and read-only during an execution.
-//===----------------------------------------------------------------------===//
-
-class AbstractExpression : public Printable {
- public:
-  virtual type::Value Evaluate(const AbstractTuple *tuple1,
-                               const AbstractTuple *tuple2,
-                               executor::ExecutorContext *context) const = 0;
-
-  /**
-   * Return true if this expression or any descendent has a value that should be
-   * substituted with a parameter.
-   */
-  virtual bool HasParameter() const {
-    for (auto &child : children_) {
-      if (child->HasParameter()) {
-        return true;
-      }
-    }
-    return false;
-  }
-
-  const AbstractExpression *GetChild(int index) const {
-    return GetModifiableChild(index);
-  }
-
-  size_t GetChildrenSize() const { return children_.size(); }
-
-  AbstractExpression *GetModifiableChild(int index) const {
-    if (index < 0 || index >= (int)children_.size()) {
-      return nullptr;
-    }
-    return children_[index].get();
-  }
-
-  void SetChild(int index, AbstractExpression *expr) {
-    if (index >= (int)children_.size()) {
-      children_.resize(index + 1);
-    }
-    children_[index].reset(expr);
-  }
-
-  /** accessors */
-
-  inline ExpressionType GetExpressionType() const { return exp_type_; }
-
-  inline type::Type::TypeId GetValueType() const { return return_value_type_; }
-
-  virtual void DeduceExpressionType() {}
-  
-  // Walks the expressoin trees and generate the correct expression name
-  virtual void DeduceExpressionName();
-
-  const std::string GetInfo() const;
-    
-  virtual bool Equals(AbstractExpression *expr) const;
-
-  virtual hash_t Hash() const;
-
-  virtual AbstractExpression *Copy() const = 0;
-
-  inline AbstractExpression *CopyUtil(
-      const AbstractExpression *expression) const {
-    return (expression == nullptr) ? nullptr : expression->Copy();
-  }
-
-  //===--------------------------------------------------------------------===//
-  // Serialization/Deserialization
-  // Each sub-class will have to implement this function
-  //===--------------------------------------------------------------------===//
-
-  // virtual bool SerializeTo(SerializeOutput &output) const {}
-
-  // virtual bool DeserializeFrom(SerializeInput &input) const {
-
-  virtual int SerializeSize() { return 0; }
-
-  const char *GetExpressionName() const { return expr_name_.c_str(); }
-
-  // Parser stuff
-  int ival_ = 0;
-
-  std::string expr_name_;
-  std::string alias;
-
-  bool distinct_ = false;
-
-  virtual void Accept(SqlNodeVisitor *) = 0;
-
-  virtual void AcceptChildren(SqlNodeVisitor *v) {
-    for (auto &child : children_) {
-      child->Accept(v);
-    }
-  }
-
- protected:
-  AbstractExpression(ExpressionType type) : exp_type_(type) {}
-  AbstractExpression(ExpressionType exp_type,
-                     type::Type::TypeId return_value_type)
-      : exp_type_(exp_type), return_value_type_(return_value_type) {}
-  AbstractExpression(ExpressionType exp_type,
-                     type::Type::TypeId return_value_type,
-                     AbstractExpression *left, AbstractExpression *right)
-      : exp_type_(exp_type), return_value_type_(return_value_type) {
-    // Order of these is important!
-    if (left != nullptr)
-      children_.push_back(std::unique_ptr<AbstractExpression>(left));
-    // Sometimes there's no right child. E.g.: OperatorUnaryMinusExpression.
-    if (right != nullptr)
-      children_.push_back(std::unique_ptr<AbstractExpression>(right));
-  }
-  AbstractExpression(const AbstractExpression &other)
-      : ival_(other.ival_),
-        expr_name_(other.expr_name_),
-        distinct_(other.distinct_),
-        exp_type_(other.exp_type_),
-        return_value_type_(other.return_value_type_),
-        has_parameter_(other.has_parameter_) {
-    for (auto &child : other.children_) {
-      children_.push_back(std::unique_ptr<AbstractExpression>(child->Copy()));
-    }
-  }
-
-  ExpressionType exp_type_ = ExpressionType::INVALID;
-  type::Type::TypeId return_value_type_ = type::Type::INVALID;
-
-  std::vector<std::unique_ptr<AbstractExpression>> children_;
-
-  bool has_parameter_ = false;
-};
-
 // Equality Comparator class for Abstract Expression
 class ExprEqualCmp {
  public:
@@ -424,6 +236,5 @@
   }
 };
 
-}  // End expression namespace
-}  // End peloton namespace
->>>>>>> 48f51512
+}  // namespace expression
+}  // namespace peloton