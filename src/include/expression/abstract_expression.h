--- conflicted
+++ resolved
@@ -67,15 +67,9 @@
 
   AbstractExpression *GetModifiableRight() { return m_right; }
 
-<<<<<<< HEAD
-  void setLeft(AbstractExpression *left) { m_left = left; }
+  void setLeftExpression(AbstractExpression *left) { m_left = left; }
 
-  void setRight(AbstractExpression *right) { m_right = right; }
-=======
-  void setLeftExpression(AbstractExpression* left) { m_left = left; }
-
-  void setRightExpression(AbstractExpression* right) { m_right = right; }
->>>>>>> 6e06f966
+  void setRightExpression(AbstractExpression *right) { m_right = right; }
 
   // Debugging methods - some various ways to create a string
   //     describing the expression tree
@@ -105,15 +99,9 @@
 
   virtual int SerializeSize() { return 0; }
 
-<<<<<<< HEAD
-  char *getName() const { return name; }
+  char *GetName() const { return name; }
 
-  char *getColumn() const { return column; }
-=======
-  char* GetName() const {
-	return name;
-  }
->>>>>>> 6e06f966
+  char *GetColumn() const { return column; }
 
  public:
   // Parser stuff
