--- conflicted
+++ resolved
@@ -12,11 +12,7 @@
 
 #pragma once
 
-<<<<<<< HEAD
-#include "common/abstract_tuple.h"
-=======
-#include "expression/abstract_expression.h"
->>>>>>> 48f51512
+#include "common/logger.h"
 #include "common/sql_node_visitor.h"
 #include "expression/abstract_expression.h"
 #include "planner/binding_context.h"
@@ -99,9 +95,8 @@
     return new TupleValueExpression(*this);
   }
 
-<<<<<<< HEAD
   const planner::AttributeInfo *GetAttributeRef() const { return ai_; }
-=======
+
   virtual bool Equals(AbstractExpression *expr) const override {
     if (exp_type_ != expr->GetExpressionType())
       return false;
@@ -110,7 +105,6 @@
   }
 
   virtual hash_t Hash() const;
->>>>>>> 48f51512
 
   int GetColumnId() const { return value_idx_; }
 
