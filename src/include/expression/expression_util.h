--- conflicted
+++ resolved
@@ -479,7 +479,7 @@
       auto tup_expr = (TupleValueExpression *)expr;
       std::shared_ptr<AbstractExpression> probe_expr(
           std::shared_ptr<AbstractExpression>{}, tup_expr);
-<<<<<<< HEAD
+
       auto iter = expr_map.find(probe_expr);
       if (iter != expr_map.end()) tup_expr->SetValueIdx(iter->second);
     } else if (IsAggregateExpression(expr->GetExpressionType())) {
@@ -489,11 +489,7 @@
       auto iter = expr_map.find(probe_expr);
       if (iter != expr_map.end()) aggr_expr->SetValueIdx(iter->second);
     } else if (expr->GetExpressionType() == ExpressionType::FUNCTION) {
-=======
-      tup_expr->SetValueIdx(expr_map.at(probe_expr));
-    } 
-    else if (expr->GetExpressionType() == ExpressionType::FUNCTION) {
->>>>>>> 6f861452
+
       auto func_expr = (expression::FunctionExpression *)expr;
       auto catalog = catalog::Catalog::GetInstance();
       try {
@@ -504,16 +500,9 @@
         LOG_INFO("Argument num: %ld", func_data.argument_types_.size());
         func_expr->SetFunctionExpressionParameters(func_data.func_ptr_,
                                                  func_data.return_type_,
-<<<<<<< HEAD
                                                  func_data.argument_types_);
-    }
-
-    // Decude the expression type for Non-TupleValueExpressions
-    if (expr->GetExpressionType() != ExpressionType::VALUE_TUPLE)
-=======
-                                                 func_data.argument_types_); 
-      }
-      // If not found in map, try in pg_proc (UDF catalog)
+       }
+       // If not found in map, try in pg_proc (UDF catalog)
       catch (Exception &e) { 
 
         LOG_INFO("Function is probably a UDF");
@@ -525,11 +514,9 @@
         func_expr->SetUDFType(true); // Sets is_udf_ to True
       }
     }
-    else if (expr->GetExpressionType() == ExpressionType::VALUE_CONSTANT) {
-      auto const_expr = (expression::ConstantValueExpression *)expr;
-      const_expr->expr_name_ = const_expr->GetValue().ToString();
-    } else {
->>>>>>> 6f861452
+
+    // Decude the expression type for Non-TupleValueExpressions
+    if (expr->GetExpressionType() != ExpressionType::VALUE_TUPLE)
       expr->DeduceExpressionType();
   }
 
