--- conflicted
+++ resolved
@@ -49,7 +49,6 @@
         return (
             type::ValueFactory::GetBooleanValue(type::PELOTON_BOOLEAN_NULL));
     }
-<<<<<<< HEAD
     if (exp_type_ == ExpressionType::OPERATOR_EXISTS) {
       PL_ASSERT(children_.size() == 1);
       type::Value vl = children_[0]->Evaluate(tuple1, tuple2, context);
@@ -57,7 +56,7 @@
         return (type::ValueFactory::GetBooleanValue(false));
       else
         return (type::ValueFactory::GetBooleanValue(true));
-=======
+    }
     if (exp_type_ == ExpressionType::OPERATOR_IS_NULL ||
         exp_type_ == ExpressionType::OPERATOR_IS_NOT_NULL) {
       PL_ASSERT(children_.size() == 1);
@@ -67,7 +66,6 @@
       } else if (exp_type_ == ExpressionType::OPERATOR_IS_NOT_NULL) {
         return type::ValueFactory::GetBooleanValue(!vl.IsNull());
       }
->>>>>>> 3c1933c3
     }
     PL_ASSERT(children_.size() == 2);
     type::Value vl = children_[0]->Evaluate(tuple1, tuple2, context);
