--- conflicted
+++ resolved
@@ -32,16 +32,9 @@
 
 
 struct GarbageContext {
-<<<<<<< HEAD
-  GarbageContext() : timestamp_(INVALID_CID), gc_set_type_(GCSetType::COMMITTED) {}
-  GarbageContext(std::shared_ptr<ReadWriteSet> gc_set, 
-                 const cid_t &timestamp, 
-                 const GCSetType gc_set_type) : timestamp_(timestamp), gc_set_type_(gc_set_type) {
-=======
   GarbageContext() : timestamp_(INVALID_CID) {}
   GarbageContext(std::shared_ptr<GCSet> gc_set, 
                  const cid_t &timestamp) {
->>>>>>> f027c922
     gc_set_ = gc_set;
     timestamp_ = timestamp;
   }
