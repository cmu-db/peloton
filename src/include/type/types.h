//===----------------------------------------------------------------------===//
//
//                         Peloton
//
// types.h
//
// Identification: src/include/type/types.h
//
// Copyright (c) 2015-16, Carnegie Mellon University Database Group
//
//===----------------------------------------------------------------------===//

#pragma once

#include <bitset>
#include <climits>
#include <cstdint>
#include <functional>
#include <limits>
#include <string>
#include <unordered_map>
#include <unordered_set>
#include <vector>

#include "configuration/configuration.h"
#include "type/type.h"

namespace peloton {

// For all of the enums defined in this header, we will
// use this value to indicate that it is an invalid value
// I don't think it matters whether this is 0 or -1
#define INVALID_TYPE_ID 0

// forward declare
// class Value;

//===--------------------------------------------------------------------===//
// NULL-related Constants
//===--------------------------------------------------------------------===//

#define VALUE_COMPARE_LESSTHAN -1
#define VALUE_COMPARE_EQUAL 0
#define VALUE_COMPARE_GREATERTHAN 1
#define VALUE_COMPARE_INVALID -2
#define VALUE_COMPARE_NO_EQUAL \
  -3  // assigned when comparing array list and no element matching.

#define INVALID_RATIO -1

#define DEFAULT_DB_ID 12345
#define DEFAULT_DB_NAME "default_database"

extern int DEFAULT_TUPLES_PER_TILEGROUP;
extern int TEST_TUPLES_PER_TILEGROUP;

// TODO: Use ThreadLocalPool ?
// This needs to be >= the VoltType.MAX_VALUE_LENGTH defined in java, currently
// 1048576.
// The rationale for making it any larger would be to allow calculating wider
// "temp" values
// for use in situations where they are not being stored as column values
#define POOLED_MAX_VALUE_LENGTH 1048576

//===--------------------------------------------------------------------===//
// Other Constants
//===--------------------------------------------------------------------===//

#define VARCHAR_LENGTH_SHORT 16
#define VARCHAR_LENGTH_MID 256
#define VARCHAR_LENGTH_LONG 4096

//===--------------------------------------------------------------------===//
// Port to OSX
//===---------------------------
#ifdef __APPLE__
#define off64_t off_t
#define MAP_ANONYMOUS MAP_ANON
#endif


//===--------------------------------------------------------------------===//
// Postgres Value Types
// This file defines all the types that we will support
// We do not allow for user-defined types, nor do we try to do anything dynamic.
//
// For more information, see 'pg_type.h' in Postgres
// https://github.com/postgres/postgres/blob/master/src/include/catalog/pg_type.h#L273
//===--------------------------------------------------------------------===//

enum class PostgresValueType {
  INVALID = INVALID_TYPE_ID,
  BOOLEAN = 16,
  TINYINT = 16, // BOOLEAN is an alias for TINYINT
  SMALLINT = 21,
  INTEGER = 23,
  VARBINARY = 17,
  BIGINT = 20,
  REAL = 700,
  DOUBLE = 701,
  TEXT = 25,
  BPCHAR = 1042,
  BPCHAR2 = 1014,
  VARCHAR = 1015,
  VARCHAR2 = 1043,
  DATE = 1082,
  TIMESTAMPS = 1114,
  TIMESTAMPS2 = 1184,
  TEXT_ARRAY = 1009,     // TEXTARRAYOID in postgres code
  INT2_ARRAY = 1005,     // INT2ARRAYOID in postgres code
  INT4_ARRAY = 1007,     // INT4ARRAYOID in postgres code
  OID_ARRAY = 1028,      // OIDARRAYOID in postgres code
  FLOADT4_ARRAY = 1021,  // FLOADT4ARRAYOID in postgres code
  DECIMAL = 1700
};

//===--------------------------------------------------------------------===//
// Predicate Expression Operation Types
//===--------------------------------------------------------------------===//

enum class ExpressionType {
  INVALID = INVALID_TYPE_ID,

  // -----------------------------
  // Arithmetic Operators
  // Implicit Numeric Casting: Trying to implement SQL-92.
  // Implicit Character Casting: Trying to implement SQL-92, but not easy...
  // Anyway, use explicit OPERATOR_CAST if you could.
  // -----------------------------

  // left + right (both must be number. implicitly casted)
  OPERATOR_PLUS = 1,
  // left - right (both must be number. implicitly casted)
  OPERATOR_MINUS = 2,
  // left * right (both must be number. implicitly casted)
  OPERATOR_MULTIPLY = 3,
  // left / right (both must be number. implicitly casted)
  OPERATOR_DIVIDE = 4,
  // left || right (both must be char/varchar)
  OPERATOR_CONCAT = 5,
  // left % right (both must be integer)
  OPERATOR_MOD = 6,
  // explicitly cast left as right (right is integer in ValueType enum)
  OPERATOR_CAST = 7,
  // logical not operator
  OPERATOR_NOT = 8,
  // is null test.
  OPERATOR_IS_NULL = 9,
  // exists test.
  OPERATOR_EXISTS = 18,
  OPERATOR_UNARY_MINUS = 50,

  // -----------------------------
  // Comparison Operators
  // -----------------------------
  // equal operator between left and right
  COMPARE_EQUAL = 10,
  // inequal operator between left and right
  COMPARE_NOTEQUAL = 11,
  // less than operator between left and right
  COMPARE_LESSTHAN = 12,
  // greater than operator between left and right
  COMPARE_GREATERTHAN = 13,
  // less than equal operator between left and right
  COMPARE_LESSTHANOREQUALTO = 14,
  // greater than equal operator between left and right
  COMPARE_GREATERTHANOREQUALTO = 15,
  // LIKE operator (left LIKE right). Both children must be string.
  COMPARE_LIKE = 16,
  // NOT LIKE operator (left NOT LIKE right). Both children must be string.
  COMPARE_NOTLIKE = 17,
  // IN operator [left IN (right1, right2, ...)]
  COMPARE_IN = 19,

  // -----------------------------
  // Conjunction Operators
  // -----------------------------
  CONJUNCTION_AND = 20,
  CONJUNCTION_OR = 21,

  // -----------------------------
  // Values
  // -----------------------------
  VALUE_CONSTANT = 30,
  VALUE_PARAMETER = 31,
  VALUE_TUPLE = 32,
  VALUE_TUPLE_ADDRESS = 33,
  VALUE_NULL = 34,
  VALUE_VECTOR = 35,
  VALUE_SCALAR = 36,

  // -----------------------------
  // Aggregates
  // -----------------------------
  AGGREGATE_COUNT = 40,
  AGGREGATE_COUNT_STAR = 41,
  AGGREGATE_SUM = 42,
  AGGREGATE_MIN = 43,
  AGGREGATE_MAX = 44,
  AGGREGATE_AVG = 45,

  // -----------------------------
  // Functions
  // -----------------------------
  FUNCTION = 100,

  // -----------------------------
  // Internals added for Elastic
  // -----------------------------
  HASH_RANGE = 200,

  // -----------------------------
  // Internals added for Case When
  // -----------------------------
  OPERATOR_CASE_EXPR = 302,

  // -----------------------------
  // Internals added for NULLIF
  // -----------------------------
  OPERATOR_NULLIF = 304,

  // -----------------------------
  // Internals added for COALESCE
  // -----------------------------
  OPERATOR_COALESCE = 305,

  // -----------------------------
  // Subquery IN/EXISTS
  // -----------------------------
  ROW_SUBQUERY = 400,
  SELECT_SUBQUERY = 401,

  // -----------------------------
  // String operators
  // -----------------------------
  SUBSTR = 500,
  ASCII = 501,
  OCTET_LEN = 502,
  CHAR = 503,
  CHAR_LEN = 504,
  SPACE = 505,
  REPEAT = 506,
  POSITION = 507,
  LEFT = 508,
  RIGHT = 509,
  CONCAT = 510,
  LTRIM = 511,
  RTRIM = 512,
  BTRIM = 513,
  REPLACE = 514,
  OVERLAY = 515,

  // -----------------------------
  // Date operators
  // -----------------------------
  EXTRACT = 600,
  DATE_TO_TIMESTAMP = 601,

  //===--------------------------------------------------------------------===//
  // Parser
  //===--------------------------------------------------------------------===//
  STAR = 700,
  PLACEHOLDER = 701,
  COLUMN_REF = 702,
  FUNCTION_REF = 703,
  TABLE_REF = 704,

  //===--------------------------------------------------------------------===//
  // Misc
  //===--------------------------------------------------------------------===//
  CAST = 900
};

// When short_str is true, return a short version of ExpressionType string
// For example, + instead of Operator_Plus. It's used to generate the
// expression name
std::string ExpressionTypeToString(ExpressionType type, bool short_str = false);
ExpressionType StringToExpressionType(const std::string &str);
std::ostream &operator<<(std::ostream &os, const ExpressionType &type);
ExpressionType ParserExpressionNameToExpressionType(const std::string &str);

// Note that we have some duplicate DatePartTypes with the 's' suffix
// They have to have the same value in order for it to work.
enum class DatePartType {
  INVALID = INVALID_TYPE_ID,
  CENTURY = 1,
  DAY = 2,
  DAYS = 2,
  DECADE = 3,
  DECADES = 3,
  DOW = 4,
  DOY = 5,
  HOUR = 7,
  HOURS = 7,
  MICROSECOND = 10,
  MICROSECONDS = 10,
  MILLENNIUM = 11,
  MILLISECOND = 12,
  MILLISECONDS = 12,
  MINUTE = 13,
  MINUTES = 13,
  MONTH = 14,
  MONTHS = 14,
  QUARTER = 15,
  QUARTERS = 15,
  SECOND = 16,
  SECONDS = 16,
  WEEK = 20,
  WEEKS = 20,
  YEAR = 21,
  YEARS = 21,
};
std::string DatePartTypeToString(DatePartType type);
DatePartType StringToDatePartType(const std::string &str);
std::ostream &operator<<(std::ostream &os, const DatePartType &type);

// PAVLO: 2017-01-18
// I removed these DatePartTypes because I don't think that
// it's something we can easily support right now. Things get
// weird with timezones
//   EPOCH = 6,
//   ISODOW = 8,
//   ISOYEAR = 9,
//   TIMEZONE = 17,
//   TIMEZONE_HOUR = 18,
//   TIMEZONE_HOURS = 18,
//   TIMEZONE_MINUTE = 19,
//   TIMEZONE_MINUTES = 19,

//===--------------------------------------------------------------------===//
// Network Message Types
//===--------------------------------------------------------------------===//

enum class NetworkMessageType : unsigned char {
  // Important: The character '0' is treated as a null message
  // That means we cannot have an invalid type
  NULL_COMMAND = '0',

  // Responses
  PARSE_COMPLETE = '1',
  BIND_COMPLETE = '2',
  CLOSE_COMPLETE = '3',
  COMMAND_COMPLETE = 'C',
  PARAMETER_STATUS = 'S',
  AUTHENTICATION_REQUEST = 'R',
  ERROR_RESPONSE = 'E',
  EMPTY_QUERY_RESPONSE = 'I',
  NO_DATA_RESPONSE = 'n',
  READY_FOR_QUERY = 'Z',
  ROW_DESCRIPTION = 'T',
  DATA_ROW = 'D',
  // Errors
  HUMAN_READABLE_ERROR = 'M',
  SQLSTATE_CODE_ERROR = 'C',
  // Commands
  EXECUTE_COMMAND = 'E',
  SYNC_COMMAND = 'S',
  TERMINATE_COMMAND = 'X',
  DESCRIBE_COMMAND = 'D',
  BIND_COMMAND = 'B',
  PARSE_COMMAND = 'P',
  SIMPLE_QUERY_COMMAND = 'Q',
  CLOSE_COMMAND = 'C',
};

enum class NetworkTransactionStateType : unsigned char {
  INVALID = static_cast<unsigned char>(INVALID_TYPE_ID),
  IDLE = 'I',
  BLOCK = 'T',
  FAIL = 'E',
};

enum SqlStateErrorCode {
  SERIALIZATION_ERROR = '1',
};

//===--------------------------------------------------------------------===//
// Concurrency Control Types
//===--------------------------------------------------------------------===//

enum class ProtocolType {
  INVALID = INVALID_TYPE_ID,
  TIMESTAMP_ORDERING = 1  // timestamp ordering
};

//===--------------------------------------------------------------------===//
// Epoch Types
//===--------------------------------------------------------------------===//

enum class EpochType {
  INVALID = INVALID_TYPE_ID,
  DECENTRALIZED_EPOCH = 1  // decentralized epoch manager
};


enum class TimestampType {
  INVALID = INVALID_TYPE_ID,
  SNAPSHOT_READ = 1,
  READ = 2,
  COMMIT = 3
};

//===--------------------------------------------------------------------===//
// Visibility Types
//===--------------------------------------------------------------------===//

enum class VisibilityType {
  INVALID = INVALID_TYPE_ID,
  INVISIBLE = 1,
  DELETED = 2,
  OK = 3
};

//===--------------------------------------------------------------------===//
// Isolation Levels
//===--------------------------------------------------------------------===//

enum class IsolationLevelType {
  INVALID = INVALID_TYPE_ID,
  SERIALIZABLE = 1,     // serializable
  SNAPSHOT = 2,         // snapshot isolation
  REPEATABLE_READS = 3, // repeatable reads
  READ_COMMITTED = 4,   // read committed
  READ_ONLY = 5         // read only
};

//===--------------------------------------------------------------------===//
// Conflict Avoidance types
//===--------------------------------------------------------------------===//

enum class ConflictAvoidanceType {
  INVALID = INVALID_TYPE_ID,
  WAIT = 1,     // wait-based
  ABORT = 2,    // abort-based
};

//===--------------------------------------------------------------------===//
// Garbage Collection Types
//===--------------------------------------------------------------------===//

enum class GarbageCollectionType {
  INVALID = INVALID_TYPE_ID,
  OFF = 1,  // turn off GC
  ON = 2    // turn on GC
};

//===--------------------------------------------------------------------===//
// Backend Types
//===--------------------------------------------------------------------===//

enum class BackendType {
  INVALID = INVALID_TYPE_ID,  // invalid backend type
  MM = 1,                     // on volatile memory
  NVM = 2,                    // on non-volatile memory
  SSD = 3,                    // on ssd
  HDD = 4                     // on hdd
};
std::string BackendTypeToString(BackendType type);
BackendType StringToBackendType(const std::string &str);
std::ostream &operator<<(std::ostream &os, const BackendType &type);

//===--------------------------------------------------------------------===//
// Index Types
//===--------------------------------------------------------------------===//

enum class IndexType {
  INVALID = INVALID_TYPE_ID,  // invalid index type
  BWTREE = 1,                 // bwtree
  HASH = 2,                   // hash
  SKIPLIST = 3                // skiplist
};
std::string IndexTypeToString(IndexType type);
IndexType StringToIndexType(const std::string &str);
std::ostream &operator<<(std::ostream &os, const IndexType &type);

enum class IndexConstraintType {
  // invalid index constraint type
  INVALID = INVALID_TYPE_ID,
  // default type - not used to enforce constraints
  DEFAULT = 1,
  // used to enforce primary key constraint
  PRIMARY_KEY = 2,
  // used for unique constraint
  UNIQUE = 3
};
std::string IndexConstraintTypeToString(IndexConstraintType type);
IndexConstraintType StringToIndexConstraintType(const std::string &str);
std::ostream &operator<<(std::ostream &os, const IndexConstraintType &type);

//===--------------------------------------------------------------------===//
// Hybrid Scan Types
//===--------------------------------------------------------------------===//

enum class HybridScanType {
  INVALID = INVALID_TYPE_ID,
  SEQUENTIAL = 1,
  INDEX = 2,
  HYBRID = 3
};
std::string HybridScanTypeToString(HybridScanType type);
HybridScanType StringToHybridScanType(const std::string &str);
std::ostream &operator<<(std::ostream &os, const HybridScanType &type);

//===--------------------------------------------------------------------===//
// Parse Node Types
//===--------------------------------------------------------------------===//

enum class ParseNodeType {
  INVALID = INVALID_TYPE_ID,  // invalid parse node type

  // Scan Nodes
  SCAN = 10,

  // DDL Nodes
  CREATE = 20,
  DROP = 21,

  // Mutator Nodes
  UPDATE = 30,
  INSERT = 31,
  DELETE = 32,

  // Prepared Nodes
  PREPARE = 40,
  EXECUTE = 41,

  // Select Nodes
  SELECT = 50,
  JOIN_EXPR = 51,  // a join tree
  TABLE = 52,      // a single table

  // Test
  MOCK = 80
};
std::string ParseNodeTypeToString(ParseNodeType type);
ParseNodeType StringToParseNodeType(const std::string &str);
std::ostream &operator<<(std::ostream &os, const ParseNodeType &type);

//===--------------------------------------------------------------------===//
// Plan Node Types
//===--------------------------------------------------------------------===//

enum class PlanNodeType {
  INVALID = INVALID_TYPE_ID,  // invalid plan node type

  // Scan Nodes
  ABSTRACT_SCAN = 10,
  SEQSCAN = 11,
  INDEXSCAN = 12,

  // Join Nodes
  NESTLOOP = 20,
  NESTLOOPINDEX = 21,
  MERGEJOIN = 22,
  HASHJOIN = 23,

  // Mutator Nodes
  UPDATE = 30,
  INSERT = 31,
  DELETE = 32,

  // DDL Nodes
  DROP = 33,
  CREATE = 34,
  POPULATE_INDEX = 35,

  // Communication Nodes
  SEND = 40,
  RECEIVE = 41,
  PRINT = 42,

  // Algebra Nodes
  AGGREGATE = 50,
  UNION = 52,
  ORDERBY = 53,
  PROJECTION = 54,
  MATERIALIZE = 55,
  LIMIT = 56,
  DISTINCT = 57,
  SETOP = 58,   // set operation
  APPEND = 59,  // append
  AGGREGATE_V2 = 61,
  HASH = 62,

  // Utility
  RESULT = 70,
  COPY = 71,

  // Test
  MOCK = 80
};
std::string PlanNodeTypeToString(PlanNodeType type);
PlanNodeType StringToPlanNodeType(const std::string &str);
std::ostream &operator<<(std::ostream &os, const PlanNodeType &type);

//===--------------------------------------------------------------------===//
// Create Types
//===--------------------------------------------------------------------===//

enum class CreateType {
  INVALID = INVALID_TYPE_ID,  // invalid create type
  DB = 1,                     // db create type
  TABLE = 2,                  // table create type
  INDEX = 3,                  // index create type
  CONSTRAINT = 4              // constraint create type
};

//===--------------------------------------------------------------------===//
// Statement Types
//===--------------------------------------------------------------------===//

enum class StatementType {
  INVALID = INVALID_TYPE_ID,  // invalid statement type
  SELECT = 1,                 // select statement type
  INSERT = 3,                 // insert statement type
  UPDATE = 4,                 // update statement type
  DELETE = 5,                 // delete statement type
  CREATE = 6,                 // create statement type
  DROP = 7,                   // drop statement type
  PREPARE = 8,                // prepare statement type
  EXECUTE = 9,                // execute statement type
  RENAME = 11,                // rename statement type
  ALTER = 12,                 // alter statement type
  TRANSACTION = 13,           // transaction statement type,
  COPY = 14                   // copy type
};
std::string StatementTypeToString(StatementType type);
StatementType StringToStatementType(const std::string &str);
std::ostream &operator<<(std::ostream &os, const StatementType &type);

//===--------------------------------------------------------------------===//
// Scan Direction Types
//===--------------------------------------------------------------------===//

enum class ScanDirectionType {
  INVALID = INVALID_TYPE_ID,  // invalid scan direction
  FORWARD = 1,                // forward
  BACKWARD = 2                // backward
};

//===--------------------------------------------------------------------===//
// Join Types
//===--------------------------------------------------------------------===//

enum class JoinType {
  INVALID = INVALID_TYPE_ID,  // invalid join type
  LEFT = 1,                   // left
  RIGHT = 2,                  // right
  INNER = 3,                  // inner
  OUTER = 4,                  // outer
  SEMI = 5                    // IN+Subquery is SEMI
};
std::string JoinTypeToString(JoinType type);
JoinType StringToJoinType(const std::string &str);
std::ostream &operator<<(std::ostream &os, const JoinType &type);

//===--------------------------------------------------------------------===//
// Aggregate Types
//===--------------------------------------------------------------------===//

enum class AggregateType {
  INVALID = INVALID_TYPE_ID,
  SORTED = 1,
  HASH = 2,
  PLAIN = 3  // no group-by
};
std::string AggregateTypeToString(AggregateType type);
AggregateType StringToAggregateType(const std::string &str);
std::ostream &operator<<(std::ostream &os, const AggregateType &type);

// ------------------------------------------------------------------
// Expression Quantifier Types
// ------------------------------------------------------------------
enum class QuantifierType {
  NONE = 0,
  ANY = 1,
  ALL = 2,
};
std::string QuantifierTypeToString(QuantifierType type);
QuantifierType StringToQuantifierType(const std::string &str);
std::ostream &operator<<(std::ostream &os, const QuantifierType &type);

//===--------------------------------------------------------------------===//
// Table Reference Types
//===--------------------------------------------------------------------===//

enum class TableReferenceType {
  INVALID = INVALID_TYPE_ID,  // invalid table reference type
  NAME = 1,                   // table name
  SELECT = 2,                 // output of select
  JOIN = 3,                   // output of join
  CROSS_PRODUCT = 4           // out of cartesian product
};
std::string TableReferenceTypeToString(TableReferenceType type);
TableReferenceType StringToTableReferenceType(const std::string &str);
std::ostream &operator<<(std::ostream &os, const TableReferenceType &type);

//===--------------------------------------------------------------------===//
// Insert Types
//===--------------------------------------------------------------------===//

enum class InsertType {
  INVALID = INVALID_TYPE_ID,  // invalid insert type
  VALUES = 1,                 // values
  SELECT = 2                  // select
};
std::string InsertTypeToString(InsertType type);
InsertType StringToInsertType(const std::string &str);
std::ostream &operator<<(std::ostream &os, const InsertType &type);

//===--------------------------------------------------------------------===//
// Copy Types
//===--------------------------------------------------------------------===//

enum class CopyType {
  IMPORT_CSV,     // Import csv data to database
  IMPORT_TSV,     // Import tsv data to database
  EXPORT_CSV,     // Export data to csv file
  EXPORT_STDOUT,  // Export data to std out
  EXPORT_OTHER,   // Export data to other file format
};

//===--------------------------------------------------------------------===//
// Payload Types
//===--------------------------------------------------------------------===//

enum class PayloadType {
  INVALID = INVALID_TYPE_ID,  // invalid message type
  CLIENT_REQUEST = 1,         // request
  CLIENT_RESPONSE = 2,        // response
  STOP = 3                    // stop loop
};
std::string PayloadTypeToString(PayloadType type);
PayloadType StringToPayloadType(const std::string &str);
std::ostream &operator<<(std::ostream &os, const PayloadType &type);

//===--------------------------------------------------------------------===//
// Task Priority Types
//===--------------------------------------------------------------------===//

enum class TaskPriorityType {
  INVALID = INVALID_TYPE_ID,  // invalid priority
  LOW = 10,
  NORMAL = 11,
  HIGH = 12
};
std::string TaskPriorityTypeToString(TaskPriorityType type);
TaskPriorityType StringToTaskPriorityType(const std::string &str);
std::ostream &operator<<(std::ostream &os, const TaskPriorityType &type);

//===--------------------------------------------------------------------===//
// Result Types
//===--------------------------------------------------------------------===//

enum class ResultType {
  INVALID = INVALID_TYPE_ID,  // invalid result type
  SUCCESS = 1,
  FAILURE = 2,
  ABORTED = 3,  // aborted
  NOOP = 4,     // no op
  UNKNOWN = 5
};
std::string ResultTypeToString(ResultType type);
ResultType StringToResultType(const std::string &str);
std::ostream &operator<<(std::ostream &os, const ResultType &type);

//===--------------------------------------------------------------------===//
// Constraint Types
//===--------------------------------------------------------------------===//

enum class PostgresConstraintType {
  NOT_NULL, /* not standard SQL, but a lot of people * expect it */
  NOTNULL,
  DEFAULT,
  CHECK,
  PRIMARY,
  UNIQUE,
  EXCLUSION,
  FOREIGN,
  ATTR_DEFERRABLE, /* attributes for previous constraint node */
  ATTR_NOT_DEFERRABLE,
  ATTR_DEFERRED,
  ATTR_IMMEDIATE
};

enum class ConstraintType {
  INVALID = INVALID_TYPE_ID,  // invalid
  NOT_NULL = 1,               // notnull
  NOTNULL = 2,                // notnull
  DEFAULT = 3,                // default
  CHECK = 4,                  // check
  PRIMARY = 5,                // primary key
  UNIQUE = 6,                 // unique
  FOREIGN = 7,                // foreign key
  EXCLUSION = 8               // foreign key
};
std::string ConstraintTypeToString(ConstraintType type);
ConstraintType StringToConstraintType(const std::string &str);
std::ostream &operator<<(std::ostream &os, const ConstraintType &type);

//===--------------------------------------------------------------------===//
// Set Operation Types
//===--------------------------------------------------------------------===//
enum class SetOpType {
  INVALID = INVALID_TYPE_ID,
  INTERSECT = 1,
  INTERSECT_ALL = 2,
  EXCEPT = 3,
  EXCEPT_ALL = 4
};
std::string SetOpTypeToString(SetOpType type);
SetOpType StringToSetOpType(const std::string &str);
std::ostream &operator<<(std::ostream &os, const SetOpType &type);

//===--------------------------------------------------------------------===//
// Logging + Recovery Types
//===--------------------------------------------------------------------===//

enum class LoggingType {
  INVALID = INVALID_TYPE_ID,
  OFF = 1,  // turn off GC
  ON = 2    // turn on GC
};


enum class CheckpointingType {
  INVALID = INVALID_TYPE_ID,
  OFF = 1,  // turn off GC
  ON = 2    // turn on GC
};

// // AAA_BBB
// // Data stored in AAA
// // Log stored in BBB
// enum class LoggingType {
//   INVALID = INVALID_TYPE_ID,

//   // Based on write behind logging
//   NVM_WBL = 1,
//   SSD_WBL = 2,
//   HDD_WBL = 3,

//   // Based on write ahead logging
//   NVM_WAL = 4,
//   SSD_WAL = 5,
//   HDD_WAL = 6,
// };
// std::string LoggingTypeToString(LoggingType type);
// LoggingType StringToLoggingType(const std::string &str);
// std::ostream &operator<<(std::ostream &os, const LoggingType &type);

// enum class CheckpointType {
//   INVALID = INVALID_TYPE_ID,
//   NORMAL = 1,
// };
// std::string CheckpointTypeToString(CheckpointType type);
// CheckpointType StringToCheckpointType(const std::string &str);
// std::ostream &operator<<(std::ostream &os, const CheckpointType &type);

// enum ReplicationType {
//   ASYNC_REPLICATION,
//   SYNC_REPLICATION,
//   SEMISYNC_REPLICATION
// };

// enum class LoggingStatusType {
//   INVALID = INVALID_TYPE_ID,
//   STANDBY = 1,
//   RECOVERY = 2,
//   LOGGING = 3,
//   TERMINATE = 4,
//   SLEEP = 5
// };
// std::string LoggingStatusTypeToString(LoggingStatusType type);
// LoggingStatusType StringToLoggingStatusType(const std::string &str);
// std::ostream& operator<<(std::ostream& os, const LoggingStatusType& type);

// enum class LoggerType {
//   INVALID = INVALID_TYPE_ID,
//   FRONTEND = 1,
//   BACKEND = 2
// };
// std::string LoggerTypeToString(LoggerType type);
// LoggerType StringToLoggerType(const std::string &str);
// std::ostream& operator<<(std::ostream& os, const LoggerType& type);

// enum LogRecordType {
//   LOGRECORD_TYPE_INVALID = INVALID_TYPE_ID,

//   // Transaction-related records
//   LOGRECORD_TYPE_TRANSACTION_BEGIN = 1,
//   LOGRECORD_TYPE_TRANSACTION_COMMIT = 2,
//   LOGRECORD_TYPE_TRANSACTION_END = 3,
//   LOGRECORD_TYPE_TRANSACTION_ABORT = 4,
//   LOGRECORD_TYPE_TRANSACTION_DONE = 5,

//   // Generic dml records
//   LOGRECORD_TYPE_TUPLE_INSERT = 11,
//   LOGRECORD_TYPE_TUPLE_DELETE = 12,
//   LOGRECORD_TYPE_TUPLE_UPDATE = 13,

//   // DML records for Write ahead logging
//   LOGRECORD_TYPE_WAL_TUPLE_INSERT = 21,
//   LOGRECORD_TYPE_WAL_TUPLE_DELETE = 22,
//   LOGRECORD_TYPE_WAL_TUPLE_UPDATE = 23,

//   // DML records for Write behind logging
//   LOGRECORD_TYPE_WBL_TUPLE_INSERT = 31,
//   LOGRECORD_TYPE_WBL_TUPLE_DELETE = 32,
//   LOGRECORD_TYPE_WBL_TUPLE_UPDATE = 33,

//   // Record for delimiting transactions
//   // includes max persistent commit_id
//   LOGRECORD_TYPE_ITERATION_DELIMITER = 41,
// };
// std::string LogRecordTypeToString(LogRecordType type);
// LogRecordType StringToLogRecordType(const std::string &str);

// enum class CheckpointStatus {
//   INVALID = INVALID_TYPE_ID,
//   STANDBY = 1,
//   RECOVERY = 2,
//   DONE_RECOVERY = 3,
//   CHECKPOINTING = 4,
// };
// std::string CheckpointStatusToString(CheckpointStatus type);
// CheckpointStatus StringToCheckpointStatus(const std::string &str);
// std::ostream &operator<<(std::ostream &os, const CheckpointStatus &type);




/* Possible values for peloton_tilegroup_layout GUC */
typedef enum LayoutType {
  LAYOUT_TYPE_INVALID = INVALID_TYPE_ID,
  LAYOUT_TYPE_ROW = 1,    /* Pure row layout */
  LAYOUT_TYPE_COLUMN = 2, /* Pure column layout */
  LAYOUT_TYPE_HYBRID = 3  /* Hybrid layout */
} LayoutType;

enum class LoggerMappingStrategyType {
  INVALID = INVALID_TYPE_ID,
  ROUND_ROBIN = 1,
  AFFINITY = 2,
  MANUAL = 3
};
std::string LoggerMappingStrategyTypeToString(LoggerMappingStrategyType type);
LoggerMappingStrategyType StringToLoggerMappingStrategyType(
    const std::string &str);
std::ostream &operator<<(std::ostream &os,
                         const LoggerMappingStrategyType &type);

<<<<<<< HEAD
=======
enum class CheckpointType {
  INVALID = INVALID_TYPE_ID,
  NORMAL = 1,
};
std::string CheckpointTypeToString(CheckpointType type);
CheckpointType StringToCheckpointType(const std::string &str);
std::ostream &operator<<(std::ostream &os, const CheckpointType &type);

enum ReplicationType {
  ASYNC_REPLICATION,
  SYNC_REPLICATION,
  SEMISYNC_REPLICATION
};

enum class LoggingStatusType {
  INVALID = INVALID_TYPE_ID,
  STANDBY = 1,
  RECOVERY = 2,
  LOGGING = 3,
  TERMINATE = 4,
  SLEEP = 5
};
std::string LoggingStatusTypeToString(LoggingStatusType type);
LoggingStatusType StringToLoggingStatusType(const std::string &str);
std::ostream &operator<<(std::ostream &os, const LoggingStatusType &type);

enum class LoggerType { INVALID = INVALID_TYPE_ID, FRONTEND = 1, BACKEND = 2 };
std::string LoggerTypeToString(LoggerType type);
LoggerType StringToLoggerType(const std::string &str);
std::ostream &operator<<(std::ostream &os, const LoggerType &type);

enum LogRecordType {
  LOGRECORD_TYPE_INVALID = INVALID_TYPE_ID,

  // Transaction-related records
  LOGRECORD_TYPE_TRANSACTION_BEGIN = 1,
  LOGRECORD_TYPE_TRANSACTION_COMMIT = 2,
  LOGRECORD_TYPE_TRANSACTION_END = 3,
  LOGRECORD_TYPE_TRANSACTION_ABORT = 4,
  LOGRECORD_TYPE_TRANSACTION_DONE = 5,

  // Generic dml records
  LOGRECORD_TYPE_TUPLE_INSERT = 11,
  LOGRECORD_TYPE_TUPLE_DELETE = 12,
  LOGRECORD_TYPE_TUPLE_UPDATE = 13,

  // DML records for Write ahead logging
  LOGRECORD_TYPE_WAL_TUPLE_INSERT = 21,
  LOGRECORD_TYPE_WAL_TUPLE_DELETE = 22,
  LOGRECORD_TYPE_WAL_TUPLE_UPDATE = 23,

  // DML records for Write behind logging
  LOGRECORD_TYPE_WBL_TUPLE_INSERT = 31,
  LOGRECORD_TYPE_WBL_TUPLE_DELETE = 32,
  LOGRECORD_TYPE_WBL_TUPLE_UPDATE = 33,

  // Record for delimiting transactions
  // includes max persistent commit_id
  LOGRECORD_TYPE_ITERATION_DELIMITER = 41,
};
std::string LogRecordTypeToString(LogRecordType type);
LogRecordType StringToLogRecordType(const std::string &str);

enum class CheckpointStatus {
  INVALID = INVALID_TYPE_ID,
  STANDBY = 1,
  RECOVERY = 2,
  DONE_RECOVERY = 3,
  CHECKPOINTING = 4,
};
std::string CheckpointStatusToString(CheckpointStatus type);
CheckpointStatus StringToCheckpointStatus(const std::string &str);
std::ostream &operator<<(std::ostream &os, const CheckpointStatus &type);
>>>>>>> 48f51512

//===--------------------------------------------------------------------===//
// Statistics Types
//===--------------------------------------------------------------------===//

// Statistics Collection Type
// Disable or enable
enum StatsType {
  // Disable statistics collection
  STATS_TYPE_INVALID = INVALID_TYPE_ID,
  // Enable statistics collection
  STATS_TYPE_ENABLE = 1,
};

enum MetricType {
  // Metric type is invalid
  INVALID_METRIC = INVALID_TYPE_ID,
  // Metric to count a number
  COUNTER_METRIC = 1,
  // Access information, e.g., # tuples read, inserted, updated, deleted
  ACCESS_METRIC = 2,
  // Life time of a object
  LIFETIME_METRIC = 3,
  // Statistics for a specific database
  DATABASE_METRIC = 4,
  // Statistics for a specific table
  TABLE_METRIC = 5,
  // Statistics for a specific index
  INDEX_METRIC = 6,
  // Latency of transactions
  LATENCY_METRIC = 7,
  // Timestamp, e.g., creation time of a table/index
  TEMPORAL_METRIC = 8,
  // Statistics for a specific table
  QUERY_METRIC = 9,
  // Statistics for CPU
  PROCESSOR_METRIC = 10,
};

static const int INVALID_FILE_DESCRIPTOR = -1;

// ------------------------------------------------------------------
// Tuple serialization formats
// ------------------------------------------------------------------

enum class TupleSerializationFormat { NATIVE = 0, DR = 1 };

// ------------------------------------------------------------------
// Entity types
// ------------------------------------------------------------------

enum class EntityType {
  INVALID = INVALID_TYPE_ID,
  TABLE = 1,
  SCHEMA = 2,
  INDEX = 3,
  VIEW = 4,
  PREPARED_STATEMENT = 5,
};
std::string EntityTypeToString(EntityType type);
EntityType StringToEntityType(const std::string &str);
std::ostream &operator<<(std::ostream &os, const EntityType &type);

// ------------------------------------------------------------------
// Endianess
// ------------------------------------------------------------------

enum Endianess { BYTE_ORDER_BIG_ENDIAN = 0, BYTE_ORDER_LITTLE_ENDIAN = 1 };

//===--------------------------------------------------------------------===//
// Type definitions.
//===--------------------------------------------------------------------===//

typedef size_t hash_t;

typedef uint32_t oid_t;

static const oid_t START_OID = 0;

static const oid_t INVALID_OID = std::numeric_limits<oid_t>::max();

static const oid_t MAX_OID = std::numeric_limits<oid_t>::max() - 1;

#define NULL_OID MAX_OID

// For transaction id

typedef uint64_t txn_id_t;

static const txn_id_t INVALID_TXN_ID = 0;

static const txn_id_t INITIAL_TXN_ID = 1;

static const txn_id_t READONLY_TXN_ID = 2;

static const txn_id_t START_TXN_ID = 3;

static const txn_id_t MAX_TXN_ID = std::numeric_limits<txn_id_t>::max();

// For commit id

typedef uint64_t cid_t;

static const cid_t INVALID_CID = 0;

static const cid_t MAX_CID = std::numeric_limits<cid_t>::max();

// For epoch id

typedef uint64_t eid_t;

static const cid_t INVALID_EID = 0;

static const cid_t MAX_EID = std::numeric_limits<eid_t>::max();

// For epoch
static const size_t EPOCH_LENGTH = 40;

// For threads
extern size_t CONNECTION_THREAD_COUNT;
extern size_t LOGGING_THREAD_COUNT;
extern size_t GC_THREAD_COUNT;
extern size_t EPOCH_THREAD_COUNT;
extern size_t MAX_CONCURRENCY;

//===--------------------------------------------------------------------===//
// TupleMetadata
//===--------------------------------------------------------------------===//
struct TupleMetadata {
  oid_t table_id = 0;
  oid_t tile_group_id = 0;
  oid_t tuple_slot_id = 0;
  cid_t tuple_end_cid = 0;
};

//===--------------------------------------------------------------------===//
// Column Bitmap
//===--------------------------------------------------------------------===//
static const size_t max_col_count = 128;
typedef std::bitset<max_col_count> ColBitmap;

//===--------------------------------------------------------------------===//
// read-write set
//===--------------------------------------------------------------------===//

enum class RWType {
  INVALID,
  READ,
  READ_OWN,  // select for update
  UPDATE,
  INSERT,
  DELETE,
  INS_DEL,  // delete after insert.
};
std::string RWTypeToString(RWType type);
RWType StringToRWType(const std::string &str);
std::ostream &operator<<(std::ostream &os, const RWType &type);

enum class GCSetType { COMMITTED, ABORTED };

// block -> offset -> type
typedef std::unordered_map<oid_t, std::unordered_map<oid_t, RWType>>
    ReadWriteSet;

// block -> offset -> is_index_deletion
typedef std::unordered_map<oid_t, std::unordered_map<oid_t, bool>> GCSet;

//===--------------------------------------------------------------------===//
// File Handle
//===--------------------------------------------------------------------===//
struct FileHandle {
  // FILE pointer
  FILE *file = nullptr;

  // File descriptor
  int fd;

  // Size of the file
  size_t size;

  FileHandle() : file(nullptr), fd(INVALID_FILE_DESCRIPTOR), size(0) {}

  FileHandle(FILE *file, int fd, size_t size)
      : file(file), fd(fd), size(size) {}
};
extern FileHandle INVALID_FILE_HANDLE;

//===--------------------------------------------------------------------===//
// Utilities
//===--------------------------------------------------------------------===//

bool HexDecodeToBinary(unsigned char *bufferdst, const char *hexString);

//===--------------------------------------------------------------------===//
// Transformers
//===--------------------------------------------------------------------===//

std::string TypeIdToString(type::Type::TypeId type);
type::Type::TypeId StringToTypeId(const std::string &str);

type::Type::TypeId PostgresValueTypeToPelotonValueType(PostgresValueType type);
ConstraintType PostgresConstraintTypeToPelotonConstraintType(
    PostgresConstraintType type);

std::string SqlStateErrorCodeToString(SqlStateErrorCode code);

namespace expression {
class AbstractExpression;
}

/**
 * @brief Generic specification of a projection target:
 *        < DEST_column_id , expression >
 */
typedef std::pair<oid_t, const expression::AbstractExpression *> Target;

typedef std::vector<Target> TargetList;

/**
 * @brief Generic specification of a direct map:
 *        < NEW_col_id , <tuple_index (left or right tuple), OLD_col_id>    >
 */
typedef std::pair<oid_t, std::pair<oid_t, oid_t>> DirectMap;

typedef std::vector<DirectMap> DirectMapList;

//===--------------------------------------------------------------------===//
// Optimizer
//===--------------------------------------------------------------------===//
enum class PropertyType {
  PREDICATE,
  PROJECT,
  COLUMNS,
  DISTINCT,
  SORT,
};

namespace expression {
class AbstractExpression;
class ExprHasher;
class ExprEqualCmp;
}

// Mapping of Expression -> Column Offset created by operator
typedef std::unordered_map<std::shared_ptr<expression::AbstractExpression>,
                           unsigned, expression::ExprHasher,
                           expression::ExprEqualCmp> ExprMap;
// Used in optimizer to speed up expression comparsion
typedef std::unordered_set<std::shared_ptr<expression::AbstractExpression>,
                           expression::ExprHasher,
                           expression::ExprEqualCmp> ExprSet;

std::string PropertyTypeToString(PropertyType type);

//===--------------------------------------------------------------------===//
// Wire protocol typedefs
//===--------------------------------------------------------------------===//
#define SOCKET_BUFFER_SIZE 8192

/* byte type */
typedef unsigned char uchar;

/* type for buffer of bytes */
typedef std::vector<uchar> ByteBuf;

}  // End peloton namespace<|MERGE_RESOLUTION|>--- conflicted
+++ resolved
@@ -950,82 +950,6 @@
 std::ostream &operator<<(std::ostream &os,
                          const LoggerMappingStrategyType &type);
 
-<<<<<<< HEAD
-=======
-enum class CheckpointType {
-  INVALID = INVALID_TYPE_ID,
-  NORMAL = 1,
-};
-std::string CheckpointTypeToString(CheckpointType type);
-CheckpointType StringToCheckpointType(const std::string &str);
-std::ostream &operator<<(std::ostream &os, const CheckpointType &type);
-
-enum ReplicationType {
-  ASYNC_REPLICATION,
-  SYNC_REPLICATION,
-  SEMISYNC_REPLICATION
-};
-
-enum class LoggingStatusType {
-  INVALID = INVALID_TYPE_ID,
-  STANDBY = 1,
-  RECOVERY = 2,
-  LOGGING = 3,
-  TERMINATE = 4,
-  SLEEP = 5
-};
-std::string LoggingStatusTypeToString(LoggingStatusType type);
-LoggingStatusType StringToLoggingStatusType(const std::string &str);
-std::ostream &operator<<(std::ostream &os, const LoggingStatusType &type);
-
-enum class LoggerType { INVALID = INVALID_TYPE_ID, FRONTEND = 1, BACKEND = 2 };
-std::string LoggerTypeToString(LoggerType type);
-LoggerType StringToLoggerType(const std::string &str);
-std::ostream &operator<<(std::ostream &os, const LoggerType &type);
-
-enum LogRecordType {
-  LOGRECORD_TYPE_INVALID = INVALID_TYPE_ID,
-
-  // Transaction-related records
-  LOGRECORD_TYPE_TRANSACTION_BEGIN = 1,
-  LOGRECORD_TYPE_TRANSACTION_COMMIT = 2,
-  LOGRECORD_TYPE_TRANSACTION_END = 3,
-  LOGRECORD_TYPE_TRANSACTION_ABORT = 4,
-  LOGRECORD_TYPE_TRANSACTION_DONE = 5,
-
-  // Generic dml records
-  LOGRECORD_TYPE_TUPLE_INSERT = 11,
-  LOGRECORD_TYPE_TUPLE_DELETE = 12,
-  LOGRECORD_TYPE_TUPLE_UPDATE = 13,
-
-  // DML records for Write ahead logging
-  LOGRECORD_TYPE_WAL_TUPLE_INSERT = 21,
-  LOGRECORD_TYPE_WAL_TUPLE_DELETE = 22,
-  LOGRECORD_TYPE_WAL_TUPLE_UPDATE = 23,
-
-  // DML records for Write behind logging
-  LOGRECORD_TYPE_WBL_TUPLE_INSERT = 31,
-  LOGRECORD_TYPE_WBL_TUPLE_DELETE = 32,
-  LOGRECORD_TYPE_WBL_TUPLE_UPDATE = 33,
-
-  // Record for delimiting transactions
-  // includes max persistent commit_id
-  LOGRECORD_TYPE_ITERATION_DELIMITER = 41,
-};
-std::string LogRecordTypeToString(LogRecordType type);
-LogRecordType StringToLogRecordType(const std::string &str);
-
-enum class CheckpointStatus {
-  INVALID = INVALID_TYPE_ID,
-  STANDBY = 1,
-  RECOVERY = 2,
-  DONE_RECOVERY = 3,
-  CHECKPOINTING = 4,
-};
-std::string CheckpointStatusToString(CheckpointStatus type);
-CheckpointStatus StringToCheckpointStatus(const std::string &str);
-std::ostream &operator<<(std::ostream &os, const CheckpointStatus &type);
->>>>>>> 48f51512
 
 //===--------------------------------------------------------------------===//
 // Statistics Types
