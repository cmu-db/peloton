//===----------------------------------------------------------------------===//
//
//                         Peloton
//
// compressed_tile.cpp
//
// Identification: src/storage/compressed_tile.cpp
//
// Copyright (c) 2015-16, Carnegie Mellon University Database Group
//
//===----------------------------------------------------------------------===//

#include <cstdio>
#include <sstream>

#include "catalog/schema.h"
#include "common/exception.h"
#include "common/macros.h"
#include "type/serializer.h"
#include "type/types.h"
#include "type/ephemeral_pool.h"
#include "type/value_factory.h"
#include "concurrency/transaction_manager_factory.h"
#include "storage/storage_manager.h"
#include "storage/tile.h"
#include "storage/tile_group_header.h"
#include "storage/tuple.h"
#include "storage/tuple_iterator.h"
#include "storage/compressed_tile.h"
#include "container/cuckoo_map.h"

namespace peloton {
namespace storage {

#define TINYMAX 127
bool CompareLessThanBool(type::Value left, type::Value right) {
  return left.CompareLessThan(right);
}

CompressedTile::CompressedTile(BackendType backend_type,
                               TileGroupHeader *tile_header,
                               const catalog::Schema &tuple_schema,
                               TileGroup *tile_group, int tuple_count)
    : Tile(backend_type, tile_header, tuple_schema, tile_group, tuple_count) {
  is_compressed = false;  // tile is currently uncompressed.
  compressed_columns_count = 0;
}

CompressedTile::~CompressedTile() {}

void CompressedTile::CompressTile(Tile *tile) {
  auto allocated_tuple_count = tile->GetAllocatedTupleCount();
  std::vector<type::Value> new_column_values(allocated_tuple_count);
  std::vector<std::vector<type::Value>> new_columns(column_count);
  std::vector<catalog::Column> columns;
  type::Value max_exponent_count;
  std::vector<type::Value> column_values;
  auto tile_schema = tile->GetSchema();
  auto compression_type = type::Type::TINYINT;

  for (oid_t i = 0; i < column_count; i++) {
    type::Value base_value;
    LOG_TRACE("Compressing Column %s",
              tile_schema->GetColumn(i).GetName().c_str());

    switch (tile_schema->GetType(i)) {
      case type::Type::SMALLINT:
      case type::Type::INTEGER:
      case type::Type::PARAMETER_OFFSET:
      case type::Type::BIGINT:
        column_values = GetIntegerColumnValues(tile, i);
<<<<<<< HEAD
        new_column_values = CompressColumn(tile, i, column_values, base_value,
                                           compression_type);

=======
        new_column_values =
            CompressColumn(tile, i, column_values, type::Type::TINYINT);
>>>>>>> fed118a3
        if (new_column_values.size() != 0) {
          compressed_columns_count += 1;

          LOG_TRACE("Compressed %s to %s",
                    peloton::TypeIdToString(tile_schema->GetType(i)).c_str(),
                    peloton::TypeIdToString(compression_type).c_str());

          SetCompressedMapValue(i, compression_type, base_value);

        } else {
          LOG_TRACE("Unable to compress %s ",
                    peloton::TypeIdToString(tile_schema->GetType(i)).c_str());
        }
        new_columns[i] = new_column_values;
        break;
      case type::Type::DECIMAL:
        max_exponent_count = GetMaxExponentLength(tile, i);
<<<<<<< HEAD
        column_values = ConvertDecimalColumn(tile, i, max_exponent_count);
        new_column_values = CompressColumn(tile, i, column_values, base_value,
                                           compression_type);
        base_value =
            base_value.CastAs(type::Type::DECIMAL).Divide(max_exponent_count);
=======
        LOG_INFO("Exponent Count : %s", max_exponent_count.ToString().c_str());
        column_values = ConvertDecimalColumn(tile, i, max_exponent_count);
        new_column_values =
            CompressColumn(tile, i, column_values, type::Type::TINYINT);
>>>>>>> fed118a3
        if (new_column_values.size() != 0) {
          compressed_columns_count += 1;

<<<<<<< HEAD
          LOG_TRACE("Compressed %s to %s",
                    peloton::TypeIdToString(tile_schema->GetType(i)).c_str(),
                    peloton::TypeIdToString(compression_type).c_str());
          SetCompressedMapValue(i, compression_type, base_value);
          SetExponentMapValue(i, max_exponent_count);

        } else {
          LOG_TRACE("Unable to compress %s ",
                    peloton::TypeIdToString(tile_schema->GetType(i)).c_str());
        }
        new_columns[i] = new_column_values;
        break;
      default:
        LOG_TRACE("Unable to compress %s ",
                  peloton::TypeIdToString(tile_schema->GetType(i)).c_str());
=======
          type::Value base_value =
              GetBaseValue(old_value, new_value.CastAs(tile_schema->GetType(i))
                                          .Divide(max_exponent_count));
          type::Type::TypeId type_id = GetCompressedType(new_value);
          LOG_INFO("Base Value : %s", base_value.ToString().c_str());
          LOG_INFO("Compressed %s to %s",
                   peloton::TypeIdToString(tile_schema->GetType(i)).c_str(),
                   peloton::TypeIdToString(type_id).c_str());
          SetCompressedMapValue(i, type_id, base_value);
          SetExponentMapValue(i, max_exponent_count);

        } else {
          LOG_INFO("Unable to compress %s ",
                   peloton::TypeIdToString(tile_schema->GetType(i)).c_str());
        }
        new_columns[i] = new_column_values;
        break;
      // try dictionary
      case type::Type::VARCHAR:
        LOG_INFO("dictionary");
        new_column_values = CompressCharColumn(tile, i);
        if (new_column_values.size() == 0) {
          LOG_INFO("No deduplicate is needed");
        } else {
          new_columns[i] = new_column_values;
          type::Type::TypeId type_id = GetCompressedType(new_column_values[0]);
          SetCompressedMapValue(i, type_id,
                                type::ValueFactory::GetVarcharValue(""));
          compressed_columns_count += 1;
        }
        break;
      default:
        LOG_INFO("Unable to compress %s ",
                 peloton::TypeIdToString(tile_schema->GetType(i)).c_str());
>>>>>>> fed118a3
    }
  }

  if (compressed_columns_count != 0) {
    for (oid_t i = 0; i < column_count; i++) {
      // Get Column Info
      auto tile_column = tile_schema->GetColumn(i);
      // Individual Column info
      auto column_type = tile_column.GetType();
      auto column_type_size = tile_column.GetLength();
      auto column_name = tile_column.GetName();
      bool column_is_inlined = tile_column.IsInlined();

      if (new_columns[i].size() == 0) {
        catalog::Column column(column_type, column_type_size, column_name,
                               column_is_inlined);
        columns.push_back(column);
      } else {
        type::Type::TypeId new_column_type = GetCompressedType(i);
        catalog::Column column(new_column_type,
                               type::Type::GetTypeSize(new_column_type),
                               column_name, column_is_inlined);
        columns.push_back(column);
      }
      LOG_INFO("column:%d", i);
    }

    auto &storage_manager = storage::StorageManager::GetInstance();

    LOG_TRACE("Size of the tile before compression: %zu", tile_size);

    // Reclaim data from old schema
    storage_manager.Release(backend_type, data);
    data = NULL;

    schema = catalog::Schema(columns);
    tuple_length = schema.GetLength();
    tile_size = num_tuple_slots * tuple_length;

    LOG_TRACE("Size of the tile after compression: %zu", tile_size);

    data = reinterpret_cast<char *>(
        storage_manager.Allocate(backend_type, tile_size));

    PL_ASSERT(data != NULL);
    // zero out the data
    PL_MEMSET(data, 0, tile_size);

    for (oid_t i = 0; i < column_count; i++) {
      bool is_inlined = schema.IsInlined(i);
      size_t new_column_offset = schema.GetOffset(i);

      if (GetCompressedType(i) == type::Type::INVALID) {
        size_t old_column_offset = tile_schema->GetOffset(i);
        auto old_column_type = tile_schema->GetColumn(i).GetType();

        for (oid_t j = 0; j < num_tuple_slots; j++) {
          type::Value old_value = tile->GetValueFast(
              j, old_column_offset, old_column_type, is_inlined);
          Tile::SetValueFast(old_value, j, new_column_offset, old_column_type,
                             is_inlined);
        }

      } else {
        auto new_column_type = schema.GetColumn(i).GetType();

        for (oid_t j = 0; j < num_tuple_slots; j++) {
          Tile::SetValueFast(new_columns[i][j], j, new_column_offset,
                             new_column_type, is_inlined);
        }
      }
    }

    for (oid_t i = 0; i < column_count; i++) {
      column_offset_map[schema.GetOffset(i)] = i;
    }

    is_compressed = true;
  }
}

std::vector<type::Value> CompressedTile::ConvertDecimalColumn(
    Tile *tile, oid_t column_id, type::Value exponent) {
  oid_t num_tuples = tile->GetAllocatedTupleCount();
  auto tile_schema = tile->GetSchema();
  bool is_inlined = tile_schema->IsInlined(column_id);
  size_t column_offset = tile_schema->GetOffset(column_id);
  auto column_type = tile_schema->GetType(column_id);
  type::Value decimal_value;
  std::vector<type::Value> values(num_tuples);

  for (oid_t i = 0; i < num_tuples; i++) {
    decimal_value =
        tile->GetValueFast(i, column_offset, column_type, is_inlined);
    values[i] = decimal_value.Multiply(exponent);
  }
  return values;
}

std::vector<type::Value> CompressedTile::GetIntegerColumnValues(
    Tile *tile, oid_t column_id) {
  oid_t num_tuples = tile->GetAllocatedTupleCount();
  auto tile_schema = tile->GetSchema();
  bool is_inlined = tile_schema->IsInlined(column_id);
  size_t column_offset = tile_schema->GetOffset(column_id);
  auto column_type = tile_schema->GetType(column_id);

  std::vector<type::Value> column_values(num_tuples);

  for (oid_t i = 0; i < num_tuples; i++) {
    column_values[i] =
        tile->GetValueFast(i, column_offset, column_type, is_inlined);
  }
  return column_values;
}

type::Value CompressedTile::GetMaxExponentLength(Tile *tile, oid_t column_id) {
  oid_t num_tuples = tile->GetAllocatedTupleCount();
  auto tile_schema = tile->GetSchema();
  bool is_inlined = tile_schema->IsInlined(column_id);
  size_t column_offset = tile_schema->GetOffset(column_id);
  auto column_type = tile_schema->GetType(column_id);

  type::Value decimal_value;
  type::Value increment = type::ValueFactory::GetTinyIntValue(10);

  type::Value current_max = type::ValueFactory::GetBigIntValue(1);

  for (oid_t i = 0; i < num_tuples; i++) {
    decimal_value =
        tile->GetValueFast(i, column_offset, column_type, is_inlined);

    type::Value new_value = decimal_value.Multiply(current_max);

    while (new_value.CompareNotEquals(new_value.CastAs(type::Type::BIGINT))) {
      current_max = current_max.Multiply(increment);
      new_value = new_value.Multiply(current_max);
    }
  }

  return current_max;
}

std::vector<type::Value> CompressedTile::CompressColumn(
    Tile *tile, oid_t column_id, std::vector<type::Value> column_values,
<<<<<<< HEAD
    type::Value &base_value, type::Type::TypeId &compression_type) {
=======
    type::Type::TypeId compression_type = type::Type::TINYINT) {
>>>>>>> fed118a3
  oid_t num_tuples = tile->GetAllocatedTupleCount();
  auto tile_schema = tile->GetSchema();
  auto column_type = tile_schema->GetType(column_id);
  std::vector<type::Value> actual_values(column_values);
  compression_type = type::Type::TINYINT;

  std::sort(column_values.begin(), column_values.end(), CompareLessThanBool);

  base_value = column_values[num_tuples / 2];
  type::Value maxDiff = column_values[num_tuples - 1].Subtract(base_value);
  type::Value minDiff = column_values[0].Subtract(base_value);

  std::vector<type::Value> modified_values(num_tuples);

  while (true) {
    type::Value maxValue = type::Type::GetMaxValue(compression_type);
    type::Value minValue = type::Type::GetMinValue(compression_type);

    if ((maxDiff.CompareLessThanEquals(maxValue) == type::CMP_TRUE) &&
        (minDiff.CompareGreaterThanEquals(minValue) == type::CMP_TRUE)) {
      // Found a  suitable compression type.
      for (oid_t k = 0; k < num_tuples; k++) {
        modified_values[k] =
            actual_values[k].Subtract(base_value).CastAs(compression_type);
      }
      break;
<<<<<<< HEAD
    } else {
=======
    } catch (Exception &e) {
>>>>>>> fed118a3
      if (type::Type::GetTypeSize(column_type) ==
          type::Type::GetTypeSize(static_cast<type::Type::TypeId>(
              static_cast<int>(compression_type) + 1))) {
        modified_values.resize(0);
        break;
      }

      compression_type = static_cast<type::Type::TypeId>(
          static_cast<int>(compression_type) + 1);
    }
  }
  return modified_values;
}

// compression for varchar
std::vector<type::Value> CompressedTile::CompressCharColumn(Tile *tile,
                                                            oid_t column_id) {
  oid_t num_tuples = tile->GetAllocatedTupleCount();
  auto tile_schema = tile->GetSchema();
  bool is_inlined = tile_schema->IsInlined(column_id);
  size_t column_offset = tile_schema->GetOffset(column_id);
  auto column_type = tile_schema->GetType(column_id);
  std::vector<type::Value> column_values(num_tuples);

<<<<<<< HEAD
  /* to use this template
   * src/container/cuckoo_map.cpp
   * needs to be modified and add this type
   */
  CuckooMap<std::string, int> dictionary;
  // TODO save the decoder somewhere
  std::vector<std::string> decoder;
=======
  // use 3rd party
  cuckoohash_map<std::string, int> dictionary;

  std::vector<type::Value> decoder;
>>>>>>> fed118a3
  std::vector<type::Value> modified_values(num_tuples);

  /* put data here first.
   * since we do not know how many uniq words at the beginning
   * first store them as int
   * decide exact Value type later
   */

  std::vector<int> modified_raw(num_tuples);

  int counter = 0;
  int new_value = 0;
  for (oid_t i = 0; i < num_tuples; i++) {
<<<<<<< HEAD
    std::string word = tile->GetValueFast(i, column_offset, column_type,
                                          is_inlined).ToString();

    // add a new word to dictionary
    if (dictionary.Contains(word) == false) {
      dictionary.Insert(word, counter);
      decoder.push_back(word);
=======
    type::Value val =
        tile->GetValueFast(i, column_offset, column_type, is_inlined);
    std::string word = val.ToString();

    if (dictionary.contains(word) == false) {
      // add a new word to dictionary
      dictionary.insert(word, counter);
      decoder.push_back(type::ValueFactory::GetVarcharValue(word));
      LOG_TRACE("new word: #%d : %s", counter,
                decoder.at(counter).ToString().c_str());
>>>>>>> fed118a3
      new_value = counter;
      counter++;

    } else {
<<<<<<< HEAD
      // TODO fetch value from cuckoo
      new_value = 0;
    }
    // TODO modified_values[i] =
    (void)new_value;
=======
      new_value = dictionary.find(word);
    }
    modified_raw[i] = new_value;
  }
  LOG_INFO("number of tuples: %d", num_tuples);
  LOG_INFO("number of uniq words: %d", counter);
  if ((oid_t)counter == num_tuples) {
    // no duplicate
    LOG_INFO("All words are unique");
    modified_values.clear();
    return modified_values;
>>>>>>> fed118a3
  }

  // determine value type according to number of uniq words
  if (counter <= TINYMAX + 1) {
    LOG_INFO("store as tiny int");
    for (oid_t i = 0; i < num_tuples; i++) {
      // tiny int
      modified_values[i] = type::ValueFactory::GetTinyIntValue(modified_raw[i]);
    }

  } else {
    LOG_INFO("store as small int");
    for (oid_t i = 0; i < num_tuples; i++) {
      // samll int
      modified_values[i] =
          type::ValueFactory::GetSmallIntValue(modified_raw[i]);
    }
  }
  SetDecoderMapValue(column_id, decoder);
  return modified_values;
}

void CompressedTile::InsertTuple(const oid_t tuple_offset, Tuple *tuple) {
  if (IsCompressed()) {
    LOG_TRACE("Peloton does not support insert into compressed tiles.");
    PL_ASSERT(false);
  } else {
    Tile::InsertTuple(tuple_offset, tuple);
  }
}

type::Value CompressedTile::GetValue(const oid_t tuple_offset,
                                     const oid_t column_id) {
  type::Value deserializedValue = Tile::GetValue(tuple_offset, column_id);

  if (!IsCompressed()) {
    return deserializedValue;
  }

  if (GetCompressedType(column_id) == type::Type::INVALID) {
    return deserializedValue;
  }

  type::Type::TypeId compressed_type = GetCompressedType(column_id);

  PL_ASSERT(compressed_type != type::Type::INVALID);

  type::Value original = GetUncompressedValue(column_id, deserializedValue);

  return original;
}

type::Value CompressedTile::GetValueFast(const oid_t tuple_offset,
                                         const size_t column_offset,
                                         const type::Type::TypeId column_type,
                                         const bool is_inlined) {
  type::Value deserializedValue =
      Tile::GetValueFast(tuple_offset, column_offset, column_type, is_inlined);

  if (!IsCompressed()) {
    return deserializedValue;
  }

  oid_t column_id = GetColumnFromOffset(column_offset);

  PL_ASSERT(column_id < column_count);

  if (GetCompressedType(column_id) != type::Type::INVALID) {
    return GetUncompressedValue(column_id, deserializedValue);
  }

  return deserializedValue;
}

void CompressedTile::SetValue(const type::Value &value,
                              const oid_t tuple_offset, const oid_t column_id) {
  if ((IsCompressed()) &&
      (GetCompressedType(column_id) != type::Type::INVALID)) {
    LOG_TRACE("Peloton does not support SetValue on a CompressedTile");
    PL_ASSERT(false);
  }

  Tile::SetValue(value, tuple_offset, column_id);
}

void CompressedTile::SetValueFast(const type::Value &value,
                                  const oid_t tuple_offset,
                                  const size_t column_offset,
                                  const bool is_inlined,
                                  const size_t column_length) {
  oid_t column_id = GetColumnFromOffset(column_offset);

  PL_ASSERT(column_id < column_count);

  if (IsCompressed()) {
    if (GetCompressedType(column_id) != type::Type::INVALID) {
      LOG_TRACE("Peloton does not support SetValueFast on CompressedTile");
      PL_ASSERT(false);
    }
  }

  Tile::SetValueFast(value, tuple_offset, column_offset, is_inlined,
                     column_length);
}
}
}<|MERGE_RESOLUTION|>--- conflicted
+++ resolved
@@ -69,14 +69,8 @@
       case type::Type::PARAMETER_OFFSET:
       case type::Type::BIGINT:
         column_values = GetIntegerColumnValues(tile, i);
-<<<<<<< HEAD
         new_column_values = CompressColumn(tile, i, column_values, base_value,
                                            compression_type);
-
-=======
-        new_column_values =
-            CompressColumn(tile, i, column_values, type::Type::TINYINT);
->>>>>>> fed118a3
         if (new_column_values.size() != 0) {
           compressed_columns_count += 1;
 
@@ -94,22 +88,15 @@
         break;
       case type::Type::DECIMAL:
         max_exponent_count = GetMaxExponentLength(tile, i);
-<<<<<<< HEAD
         column_values = ConvertDecimalColumn(tile, i, max_exponent_count);
         new_column_values = CompressColumn(tile, i, column_values, base_value,
                                            compression_type);
         base_value =
             base_value.CastAs(type::Type::DECIMAL).Divide(max_exponent_count);
-=======
-        LOG_INFO("Exponent Count : %s", max_exponent_count.ToString().c_str());
-        column_values = ConvertDecimalColumn(tile, i, max_exponent_count);
-        new_column_values =
-            CompressColumn(tile, i, column_values, type::Type::TINYINT);
->>>>>>> fed118a3
+
         if (new_column_values.size() != 0) {
           compressed_columns_count += 1;
 
-<<<<<<< HEAD
           LOG_TRACE("Compressed %s to %s",
                     peloton::TypeIdToString(tile_schema->GetType(i)).c_str(),
                     peloton::TypeIdToString(compression_type).c_str());
@@ -122,28 +109,6 @@
         }
         new_columns[i] = new_column_values;
         break;
-      default:
-        LOG_TRACE("Unable to compress %s ",
-                  peloton::TypeIdToString(tile_schema->GetType(i)).c_str());
-=======
-          type::Value base_value =
-              GetBaseValue(old_value, new_value.CastAs(tile_schema->GetType(i))
-                                          .Divide(max_exponent_count));
-          type::Type::TypeId type_id = GetCompressedType(new_value);
-          LOG_INFO("Base Value : %s", base_value.ToString().c_str());
-          LOG_INFO("Compressed %s to %s",
-                   peloton::TypeIdToString(tile_schema->GetType(i)).c_str(),
-                   peloton::TypeIdToString(type_id).c_str());
-          SetCompressedMapValue(i, type_id, base_value);
-          SetExponentMapValue(i, max_exponent_count);
-
-        } else {
-          LOG_INFO("Unable to compress %s ",
-                   peloton::TypeIdToString(tile_schema->GetType(i)).c_str());
-        }
-        new_columns[i] = new_column_values;
-        break;
-      // try dictionary
       case type::Type::VARCHAR:
         LOG_INFO("dictionary");
         new_column_values = CompressCharColumn(tile, i);
@@ -160,7 +125,6 @@
       default:
         LOG_INFO("Unable to compress %s ",
                  peloton::TypeIdToString(tile_schema->GetType(i)).c_str());
->>>>>>> fed118a3
     }
   }
 
@@ -306,11 +270,7 @@
 
 std::vector<type::Value> CompressedTile::CompressColumn(
     Tile *tile, oid_t column_id, std::vector<type::Value> column_values,
-<<<<<<< HEAD
     type::Value &base_value, type::Type::TypeId &compression_type) {
-=======
-    type::Type::TypeId compression_type = type::Type::TINYINT) {
->>>>>>> fed118a3
   oid_t num_tuples = tile->GetAllocatedTupleCount();
   auto tile_schema = tile->GetSchema();
   auto column_type = tile_schema->GetType(column_id);
@@ -337,11 +297,7 @@
             actual_values[k].Subtract(base_value).CastAs(compression_type);
       }
       break;
-<<<<<<< HEAD
     } else {
-=======
-    } catch (Exception &e) {
->>>>>>> fed118a3
       if (type::Type::GetTypeSize(column_type) ==
           type::Type::GetTypeSize(static_cast<type::Type::TypeId>(
               static_cast<int>(compression_type) + 1))) {
@@ -366,20 +322,11 @@
   auto column_type = tile_schema->GetType(column_id);
   std::vector<type::Value> column_values(num_tuples);
 
-<<<<<<< HEAD
-  /* to use this template
-   * src/container/cuckoo_map.cpp
-   * needs to be modified and add this type
-   */
-  CuckooMap<std::string, int> dictionary;
-  // TODO save the decoder somewhere
-  std::vector<std::string> decoder;
-=======
   // use 3rd party
   cuckoohash_map<std::string, int> dictionary;
 
   std::vector<type::Value> decoder;
->>>>>>> fed118a3
+
   std::vector<type::Value> modified_values(num_tuples);
 
   /* put data here first.
@@ -393,15 +340,6 @@
   int counter = 0;
   int new_value = 0;
   for (oid_t i = 0; i < num_tuples; i++) {
-<<<<<<< HEAD
-    std::string word = tile->GetValueFast(i, column_offset, column_type,
-                                          is_inlined).ToString();
-
-    // add a new word to dictionary
-    if (dictionary.Contains(word) == false) {
-      dictionary.Insert(word, counter);
-      decoder.push_back(word);
-=======
     type::Value val =
         tile->GetValueFast(i, column_offset, column_type, is_inlined);
     std::string word = val.ToString();
@@ -412,18 +350,11 @@
       decoder.push_back(type::ValueFactory::GetVarcharValue(word));
       LOG_TRACE("new word: #%d : %s", counter,
                 decoder.at(counter).ToString().c_str());
->>>>>>> fed118a3
       new_value = counter;
       counter++;
 
     } else {
-<<<<<<< HEAD
-      // TODO fetch value from cuckoo
-      new_value = 0;
-    }
-    // TODO modified_values[i] =
-    (void)new_value;
-=======
+
       new_value = dictionary.find(word);
     }
     modified_raw[i] = new_value;
@@ -435,7 +366,6 @@
     LOG_INFO("All words are unique");
     modified_values.clear();
     return modified_values;
->>>>>>> fed118a3
   }
 
   // determine value type according to number of uniq words
