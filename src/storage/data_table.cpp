//===----------------------------------------------------------------------===//

//
//                         Peloton
//
// data_table.cpp
//
// Identification: src/storage/data_table.cpp
//
// Copyright (c) 2015-16, Carnegie Mellon University Database Group
//
//===----------------------------------------------------------------------===//

#include <mutex>
#include <utility>

#include "brain/clusterer.h"
#include "brain/sample.h"
#include "catalog/catalog.h"
#include "catalog/foreign_key.h"
#include "common/exception.h"
#include "common/exception.h"
#include "common/logger.h"
#include "common/platform.h"
#include "concurrency/transaction.h"
#include "concurrency/transaction_manager_factory.h"
#include "gc/gc_manager_factory.h"
#include "index/index.h"
#include "logging/log_manager.h"
#include "storage/abstract_table.h"
#include "storage/data_table.h"
#include "storage/database.h"
#include "storage/tile.h"
#include "storage/tile_group.h"
#include "storage/tile_group_factory.h"
#include "storage/tile_group_header.h"
#include "storage/tuple.h"

//===--------------------------------------------------------------------===//
// Configuration Variables
//===--------------------------------------------------------------------===//

std::vector<peloton::oid_t> sdbench_column_ids;

double peloton_projectivity;

int peloton_num_groups;

namespace peloton {
namespace storage {

oid_t DataTable::invalid_tile_group_id = -1;

size_t DataTable::default_active_tilegroup_count_ = 1;
size_t DataTable::default_active_indirection_array_count_ = 1;

DataTable::DataTable(catalog::Schema *schema, const std::string &table_name,
                     const oid_t &database_oid, const oid_t &table_oid,
                     const size_t &tuples_per_tilegroup, const bool own_schema,
                     const bool adapt_table, const bool is_catalog)
    : AbstractTable(table_oid, schema, own_schema),
      database_oid(database_oid),
      table_name(table_name),
      tuples_per_tilegroup_(tuples_per_tilegroup),
      adapt_table_(adapt_table) {
  // Init default partition
  this->table_oid = table_oid;
  auto col_count = schema->GetColumnCount();
  for (oid_t col_itr = 0; col_itr < col_count; col_itr++) {
    default_partition_[col_itr] = std::make_pair(0, col_itr);
  }

  if (is_catalog == true) {
    active_tilegroup_count_ = 1;
    active_indirection_array_count_ = 1;
  } else {
    active_tilegroup_count_ = default_active_tilegroup_count_;
    active_indirection_array_count_ = default_active_indirection_array_count_;
  }

  active_tile_groups_.resize(active_tilegroup_count_);

  active_indirection_arrays_.resize(active_indirection_array_count_);
  // Create tile groups.
  for (size_t i = 0; i < active_tilegroup_count_; ++i) {
    AddDefaultTileGroup(i);
  }

  // Create indirection layers.
  for (size_t i = 0; i < active_indirection_array_count_; ++i) {
    AddDefaultIndirectionArray(i);
  }
}

DataTable::~DataTable() {
  // clean up tile groups by dropping the references in the catalog
  auto &catalog_manager = catalog::Manager::GetInstance();
  auto tile_groups_size = tile_groups_.GetSize();
  std::size_t tile_groups_itr;

  for (tile_groups_itr = 0; tile_groups_itr < tile_groups_size;
       tile_groups_itr++) {
    auto tile_group_id = tile_groups_.Find(tile_groups_itr);

    if (tile_group_id != invalid_tile_group_id) {
      LOG_TRACE("Dropping tile group : %u ", tile_group_id);
      // drop tile group in catalog
      catalog_manager.DropTileGroup(tile_group_id);
    }
  }

  // clean up foreign keys
  for (auto foreign_key : foreign_keys_) {
    delete foreign_key;
  }

  // drop all indirection arrays
  for (auto indirection_array : active_indirection_arrays_) {
    auto oid = indirection_array->GetOid();
    catalog_manager.DropIndirectionArray(oid);
  }

  // AbstractTable cleans up the schema
}

//===--------------------------------------------------------------------===//
// TUPLE HELPER OPERATIONS
//===--------------------------------------------------------------------===//

void DataTable::AddUNIQUEIndex() {
  auto schema = this->GetSchema();
  auto col_count = schema->GetColumnCount();
  for (oid_t col_itr = 0; col_itr < col_count; col_itr++) {
    catalog::Column tmp_col = schema->GetColumn(col_itr);
    if (tmp_col.is_unique_) {
      // create index
      // TODO should we retry until success?
      std::vector<std::string> index_attrs;
      index_attrs.push_back(tmp_col.GetName());
      std::string index_name = table_name + "_" + tmp_col.GetName() + "_index";
      std::string db_name = catalog::Catalog::GetInstance()
                                ->GetDatabaseWithOid(database_oid)
                                ->GetDBName();
      std::cout << "********db name: " << db_name
                << " index name: " << index_name << std::endl;
      ResultType result = catalog::Catalog::GetInstance()->CreateIndex(
          db_name, table_name, index_attrs, index_name, true,
          IndexType::BWTREE);
      if (result == ResultType::SUCCESS) {
        LOG_TRACE("Creating table succeeded!");
      } else {
        LOG_TRACE("Creating table failed!");
      }
    }
  }
}

void DataTable::AddMultiUNIQUEIndex() {
  auto schema = this->GetSchema();
  std::vector<catalog::MultiConstraint> multi_constraints;
  multi_constraints = schema->GetMultiConstraints();
  for (auto mc : multi_constraints) {
    std::cout << mc.GetInfo();
    std::vector<oid_t> cols = mc.GetCols();
    ConstraintType type = mc.GetType();
    if (cols.size() <= 0) continue;
    if (type == ConstraintType::UNIQUE) {
      std::vector<std::string> index_attrs;
      std::string index_name = table_name + "_";
      for (auto id : cols) {
        index_attrs.push_back(schema->GetColumn(id).GetName());
        index_name += schema->GetColumn(id).GetName() + "_";
      }
      index_name += "index";
      std::string db_name = catalog::Catalog::GetInstance()
                                ->GetDatabaseWithOid(database_oid)
                                ->GetDBName();
      std::cout << "********db name: " << db_name
                << " index name: " << index_name << std::endl;
      ResultType result = catalog::Catalog::GetInstance()->CreateIndex(
          db_name, table_name, index_attrs, index_name, true,
          IndexType::BWTREE);
      if (result == ResultType::SUCCESS) {
        LOG_TRACE("Creating table succeeded!");
      } else {
        LOG_TRACE("Creating table failed!");
      }
    }
  }
}

bool DataTable::CheckNotNulls(const storage::Tuple *tuple,
                              oid_t column_idx) const {
  if (tuple->IsNull(column_idx)) {
    LOG_TRACE(
        "%u th attribute in the tuple was NULL. It is non-nullable "
        "attribute.",
        column_itr);
    return false;
  }
  return true;
}

bool DataTable::MultiCheckNotNulls(const storage::Tuple *tuple,
                                   std::vector<oid_t> cols) const {
  for (auto col : cols) {
    if (tuple->IsNull(col)) {
      return false;
    }
  }
  return true;
}

/*
bool DataTable::CheckExp(const storage::Tuple *tuple, oid_t column_idx,
                         std::pair<ExpressionType, type::Value> exp) const {
  type::Value cur = tuple->GetValue(column_idx);
  switch (exp.first) {
    case ExpressionType::COMPARE_EQUAL: {
      if (cur.CompareNotEquals(exp.second) == type::CMP_TRUE) return false;
      break;
    }
    case ExpressionType::COMPARE_NOTEQUAL: {
      if (cur.CompareEquals(exp.second) == type::CMP_TRUE) return false;
      break;
    }
    case ExpressionType::COMPARE_LESSTHAN: {
      if (cur.CompareGreaterThanEquals(exp.second) == type::CMP_TRUE)
        return false;
      break;
    }
    case ExpressionType::COMPARE_GREATERTHAN: {
      if (cur.CompareLessThanEquals(exp.second) == type::CMP_TRUE) return false;
      break;
    }
    case ExpressionType::COMPARE_LESSTHANOREQUALTO: {
      if (cur.CompareGreaterThan(exp.second) == type::CMP_TRUE) return false;
      break;
    }
    case ExpressionType::COMPARE_GREATERTHANOREQUALTO: {
      if (cur.CompareLessThan(exp.second) == type::CMP_TRUE) return false;
      break;
    }
    default: {
      // TODO: throw an exception
      std::cout << "Operator NOT SUPPORT" << std::endl;
      return false;
    }
  }
  return true;
} */

// Set the default values for corresponding columns
/*
bool DataTable::SetDefaults(storage::Tuple *tuple) {
  PL_ASSERT(schema->GetColumnCount() == tuple->GetColumnCount());

  oid_t column_count = schema->GetColumnCount();
  for (oid_t column_itr = 0; column_itr < column_count; column_itr++) {
    if (tuple->IsNull(column_itr) && schema->AllowDefault(column_itr)) {
      auto default_value = schema->GetDefaultValue(column_itr);
      tuple->SetValue(column_itr, *default_value);
      return true;
    }
  }

  return true;
} */

bool DataTable::CheckExp(const storage::Tuple *tuple, oid_t column_idx,
                         std::pair<ExpressionType, type::Value> exp) const {
  type::Value cur = tuple->GetValue(column_idx);
  switch (exp.first) {
    case ExpressionType::COMPARE_EQUAL: {
      if (cur.CompareNotEquals(exp.second) == type::CMP_TRUE) return false;
      break;
    }
    case ExpressionType::COMPARE_NOTEQUAL: {
      if (cur.CompareEquals(exp.second) == type::CMP_TRUE) return false;
      break;
    }
    case ExpressionType::COMPARE_LESSTHAN: {
      if (cur.CompareGreaterThanEquals(exp.second) == type::CMP_TRUE)
        return false;
      break;
    }
    case ExpressionType::COMPARE_GREATERTHAN: {
      if (cur.CompareLessThanEquals(exp.second) == type::CMP_TRUE) return false;
      break;
    }
    case ExpressionType::COMPARE_LESSTHANOREQUALTO: {
      if (cur.CompareGreaterThan(exp.second) == type::CMP_TRUE) return false;
      break;
    }
    case ExpressionType::COMPARE_GREATERTHANOREQUALTO: {
      if (cur.CompareLessThan(exp.second) == type::CMP_TRUE) return false;
      break;
    }
    default: {
      // TODO: throw an exception
      std::cout << "Operator NOT SUPPORT" << std::endl;
      return false;
    }
  }
  return true;
}

bool DataTable::CheckConstraints(const storage::Tuple *tuple) const {
  // First, check NULL constraints
  PL_ASSERT(schema->GetColumnCount() == tuple->GetColumnCount());
  oid_t column_count = schema->GetColumnCount();
  for (oid_t column_itr = 0; column_itr < column_count; column_itr++) {
    std::vector<catalog::Constraint> column_cons =
        schema->GetColumn(column_itr).GetConstraints();
    for (auto cons : column_cons) {
      ConstraintType type = cons.GetType();
      switch (type) {
        case ConstraintType::NOTNULL:
        case ConstraintType::NOT_NULL: {
          if (CheckNotNulls(tuple, column_itr) == false) {
            LOG_TRACE("Not NULL constraint violated");
            throw ConstraintException("Not NULL constraint violated : " +
                                      std::string(tuple->GetInfo()));
            return false;
          }
          break;
        }
        case ConstraintType::CHECK: {
          std::pair<ExpressionType, type::Value> exp = cons.GetExp();
          if (CheckExp(tuple, column_itr, exp) == false) {
            LOG_TRACE("CHECK EXPRESSION constraint violated");
            throw ConstraintException(
                "CHECK EXPRESSION constraint violated : " +
                std::string(tuple->GetInfo()));
            return false;
          }
          break;
        }
        case ConstraintType::UNIQUE: {
          break;
        }
        case ConstraintType::DEFAULT: {
          if (tuple->IsNull(column_itr)) {
            auto default_value = schema->GetDefaultValue(column_itr);
            storage::Tuple* t = const_cast<storage::Tuple*>(tuple);
            t->SetValue(column_itr, *default_value);
          }

          break;
        }
        case ConstraintType::PRIMARY: {
          break;
        }
        case ConstraintType::FOREIGN: {
          /*
          auto fk_offset = cons.GetForeignKeyListOffset();
          catalog::ForeignKey *foreigh_key = foreign_keys_[fk_offset];

          auto sink_table_oid = foreigh_key->GetSinkTableOid();
          auto catalog = catalog::Catalog::GetInstance();
          auto sink_table = catalog->GetTableWithOid(GetDatabaseOid(), sink_table_oid);
          */


          break;
        }
        case ConstraintType::EXCLUSION: {
          break;
        }
        default: {
          LOG_TRACE("Constraint type not supported");
          throw ConstraintException("Constraint type not supported : " +
                                    std::string(tuple->GetInfo()));
          return false;
        }
      }
    }
  }

  std::vector<catalog::MultiConstraint> multi_constraints;
  multi_constraints = schema->GetMultiConstraints();
  for (auto mc : multi_constraints) {
    // TODO multi constraints check
    std::cout << mc.GetInfo();
    std::vector<oid_t> cols = mc.GetCols();
    ConstraintType type = mc.GetType();
    if (cols.size() <= 0) continue;
    switch (type) {
      case ConstraintType::NOT_NULL:
      case ConstraintType::NOTNULL: {
        // TODO check not null for multi columns
        if (MultiCheckNotNulls(tuple, cols) == false) {
          LOG_TRACE("CHECK MULTI columns NOT NULL constraint violated");
          throw ConstraintException(
              "CHECK MULTI columns NOT NULL constraint violated : " +
              std::string(tuple->GetInfo()));
          return false;
        }
        break;
      }
      case ConstraintType::DEFAULT: {
        break;
      }
      case ConstraintType::CHECK: {
        break;
      }
      case ConstraintType::PRIMARY: {
        break;
      }
      case ConstraintType::INVALID: {
        break;
      }
      case ConstraintType::UNIQUE: {
        break;
      }
      case ConstraintType::FOREIGN: {
        break;
      }
      case ConstraintType::EXCLUSION: {
        break;
      }
      default: {
        throw ConstraintException(
            "MULTI COLUMN constraints TYPE NOT supported:" +
            std::string(tuple->GetInfo()));
        return false;
      }
    }

  }

  return true;
}

// this function is called when update/delete/insert is performed.
// this function first checks whether there's available slot.
// if yes, then directly return the available slot.
// in particular, if this is the last slot, a new tile group is created.
// if there's no available slot, then some other threads must be allocating a
// new tile group.
// we just wait until a new tuple slot in the newly allocated tile group is
// available.
// when updating a tuple, we will invoke this function with the argument set to
// nullptr.
// this is because we want to minimize data copy overhead by performing
// in-place update at executor level.
// however, when performing insert, we have to copy data immediately,
// and the argument cannot be set to nullptr.
ItemPointer DataTable::GetEmptyTupleSlot(const storage::Tuple *tuple,
                                         bool check_constraint) {
<<<<<<< HEAD
  // assert(tuple);
  if (check_constraint && tuple != nullptr) {
    if (CheckConstraints(tuple) == false)
      return INVALID_ITEMPOINTER;
  }
=======
  //assert(tuple);
  if (tuple && check_constraint && CheckConstraints(tuple) == false)
    return INVALID_ITEMPOINTER;
>>>>>>> e00c150b
  //=============== garbage collection==================
  // check if there are recycled tuple slots
  auto &gc_manager = gc::GCManagerFactory::GetInstance();
  auto free_item_pointer = gc_manager.ReturnFreeSlot(this->table_oid);
  if (free_item_pointer.IsNull() == false) {
    // when inserting a tuple
    if (tuple != nullptr) {
      auto tile_group =
          catalog::Manager::GetInstance().GetTileGroup(free_item_pointer.block);
      tile_group->CopyTuple(tuple, free_item_pointer.offset);
    }
    return free_item_pointer;
  }
  //====================================================

  size_t active_tile_group_id = number_of_tuples_ % active_tilegroup_count_;
  std::shared_ptr<storage::TileGroup> tile_group;
  oid_t tuple_slot = INVALID_OID;
  oid_t tile_group_id = INVALID_OID;

  // get valid tuple.
  while (true) {
    // get the last tile group.
    tile_group = active_tile_groups_[active_tile_group_id];

    tuple_slot = tile_group->InsertTuple(tuple);

    // now we have already obtained a new tuple slot.
    if (tuple_slot != INVALID_OID) {
      tile_group_id = tile_group->GetTileGroupId();
      break;
    }
  }

  // if this is the last tuple slot we can get
  // then create a new tile group
  if (tuple_slot == tile_group->GetAllocatedTupleCount() - 1) {
    AddDefaultTileGroup(active_tile_group_id);
  }

  LOG_TRACE("tile group count: %lu, tile group id: %u, address: %p",
            tile_group_count_.load(), tile_group->GetTileGroupId(),
            tile_group.get());

  // Set tuple location
  ItemPointer location(tile_group_id, tuple_slot);

  return location;
}

//===--------------------------------------------------------------------===//
// INSERT
//===--------------------------------------------------------------------===//
ItemPointer DataTable::InsertEmptyVersion() {
  // First, claim a slot
  ItemPointer location = GetEmptyTupleSlot(nullptr);
  if (location.block == INVALID_OID) {
    LOG_TRACE("Failed to get tuple slot.");
    return INVALID_ITEMPOINTER;
  }

  LOG_TRACE("Location: %u, %u", location.block, location.offset);

  IncreaseTupleCount(1);
  return location;
}

ItemPointer DataTable::AcquireVersion() {
  // First, claim a slot
  ItemPointer location = GetEmptyTupleSlot(nullptr);
  if (location.block == INVALID_OID) {
    LOG_TRACE("Failed to get tuple slot.");
    return INVALID_ITEMPOINTER;
  }

  LOG_TRACE("Location: %u, %u", location.block, location.offset);

  IncreaseTupleCount(1);
  return location;
}

bool DataTable::InstallVersion(const AbstractTuple *tuple,
                               const TargetList *targets_ptr,
                               concurrency::Transaction *transaction,
                               ItemPointer *index_entry_ptr) {
  // Index checks and updates
  if (InsertInSecondaryIndexes(tuple, targets_ptr, transaction,
                               index_entry_ptr) == false) {
    LOG_TRACE("Index constraint violated");
    return false;
  }
  return true;
}

ItemPointer DataTable::InsertTuple(const storage::Tuple *tuple,
                                   concurrency::Transaction *transaction,
                                   ItemPointer **index_entry_ptr) {
  // the upper layer may not pass a index_entry_ptr (default value: nullptr)
  // into the function.
  // in this case, we have to create a temp_ptr to hold the content.
  ItemPointer *temp_ptr = nullptr;

  if (index_entry_ptr == nullptr) {
    index_entry_ptr = &temp_ptr;
  }

  ItemPointer location = GetEmptyTupleSlot(tuple);
  if (location.block == INVALID_OID) {
    LOG_TRACE("Failed to get tuple slot.");
    return INVALID_ITEMPOINTER;
  }

  LOG_TRACE("Location: %u, %u", location.block, location.offset);

  auto index_count = GetIndexCount();
  if (index_count == 0) {
    // Increase the table's number of tuples by 1
    IncreaseTupleCount(1);
    return location;
  }
  // Index checks and updates
  if (InsertInIndexes(tuple, location, transaction, index_entry_ptr) == false) {
    LOG_TRACE("Index constraint violated");

    throw ConstraintException("UNIQUE constraint violated : " +
                              std::string(tuple->GetInfo()));
    return INVALID_ITEMPOINTER;
  }

  // ForeignKey checks
  if (CheckForeignKeyConstraints(tuple) == false) {
    LOG_TRACE("ForeignKey constraint violated");
    return INVALID_ITEMPOINTER;
  }

  PL_ASSERT((*index_entry_ptr)->block == location.block &&
            (*index_entry_ptr)->offset == location.offset);

  // Increase the table's number of tuples by 1
  IncreaseTupleCount(1);

  return location;
}

// insert tuple into a table that is without index.
ItemPointer DataTable::InsertTuple(const storage::Tuple *tuple) {
  ItemPointer location = GetEmptyTupleSlot(tuple);
  if (location.block == INVALID_OID) {
    LOG_TRACE("Failed to get tuple slot.");
    return INVALID_ITEMPOINTER;
  }

  LOG_TRACE("Location: %u, %u", location.block, location.offset);

  UNUSED_ATTRIBUTE auto index_count = GetIndexCount();
  PL_ASSERT(index_count == 0);
  // Increase the table's number of tuples by 1
  IncreaseTupleCount(1);
  return location;
}

/**
 * @brief Insert a tuple into all indexes. If index is primary/unique,
 * check visibility of existing
 * index entries.
 * @warning This still doesn't guarantee serializability.
 *
 * @returns True on success, false if a visible entry exists (in case of
 *primary/unique).
 */
bool DataTable::InsertInIndexes(const storage::Tuple *tuple,
                                ItemPointer location,
                                concurrency::Transaction *transaction,
                                ItemPointer **index_entry_ptr) {
  int index_count = GetIndexCount();

  size_t active_indirection_array_id =
      number_of_tuples_ % active_indirection_array_count_;

  size_t indirection_offset = INVALID_INDIRECTION_OFFSET;

  while (true) {
    auto active_indirection_array =
        active_indirection_arrays_[active_indirection_array_id];
    indirection_offset = active_indirection_array->AllocateIndirection();

    if (indirection_offset != INVALID_INDIRECTION_OFFSET) {
      *index_entry_ptr =
          active_indirection_array->GetIndirectionByOffset(indirection_offset);
      break;
    }
  }

  (*index_entry_ptr)->block = location.block;
  (*index_entry_ptr)->offset = location.offset;

  if (indirection_offset == INDIRECTION_ARRAY_MAX_SIZE - 1) {
    AddDefaultIndirectionArray(active_indirection_array_id);
  }

  auto &transaction_manager =
      concurrency::TransactionManagerFactory::GetInstance();

  std::function<bool(const void *)> fn =
      std::bind(&concurrency::TransactionManager::IsOccupied,
                &transaction_manager, transaction, std::placeholders::_1);

  // Since this is NOT protected by a lock, concurrent insert may happen.
  bool res = true;
  int success_count = 0;

  for (int index_itr = index_count - 1; index_itr >= 0; --index_itr) {
    auto index = GetIndex(index_itr);
    auto index_schema = index->GetKeySchema();
    auto indexed_columns = index_schema->GetIndexedColumns();
    std::unique_ptr<storage::Tuple> key(new storage::Tuple(index_schema, true));
    key->SetFromTuple(tuple, indexed_columns, index->GetPool());

    switch (index->GetIndexType()) {
      case IndexConstraintType::PRIMARY_KEY:
      case IndexConstraintType::UNIQUE: {
        // get unique tuple from primary/unique index.
        // if in this index there has been a visible or uncommitted
        // <key, location> pair, this constraint is violated
        res = index->CondInsertEntry(key.get(), *index_entry_ptr, fn);
      } break;

      case IndexConstraintType::DEFAULT:
      default:
        index->InsertEntry(key.get(), *index_entry_ptr);
        break;
    }

    // Handle failure
    if (res == false) {
      // If some of the indexes have been inserted,
      // the pointer has a chance to be dereferenced by readers and it cannot be
      // deleted
      *index_entry_ptr = nullptr;
      return false;
    } else {
      success_count += 1;
    }
    LOG_TRACE("Index constraint check on %s passed.", index->GetName().c_str());
  }

  return true;
}

bool DataTable::InsertInSecondaryIndexes(const AbstractTuple *tuple,
                                         const TargetList *targets_ptr,
                                         concurrency::Transaction *transaction,
                                         ItemPointer *index_entry_ptr) {
  int index_count = GetIndexCount();
  // Transaform the target list into a hash set
  // when attempting to perform insertion to a secondary index,
  // we must check whether the updated column is a secondary index column.
  // insertion happens only if the updated column is a secondary index column.
  std::unordered_set<oid_t> targets_set;
  for (auto target : *targets_ptr) {
    targets_set.insert(target.first);
  }

  bool res = true;

  auto &transaction_manager =
      concurrency::TransactionManagerFactory::GetInstance();

  std::function<bool(const void *)> fn =
      std::bind(&concurrency::TransactionManager::IsOccupied,
                &transaction_manager, transaction, std::placeholders::_1);

  // Check existence for primary/unique indexes
  // Since this is NOT protected by a lock, concurrent insert may happen.
  for (int index_itr = index_count - 1; index_itr >= 0; --index_itr) {
    auto index = GetIndex(index_itr);
    auto index_schema = index->GetKeySchema();
    auto indexed_columns = index_schema->GetIndexedColumns();

    if (index->GetIndexType() == IndexConstraintType::PRIMARY_KEY) {
      continue;
    }

    // Check if we need to update the secondary index
    bool updated = false;
    for (auto col : indexed_columns) {
      if (targets_set.find(col) != targets_set.end()) {
        updated = true;
        break;
      }
    }

    // If attributes on key are not updated, skip the index update
    if (updated == false) {
      continue;
    }

    // Key attributes are updated, insert a new entry in all secondary index
    std::unique_ptr<storage::Tuple> key(new storage::Tuple(index_schema, true));

    key->SetFromTuple(tuple, indexed_columns, index->GetPool());

    switch (index->GetIndexType()) {
      case IndexConstraintType::PRIMARY_KEY:
      case IndexConstraintType::UNIQUE: {
        res = index->CondInsertEntry(key.get(), index_entry_ptr, fn);
      } break;
      case IndexConstraintType::DEFAULT:
      default:
        index->InsertEntry(key.get(), index_entry_ptr);
        break;
    }
    LOG_TRACE("Index constraint check on %s passed.", index->GetName().c_str());
  }
  return res;
}

/**
 * @brief Check if all the foreign key constraints on this table
 * is satisfied by checking whether the key exist in the referred table
 *
 * FIXME: this still does not guarantee correctness under concurrent transaction
 *   because it only check if the key exists the referred table's index
 *   -- however this key might be a uncommitted key that is not visible to
 *   and it might be deleted if that txn abort.
 *   We should modify this function and add logic to check
 *   if the result of the ScanKey is visible.
 *
 * @returns True on success, false if any foreign key constraints fail
 */
bool DataTable::CheckForeignKeyConstraints(const storage::Tuple *tuple
                                               UNUSED_ATTRIBUTE) {
  for (auto foreign_key : foreign_keys_) {
    oid_t sink_table_id = foreign_key->GetSinkTableOid();
    storage::DataTable *ref_table =
        (storage::DataTable *)catalog::Catalog::GetInstance()->GetTableWithOid(
            database_oid, sink_table_id);

    int ref_table_index_count = ref_table->GetIndexCount();

    for (int index_itr = ref_table_index_count - 1; index_itr >= 0;
         --index_itr) {
      auto index = ref_table->GetIndex(index_itr);

      // The foreign key constraints only refer to the primary key
      if (index->GetIndexType() == IndexConstraintType::PRIMARY_KEY) {
        LOG_INFO("BEGIN checking referred table");
        auto key_attrs = foreign_key->GetFKColumnOffsets();

        std::unique_ptr<catalog::Schema> foreign_key_schema(
            catalog::Schema::CopySchema(schema, key_attrs));
        std::unique_ptr<storage::Tuple> key(
            new storage::Tuple(foreign_key_schema.get(), true));
        // FIXME: what is the 3rd arg should be?
        key->SetFromTuple(tuple, key_attrs, index->GetPool());

        LOG_INFO("check key: %s", key->GetInfo().c_str());

        std::vector<ItemPointer *> location_ptrs;
        index->ScanKey(key.get(), location_ptrs);

        // if this key doesn't exist in the refered column
        if (location_ptrs.size() == 0) {
          return false;
        }

        break;
      }
    }
  }

  return true;
}

//===--------------------------------------------------------------------===//
// STATS
//===--------------------------------------------------------------------===//

/**
 * @brief Increase the number of tuples in this table
 * @param amount amount to increase
 */
void DataTable::IncreaseTupleCount(const size_t &amount) {
  number_of_tuples_ += amount;
  dirty_ = true;
}

/**
 * @brief Decrease the number of tuples in this table
 * @param amount amount to decrease
 */
void DataTable::DecreaseTupleCount(const size_t &amount) {
  number_of_tuples_ -= amount;
  dirty_ = true;
}

/**
 * @brief Set the number of tuples in this table
 * @param num_tuples number of tuples
 */
void DataTable::SetTupleCount(const size_t &num_tuples) {
  number_of_tuples_ = num_tuples;
  dirty_ = true;
}

/**
 * @brief Get the number of tuples in this table
 * @return number of tuples
 */
size_t DataTable::GetTupleCount() const { return number_of_tuples_; }

/**
 * @brief return dirty flag
 * @return dirty flag
 */
bool DataTable::IsDirty() const { return dirty_; }

/**
 * @brief Reset dirty flag
 */
void DataTable::ResetDirty() { dirty_ = false; }

//===--------------------------------------------------------------------===//
// TILE GROUP
//===--------------------------------------------------------------------===//

TileGroup *DataTable::GetTileGroupWithLayout(
    const column_map_type &partitioning) {
  oid_t tile_group_id = catalog::Manager::GetInstance().GetNextTileGroupId();
  return (AbstractTable::GetTileGroupWithLayout(
      database_oid, tile_group_id, partitioning, tuples_per_tilegroup_));
}

oid_t DataTable::AddDefaultIndirectionArray(
    const size_t &active_indirection_array_id) {
  auto &manager = catalog::Manager::GetInstance();
  oid_t indirection_array_id = manager.GetNextIndirectionArrayId();

  std::shared_ptr<IndirectionArray> indirection_array(
      new IndirectionArray(indirection_array_id));
  manager.AddIndirectionArray(indirection_array_id, indirection_array);

  COMPILER_MEMORY_FENCE;

  active_indirection_arrays_[active_indirection_array_id] = indirection_array;

  return indirection_array_id;
}

oid_t DataTable::AddDefaultTileGroup() {
  size_t active_tile_group_id = number_of_tuples_ % active_tilegroup_count_;
  return AddDefaultTileGroup(active_tile_group_id);
}

oid_t DataTable::AddDefaultTileGroup(const size_t &active_tile_group_id) {
  column_map_type column_map;
  oid_t tile_group_id = INVALID_OID;

  // Figure out the partitioning for given tilegroup layout
  column_map = GetTileGroupLayout((LayoutType)peloton_layout_mode);

  // Create a tile group with that partitioning
  std::shared_ptr<TileGroup> tile_group(GetTileGroupWithLayout(column_map));
  PL_ASSERT(tile_group.get());

  tile_group_id = tile_group->GetTileGroupId();

  LOG_TRACE("Added a tile group ");
  tile_groups_.Append(tile_group_id);

  // add tile group metadata in locator
  catalog::Manager::GetInstance().AddTileGroup(tile_group_id, tile_group);

  COMPILER_MEMORY_FENCE;

  active_tile_groups_[active_tile_group_id] = tile_group;

  // we must guarantee that the compiler always add tile group before adding
  // tile_group_count_.
  COMPILER_MEMORY_FENCE;

  tile_group_count_++;

  LOG_TRACE("Recording tile group : %u ", tile_group_id);

  return tile_group_id;
}

void DataTable::AddTileGroupWithOidForRecovery(const oid_t &tile_group_id) {
  PL_ASSERT(tile_group_id);

  std::vector<catalog::Schema> schemas;
  schemas.push_back(*schema);

  column_map_type column_map;
  // default column map
  auto col_count = schema->GetColumnCount();
  for (oid_t col_itr = 0; col_itr < col_count; col_itr++) {
    column_map[col_itr] = std::make_pair(0, col_itr);
  }

  std::shared_ptr<TileGroup> tile_group(TileGroupFactory::GetTileGroup(
      database_oid, table_oid, tile_group_id, this, schemas, column_map,
      tuples_per_tilegroup_));

  auto tile_groups_exists = tile_groups_.Contains(tile_group_id);

  if (tile_groups_exists == false) {
    tile_groups_.Append(tile_group_id);

    LOG_TRACE("Added a tile group ");

    // add tile group metadata in locator
    catalog::Manager::GetInstance().AddTileGroup(tile_group_id, tile_group);

    // we must guarantee that the compiler always add tile group before adding
    // tile_group_count_.
    COMPILER_MEMORY_FENCE;

    tile_group_count_++;

    LOG_TRACE("Recording tile group : %u ", tile_group_id);
  }
}

// NOTE: This function is only used in test cases.
void DataTable::AddTileGroup(const std::shared_ptr<TileGroup> &tile_group) {
  size_t active_tile_group_id = number_of_tuples_ % active_tilegroup_count_;

  active_tile_groups_[active_tile_group_id] = tile_group;

  oid_t tile_group_id = tile_group->GetTileGroupId();

  tile_groups_.Append(tile_group_id);

  // add tile group in catalog
  catalog::Manager::GetInstance().AddTileGroup(tile_group_id, tile_group);

  // we must guarantee that the compiler always add tile group before adding
  // tile_group_count_.
  COMPILER_MEMORY_FENCE;

  tile_group_count_++;

  LOG_TRACE("Recording tile group : %u ", tile_group_id);
}

size_t DataTable::GetTileGroupCount() const { return tile_group_count_; }

std::shared_ptr<storage::TileGroup> DataTable::GetTileGroup(
    const std::size_t &tile_group_offset) const {
  PL_ASSERT(tile_group_offset < GetTileGroupCount());

  auto tile_group_id =
      tile_groups_.FindValid(tile_group_offset, invalid_tile_group_id);

  return GetTileGroupById(tile_group_id);
}

std::shared_ptr<storage::TileGroup> DataTable::GetTileGroupById(
    const oid_t &tile_group_id) const {
  auto &manager = catalog::Manager::GetInstance();
  return manager.GetTileGroup(tile_group_id);
}

void DataTable::DropTileGroups() {
  auto &catalog_manager = catalog::Manager::GetInstance();
  auto tile_groups_size = tile_groups_.GetSize();
  std::size_t tile_groups_itr;

  for (tile_groups_itr = 0; tile_groups_itr < tile_groups_size;
       tile_groups_itr++) {
    auto tile_group_id = tile_groups_.Find(tile_groups_itr);

    if (tile_group_id != invalid_tile_group_id) {
      // drop tile group in catalog
      catalog_manager.DropTileGroup(tile_group_id);
    }
  }

  // Clear array
  tile_groups_.Clear(invalid_tile_group_id);

  tile_group_count_ = 0;
}

//===--------------------------------------------------------------------===//
// INDEX
//===--------------------------------------------------------------------===//

void DataTable::AddIndex(std::shared_ptr<index::Index> index) {
  // Add index
  indexes_.Append(index);

  // Add index column info
  auto index_columns_ = index->GetMetadata()->GetKeyAttrs();
  std::set<oid_t> index_columns_set(index_columns_.begin(),
                                    index_columns_.end());

  indexes_columns_.push_back(index_columns_set);

  // Update index stats
  auto index_type = index->GetIndexType();
  if (index_type == IndexConstraintType::PRIMARY_KEY) {
    has_primary_key_ = true;
  } else if (index_type == IndexConstraintType::UNIQUE) {
    unique_constraint_count_++;
  }
}

std::shared_ptr<index::Index> DataTable::GetIndexWithOid(
    const oid_t &index_oid) {
  std::shared_ptr<index::Index> ret_index;
  auto index_count = indexes_.GetSize();

  for (std::size_t index_itr = 0; index_itr < index_count; index_itr++) {
    ret_index = indexes_.Find(index_itr);
    if (ret_index->GetOid() == index_oid) {
      break;
    }
  }
  if (ret_index == nullptr) {
    throw CatalogException("No index with oid = " + std::to_string(index_oid) +
                           " is found");
  }
  return ret_index;
}

void DataTable::DropIndexWithOid(const oid_t &index_oid) {
  oid_t index_offset = 0;
  std::shared_ptr<index::Index> index;
  auto index_count = indexes_.GetSize();

  for (std::size_t index_itr = 0; index_itr < index_count; index_itr++) {
    index = indexes_.Find(index_itr);
    if (index->GetOid() == index_oid) {
      break;
    }
  }

  PL_ASSERT(index_offset < indexes_.GetSize());

  // Drop the index
  indexes_.Update(index_offset, nullptr);

  // Drop index column info
  indexes_columns_.erase(indexes_columns_.begin() + index_offset);
}

void DataTable::DropIndexes() {
  // TODO: iterate over all indexes, and actually drop them

  indexes_.Clear(nullptr);

  indexes_columns_.clear();
}

std::shared_ptr<index::Index> DataTable::GetIndex(const oid_t &index_offset) {
  PL_ASSERT(index_offset < indexes_.GetSize());
  auto ret_index = indexes_.Find(index_offset);

  return ret_index;
}

std::set<oid_t> DataTable::GetIndexAttrs(const oid_t &index_offset) const {
  PL_ASSERT(index_offset < GetIndexCount());

  auto index_attrs = indexes_columns_.at(index_offset);

  return index_attrs;
}

oid_t DataTable::GetIndexCount() const {
  size_t index_count = indexes_.GetSize();

  return index_count;
}

oid_t DataTable::GetValidIndexCount() const {
  std::shared_ptr<index::Index> index;
  auto index_count = indexes_.GetSize();
  oid_t valid_index_count = 0;

  for (std::size_t index_itr = 0; index_itr < index_count; index_itr++) {
    index = indexes_.Find(index_itr);
    if (index == nullptr) {
      continue;
    }

    valid_index_count++;
  }

  return valid_index_count;
}

//===--------------------------------------------------------------------===//
// FOREIGN KEYS
//===--------------------------------------------------------------------===//

void DataTable::AddForeignKey(catalog::ForeignKey *key) {
  {
    std::lock_guard<std::mutex> lock(data_table_mutex_);
    catalog::Schema *schema = this->GetSchema();
    catalog::Constraint constraint(ConstraintType::FOREIGN,
                                   key->GetConstraintName());
    constraint.SetForeignKeyListOffset(GetForeignKeyCount());
    for (auto fk_column : key->GetFKColumnNames()) {
      schema->AddConstraint(fk_column, constraint);
    }
    // TODO :: We need this one..
    catalog::ForeignKey *fk = new catalog::ForeignKey(*key);
    foreign_keys_.push_back(fk);
  }
}

catalog::ForeignKey *DataTable::GetForeignKey(const oid_t &key_offset) const {
  catalog::ForeignKey *key = nullptr;
  key = foreign_keys_.at(key_offset);
  return key;
}

void DataTable::DropForeignKey(const oid_t &key_offset) {
  {
    std::lock_guard<std::mutex> lock(data_table_mutex_);
    PL_ASSERT(key_offset < foreign_keys_.size());
    foreign_keys_.erase(foreign_keys_.begin() + key_offset);
  }
}

oid_t DataTable::GetForeignKeyCount() const { return foreign_keys_.size(); }

// Get the schema for the new transformed tile group
std::vector<catalog::Schema> TransformTileGroupSchema(
    storage::TileGroup *tile_group, const column_map_type &column_map) {
  std::vector<catalog::Schema> new_schema;
  oid_t orig_tile_offset, orig_tile_column_offset;
  oid_t new_tile_offset, new_tile_column_offset;

  // First, get info from the original tile group's schema
  std::map<oid_t, std::map<oid_t, catalog::Column>> schemas;
  auto orig_schemas = tile_group->GetTileSchemas();
  for (auto column_map_entry : column_map) {
    new_tile_offset = column_map_entry.second.first;
    new_tile_column_offset = column_map_entry.second.second;
    oid_t column_offset = column_map_entry.first;

    tile_group->LocateTileAndColumn(column_offset, orig_tile_offset,
                                    orig_tile_column_offset);

    // Get the column info from original schema
    auto orig_schema = orig_schemas[orig_tile_offset];
    auto column_info = orig_schema.GetColumn(orig_tile_column_offset);
    schemas[new_tile_offset][new_tile_column_offset] = column_info;
  }

  // Then, build the new schema
  for (auto schemas_tile_entry : schemas) {
    std::vector<catalog::Column> columns;
    for (auto schemas_column_entry : schemas_tile_entry.second)
      columns.push_back(schemas_column_entry.second);

    catalog::Schema tile_schema(columns);
    new_schema.push_back(tile_schema);
  }

  return new_schema;
}

// Set the transformed tile group column-at-a-time
void SetTransformedTileGroup(storage::TileGroup *orig_tile_group,
                             storage::TileGroup *new_tile_group) {
  // Check the schema of the two tile groups
  auto new_column_map = new_tile_group->GetColumnMap();
  auto orig_column_map = orig_tile_group->GetColumnMap();
  PL_ASSERT(new_column_map.size() == orig_column_map.size());

  oid_t orig_tile_offset, orig_tile_column_offset;
  oid_t new_tile_offset, new_tile_column_offset;

  auto column_count = new_column_map.size();
  auto tuple_count = orig_tile_group->GetAllocatedTupleCount();
  // Go over each column copying onto the new tile group
  for (oid_t column_itr = 0; column_itr < column_count; column_itr++) {
    // Locate the original base tile and tile column offset
    orig_tile_group->LocateTileAndColumn(column_itr, orig_tile_offset,
                                         orig_tile_column_offset);

    new_tile_group->LocateTileAndColumn(column_itr, new_tile_offset,
                                        new_tile_column_offset);

    auto orig_tile = orig_tile_group->GetTile(orig_tile_offset);
    auto new_tile = new_tile_group->GetTile(new_tile_offset);

    // Copy the column over to the new tile group
    for (oid_t tuple_itr = 0; tuple_itr < tuple_count; tuple_itr++) {
      type::Value val =
          (orig_tile->GetValue(tuple_itr, orig_tile_column_offset));
      new_tile->SetValue(val, tuple_itr, new_tile_column_offset);
    }
  }

  // Finally, copy over the tile header
  auto header = orig_tile_group->GetHeader();
  auto new_header = new_tile_group->GetHeader();
  *new_header = *header;
}

storage::TileGroup *DataTable::TransformTileGroup(
    const oid_t &tile_group_offset, const double &theta) {
  // First, check if the tile group is in this table
  if (tile_group_offset >= tile_groups_.GetSize()) {
    LOG_ERROR("Tile group offset not found in table : %u ", tile_group_offset);
    return nullptr;
  }

  auto tile_group_id =
      tile_groups_.FindValid(tile_group_offset, invalid_tile_group_id);

  // Get orig tile group from catalog
  auto &catalog_manager = catalog::Manager::GetInstance();
  auto tile_group = catalog_manager.GetTileGroup(tile_group_id);
  auto diff = tile_group->GetSchemaDifference(default_partition_);

  // Check threshold for transformation
  if (diff < theta) {
    return nullptr;
  }

  LOG_TRACE("Transforming tile group : %u", tile_group_offset);

  // Get the schema for the new transformed tile group
  auto new_schema =
      TransformTileGroupSchema(tile_group.get(), default_partition_);

  // Allocate space for the transformed tile group
  std::shared_ptr<storage::TileGroup> new_tile_group(
      TileGroupFactory::GetTileGroup(
          tile_group->GetDatabaseId(), tile_group->GetTableId(),
          tile_group->GetTileGroupId(), tile_group->GetAbstractTable(),
          new_schema, default_partition_,
          tile_group->GetAllocatedTupleCount()));

  // Set the transformed tile group column-at-a-time
  SetTransformedTileGroup(tile_group.get(), new_tile_group.get());

  // Set the location of the new tile group
  // and clean up the orig tile group
  catalog_manager.AddTileGroup(tile_group_id, new_tile_group);

  return new_tile_group.get();
}

void DataTable::RecordLayoutSample(const brain::Sample &sample) {
  // Add layout sample
  {
    std::lock_guard<std::mutex> lock(layout_samples_mutex_);
    layout_samples_.push_back(sample);
  }
}

std::vector<brain::Sample> DataTable::GetLayoutSamples() {
  {
    std::lock_guard<std::mutex> lock(layout_samples_mutex_);
    return layout_samples_;
  }
}

void DataTable::ClearLayoutSamples() {
  // Clear layout samples list
  {
    std::lock_guard<std::mutex> lock(layout_samples_mutex_);
    layout_samples_.clear();
  }
}

void DataTable::RecordIndexSample(const brain::Sample &sample) {
  // Add index sample
  {
    std::lock_guard<std::mutex> lock(index_samples_mutex_);
    index_samples_.push_back(sample);
  }
}

std::vector<brain::Sample> DataTable::GetIndexSamples() {
  {
    std::lock_guard<std::mutex> lock(index_samples_mutex_);
    return index_samples_;
  }
}

void DataTable::ClearIndexSamples() {
  // Clear index samples list
  {
    std::lock_guard<std::mutex> lock(index_samples_mutex_);
    index_samples_.clear();
  }
}

std::map<oid_t, oid_t> DataTable::GetColumnMapStats() {
  std::map<oid_t, oid_t> column_map_stats;

  // Cluster per-tile column count
  for (auto entry : default_partition_) {
    auto tile_id = entry.second.first;
    auto column_map_itr = column_map_stats.find(tile_id);
    if (column_map_itr == column_map_stats.end())
      column_map_stats[tile_id] = 1;
    else
      column_map_stats[tile_id]++;
  }

  return std::move(column_map_stats);
}

void DataTable::SetDefaultLayout(const column_map_type &layout) {
  default_partition_ = layout;
}

column_map_type DataTable::GetDefaultLayout() const {
  return default_partition_;
}

}  // End storage namespace
}  // End peloton namespace<|MERGE_RESOLUTION|>--- conflicted
+++ resolved
@@ -448,17 +448,9 @@
 // and the argument cannot be set to nullptr.
 ItemPointer DataTable::GetEmptyTupleSlot(const storage::Tuple *tuple,
                                          bool check_constraint) {
-<<<<<<< HEAD
-  // assert(tuple);
-  if (check_constraint && tuple != nullptr) {
-    if (CheckConstraints(tuple) == false)
-      return INVALID_ITEMPOINTER;
-  }
-=======
   //assert(tuple);
   if (tuple && check_constraint && CheckConstraints(tuple) == false)
     return INVALID_ITEMPOINTER;
->>>>>>> e00c150b
   //=============== garbage collection==================
   // check if there are recycled tuple slots
   auto &gc_manager = gc::GCManagerFactory::GetInstance();
