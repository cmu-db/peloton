--- conflicted
+++ resolved
@@ -720,7 +720,6 @@
                   return false;
                 }
 
-<<<<<<< HEAD
                 std::vector<type::Value> values;
                 uint32_t num_columns = src_table->GetSchema()->GetColumnCount();
                 for (uint32_t col_id = 0; col_id < num_columns; col_id++) {
@@ -728,11 +727,6 @@
                 }
                 transaction_manager.PerformInsert(current_txn, location, index_entry_ptr,
                                                   reinterpret_cast<char *>(values.data(), values.size()));
-=======
-                transaction_manager.PerformInsert(current_txn, location,
-                                                  index_entry_ptr);
-
->>>>>>> d052644e
                 break;
               }
             }
