//===----------------------------------------------------------------------===//

//
//                         Peloton
//
// data_table.cpp
//
// Identification: src/storage/data_table.cpp
//
// Copyright (c) 2015-16, Carnegie Mellon University Database Group
//
//===----------------------------------------------------------------------===//

#include <mutex>
#include <utility>

#include "brain/clusterer.h"
#include "brain/sample.h"
#include "catalog/catalog.h"
#include "catalog/foreign_key.h"
#include "common/exception.h"
#include "common/exception.h"
#include "common/logger.h"
#include "common/platform.h"
#include "concurrency/transaction.h"
#include "concurrency/transaction_manager_factory.h"
#include "gc/gc_manager_factory.h"
#include "index/index.h"
#include "logging/log_manager.h"
#include "storage/abstract_table.h"
#include "storage/data_table.h"
#include "storage/database.h"
#include "storage/tile.h"
#include "storage/tile_group.h"
#include "storage/tile_group_factory.h"
#include "storage/tile_group_header.h"
#include "storage/tuple.h"

//===--------------------------------------------------------------------===//
// Configuration Variables
//===--------------------------------------------------------------------===//

std::vector<peloton::oid_t> sdbench_column_ids;

double peloton_projectivity;

int peloton_num_groups;

namespace peloton {
namespace storage {

oid_t DataTable::invalid_tile_group_id = -1;

size_t DataTable::default_active_tilegroup_count_ = 1;
size_t DataTable::default_active_indirection_array_count_ = 1;

DataTable::DataTable(catalog::Schema *schema, const std::string &table_name,
                     const oid_t &database_oid, const oid_t &table_oid,
                     const size_t &tuples_per_tilegroup, const bool own_schema,
                     const bool adapt_table, const bool is_catalog)
    : AbstractTable(table_oid, schema, own_schema),
      database_oid(database_oid),
      table_name(table_name),
      tuples_per_tilegroup_(tuples_per_tilegroup),
      adapt_table_(adapt_table) {
  // Init default partition
  this->table_oid = table_oid;
  auto col_count = schema->GetColumnCount();
  for (oid_t col_itr = 0; col_itr < col_count; col_itr++) {
    default_partition_[col_itr] = std::make_pair(0, col_itr);
  }

  if (is_catalog == true) {
    active_tilegroup_count_ = 1;
    active_indirection_array_count_ = 1;
  } else {
    active_tilegroup_count_ = default_active_tilegroup_count_;
    active_indirection_array_count_ = default_active_indirection_array_count_;
  }

  active_tile_groups_.resize(active_tilegroup_count_);

  active_indirection_arrays_.resize(active_indirection_array_count_);
  // Create tile groups.
  for (size_t i = 0; i < active_tilegroup_count_; ++i) {
    AddDefaultTileGroup(i);
  }

  // Create indirection layers.
  for (size_t i = 0; i < active_indirection_array_count_; ++i) {
    AddDefaultIndirectionArray(i);
  }
}

DataTable::~DataTable() {
  // clean up tile groups by dropping the references in the catalog
  auto &catalog_manager = catalog::Manager::GetInstance();
  auto tile_groups_size = tile_groups_.GetSize();
  std::size_t tile_groups_itr;

  for (tile_groups_itr = 0; tile_groups_itr < tile_groups_size;
       tile_groups_itr++) {
    auto tile_group_id = tile_groups_.Find(tile_groups_itr);

    if (tile_group_id != invalid_tile_group_id) {
      LOG_TRACE("Dropping tile group : %u ", tile_group_id);
      // drop tile group in catalog
      catalog_manager.DropTileGroup(tile_group_id);
    }
  }

  // clean up foreign keys
  for (auto foreign_key : foreign_keys_) {
    delete foreign_key;
  }

  // drop all indirection arrays
  for (auto indirection_array : active_indirection_arrays_) {
    auto oid = indirection_array->GetOid();
    catalog_manager.DropIndirectionArray(oid);
  }

  // AbstractTable cleans up the schema
}

//===--------------------------------------------------------------------===//
// TUPLE HELPER OPERATIONS
//===--------------------------------------------------------------------===//

void DataTable::AddUNIQUEIndex() {
  auto schema = this->GetSchema();
  auto col_count = schema->GetColumnCount();
  for (oid_t col_itr = 0; col_itr < col_count; col_itr++) {
    catalog::Column tmp_col = schema->GetColumn(col_itr);
    if (tmp_col.is_unique_) {
      // create index
      // TODO should we retry until success?
      std::vector<std::string> index_attrs;
      index_attrs.push_back(tmp_col.GetName());
      std::string index_name = table_name + "_" + tmp_col.GetName() + "_index";
      std::string db_name = catalog::Catalog::GetInstance()
                                ->GetDatabaseWithOid(database_oid)
                                ->GetDBName();
      std::cout << "********db name: " << db_name
                << " index name: " << index_name << std::endl;
      ResultType result = catalog::Catalog::GetInstance()->CreateIndex(
          db_name, table_name, index_attrs, index_name, true,
          IndexType::BWTREE);
      if (result == ResultType::SUCCESS) {
        LOG_TRACE("Creating table succeeded!");
      } else {
        LOG_TRACE("Creating table failed!");
      }
    }
  }
}

void DataTable::AddMultiUNIQUEIndex() {
  auto schema = this->GetSchema();
  std::vector<catalog::MultiConstraint> multi_constraints;
  multi_constraints = schema->GetMultiConstraints();
  for (auto mc : multi_constraints) {
    std::cout << mc.GetInfo();
    std::vector<oid_t> cols = mc.GetCols();
    ConstraintType type = mc.GetType();
    if (cols.size() <= 0) continue;
    if (type == ConstraintType::UNIQUE) {
      std::vector<std::string> index_attrs;
      std::string index_name = table_name + "_";
      for (auto id : cols) {
        index_attrs.push_back(schema->GetColumn(id).GetName());
        index_name += schema->GetColumn(id).GetName() + "_";
      }
      index_name += "index";
      std::string db_name = catalog::Catalog::GetInstance()
                                ->GetDatabaseWithOid(database_oid)
                                ->GetDBName();
      std::cout << "********db name: " << db_name
                << " index name: " << index_name << std::endl;
      ResultType result = catalog::Catalog::GetInstance()->CreateIndex(
          db_name, table_name, index_attrs, index_name, true,
          IndexType::BWTREE);
      if (result == ResultType::SUCCESS) {
        LOG_TRACE("Creating table succeeded!");
      } else {
        LOG_TRACE("Creating table failed!");
      }
    }
  }
}

bool DataTable::CheckNotNulls(const storage::Tuple *tuple,
                              oid_t column_idx) const {
  if (tuple->IsNull(column_idx)) {
    LOG_TRACE(
        "%u th attribute in the tuple was NULL. It is non-nullable "
        "attribute.",
        column_itr);
    return false;
  }
  return true;
}

bool DataTable::MultiCheckNotNulls(const storage::Tuple *tuple,
                                   std::vector<oid_t> cols) const {
  for (auto col : cols) {
    if (tuple->IsNull(col)) {
      return false;
    }
  }
  return true;
}

<<<<<<< HEAD
// Set the default values for corresponding columns
=======
/*
bool DataTable::CheckExp(const storage::Tuple *tuple, oid_t column_idx,
                         std::pair<ExpressionType, type::Value> exp) const {
  type::Value cur = tuple->GetValue(column_idx);
  switch (exp.first) {
    case ExpressionType::COMPARE_EQUAL: {
      if (cur.CompareNotEquals(exp.second) == type::CMP_TRUE) return false;
      break;
    }
    case ExpressionType::COMPARE_NOTEQUAL: {
      if (cur.CompareEquals(exp.second) == type::CMP_TRUE) return false;
      break;
    }
    case ExpressionType::COMPARE_LESSTHAN: {
      if (cur.CompareGreaterThanEquals(exp.second) == type::CMP_TRUE)
        return false;
      break;
    }
    case ExpressionType::COMPARE_GREATERTHAN: {
      if (cur.CompareLessThanEquals(exp.second) == type::CMP_TRUE) return false;
      break;
    }
    case ExpressionType::COMPARE_LESSTHANOREQUALTO: {
      if (cur.CompareGreaterThan(exp.second) == type::CMP_TRUE) return false;
      break;
    }
    case ExpressionType::COMPARE_GREATERTHANOREQUALTO: {
      if (cur.CompareLessThan(exp.second) == type::CMP_TRUE) return false;
      break;
    }
    default: {
      // TODO: throw an exception
      std::cout << "Operator NOT SUPPORT" << std::endl;
      return false;
    }
  }
  return true;
} */

// Set the default values for corresponding columns
/*
>>>>>>> 6172bee8
bool DataTable::SetDefaults(storage::Tuple *tuple) {
  PL_ASSERT(schema->GetColumnCount() == tuple->GetColumnCount());

  oid_t column_count = schema->GetColumnCount();
  for (oid_t column_itr = 0; column_itr < column_count; column_itr++) {
    if (tuple->IsNull(column_itr) && schema->AllowDefault(column_itr)) {
      auto default_value = schema->GetDefaultValue(column_itr);
      tuple->SetValue(column_itr, *default_value);
      return true;
<<<<<<< HEAD
    }
  }

  return true;
}

bool DataTable::CheckExp(const storage::Tuple *tuple, oid_t column_idx,
                         std::pair<ExpressionType, type::Value> exp) const {
  type::Value cur = tuple->GetValue(column_idx);
  switch (exp.first) {
    case ExpressionType::COMPARE_EQUAL: {
      if (cur.CompareNotEquals(exp.second) == type::CMP_TRUE) return false;
      break;
    }
    case ExpressionType::COMPARE_NOTEQUAL: {
      if (cur.CompareEquals(exp.second) == type::CMP_TRUE) return false;
      break;
    }
    case ExpressionType::COMPARE_LESSTHAN: {
      if (cur.CompareGreaterThanEquals(exp.second) == type::CMP_TRUE)
        return false;
      break;
    }
    case ExpressionType::COMPARE_GREATERTHAN: {
      if (cur.CompareLessThanEquals(exp.second) == type::CMP_TRUE) return false;
      break;
    }
    case ExpressionType::COMPARE_LESSTHANOREQUALTO: {
      if (cur.CompareGreaterThan(exp.second) == type::CMP_TRUE) return false;
      break;
    }
    case ExpressionType::COMPARE_GREATERTHANOREQUALTO: {
      if (cur.CompareLessThan(exp.second) == type::CMP_TRUE) return false;
      break;
    }
    default: {
      // TODO: throw an exception
      std::cout << "Operator NOT SUPPORT" << std::endl;

      return false;
=======
>>>>>>> 6172bee8
    }
  }

  return true;
} */

<<<<<<< HEAD
bool DataTable::CheckExp(const storage::Tuple *tuple, oid_t column_idx) const {
  std::pair<ExpressionType, type::Value> exp =
      schema->AllowExpConstrain(column_idx);
  if (exp.first == ExpressionType::INVALID)  // not have check constrain
    return true;

=======
bool DataTable::CheckExp(const storage::Tuple *tuple, oid_t column_idx,
                         std::pair<ExpressionType, type::Value> exp) const {
>>>>>>> 6172bee8
  type::Value cur = tuple->GetValue(column_idx);
  switch (exp.first) {
    case ExpressionType::COMPARE_EQUAL: {
      if (cur.CompareNotEquals(exp.second) == type::CMP_TRUE) return false;
      break;
    }
    case ExpressionType::COMPARE_NOTEQUAL: {
      if (cur.CompareEquals(exp.second) == type::CMP_TRUE) return false;
      break;
    }
    case ExpressionType::COMPARE_LESSTHAN: {
      if (cur.CompareGreaterThanEquals(exp.second) == type::CMP_TRUE)
        return false;
      break;
    }
    case ExpressionType::COMPARE_GREATERTHAN: {
      if (cur.CompareLessThanEquals(exp.second) == type::CMP_TRUE) return false;
      break;
    }
    case ExpressionType::COMPARE_LESSTHANOREQUALTO: {
      if (cur.CompareGreaterThan(exp.second) == type::CMP_TRUE) return false;
      break;
    }
    case ExpressionType::COMPARE_GREATERTHANOREQUALTO: {
      if (cur.CompareLessThan(exp.second) == type::CMP_TRUE) return false;
      break;
    }
    default: {
      // TODO: throw an exception
      std::cout << "Operator NOT SUPPORT" << std::endl;
      return false;
    }
  }
  return true;
}

bool DataTable::CheckConstraints(const storage::Tuple *tuple) const {
  // First, check NULL constraints
  PL_ASSERT(schema->GetColumnCount() == tuple->GetColumnCount());
  oid_t column_count = schema->GetColumnCount();
  for (oid_t column_itr = 0; column_itr < column_count; column_itr++) {
    std::vector<catalog::Constraint> column_cons =
        schema->GetColumn(column_itr).GetConstraints();
    for (auto cons : column_cons) {
      ConstraintType type = cons.GetType();
      switch (type) {
        case ConstraintType::NOTNULL:
        case ConstraintType::NOT_NULL: {
          if (CheckNotNulls(tuple, column_itr) == false) {
            LOG_TRACE("Not NULL constraint violated");
            throw ConstraintException("Not NULL constraint violated : " +
                                      std::string(tuple->GetInfo()));
            return false;
          }
          break;
        }
        case ConstraintType::CHECK: {
          std::pair<ExpressionType, type::Value> exp = cons.GetExp();
          if (CheckExp(tuple, column_itr, exp) == false) {
            LOG_TRACE("CHECK EXPRESSION constraint violated");
            throw ConstraintException(
                "CHECK EXPRESSION constraint violated : " +
                std::string(tuple->GetInfo()));
            return false;
          }
          break;
        }
        case ConstraintType::UNIQUE: {
          break;
        }
        case ConstraintType::DEFAULT: {
<<<<<<< HEAD
          break;
        }
        case ConstraintType::PRIMARY: {
          break;
        }
        case ConstraintType::FOREIGN: {
          break;
        }
        case ConstraintType::EXCLUSION: {
          break;
        }
        default: {
          LOG_TRACE("Constraint type not supported");
          throw ConstraintException("Constraint type not supported : " +
                                    std::string(tuple->GetInfo()));
          return false;
        }
      }
    }
  }

  std::vector<catalog::MultiConstraint> multi_constraints;
  multi_constraints = schema->GetMultiConstraints();
  for (auto mc : multi_constraints) {
    // TODO multi constraints check
    std::cout << mc.GetInfo();
    std::vector<oid_t> cols = mc.GetCols();
    ConstraintType type = mc.GetType();
    if (cols.size() <= 0) continue;
    switch (type) {
      case ConstraintType::NOT_NULL:
      case ConstraintType::NOTNULL: {
        // TODO check not null for multi columns
        if (MultiCheckNotNulls(tuple, cols) == false) {
          LOG_TRACE("CHECK MULTI columns NOT NULL constraint violated");
          throw ConstraintException(
              "CHECK MULTI columns NOT NULL constraint violated : " +
              std::string(tuple->GetInfo()));
          return false;
        }
        break;
      }
      case ConstraintType::DEFAULT: {
        break;
      }
      case ConstraintType::CHECK: {
        break;
      }
      case ConstraintType::PRIMARY: {
        break;
      }
      case ConstraintType::INVALID: {
        break;
      }
      case ConstraintType::UNIQUE: {
        break;
      }
      case ConstraintType::FOREIGN: {
        break;
      }
      case ConstraintType::EXCLUSION: {
        break;
      }
      default: {
        throw ConstraintException(
            "MULTI COLUMN constraints TYPE NOT supported:" +
            std::string(tuple->GetInfo()));
        return false;
      }
    }
		return true;
}


bool DataTable::CheckConstraints(const storage::Tuple *tuple) const {
  // First, check NULL constraints
  PL_ASSERT(schema->GetColumnCount() == tuple->GetColumnCount());
  oid_t column_count = schema->GetColumnCount();
  for (oid_t column_itr = 0; column_itr < column_count; column_itr++) {
    std::vector<catalog::Constraint> column_cons =
        schema->GetColumn(column_itr).GetConstraints();
    for (auto cons : column_cons) {
      ConstraintType type = cons.GetType();
      switch (type) {
        case ConstraintType::NOTNULL:
        case ConstraintType::NOT_NULL: {
          if (CheckNotNulls(tuple, column_itr) == false) {
            LOG_TRACE("Not NULL constraint violated");
            throw ConstraintException("Not NULL constraint violated : " +
                                      std::string(tuple->GetInfo()));
            return false;
          }
          break;
        }
        case ConstraintType::CHECK: {
          std::pair<ExpressionType, type::Value> exp = cons.GetExp();
          if (CheckExp(tuple, column_itr, exp) == false) {
            LOG_TRACE("CHECK EXPRESSION constraint violated");
            throw ConstraintException(
                "CHECK EXPRESSION constraint violated : " +
                std::string(tuple->GetInfo()));
            return false;
          }
          break;
        }
        case ConstraintType::UNIQUE: {
          break;
        }
        case ConstraintType::DEFAULT: {
=======
>>>>>>> 6172bee8
          if (tuple->IsNull(column_itr)) {
            auto default_value = schema->GetDefaultValue(column_itr);
            storage::Tuple* t = const_cast<storage::Tuple*>(tuple);
            t->SetValue(column_itr, *default_value);
          }

          break;
        }
        case ConstraintType::PRIMARY: {
          break;
        }
        case ConstraintType::FOREIGN: {
          /*
          auto fk_offset = cons.GetForeignKeyListOffset();
          catalog::ForeignKey *foreigh_key = foreign_keys_[fk_offset];

          auto sink_table_oid = foreigh_key->GetSinkTableOid();
          auto catalog = catalog::Catalog::GetInstance();
          auto sink_table = catalog->GetTableWithOid(GetDatabaseOid(), sink_table_oid);
          */


          break;
        }
        case ConstraintType::EXCLUSION: {
          break;
        }
        default: {
          LOG_TRACE("Constraint type not supported");
          throw ConstraintException("Constraint type not supported : " +
                                    std::string(tuple->GetInfo()));
          return false;
        }
      }
    }
  }

  std::vector<catalog::MultiConstraint> multi_constraints;
  multi_constraints = schema->GetMultiConstraints();
  for (auto mc : multi_constraints) {
    // TODO multi constraints check
    std::cout << mc.GetInfo();
    std::vector<oid_t> cols = mc.GetCols();
    ConstraintType type = mc.GetType();
    if (cols.size() <= 0) continue;
    switch (type) {
      case ConstraintType::NOT_NULL:
      case ConstraintType::NOTNULL: {
        // TODO check not null for multi columns
        if (MultiCheckNotNulls(tuple, cols) == false) {
          LOG_TRACE("CHECK MULTI columns NOT NULL constraint violated");
          throw ConstraintException(
              "CHECK MULTI columns NOT NULL constraint violated : " +
              std::string(tuple->GetInfo()));
          return false;
        }
        break;
      }
      case ConstraintType::DEFAULT: {
        break;
      }
      case ConstraintType::CHECK: {
        break;
      }
      case ConstraintType::PRIMARY: {
        break;
      }
      case ConstraintType::INVALID: {
        break;
      }
      case ConstraintType::UNIQUE: {
        break;
      }
      case ConstraintType::FOREIGN: {
        break;
      }
      case ConstraintType::EXCLUSION: {
        break;
      }
      default: {
        throw ConstraintException(
            "MULTI COLUMN constraints TYPE NOT supported:" +
            std::string(tuple->GetInfo()));
        return false;
      }
    }

  }

  return true;
}

// this function is called when update/delete/insert is performed.
// this function first checks whether there's available slot.
// if yes, then directly return the available slot.
// in particular, if this is the last slot, a new tile group is created.
// if there's no available slot, then some other threads must be allocating a
// new tile group.
// we just wait until a new tuple slot in the newly allocated tile group is
// available.
// when updating a tuple, we will invoke this function with the argument set to
// nullptr.
// this is because we want to minimize data copy overhead by performing
// in-place update at executor level.
// however, when performing insert, we have to copy data immediately,
// and the argument cannot be set to nullptr.
ItemPointer DataTable::GetEmptyTupleSlot(const storage::Tuple *tuple,
                                         bool check_constraint) {
<<<<<<< HEAD
=======
  //assert(tuple);
>>>>>>> 6172bee8
  if (tuple && check_constraint && CheckConstraints(tuple) == false)
    return INVALID_ITEMPOINTER;
  //=============== garbage collection==================
  // check if there are recycled tuple slots
  auto &gc_manager = gc::GCManagerFactory::GetInstance();
  auto free_item_pointer = gc_manager.ReturnFreeSlot(this->table_oid);
  if (free_item_pointer.IsNull() == false) {
    // when inserting a tuple
    if (tuple != nullptr) {
      auto tile_group =
          catalog::Manager::GetInstance().GetTileGroup(free_item_pointer.block);
      tile_group->CopyTuple(tuple, free_item_pointer.offset);
    }
    return free_item_pointer;
  }
  //====================================================

  size_t active_tile_group_id = number_of_tuples_ % active_tilegroup_count_;
  std::shared_ptr<storage::TileGroup> tile_group;
  oid_t tuple_slot = INVALID_OID;
  oid_t tile_group_id = INVALID_OID;

  // get valid tuple.
  while (true) {
    // get the last tile group.
    tile_group = active_tile_groups_[active_tile_group_id];

    tuple_slot = tile_group->InsertTuple(tuple);

    // now we have already obtained a new tuple slot.
    if (tuple_slot != INVALID_OID) {
      tile_group_id = tile_group->GetTileGroupId();
      break;
    }
  }

  // if this is the last tuple slot we can get
  // then create a new tile group
  if (tuple_slot == tile_group->GetAllocatedTupleCount() - 1) {
    AddDefaultTileGroup(active_tile_group_id);
  }

  LOG_TRACE("tile group count: %lu, tile group id: %u, address: %p",
            tile_group_count_.load(), tile_group->GetTileGroupId(),
            tile_group.get());

  // Set tuple location
  ItemPointer location(tile_group_id, tuple_slot);

  return location;
}

//===--------------------------------------------------------------------===//
// INSERT
//===--------------------------------------------------------------------===//
ItemPointer DataTable::InsertEmptyVersion() {
  // First, claim a slot
  ItemPointer location = GetEmptyTupleSlot(nullptr);
  if (location.block == INVALID_OID) {
    LOG_TRACE("Failed to get tuple slot.");
    return INVALID_ITEMPOINTER;
  }

  LOG_TRACE("Location: %u, %u", location.block, location.offset);

  IncreaseTupleCount(1);
  return location;
}

ItemPointer DataTable::AcquireVersion() {
  // First, claim a slot
  ItemPointer location = GetEmptyTupleSlot(nullptr);
  if (location.block == INVALID_OID) {
    LOG_TRACE("Failed to get tuple slot.");
    return INVALID_ITEMPOINTER;
  }

  LOG_TRACE("Location: %u, %u", location.block, location.offset);

  IncreaseTupleCount(1);
  return location;
}

bool DataTable::InstallVersion(const AbstractTuple *tuple,
                               const TargetList *targets_ptr,
                               concurrency::Transaction *transaction,
                               ItemPointer *index_entry_ptr) {
  // Index checks and updates
  if (InsertInSecondaryIndexes(tuple, targets_ptr, transaction,
                               index_entry_ptr) == false) {
    LOG_TRACE("Index constraint violated");
    return false;
  }
  return true;
}

ItemPointer DataTable::InsertTuple(const storage::Tuple *tuple,
                                   concurrency::Transaction *transaction,
                                   ItemPointer **index_entry_ptr) {
  // the upper layer may not pass a index_entry_ptr (default value: nullptr)
  // into the function.
  // in this case, we have to create a temp_ptr to hold the content.
  ItemPointer *temp_ptr = nullptr;

  if (index_entry_ptr == nullptr) {
    index_entry_ptr = &temp_ptr;
  }

  ItemPointer location = GetEmptyTupleSlot(tuple);
  if (location.block == INVALID_OID) {
    LOG_TRACE("Failed to get tuple slot.");
    return INVALID_ITEMPOINTER;
  }

  LOG_TRACE("Location: %u, %u", location.block, location.offset);

  auto index_count = GetIndexCount();
  if (index_count == 0) {
    // Increase the table's number of tuples by 1
    IncreaseTupleCount(1);
    return location;
  }
  // Index checks and updates
  if (InsertInIndexes(tuple, location, transaction, index_entry_ptr) == false) {
    LOG_TRACE("Index constraint violated");

    throw ConstraintException("UNIQUE constraint violated : " +
                              std::string(tuple->GetInfo()));
    return INVALID_ITEMPOINTER;
  }

  // ForeignKey checks
  if (CheckForeignKeyConstraints(tuple) == false) {
    LOG_TRACE("ForeignKey constraint violated");
    return INVALID_ITEMPOINTER;
  }

  PL_ASSERT((*index_entry_ptr)->block == location.block &&
            (*index_entry_ptr)->offset == location.offset);

  // Increase the table's number of tuples by 1
  IncreaseTupleCount(1);

  return location;
}

// insert tuple into a table that is without index.
ItemPointer DataTable::InsertTuple(const storage::Tuple *tuple) {
  ItemPointer location = GetEmptyTupleSlot(tuple);
  if (location.block == INVALID_OID) {
    LOG_TRACE("Failed to get tuple slot.");
    return INVALID_ITEMPOINTER;
  }

  LOG_TRACE("Location: %u, %u", location.block, location.offset);

  UNUSED_ATTRIBUTE auto index_count = GetIndexCount();
  PL_ASSERT(index_count == 0);
  // Increase the table's number of tuples by 1
  IncreaseTupleCount(1);
  return location;
}

/**
 * @brief Insert a tuple into all indexes. If index is primary/unique,
 * check visibility of existing
 * index entries.
 * @warning This still doesn't guarantee serializability.
 *
 * @returns True on success, false if a visible entry exists (in case of
 *primary/unique).
 */
bool DataTable::InsertInIndexes(const storage::Tuple *tuple,
                                ItemPointer location,
                                concurrency::Transaction *transaction,
                                ItemPointer **index_entry_ptr) {
  int index_count = GetIndexCount();

  size_t active_indirection_array_id =
      number_of_tuples_ % active_indirection_array_count_;

  size_t indirection_offset = INVALID_INDIRECTION_OFFSET;

  while (true) {
    auto active_indirection_array =
        active_indirection_arrays_[active_indirection_array_id];
    indirection_offset = active_indirection_array->AllocateIndirection();

    if (indirection_offset != INVALID_INDIRECTION_OFFSET) {
      *index_entry_ptr =
          active_indirection_array->GetIndirectionByOffset(indirection_offset);
      break;
    }
  }

  (*index_entry_ptr)->block = location.block;
  (*index_entry_ptr)->offset = location.offset;

  if (indirection_offset == INDIRECTION_ARRAY_MAX_SIZE - 1) {
    AddDefaultIndirectionArray(active_indirection_array_id);
  }

  auto &transaction_manager =
      concurrency::TransactionManagerFactory::GetInstance();

  std::function<bool(const void *)> fn =
      std::bind(&concurrency::TransactionManager::IsOccupied,
                &transaction_manager, transaction, std::placeholders::_1);

  // Since this is NOT protected by a lock, concurrent insert may happen.
  bool res = true;
  int success_count = 0;

  for (int index_itr = index_count - 1; index_itr >= 0; --index_itr) {
    auto index = GetIndex(index_itr);
    auto index_schema = index->GetKeySchema();
    auto indexed_columns = index_schema->GetIndexedColumns();
    std::unique_ptr<storage::Tuple> key(new storage::Tuple(index_schema, true));
    key->SetFromTuple(tuple, indexed_columns, index->GetPool());

    switch (index->GetIndexType()) {
      case IndexConstraintType::PRIMARY_KEY:
      case IndexConstraintType::UNIQUE: {
        // get unique tuple from primary/unique index.
        // if in this index there has been a visible or uncommitted
        // <key, location> pair, this constraint is violated
        res = index->CondInsertEntry(key.get(), *index_entry_ptr, fn);
      } break;

      case IndexConstraintType::DEFAULT:
      default:
        index->InsertEntry(key.get(), *index_entry_ptr);
        break;
    }

    // Handle failure
    if (res == false) {
      // If some of the indexes have been inserted,
      // the pointer has a chance to be dereferenced by readers and it cannot be
      // deleted
      *index_entry_ptr = nullptr;
      return false;
    } else {
      success_count += 1;
    }
    LOG_TRACE("Index constraint check on %s passed.", index->GetName().c_str());
  }

  return true;
}

bool DataTable::InsertInSecondaryIndexes(const AbstractTuple *tuple,
                                         const TargetList *targets_ptr,
                                         concurrency::Transaction *transaction,
                                         ItemPointer *index_entry_ptr) {
  int index_count = GetIndexCount();
  // Transaform the target list into a hash set
  // when attempting to perform insertion to a secondary index,
  // we must check whether the updated column is a secondary index column.
  // insertion happens only if the updated column is a secondary index column.
  std::unordered_set<oid_t> targets_set;
  for (auto target : *targets_ptr) {
    targets_set.insert(target.first);
  }

  bool res = true;

  auto &transaction_manager =
      concurrency::TransactionManagerFactory::GetInstance();

  std::function<bool(const void *)> fn =
      std::bind(&concurrency::TransactionManager::IsOccupied,
                &transaction_manager, transaction, std::placeholders::_1);

  // Check existence for primary/unique indexes
  // Since this is NOT protected by a lock, concurrent insert may happen.
  for (int index_itr = index_count - 1; index_itr >= 0; --index_itr) {
    auto index = GetIndex(index_itr);
    auto index_schema = index->GetKeySchema();
    auto indexed_columns = index_schema->GetIndexedColumns();

    if (index->GetIndexType() == IndexConstraintType::PRIMARY_KEY) {
      continue;
    }

    // Check if we need to update the secondary index
    bool updated = false;
    for (auto col : indexed_columns) {
      if (targets_set.find(col) != targets_set.end()) {
        updated = true;
        break;
      }
    }

    // If attributes on key are not updated, skip the index update
    if (updated == false) {
      continue;
    }

    // Key attributes are updated, insert a new entry in all secondary index
    std::unique_ptr<storage::Tuple> key(new storage::Tuple(index_schema, true));

    key->SetFromTuple(tuple, indexed_columns, index->GetPool());

    switch (index->GetIndexType()) {
      case IndexConstraintType::PRIMARY_KEY:
      case IndexConstraintType::UNIQUE: {
        res = index->CondInsertEntry(key.get(), index_entry_ptr, fn);
      } break;
      case IndexConstraintType::DEFAULT:
      default:
        index->InsertEntry(key.get(), index_entry_ptr);
        break;
    }
    LOG_TRACE("Index constraint check on %s passed.", index->GetName().c_str());
  }
  return res;
}

/**
 * @brief Check if all the foreign key constraints on this table
 * is satisfied by checking whether the key exist in the referred table
 *
 * FIXME: this still does not guarantee correctness under concurrent transaction
 *   because it only check if the key exists the referred table's index
 *   -- however this key might be a uncommitted key that is not visible to
 *   and it might be deleted if that txn abort.
 *   We should modify this function and add logic to check
 *   if the result of the ScanKey is visible.
 *
 * @returns True on success, false if any foreign key constraints fail
 */
bool DataTable::CheckForeignKeyConstraints(const storage::Tuple *tuple
                                               UNUSED_ATTRIBUTE) {
  for (auto foreign_key : foreign_keys_) {
    oid_t sink_table_id = foreign_key->GetSinkTableOid();
    storage::DataTable *ref_table =
        (storage::DataTable *)catalog::Catalog::GetInstance()->GetTableWithOid(
            database_oid, sink_table_id);

    int ref_table_index_count = ref_table->GetIndexCount();

    for (int index_itr = ref_table_index_count - 1; index_itr >= 0;
         --index_itr) {
      auto index = ref_table->GetIndex(index_itr);

      // The foreign key constraints only refer to the primary key
      if (index->GetIndexType() == IndexConstraintType::PRIMARY_KEY) {
        LOG_INFO("BEGIN checking referred table");
        auto key_attrs = foreign_key->GetFKColumnOffsets();

        std::unique_ptr<catalog::Schema> foreign_key_schema(
            catalog::Schema::CopySchema(schema, key_attrs));
        std::unique_ptr<storage::Tuple> key(
            new storage::Tuple(foreign_key_schema.get(), true));
        // FIXME: what is the 3rd arg should be?
        key->SetFromTuple(tuple, key_attrs, index->GetPool());

        LOG_INFO("check key: %s", key->GetInfo().c_str());

        std::vector<ItemPointer *> location_ptrs;
        index->ScanKey(key.get(), location_ptrs);

        // if this key doesn't exist in the refered column
        if (location_ptrs.size() == 0) {
          return false;
        }

        break;
      }
    }
  }

  return true;
}

//===--------------------------------------------------------------------===//
// STATS
//===--------------------------------------------------------------------===//

/**
 * @brief Increase the number of tuples in this table
 * @param amount amount to increase
 */
void DataTable::IncreaseTupleCount(const size_t &amount) {
  number_of_tuples_ += amount;
  dirty_ = true;
}

/**
 * @brief Decrease the number of tuples in this table
 * @param amount amount to decrease
 */
void DataTable::DecreaseTupleCount(const size_t &amount) {
  number_of_tuples_ -= amount;
  dirty_ = true;
}

/**
 * @brief Set the number of tuples in this table
 * @param num_tuples number of tuples
 */
void DataTable::SetTupleCount(const size_t &num_tuples) {
  number_of_tuples_ = num_tuples;
  dirty_ = true;
}

/**
 * @brief Get the number of tuples in this table
 * @return number of tuples
 */
size_t DataTable::GetTupleCount() const { return number_of_tuples_; }

/**
 * @brief return dirty flag
 * @return dirty flag
 */
bool DataTable::IsDirty() const { return dirty_; }

/**
 * @brief Reset dirty flag
 */
void DataTable::ResetDirty() { dirty_ = false; }

//===--------------------------------------------------------------------===//
// TILE GROUP
//===--------------------------------------------------------------------===//

TileGroup *DataTable::GetTileGroupWithLayout(
    const column_map_type &partitioning) {
  oid_t tile_group_id = catalog::Manager::GetInstance().GetNextTileGroupId();
  return (AbstractTable::GetTileGroupWithLayout(
      database_oid, tile_group_id, partitioning, tuples_per_tilegroup_));
}

oid_t DataTable::AddDefaultIndirectionArray(
    const size_t &active_indirection_array_id) {
  auto &manager = catalog::Manager::GetInstance();
  oid_t indirection_array_id = manager.GetNextIndirectionArrayId();

  std::shared_ptr<IndirectionArray> indirection_array(
      new IndirectionArray(indirection_array_id));
  manager.AddIndirectionArray(indirection_array_id, indirection_array);

  COMPILER_MEMORY_FENCE;

  active_indirection_arrays_[active_indirection_array_id] = indirection_array;

  return indirection_array_id;
}

oid_t DataTable::AddDefaultTileGroup() {
  size_t active_tile_group_id = number_of_tuples_ % active_tilegroup_count_;
  return AddDefaultTileGroup(active_tile_group_id);
}

oid_t DataTable::AddDefaultTileGroup(const size_t &active_tile_group_id) {
  column_map_type column_map;
  oid_t tile_group_id = INVALID_OID;

  // Figure out the partitioning for given tilegroup layout
  column_map = GetTileGroupLayout((LayoutType)peloton_layout_mode);

  // Create a tile group with that partitioning
  std::shared_ptr<TileGroup> tile_group(GetTileGroupWithLayout(column_map));
  PL_ASSERT(tile_group.get());

  tile_group_id = tile_group->GetTileGroupId();

  LOG_TRACE("Added a tile group ");
  tile_groups_.Append(tile_group_id);

  // add tile group metadata in locator
  catalog::Manager::GetInstance().AddTileGroup(tile_group_id, tile_group);

  COMPILER_MEMORY_FENCE;

  active_tile_groups_[active_tile_group_id] = tile_group;

  // we must guarantee that the compiler always add tile group before adding
  // tile_group_count_.
  COMPILER_MEMORY_FENCE;

  tile_group_count_++;

  LOG_TRACE("Recording tile group : %u ", tile_group_id);

  return tile_group_id;
}

void DataTable::AddTileGroupWithOidForRecovery(const oid_t &tile_group_id) {
  PL_ASSERT(tile_group_id);

  std::vector<catalog::Schema> schemas;
  schemas.push_back(*schema);

  column_map_type column_map;
  // default column map
  auto col_count = schema->GetColumnCount();
  for (oid_t col_itr = 0; col_itr < col_count; col_itr++) {
    column_map[col_itr] = std::make_pair(0, col_itr);
  }

  std::shared_ptr<TileGroup> tile_group(TileGroupFactory::GetTileGroup(
      database_oid, table_oid, tile_group_id, this, schemas, column_map,
      tuples_per_tilegroup_));

  auto tile_groups_exists = tile_groups_.Contains(tile_group_id);

  if (tile_groups_exists == false) {
    tile_groups_.Append(tile_group_id);

    LOG_TRACE("Added a tile group ");

    // add tile group metadata in locator
    catalog::Manager::GetInstance().AddTileGroup(tile_group_id, tile_group);

    // we must guarantee that the compiler always add tile group before adding
    // tile_group_count_.
    COMPILER_MEMORY_FENCE;

    tile_group_count_++;

    LOG_TRACE("Recording tile group : %u ", tile_group_id);
  }
}

// NOTE: This function is only used in test cases.
void DataTable::AddTileGroup(const std::shared_ptr<TileGroup> &tile_group) {
  size_t active_tile_group_id = number_of_tuples_ % active_tilegroup_count_;

  active_tile_groups_[active_tile_group_id] = tile_group;

  oid_t tile_group_id = tile_group->GetTileGroupId();

  tile_groups_.Append(tile_group_id);

  // add tile group in catalog
  catalog::Manager::GetInstance().AddTileGroup(tile_group_id, tile_group);

  // we must guarantee that the compiler always add tile group before adding
  // tile_group_count_.
  COMPILER_MEMORY_FENCE;

  tile_group_count_++;

  LOG_TRACE("Recording tile group : %u ", tile_group_id);
}

size_t DataTable::GetTileGroupCount() const { return tile_group_count_; }

std::shared_ptr<storage::TileGroup> DataTable::GetTileGroup(
    const std::size_t &tile_group_offset) const {
  PL_ASSERT(tile_group_offset < GetTileGroupCount());

  auto tile_group_id =
      tile_groups_.FindValid(tile_group_offset, invalid_tile_group_id);

  return GetTileGroupById(tile_group_id);
}

std::shared_ptr<storage::TileGroup> DataTable::GetTileGroupById(
    const oid_t &tile_group_id) const {
  auto &manager = catalog::Manager::GetInstance();
  return manager.GetTileGroup(tile_group_id);
}

void DataTable::DropTileGroups() {
  auto &catalog_manager = catalog::Manager::GetInstance();
  auto tile_groups_size = tile_groups_.GetSize();
  std::size_t tile_groups_itr;

  for (tile_groups_itr = 0; tile_groups_itr < tile_groups_size;
       tile_groups_itr++) {
    auto tile_group_id = tile_groups_.Find(tile_groups_itr);

    if (tile_group_id != invalid_tile_group_id) {
      // drop tile group in catalog
      catalog_manager.DropTileGroup(tile_group_id);
    }
  }

  // Clear array
  tile_groups_.Clear(invalid_tile_group_id);

  tile_group_count_ = 0;
}

//===--------------------------------------------------------------------===//
// INDEX
//===--------------------------------------------------------------------===//

void DataTable::AddIndex(std::shared_ptr<index::Index> index) {
  // Add index
  indexes_.Append(index);

  // Add index column info
  auto index_columns_ = index->GetMetadata()->GetKeyAttrs();
  std::set<oid_t> index_columns_set(index_columns_.begin(),
                                    index_columns_.end());

  indexes_columns_.push_back(index_columns_set);

  // Update index stats
  auto index_type = index->GetIndexType();
  if (index_type == IndexConstraintType::PRIMARY_KEY) {
    has_primary_key_ = true;
  } else if (index_type == IndexConstraintType::UNIQUE) {
    unique_constraint_count_++;
  }
}

std::shared_ptr<index::Index> DataTable::GetIndexWithOid(
    const oid_t &index_oid) {
  std::shared_ptr<index::Index> ret_index;
  auto index_count = indexes_.GetSize();

  for (std::size_t index_itr = 0; index_itr < index_count; index_itr++) {
    ret_index = indexes_.Find(index_itr);
    if (ret_index->GetOid() == index_oid) {
      break;
    }
  }
  if (ret_index == nullptr) {
    throw CatalogException("No index with oid = " + std::to_string(index_oid) +
                           " is found");
  }
  return ret_index;
}

void DataTable::DropIndexWithOid(const oid_t &index_oid) {
  oid_t index_offset = 0;
  std::shared_ptr<index::Index> index;
  auto index_count = indexes_.GetSize();

  for (std::size_t index_itr = 0; index_itr < index_count; index_itr++) {
    index = indexes_.Find(index_itr);
    if (index->GetOid() == index_oid) {
      break;
    }
  }

  PL_ASSERT(index_offset < indexes_.GetSize());

  // Drop the index
  indexes_.Update(index_offset, nullptr);

  // Drop index column info
  indexes_columns_.erase(indexes_columns_.begin() + index_offset);
}

void DataTable::DropIndexes() {
  // TODO: iterate over all indexes, and actually drop them

  indexes_.Clear(nullptr);

  indexes_columns_.clear();
}

std::shared_ptr<index::Index> DataTable::GetIndex(const oid_t &index_offset) {
  PL_ASSERT(index_offset < indexes_.GetSize());
  auto ret_index = indexes_.Find(index_offset);

  return ret_index;
}

std::set<oid_t> DataTable::GetIndexAttrs(const oid_t &index_offset) const {
  PL_ASSERT(index_offset < GetIndexCount());

  auto index_attrs = indexes_columns_.at(index_offset);

  return index_attrs;
}

oid_t DataTable::GetIndexCount() const {
  size_t index_count = indexes_.GetSize();

  return index_count;
}

oid_t DataTable::GetValidIndexCount() const {
  std::shared_ptr<index::Index> index;
  auto index_count = indexes_.GetSize();
  oid_t valid_index_count = 0;

  for (std::size_t index_itr = 0; index_itr < index_count; index_itr++) {
    index = indexes_.Find(index_itr);
    if (index == nullptr) {
      continue;
    }

    valid_index_count++;
  }

  return valid_index_count;
}

//===--------------------------------------------------------------------===//
// FOREIGN KEYS
//===--------------------------------------------------------------------===//

void DataTable::AddForeignKey(catalog::ForeignKey *key) {
  {
    std::lock_guard<std::mutex> lock(data_table_mutex_);
    catalog::Schema *schema = this->GetSchema();
    catalog::Constraint constraint(ConstraintType::FOREIGN,
                                   key->GetConstraintName());
    constraint.SetForeignKeyListOffset(GetForeignKeyCount());
    for (auto fk_column : key->GetFKColumnNames()) {
      schema->AddConstraint(fk_column, constraint);
    }
    // TODO :: We need this one..
    catalog::ForeignKey *fk = new catalog::ForeignKey(*key);
    foreign_keys_.push_back(fk);
  }
}

catalog::ForeignKey *DataTable::GetForeignKey(const oid_t &key_offset) const {
  catalog::ForeignKey *key = nullptr;
  key = foreign_keys_.at(key_offset);
  return key;
}

void DataTable::DropForeignKey(const oid_t &key_offset) {
  {
    std::lock_guard<std::mutex> lock(data_table_mutex_);
    PL_ASSERT(key_offset < foreign_keys_.size());
    foreign_keys_.erase(foreign_keys_.begin() + key_offset);
  }
}

oid_t DataTable::GetForeignKeyCount() const { return foreign_keys_.size(); }

// Get the schema for the new transformed tile group
std::vector<catalog::Schema> TransformTileGroupSchema(
    storage::TileGroup *tile_group, const column_map_type &column_map) {
  std::vector<catalog::Schema> new_schema;
  oid_t orig_tile_offset, orig_tile_column_offset;
  oid_t new_tile_offset, new_tile_column_offset;

  // First, get info from the original tile group's schema
  std::map<oid_t, std::map<oid_t, catalog::Column>> schemas;
  auto orig_schemas = tile_group->GetTileSchemas();
  for (auto column_map_entry : column_map) {
    new_tile_offset = column_map_entry.second.first;
    new_tile_column_offset = column_map_entry.second.second;
    oid_t column_offset = column_map_entry.first;

    tile_group->LocateTileAndColumn(column_offset, orig_tile_offset,
                                    orig_tile_column_offset);

    // Get the column info from original schema
    auto orig_schema = orig_schemas[orig_tile_offset];
    auto column_info = orig_schema.GetColumn(orig_tile_column_offset);
    schemas[new_tile_offset][new_tile_column_offset] = column_info;
  }

  // Then, build the new schema
  for (auto schemas_tile_entry : schemas) {
    std::vector<catalog::Column> columns;
    for (auto schemas_column_entry : schemas_tile_entry.second)
      columns.push_back(schemas_column_entry.second);

    catalog::Schema tile_schema(columns);
    new_schema.push_back(tile_schema);
  }

  return new_schema;
}

// Set the transformed tile group column-at-a-time
void SetTransformedTileGroup(storage::TileGroup *orig_tile_group,
                             storage::TileGroup *new_tile_group) {
  // Check the schema of the two tile groups
  auto new_column_map = new_tile_group->GetColumnMap();
  auto orig_column_map = orig_tile_group->GetColumnMap();
  PL_ASSERT(new_column_map.size() == orig_column_map.size());

  oid_t orig_tile_offset, orig_tile_column_offset;
  oid_t new_tile_offset, new_tile_column_offset;

  auto column_count = new_column_map.size();
  auto tuple_count = orig_tile_group->GetAllocatedTupleCount();
  // Go over each column copying onto the new tile group
  for (oid_t column_itr = 0; column_itr < column_count; column_itr++) {
    // Locate the original base tile and tile column offset
    orig_tile_group->LocateTileAndColumn(column_itr, orig_tile_offset,
                                         orig_tile_column_offset);

    new_tile_group->LocateTileAndColumn(column_itr, new_tile_offset,
                                        new_tile_column_offset);

    auto orig_tile = orig_tile_group->GetTile(orig_tile_offset);
    auto new_tile = new_tile_group->GetTile(new_tile_offset);

    // Copy the column over to the new tile group
    for (oid_t tuple_itr = 0; tuple_itr < tuple_count; tuple_itr++) {
      type::Value val =
          (orig_tile->GetValue(tuple_itr, orig_tile_column_offset));
      new_tile->SetValue(val, tuple_itr, new_tile_column_offset);
    }
  }

  // Finally, copy over the tile header
  auto header = orig_tile_group->GetHeader();
  auto new_header = new_tile_group->GetHeader();
  *new_header = *header;
}

storage::TileGroup *DataTable::TransformTileGroup(
    const oid_t &tile_group_offset, const double &theta) {
  // First, check if the tile group is in this table
  if (tile_group_offset >= tile_groups_.GetSize()) {
    LOG_ERROR("Tile group offset not found in table : %u ", tile_group_offset);
    return nullptr;
  }

  auto tile_group_id =
      tile_groups_.FindValid(tile_group_offset, invalid_tile_group_id);

  // Get orig tile group from catalog
  auto &catalog_manager = catalog::Manager::GetInstance();
  auto tile_group = catalog_manager.GetTileGroup(tile_group_id);
  auto diff = tile_group->GetSchemaDifference(default_partition_);

  // Check threshold for transformation
  if (diff < theta) {
    return nullptr;
  }

  LOG_TRACE("Transforming tile group : %u", tile_group_offset);

  // Get the schema for the new transformed tile group
  auto new_schema =
      TransformTileGroupSchema(tile_group.get(), default_partition_);

  // Allocate space for the transformed tile group
  std::shared_ptr<storage::TileGroup> new_tile_group(
      TileGroupFactory::GetTileGroup(
          tile_group->GetDatabaseId(), tile_group->GetTableId(),
          tile_group->GetTileGroupId(), tile_group->GetAbstractTable(),
          new_schema, default_partition_,
          tile_group->GetAllocatedTupleCount()));

  // Set the transformed tile group column-at-a-time
  SetTransformedTileGroup(tile_group.get(), new_tile_group.get());

  // Set the location of the new tile group
  // and clean up the orig tile group
  catalog_manager.AddTileGroup(tile_group_id, new_tile_group);

  return new_tile_group.get();
}

void DataTable::RecordLayoutSample(const brain::Sample &sample) {
  // Add layout sample
  {
    std::lock_guard<std::mutex> lock(layout_samples_mutex_);
    layout_samples_.push_back(sample);
  }
}

std::vector<brain::Sample> DataTable::GetLayoutSamples() {
  {
    std::lock_guard<std::mutex> lock(layout_samples_mutex_);
    return layout_samples_;
  }
}

void DataTable::ClearLayoutSamples() {
  // Clear layout samples list
  {
    std::lock_guard<std::mutex> lock(layout_samples_mutex_);
    layout_samples_.clear();
  }
}

void DataTable::RecordIndexSample(const brain::Sample &sample) {
  // Add index sample
  {
    std::lock_guard<std::mutex> lock(index_samples_mutex_);
    index_samples_.push_back(sample);
  }
}

std::vector<brain::Sample> DataTable::GetIndexSamples() {
  {
    std::lock_guard<std::mutex> lock(index_samples_mutex_);
    return index_samples_;
  }
}

void DataTable::ClearIndexSamples() {
  // Clear index samples list
  {
    std::lock_guard<std::mutex> lock(index_samples_mutex_);
    index_samples_.clear();
  }
}

std::map<oid_t, oid_t> DataTable::GetColumnMapStats() {
  std::map<oid_t, oid_t> column_map_stats;

  // Cluster per-tile column count
  for (auto entry : default_partition_) {
    auto tile_id = entry.second.first;
    auto column_map_itr = column_map_stats.find(tile_id);
    if (column_map_itr == column_map_stats.end())
      column_map_stats[tile_id] = 1;
    else
      column_map_stats[tile_id]++;
  }

  return std::move(column_map_stats);
}

void DataTable::SetDefaultLayout(const column_map_type &layout) {
  default_partition_ = layout;
}

column_map_type DataTable::GetDefaultLayout() const {
  return default_partition_;
}

}  // End storage namespace
}  // End peloton namespace<|MERGE_RESOLUTION|>--- conflicted
+++ resolved
@@ -211,9 +211,6 @@
   return true;
 }
 
-<<<<<<< HEAD
-// Set the default values for corresponding columns
-=======
 /*
 bool DataTable::CheckExp(const storage::Tuple *tuple, oid_t column_idx,
                          std::pair<ExpressionType, type::Value> exp) const {
@@ -255,7 +252,6 @@
 
 // Set the default values for corresponding columns
 /*
->>>>>>> 6172bee8
 bool DataTable::SetDefaults(storage::Tuple *tuple) {
   PL_ASSERT(schema->GetColumnCount() == tuple->GetColumnCount());
 
@@ -265,66 +261,14 @@
       auto default_value = schema->GetDefaultValue(column_itr);
       tuple->SetValue(column_itr, *default_value);
       return true;
-<<<<<<< HEAD
     }
   }
 
   return true;
-}
+} */
 
 bool DataTable::CheckExp(const storage::Tuple *tuple, oid_t column_idx,
                          std::pair<ExpressionType, type::Value> exp) const {
-  type::Value cur = tuple->GetValue(column_idx);
-  switch (exp.first) {
-    case ExpressionType::COMPARE_EQUAL: {
-      if (cur.CompareNotEquals(exp.second) == type::CMP_TRUE) return false;
-      break;
-    }
-    case ExpressionType::COMPARE_NOTEQUAL: {
-      if (cur.CompareEquals(exp.second) == type::CMP_TRUE) return false;
-      break;
-    }
-    case ExpressionType::COMPARE_LESSTHAN: {
-      if (cur.CompareGreaterThanEquals(exp.second) == type::CMP_TRUE)
-        return false;
-      break;
-    }
-    case ExpressionType::COMPARE_GREATERTHAN: {
-      if (cur.CompareLessThanEquals(exp.second) == type::CMP_TRUE) return false;
-      break;
-    }
-    case ExpressionType::COMPARE_LESSTHANOREQUALTO: {
-      if (cur.CompareGreaterThan(exp.second) == type::CMP_TRUE) return false;
-      break;
-    }
-    case ExpressionType::COMPARE_GREATERTHANOREQUALTO: {
-      if (cur.CompareLessThan(exp.second) == type::CMP_TRUE) return false;
-      break;
-    }
-    default: {
-      // TODO: throw an exception
-      std::cout << "Operator NOT SUPPORT" << std::endl;
-
-      return false;
-=======
->>>>>>> 6172bee8
-    }
-  }
-
-  return true;
-} */
-
-<<<<<<< HEAD
-bool DataTable::CheckExp(const storage::Tuple *tuple, oid_t column_idx) const {
-  std::pair<ExpressionType, type::Value> exp =
-      schema->AllowExpConstrain(column_idx);
-  if (exp.first == ExpressionType::INVALID)  // not have check constrain
-    return true;
-
-=======
-bool DataTable::CheckExp(const storage::Tuple *tuple, oid_t column_idx,
-                         std::pair<ExpressionType, type::Value> exp) const {
->>>>>>> 6172bee8
   type::Value cur = tuple->GetValue(column_idx);
   switch (exp.first) {
     case ExpressionType::COMPARE_EQUAL: {
@@ -396,13 +340,28 @@
           break;
         }
         case ConstraintType::DEFAULT: {
-<<<<<<< HEAD
+          if (tuple->IsNull(column_itr)) {
+            auto default_value = schema->GetDefaultValue(column_itr);
+            storage::Tuple* t = const_cast<storage::Tuple*>(tuple);
+            t->SetValue(column_itr, *default_value);
+          }
+
           break;
         }
         case ConstraintType::PRIMARY: {
           break;
         }
         case ConstraintType::FOREIGN: {
+          /*
+          auto fk_offset = cons.GetForeignKeyListOffset();
+          catalog::ForeignKey *foreigh_key = foreign_keys_[fk_offset];
+
+          auto sink_table_oid = foreigh_key->GetSinkTableOid();
+          auto catalog = catalog::Catalog::GetInstance();
+          auto sink_table = catalog->GetTableWithOid(GetDatabaseOid(), sink_table_oid);
+          */
+
+
           break;
         }
         case ConstraintType::EXCLUSION: {
@@ -467,133 +426,6 @@
         return false;
       }
     }
-		return true;
-}
-
-
-bool DataTable::CheckConstraints(const storage::Tuple *tuple) const {
-  // First, check NULL constraints
-  PL_ASSERT(schema->GetColumnCount() == tuple->GetColumnCount());
-  oid_t column_count = schema->GetColumnCount();
-  for (oid_t column_itr = 0; column_itr < column_count; column_itr++) {
-    std::vector<catalog::Constraint> column_cons =
-        schema->GetColumn(column_itr).GetConstraints();
-    for (auto cons : column_cons) {
-      ConstraintType type = cons.GetType();
-      switch (type) {
-        case ConstraintType::NOTNULL:
-        case ConstraintType::NOT_NULL: {
-          if (CheckNotNulls(tuple, column_itr) == false) {
-            LOG_TRACE("Not NULL constraint violated");
-            throw ConstraintException("Not NULL constraint violated : " +
-                                      std::string(tuple->GetInfo()));
-            return false;
-          }
-          break;
-        }
-        case ConstraintType::CHECK: {
-          std::pair<ExpressionType, type::Value> exp = cons.GetExp();
-          if (CheckExp(tuple, column_itr, exp) == false) {
-            LOG_TRACE("CHECK EXPRESSION constraint violated");
-            throw ConstraintException(
-                "CHECK EXPRESSION constraint violated : " +
-                std::string(tuple->GetInfo()));
-            return false;
-          }
-          break;
-        }
-        case ConstraintType::UNIQUE: {
-          break;
-        }
-        case ConstraintType::DEFAULT: {
-=======
->>>>>>> 6172bee8
-          if (tuple->IsNull(column_itr)) {
-            auto default_value = schema->GetDefaultValue(column_itr);
-            storage::Tuple* t = const_cast<storage::Tuple*>(tuple);
-            t->SetValue(column_itr, *default_value);
-          }
-
-          break;
-        }
-        case ConstraintType::PRIMARY: {
-          break;
-        }
-        case ConstraintType::FOREIGN: {
-          /*
-          auto fk_offset = cons.GetForeignKeyListOffset();
-          catalog::ForeignKey *foreigh_key = foreign_keys_[fk_offset];
-
-          auto sink_table_oid = foreigh_key->GetSinkTableOid();
-          auto catalog = catalog::Catalog::GetInstance();
-          auto sink_table = catalog->GetTableWithOid(GetDatabaseOid(), sink_table_oid);
-          */
-
-
-          break;
-        }
-        case ConstraintType::EXCLUSION: {
-          break;
-        }
-        default: {
-          LOG_TRACE("Constraint type not supported");
-          throw ConstraintException("Constraint type not supported : " +
-                                    std::string(tuple->GetInfo()));
-          return false;
-        }
-      }
-    }
-  }
-
-  std::vector<catalog::MultiConstraint> multi_constraints;
-  multi_constraints = schema->GetMultiConstraints();
-  for (auto mc : multi_constraints) {
-    // TODO multi constraints check
-    std::cout << mc.GetInfo();
-    std::vector<oid_t> cols = mc.GetCols();
-    ConstraintType type = mc.GetType();
-    if (cols.size() <= 0) continue;
-    switch (type) {
-      case ConstraintType::NOT_NULL:
-      case ConstraintType::NOTNULL: {
-        // TODO check not null for multi columns
-        if (MultiCheckNotNulls(tuple, cols) == false) {
-          LOG_TRACE("CHECK MULTI columns NOT NULL constraint violated");
-          throw ConstraintException(
-              "CHECK MULTI columns NOT NULL constraint violated : " +
-              std::string(tuple->GetInfo()));
-          return false;
-        }
-        break;
-      }
-      case ConstraintType::DEFAULT: {
-        break;
-      }
-      case ConstraintType::CHECK: {
-        break;
-      }
-      case ConstraintType::PRIMARY: {
-        break;
-      }
-      case ConstraintType::INVALID: {
-        break;
-      }
-      case ConstraintType::UNIQUE: {
-        break;
-      }
-      case ConstraintType::FOREIGN: {
-        break;
-      }
-      case ConstraintType::EXCLUSION: {
-        break;
-      }
-      default: {
-        throw ConstraintException(
-            "MULTI COLUMN constraints TYPE NOT supported:" +
-            std::string(tuple->GetInfo()));
-        return false;
-      }
-    }
 
   }
 
@@ -616,10 +448,6 @@
 // and the argument cannot be set to nullptr.
 ItemPointer DataTable::GetEmptyTupleSlot(const storage::Tuple *tuple,
                                          bool check_constraint) {
-<<<<<<< HEAD
-=======
-  //assert(tuple);
->>>>>>> 6172bee8
   if (tuple && check_constraint && CheckConstraints(tuple) == false)
     return INVALID_ITEMPOINTER;
   //=============== garbage collection==================
