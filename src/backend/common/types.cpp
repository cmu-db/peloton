//===----------------------------------------------------------------------===//
//
//                         PelotonDB
//
// types.cpp
//
// Identification: src/backend/common/types.cpp
//
// Copyright (c) 2015, Carnegie Mellon University Database Group
//
//===----------------------------------------------------------------------===//

#include "backend/common/types.h"
#include "backend/common/exception.h"
#include "backend/common/logger.h"
#include "backend/common/value_factory.h"

#include <sstream>
#include <cstring>

namespace peloton {

ItemPointer INVALID_ITEMPOINTER;

//===--------------------------------------------------------------------===//
// Type utilities
//===--------------------------------------------------------------------===//

/** Testing utility */
bool IsNumeric(ValueType type) {
  switch (type) {
    case (VALUE_TYPE_TINYINT):
    case (VALUE_TYPE_SMALLINT):
    case (VALUE_TYPE_INTEGER):
    case (VALUE_TYPE_BIGINT):
    case (VALUE_TYPE_DECIMAL):
    case (VALUE_TYPE_DOUBLE):
<<<<<<< HEAD
    return true;
    break;
=======
      return true;
      break;
>>>>>>> 588d7562
    case (VALUE_TYPE_VARCHAR):
    case (VALUE_TYPE_VARBINARY):
    case (VALUE_TYPE_TIMESTAMP):
    case (VALUE_TYPE_NULL):
    case (VALUE_TYPE_INVALID):
    case (VALUE_TYPE_ARRAY):
<<<<<<< HEAD
    return false;
=======
      return false;
>>>>>>> 588d7562
    default:
      throw Exception("IsNumeric");
  }
  throw Exception("IsNumeric");
}

/** Used in index optimization **/
bool IsIntegralType(ValueType type) {
  switch (type) {
    case (VALUE_TYPE_TINYINT):
    case (VALUE_TYPE_SMALLINT):
    case (VALUE_TYPE_INTEGER):
    case (VALUE_TYPE_BIGINT):
<<<<<<< HEAD
    return true;
    break;
=======
      return true;
      break;
>>>>>>> 588d7562
    case (VALUE_TYPE_DOUBLE):
    case (VALUE_TYPE_VARCHAR):
    case (VALUE_TYPE_VARBINARY):
    case (VALUE_TYPE_TIMESTAMP):
    case (VALUE_TYPE_NULL):
    case (VALUE_TYPE_DECIMAL):
    case (VALUE_TYPE_ARRAY):
<<<<<<< HEAD
    return false;
=======
      return false;
>>>>>>> 588d7562
    default:
      throw Exception("IsIntegralType");
  }
  throw Exception("IsIntegralType");
}

Value GetRandomValue(ValueType type) {
  switch (type) {
    case VALUE_TYPE_TIMESTAMP:
      return ValueFactory::GetTimestampValue(static_cast<int64_t>(time(NULL)));
    case VALUE_TYPE_TINYINT:
      return ValueFactory::GetTinyIntValue(static_cast<int8_t>(rand() % 128));
    case VALUE_TYPE_SMALLINT:
      return ValueFactory::GetSmallIntValue(
          static_cast<int16_t>(rand() % 32768));
    case VALUE_TYPE_INTEGER:
      return ValueFactory::GetIntegerValue(rand() % (1 << 31));
    case VALUE_TYPE_BIGINT:
      return ValueFactory::GetBigIntValue(rand());
    case VALUE_TYPE_DOUBLE:
      return ValueFactory::GetDoubleValue((rand() % 10000) /
                                          (double)(rand() % 10000));
    case VALUE_TYPE_VARCHAR: {
      int length = (rand() % 10);
      char characters[11];
      for (int ii = 0; ii < length; ii++) {
        characters[ii] = (char)(32 + (rand() % 94));  // printable characters
      }
      characters[length] = '\0';
      return ValueFactory::GetStringValue(std::string(characters));
    }
    case VALUE_TYPE_VARBINARY: {
      int length = (rand() % 16);
      unsigned char bytes[17];
      for (int ii = 0; ii < length; ii++) {
        bytes[ii] = (unsigned char)rand() % 256;  // printable characters
      }
      bytes[length] = '\0';
      return ValueFactory::GetBinaryValue(bytes, length);
    } break;
    case VALUE_TYPE_ARRAY:
    default: {
      throw Exception(
          "Attempted to get a random value of unsupported value type %d" +
          std::to_string(type));
    }
  }
  throw Exception("GetRandomValue");
}

// Works only for fixed-length types
std::size_t GetTypeSize(ValueType type) {
  switch (type) {
    case (VALUE_TYPE_TINYINT):
<<<<<<< HEAD
          return 1;
    case (VALUE_TYPE_SMALLINT):
          return 2;
    case (VALUE_TYPE_INTEGER):
          return 4;
    case (VALUE_TYPE_BIGINT):
          return 8;
    case (VALUE_TYPE_DOUBLE):
          return 8;
    case (VALUE_TYPE_VARCHAR):
          return 0;
    case (VALUE_TYPE_VARBINARY):
          return 0;
    case (VALUE_TYPE_TIMESTAMP):
          return 8;
    case (VALUE_TYPE_DECIMAL):
          return 0;
    case (VALUE_TYPE_INVALID):
          return 0;
    case (VALUE_TYPE_NULL):
          return 0;
=======
      return 1;
    case (VALUE_TYPE_SMALLINT):
      return 2;
    case (VALUE_TYPE_INTEGER):
      return 4;
    case (VALUE_TYPE_BIGINT):
      return 8;
    case (VALUE_TYPE_DOUBLE):
      return 8;
    case (VALUE_TYPE_VARCHAR):
      return 0;
    case (VALUE_TYPE_VARBINARY):
      return 0;
    case (VALUE_TYPE_TIMESTAMP):
      return 8;
    case (VALUE_TYPE_DECIMAL):
      return 0;
    case (VALUE_TYPE_INVALID):
      return 0;
    case (VALUE_TYPE_NULL):
      return 0;
>>>>>>> 588d7562
    default: { return 0; }
  }
}

//===--------------------------------------------------------------------===//
// BackendType <--> String Utilities
//===--------------------------------------------------------------------===//

std::string BackendTypeToString(BackendType type) {
  std::string ret;

  switch (type) {
    case (BACKEND_TYPE_MM):
<<<<<<< HEAD
          return "MM";
    case (BACKEND_TYPE_FILE):
          return "FILE";
    case (BACKEND_TYPE_INVALID):
          return "INVALID";
=======
      return "MM";
    case (BACKEND_TYPE_FILE):
      return "FILE";
    case (BACKEND_TYPE_INVALID):
      return "INVALID";
>>>>>>> 588d7562
    default: {
      char buffer[32];
      ::snprintf(buffer, 32, "UNKNOWN[%d] ", type);
      ret = buffer;
    }
  }
  return (ret);
}

BackendType StringToBackendType(std::string str) {
  if (str == "INVALID") {
    return BACKEND_TYPE_INVALID;
  } else if (str == "MM") {
    return BACKEND_TYPE_MM;
  } else if (str == "FILE") {
    return BACKEND_TYPE_FILE;
  }
  return BACKEND_TYPE_INVALID;
}

//===--------------------------------------------------------------------===//
// Value <--> String Utilities
//===--------------------------------------------------------------------===//

std::string ValueTypeToString(ValueType type) {
  switch (type) {
    case VALUE_TYPE_INVALID:
      return "INVALID";
    case VALUE_TYPE_NULL:
      return "NULL";
    case VALUE_TYPE_TINYINT:
      return "TINYINT";
    case VALUE_TYPE_SMALLINT:
      return "SMALLINT";
    case VALUE_TYPE_INTEGER:
      return "INTEGER";
    case VALUE_TYPE_BIGINT:
      return "BIGINT";
    case VALUE_TYPE_DOUBLE:
      return "DOUBLE";
    case VALUE_TYPE_VARCHAR:
      return "VARCHAR";
    case VALUE_TYPE_VARBINARY:
      return "VARBINARY";
    case VALUE_TYPE_TIMESTAMP:
      return "TIMESTAMP";
    case VALUE_TYPE_DECIMAL:
      return "DECIMAL";
    default:
      return "INVALID";
  }
}

ValueType StringToValueType(std::string str) {
  if (str == "INVALID") {
    return VALUE_TYPE_INVALID;
  } else if (str == "NULL") {
    return VALUE_TYPE_NULL;
  } else if (str == "TINYINT") {
    return VALUE_TYPE_TINYINT;
  } else if (str == "SMALLINT") {
    return VALUE_TYPE_SMALLINT;
  } else if (str == "INTEGER") {
    return VALUE_TYPE_INTEGER;
  } else if (str == "BIGINT") {
    return VALUE_TYPE_BIGINT;
  } else if (str == "DOUBLE") {
    return VALUE_TYPE_DOUBLE;
  } else if (str == "STRING") {
    return VALUE_TYPE_VARCHAR;
  } else if (str == "VARBINARY") {
    return VALUE_TYPE_VARBINARY;
  } else if (str == "TIMESTAMP") {
    return VALUE_TYPE_TIMESTAMP;
  } else if (str == "DECIMAL") {
    return VALUE_TYPE_DECIMAL;
  } else {
    throw ConversionException("No conversion from string :" + str);
  }
  return VALUE_TYPE_INVALID;
}

/** takes in 0-F, returns 0-15 */
int32_t HexCharToInt(char c) {
  c = static_cast<char>(toupper(c));
  if ((c < '0' || c > '9') && (c < 'A' || c > 'F')) {
    return -1;
  }
  int32_t retval;
  if (c >= 'A')
    retval = c - 'A' + 10;
  else
    retval = c - '0';

  assert(retval >= 0 && retval < 16);
  return retval;
}

bool HexDecodeToBinary(unsigned char *bufferdst, const char *hexString) {
  assert(hexString);
  size_t len = strlen(hexString);
  if ((len % 2) != 0) return false;
  uint32_t i;
  for (i = 0; i < len / 2; i++) {
    int32_t high = HexCharToInt(hexString[i * 2]);
    int32_t low = HexCharToInt(hexString[i * 2 + 1]);
    if ((high == -1) || (low == -1)) return false;
    int32_t result = high * 16 + low;

    assert(result >= 0 && result < 256);
    bufferdst[i] = static_cast<unsigned char>(result);
  }
  return true;
}

bool IsBasedOnWriteAheadLogging(LoggingType logging_type) {
  bool status = false;

<<<<<<< HEAD
  switch(logging_type) {
=======
  switch (logging_type) {
>>>>>>> 588d7562
    case LOGGING_TYPE_DRAM_NVM:
    case LOGGING_TYPE_DRAM_HDD:
    case LOGGING_TYPE_DRAM_SSD:
      status = true;
      break;

    default:
      status = false;
      break;
  }

  return status;
}

bool IsBasedOnWriteBehindLogging(LoggingType logging_type) {
  bool status = true;

<<<<<<< HEAD
  switch(logging_type) {
=======
  switch (logging_type) {
>>>>>>> 588d7562
    case LOGGING_TYPE_NVM_NVM:
    case LOGGING_TYPE_NVM_SSD:
    case LOGGING_TYPE_NVM_HDD:

    case LOGGING_TYPE_SSD_NVM:
    case LOGGING_TYPE_SSD_SSD:
    case LOGGING_TYPE_SSD_HDD:

    case LOGGING_TYPE_HDD_NVM:
    case LOGGING_TYPE_HDD_SSD:
    case LOGGING_TYPE_HDD_HDD:
      status = true;
      break;

    default:
      status = false;
      break;
  }

  return status;
}

//===--------------------------------------------------------------------===//
// Expression - String Utilities
//===--------------------------------------------------------------------===//

std::string ExpressionTypeToString(ExpressionType type) {
  switch (type) {
    case EXPRESSION_TYPE_INVALID: {
      return "INVALID";
    }
    case EXPRESSION_TYPE_OPERATOR_PLUS: {
      return "OPERATOR_PLUS";
    }
    case EXPRESSION_TYPE_OPERATOR_MINUS: {
      return "OPERATOR_MINUS";
    }
    case EXPRESSION_TYPE_OPERATOR_MULTIPLY: {
      return "OPERATOR_MULTIPLY";
    }
    case EXPRESSION_TYPE_OPERATOR_DIVIDE: {
      return "OPERATOR_DIVIDE";
    }
    case EXPRESSION_TYPE_OPERATOR_CONCAT: {
      return "OPERATOR_CONCAT";
    }
    case EXPRESSION_TYPE_OPERATOR_MOD: {
      return "OPERATOR_MOD";
    }
    case EXPRESSION_TYPE_OPERATOR_CAST: {
      return "OPERATOR_CAST";
    }
    case EXPRESSION_TYPE_OPERATOR_NOT: {
      return "OPERATOR_NOT";
    }
    case EXPRESSION_TYPE_OPERATOR_IS_NULL: {
      return "OPERATOR_IS_NULL";
    }
    case EXPRESSION_TYPE_OPERATOR_EXISTS: {
      return "OPERATOR_EXISTS";
    }
    case EXPRESSION_TYPE_COMPARE_EQUAL: {
      return "COMPARE_EQUAL";
    }
    case EXPRESSION_TYPE_COMPARE_NOTEQUAL: {
      return "COMPARE_NOT_EQUAL";
    }
    case EXPRESSION_TYPE_COMPARE_LESSTHAN: {
      return "COMPARE_LESSTHAN";
    }
    case EXPRESSION_TYPE_COMPARE_GREATERTHAN: {
      return "COMPARE_GREATERTHAN";
    }
    case EXPRESSION_TYPE_COMPARE_LESSTHANOREQUALTO: {
      return "COMPARE_LESSTHANOREQUALTO";
    }
    case EXPRESSION_TYPE_COMPARE_GREATERTHANOREQUALTO: {
      return "COMPARE_GREATERTHANOREQUALTO";
    }
    case EXPRESSION_TYPE_COMPARE_LIKE: {
      return "COMPARE_LIKE";
    }
<<<<<<< HEAD
=======
    case EXPRESSION_TYPE_COMPARE_NOTLIKE: {
      return "COMPARE_NOT_LIKE";
    }
>>>>>>> 588d7562
    case EXPRESSION_TYPE_COMPARE_IN: {
      return "COMPARE_IN";
    }
    case EXPRESSION_TYPE_CONJUNCTION_AND: {
      return "CONJUNCTION_AND";
    }
    case EXPRESSION_TYPE_CONJUNCTION_OR: {
      return "CONJUNCTION_OR";
    }
    case EXPRESSION_TYPE_VALUE_CONSTANT: {
      return "VALUE_CONSTANT";
    }
    case EXPRESSION_TYPE_VALUE_PARAMETER: {
      return "VALUE_PARAMETER";
    }
    case EXPRESSION_TYPE_VALUE_TUPLE: {
      return "VALUE_TUPLE";
    }
    case EXPRESSION_TYPE_VALUE_TUPLE_ADDRESS: {
      return "VALUE_TUPLE_ADDRESS";
    }
    case EXPRESSION_TYPE_VALUE_SCALAR: {
      return "VALUE_SCALAR";
    }
    case EXPRESSION_TYPE_VALUE_NULL: {
      return "VALUE_NULL";
    }
    case EXPRESSION_TYPE_AGGREGATE_COUNT: {
      return "AGGREGATE_COUNT";
    }
    case EXPRESSION_TYPE_AGGREGATE_COUNT_STAR: {
      return "AGGREGATE_COUNT_STAR";
    }
    case EXPRESSION_TYPE_AGGREGATE_APPROX_COUNT_DISTINCT: {
      return "AGGREGATE_APPROX_COUNT_DISTINCT";
    }
    case EXPRESSION_TYPE_AGGREGATE_VALS_TO_HYPERLOGLOG: {
      return "AGGREGATE_VALS_TO_HYPERLOGLOG";
    }
    case EXPRESSION_TYPE_AGGREGATE_HYPERLOGLOGS_TO_CARD: {
      return "AGGREGATE_HYPERLOGLOGS_TO_CARD";
    }
    case EXPRESSION_TYPE_AGGREGATE_SUM: {
      return "AGGREGATE_SUM";
    }
    case EXPRESSION_TYPE_AGGREGATE_MIN: {
      return "AGGREGATE_MIN";
    }
    case EXPRESSION_TYPE_AGGREGATE_MAX: {
      return "AGGREGATE_MAX";
    }
    case EXPRESSION_TYPE_AGGREGATE_AVG: {
      return "AGGREGATE_AVG";
    }
    case EXPRESSION_TYPE_FUNCTION: {
      return "FUNCTION";
    }
    case EXPRESSION_TYPE_VALUE_VECTOR: {
      return "VALUE_VECTOR";
    }
    case EXPRESSION_TYPE_HASH_RANGE: {
      return "HASH_RANGE";
    }
    case EXPRESSION_TYPE_OPERATOR_CASE_WHEN: {
      return "OPERATOR_CASE_WHEN";
    }
    case EXPRESSION_TYPE_OPERATOR_ALTERNATIVE: {
      return "OPERATOR_ALTERNATIVE";
    }
    case EXPRESSION_TYPE_ROW_SUBQUERY: {
      return "ROW_SUBQUERY";
<<<<<<< HEAD
    }
    case EXPRESSION_TYPE_SELECT_SUBQUERY: {
      return "SELECT_SUBQUERY";
    }



=======
    }
    case EXPRESSION_TYPE_SELECT_SUBQUERY: {
      return "SELECT_SUBQUERY";
    }

>>>>>>> 588d7562
    // TODO: Added by us
    case EXPRESSION_TYPE_PLACEHOLDER: {
      return "PLACEHOLDER";
    }
    case EXPRESSION_TYPE_COLUMN_REF: {
      return "COLUMN_REF";
    }
    case EXPRESSION_TYPE_FUNCTION_REF: {
      return "FUNCTION_REF";
    }
    case EXPRESSION_TYPE_CAST: {
      return "CAST";
    }
    case EXPRESSION_TYPE_STAR: {
      return "STAR";
<<<<<<< HEAD
    }
    case EXPRESSION_TYPE_SUBSTR :{
      return "SUBSTRING";
    }
    case EXPRESSION_TYPE_ASCII :{
      return "ASCII";
    }
    case EXPRESSION_TYPE_OCTET_LEN:{
      return "OCTET_LENGTH";
    }
    case EXPRESSION_TYPE_CHAR:{
      return "CHAR";
    }
    case EXPRESSION_TYPE_CHAR_LEN:{
      return "CHAR_LEN";
    }
    case EXPRESSION_TYPE_SPACE:{
      return "SPACE";
    }
    case EXPRESSION_TYPE_REPEAT:{
      return "REPEAT";
    }
    case EXPRESSION_TYPE_POSITION:{
      return "POSITION";
    }
    case EXPRESSION_TYPE_LEFT:{
      return "LEFT";
    }
    case EXPRESSION_TYPE_RIGHT:{
      return "RIGHT";
    }
    case EXPRESSION_TYPE_CONCAT:{
      return "CONCAT";
    }
    case EXPRESSION_TYPE_LTRIM:{
      return "L_TRIM";
    }
    case EXPRESSION_TYPE_RTRIM:{
      return "R_TRIM";
    }
    case EXPRESSION_TYPE_BTRIM:{
      return "B_TRIM";
    }
    case EXPRESSION_TYPE_REPLACE:{
      return "REPLACE";
    }
    case EXPRESSION_TYPE_OVERLAY:{
      return "OVERLAY";
    }
=======
    }
    case EXPRESSION_TYPE_SUBSTR: {
      return "SUBSTRING";
    }
    case EXPRESSION_TYPE_ASCII: {
      return "ASCII";
    }
    case EXPRESSION_TYPE_OCTET_LEN: {
      return "OCTET_LENGTH";
    }
    case EXPRESSION_TYPE_CHAR: {
      return "CHAR";
    }
    case EXPRESSION_TYPE_CHAR_LEN: {
      return "CHAR_LEN";
    }
    case EXPRESSION_TYPE_SPACE: {
      return "SPACE";
    }
    case EXPRESSION_TYPE_REPEAT: {
      return "REPEAT";
    }
    case EXPRESSION_TYPE_POSITION: {
      return "POSITION";
    }
    case EXPRESSION_TYPE_LEFT: {
      return "LEFT";
    }
    case EXPRESSION_TYPE_RIGHT: {
      return "RIGHT";
    }
    case EXPRESSION_TYPE_CONCAT: {
      return "CONCAT";
    }
    case EXPRESSION_TYPE_LTRIM: {
      return "L_TRIM";
    }
    case EXPRESSION_TYPE_RTRIM: {
      return "R_TRIM";
    }
    case EXPRESSION_TYPE_BTRIM: {
      return "B_TRIM";
    }
    case EXPRESSION_TYPE_REPLACE: {
      return "REPLACE";
    }
    case EXPRESSION_TYPE_OVERLAY: {
      return "OVERLAY";
    }
    case EXPRESSION_TYPE_EXTRACT: {
      return "EXTRACT";
    }
>>>>>>> 588d7562
  }
  return "INVALID";
}

ExpressionType StringToExpressionType(std::string str) {
  if (str == "INVALID") {
    return EXPRESSION_TYPE_INVALID;
  } else if (str == "OPERATOR_PLUS") {
    return EXPRESSION_TYPE_OPERATOR_PLUS;
  } else if (str == "OPERATOR_MINUS") {
    return EXPRESSION_TYPE_OPERATOR_MINUS;
  } else if (str == "OPERATOR_MULTIPLY") {
    return EXPRESSION_TYPE_OPERATOR_MULTIPLY;
  } else if (str == "OPERATOR_DIVIDE") {
    return EXPRESSION_TYPE_OPERATOR_DIVIDE;
  } else if (str == "OPERATOR_CONCAT") {
    return EXPRESSION_TYPE_OPERATOR_CONCAT;
  } else if (str == "OPERATOR_MOD") {
    return EXPRESSION_TYPE_OPERATOR_MOD;
  } else if (str == "OPERATOR_CAST") {
    return EXPRESSION_TYPE_OPERATOR_CAST;
  } else if (str == "OPERATOR_NOT") {
    return EXPRESSION_TYPE_OPERATOR_NOT;
  } else if (str == "OPERATOR_IS_NULL") {
    return EXPRESSION_TYPE_OPERATOR_IS_NULL;
  } else if (str == "OPERATOR_EXISTS") {
    return EXPRESSION_TYPE_OPERATOR_EXISTS;
  } else if (str == "COMPARE_EQUAL") {
    return EXPRESSION_TYPE_COMPARE_EQUAL;
  } else if (str == "COMPARE_NOTEQUAL") {
    return EXPRESSION_TYPE_COMPARE_NOTEQUAL;
  } else if (str == "COMPARE_LESSTHAN") {
    return EXPRESSION_TYPE_COMPARE_LESSTHAN;
  } else if (str == "COMPARE_GREATERTHAN") {
    return EXPRESSION_TYPE_COMPARE_GREATERTHAN;
  } else if (str == "COMPARE_LESSTHANOREQUALTO") {
    return EXPRESSION_TYPE_COMPARE_LESSTHANOREQUALTO;
  } else if (str == "COMPARE_GREATERTHANOREQUALTO") {
    return EXPRESSION_TYPE_COMPARE_GREATERTHANOREQUALTO;
  } else if (str == "COMPARE_LIKE") {
    return EXPRESSION_TYPE_COMPARE_LIKE;
<<<<<<< HEAD
=======
  } else if (str == "COMPARE_NOT_LIKE") {
    return EXPRESSION_TYPE_COMPARE_NOTLIKE;
>>>>>>> 588d7562
  } else if (str == "COMPARE_IN") {
    return EXPRESSION_TYPE_COMPARE_IN;
  } else if (str == "CONJUNCTION_AND") {
    return EXPRESSION_TYPE_CONJUNCTION_AND;
  } else if (str == "CONJUNCTION_OR") {
    return EXPRESSION_TYPE_CONJUNCTION_OR;
  } else if (str == "VALUE_CONSTANT") {
    return EXPRESSION_TYPE_VALUE_CONSTANT;
  } else if (str == "VALUE_PARAMETER") {
    return EXPRESSION_TYPE_VALUE_PARAMETER;
  } else if (str == "VALUE_TUPLE") {
    return EXPRESSION_TYPE_VALUE_TUPLE;
  } else if (str == "VALUE_TUPLE_ADDRESS") {
    return EXPRESSION_TYPE_VALUE_TUPLE_ADDRESS;
  } else if (str == "VALUE_SCALAR") {
    return EXPRESSION_TYPE_VALUE_SCALAR;
  } else if (str == "VALUE_NULL") {
    return EXPRESSION_TYPE_VALUE_NULL;
  } else if (str == "AGGREGATE_COUNT") {
    return EXPRESSION_TYPE_AGGREGATE_COUNT;
  } else if (str == "AGGREGATE_COUNT_STAR") {
    return EXPRESSION_TYPE_AGGREGATE_COUNT_STAR;
  } else if (str == "AGGREGATE_APPROX_COUNT_DISTINCT") {
    return EXPRESSION_TYPE_AGGREGATE_APPROX_COUNT_DISTINCT;
  } else if (str == "AGGREGATE_VALS_TO_HYPERLOGLOG") {
    return EXPRESSION_TYPE_AGGREGATE_VALS_TO_HYPERLOGLOG;
  } else if (str == "AGGREGATE_HYPERLOGLOGS_TO_CARD") {
    return EXPRESSION_TYPE_AGGREGATE_HYPERLOGLOGS_TO_CARD;
  } else if (str == "AGGREGATE_SUM") {
    return EXPRESSION_TYPE_AGGREGATE_SUM;
  } else if (str == "AGGREGATE_MIN") {
    return EXPRESSION_TYPE_AGGREGATE_MIN;
  } else if (str == "AGGREGATE_MAX") {
    return EXPRESSION_TYPE_AGGREGATE_MAX;
  } else if (str == "AGGREGATE_AVG") {
    return EXPRESSION_TYPE_AGGREGATE_AVG;
  } else if (str == "FUNCTION") {
    return EXPRESSION_TYPE_FUNCTION;
  } else if (str == "VALUE_VECTOR") {
    return EXPRESSION_TYPE_VALUE_VECTOR;
  } else if (str == "HASH_RANGE") {
    return EXPRESSION_TYPE_HASH_RANGE;
  } else if (str == "OPERATOR_CASE_WHEN") {
    return EXPRESSION_TYPE_OPERATOR_CASE_WHEN;
  } else if (str == "OPERATOR_ALTERNATIVE") {
    return EXPRESSION_TYPE_OPERATOR_ALTERNATIVE;
  } else if (str == "ROW_SUBQUERY") {
    return EXPRESSION_TYPE_ROW_SUBQUERY;
  } else if (str == "SELECT_SUBQUERY") {
    return EXPRESSION_TYPE_SELECT_SUBQUERY;
  }

  return EXPRESSION_TYPE_INVALID;
}

//===--------------------------------------------------------------------===//
// Index Method Type - String Utilities
//===--------------------------------------------------------------------===//

std::string IndexTypeToString(IndexType type) {
  switch (type) {
    case INDEX_TYPE_INVALID: {
      return "INVALID";
    }
    case INDEX_TYPE_BTREE: {
      return "BTREE";
    }
    case INDEX_TYPE_BWTREE: {
      return "BWTREE";
    }
  }
  return "INVALID";
}

IndexType StringToIndexType(std::string str) {
  if (str == "INVALID") {
    return INDEX_TYPE_INVALID;
  } else if (str == "BTREE") {
    return INDEX_TYPE_BTREE;
<<<<<<< HEAD
  }  else if (str == "BWTREE") {
=======
  } else if (str == "BWTREE") {
>>>>>>> 588d7562
    return INDEX_TYPE_BWTREE;
  }
  return INDEX_TYPE_INVALID;
}

//===--------------------------------------------------------------------===//
// Index  Type - String Utilities
//===--------------------------------------------------------------------===//

std::string IndexConstraintTypeToString(IndexConstraintType type) {
  switch (type) {
    case INDEX_CONSTRAINT_TYPE_INVALID: {
      return "INVALID";
    }
    case INDEX_CONSTRAINT_TYPE_DEFAULT: {
      return "NORMAL";
    }
    case INDEX_CONSTRAINT_TYPE_PRIMARY_KEY: {
      return "PRIMARY_KEY";
    }
    case INDEX_CONSTRAINT_TYPE_UNIQUE: {
      return "UNIQUE";
    }
  }
  return "INVALID";
}

IndexConstraintType StringToIndexConstraintType(std::string str) {
  if (str == "INVALID") {
    return INDEX_CONSTRAINT_TYPE_INVALID;
  } else if (str == "NORMAL") {
    return INDEX_CONSTRAINT_TYPE_DEFAULT;
  } else if (str == "PRIMARY_KEY") {
    return INDEX_CONSTRAINT_TYPE_PRIMARY_KEY;
  } else if (str == "UNIQUE") {
    return INDEX_CONSTRAINT_TYPE_UNIQUE;
  }
  return INDEX_CONSTRAINT_TYPE_INVALID;
}
//===--------------------------------------------------------------------===//
// Plan Node - String Utilities
//===--------------------------------------------------------------------===//

std::string PlanNodeTypeToString(PlanNodeType type) {
  switch (type) {
    case PLAN_NODE_TYPE_INVALID: {
      return "INVALID";
    }
    case PLAN_NODE_TYPE_ABSTRACT_SCAN: {
      return "ABSTRACT_SCAN";
    }
    case PLAN_NODE_TYPE_SEQSCAN: {
      return "SEQSCAN";
    }
    case PLAN_NODE_TYPE_INDEXSCAN: {
      return "INDEXSCAN";
    }
    case PLAN_NODE_TYPE_NESTLOOP: {
      return "NESTLOOP";
    }
    case PLAN_NODE_TYPE_NESTLOOPINDEX: {
      return "NESTLOOPINDEX";
    }
    case PLAN_NODE_TYPE_MERGEJOIN: {
      return "MERGEJOIN";
    }
    case PLAN_NODE_TYPE_HASHJOIN: {
      return "HASHJOIN";
    }
    case PLAN_NODE_TYPE_UPDATE: {
      return "UPDATE";
    }
    case PLAN_NODE_TYPE_INSERT: {
      return "DELETE";
    }
    case PLAN_NODE_TYPE_DELETE: {
      return "DELETE";
    }
    case PLAN_NODE_TYPE_SEND: {
      return "SEND";
    }
    case PLAN_NODE_TYPE_RECEIVE: {
      return "RECEIVE";
    }
    case PLAN_NODE_TYPE_PRINT: {
      return "PRINT";
    }
    case PLAN_NODE_TYPE_AGGREGATE: {
      return "AGGREGATE";
    }
    case PLAN_NODE_TYPE_HASHAGGREGATE: {
      return "HASHAGGREGATE";
    }
    case PLAN_NODE_TYPE_UNION: {
      return "UNION";
    }
    case PLAN_NODE_TYPE_ORDERBY: {
      return "RECEIVE";
    }
    case PLAN_NODE_TYPE_PROJECTION: {
      return "PROJECTION";
    }
    case PLAN_NODE_TYPE_MATERIALIZE: {
      return "MATERIALIZE";
    }
    case PLAN_NODE_TYPE_LIMIT: {
      return "LIMIT";
    }
    case PLAN_NODE_TYPE_DISTINCT: {
      return "DISTINCT";
    }
    case PLAN_NODE_TYPE_SETOP: {
      return "SETOP";
    }
    case PLAN_NODE_TYPE_APPEND: {
      return "APPEND";
    }
    case PLAN_NODE_TYPE_RESULT: {
      return "RESULT";
<<<<<<< HEAD
    }
    case PLAN_NODE_TYPE_AGGREGATE_V2: {
      return "AGGREGATE_V2";
    }
    case PLAN_NODE_TYPE_MOCK: {
      return "MOCK";
    }
    case PLAN_NODE_TYPE_HASH: {
      return "HASH";
    }
=======
    }
    case PLAN_NODE_TYPE_AGGREGATE_V2: {
      return "AGGREGATE_V2";
    }
    case PLAN_NODE_TYPE_MOCK: {
      return "MOCK";
    }
    case PLAN_NODE_TYPE_HASH: {
      return "HASH";
    }
>>>>>>> 588d7562
  }
  return "INVALID";
}

PlanNodeType StringToPlanNodeType(std::string str) {
  if (str == "INVALID") {
    return PLAN_NODE_TYPE_INVALID;
  } else if (str == "ABSTRACT_SCAN") {
    return PLAN_NODE_TYPE_ABSTRACT_SCAN;
  } else if (str == "SEQSCAN") {
    return PLAN_NODE_TYPE_SEQSCAN;
  } else if (str == "INDEXSCAN") {
    return PLAN_NODE_TYPE_INDEXSCAN;
  } else if (str == "NESTLOOP") {
    return PLAN_NODE_TYPE_NESTLOOP;
  } else if (str == "NESTLOOPINDEX") {
    return PLAN_NODE_TYPE_NESTLOOPINDEX;
  } else if (str == "UPDATE") {
    return PLAN_NODE_TYPE_UPDATE;
  } else if (str == "INSERT") {
    return PLAN_NODE_TYPE_INSERT;
  } else if (str == "DELETE") {
    return PLAN_NODE_TYPE_DELETE;
  } else if (str == "SEND") {
    return PLAN_NODE_TYPE_SEND;
  } else if (str == "RECEIVE") {
    return PLAN_NODE_TYPE_RECEIVE;
  } else if (str == "PRINT") {
    return PLAN_NODE_TYPE_PRINT;
  } else if (str == "AGGREGATE") {
    return PLAN_NODE_TYPE_AGGREGATE;
  } else if (str == "HASHAGGREGATE") {
    return PLAN_NODE_TYPE_HASHAGGREGATE;
  } else if (str == "UNION") {
    return PLAN_NODE_TYPE_UNION;
  } else if (str == "ORDERBY") {
    return PLAN_NODE_TYPE_ORDERBY;
  } else if (str == "PROJECTION") {
    return PLAN_NODE_TYPE_PROJECTION;
  } else if (str == "MATERIALIZE") {
    return PLAN_NODE_TYPE_MATERIALIZE;
  } else if (str == "LIMIT") {
    return PLAN_NODE_TYPE_LIMIT;
  } else if (str == "DISTINCT") {
    return PLAN_NODE_TYPE_DISTINCT;
  }
  return PLAN_NODE_TYPE_INVALID;
}
//===--------------------------------------------------------------------===//
// Constraint Type - String Utilities
//===--------------------------------------------------------------------===//

std::string ConstraintTypeToString(ConstraintType type) {
  switch (type) {
    case CONSTRAINT_TYPE_INVALID: {
      return "INVALID";
    }
    case CONSTRAINT_TYPE_NULL: {
      return "NULL";
    }
    case CONSTRAINT_TYPE_NOTNULL: {
      return "NOTNULL";
    }
    case CONSTRAINT_TYPE_DEFAULT: {
      return "DEFAULT";
    }
    case CONSTRAINT_TYPE_CHECK: {
      return "CHECK";
    }
    case CONSTRAINT_TYPE_PRIMARY: {
      return "PRIMARY_KEY";
    }
    case CONSTRAINT_TYPE_UNIQUE: {
      return "UNIQUE";
    }
    case CONSTRAINT_TYPE_FOREIGN: {
      return "FOREIGN_KEY";
    }
    case CONSTRAINT_TYPE_EXCLUSION: {
      return "EXCLUSION";
    }
  }
  return "INVALID";
}

ConstraintType StringToConstraintType(std::string str) {
  if (str == "INVALID") {
    return CONSTRAINT_TYPE_INVALID;
  } else if (str == "NULL") {
    return CONSTRAINT_TYPE_NULL;
  } else if (str == "NOTNULL") {
    return CONSTRAINT_TYPE_NOTNULL;
  } else if (str == "CHECK") {
    return CONSTRAINT_TYPE_DEFAULT;
  } else if (str == "DEFAULT") {
    return CONSTRAINT_TYPE_UNIQUE;
  } else if (str == "PRIMARY_KEY") {
    return CONSTRAINT_TYPE_CHECK;
  } else if (str == "UNIQUE") {
    return CONSTRAINT_TYPE_PRIMARY;
  } else if (str == "FOREIGN_KEY") {
    return CONSTRAINT_TYPE_FOREIGN;
  } else if (str == "EXCLUSION") {
    return CONSTRAINT_TYPE_EXCLUSION;
  }
  return CONSTRAINT_TYPE_INVALID;
<<<<<<< HEAD
}

//===--------------------------------------------------------------------===//
// Log Types - String Utilities
//===--------------------------------------------------------------------===//

std::string LoggingTypeToString(LoggingType type) {
  switch (type) {
    case LOGGING_TYPE_INVALID:
      return "INVALID";

    // WAL Based
    case LOGGING_TYPE_DRAM_NVM:
      return "DRAM_NVM";
    case LOGGING_TYPE_DRAM_HDD:
      return "DRAM_HDD";
    case LOGGING_TYPE_DRAM_SSD:
      return "DRAM_SSD";

    // WBL Based

    case LOGGING_TYPE_NVM_NVM:
      return "NVM_NVM";
    case LOGGING_TYPE_NVM_SSD:
      return "NVM_SSD";
    case LOGGING_TYPE_NVM_HDD:
      return "NVM_HDD";

    case LOGGING_TYPE_HDD_NVM:
      return "HDD_NVM";
    case LOGGING_TYPE_HDD_SSD:
      return "HDD_SSD";
    case LOGGING_TYPE_HDD_HDD:
      return "HDD_HDD";

    case LOGGING_TYPE_SSD_NVM:
      return "SSD_NVM";
    case LOGGING_TYPE_SSD_SSD:
      return "SSD_SSD";
    case LOGGING_TYPE_SSD_HDD:
      return "SSD_HDD";

    default:
      throw Exception("Invalid logging_type :: " + std::to_string(type));
      exit(EXIT_FAILURE);
  }
  return "INVALID";
}

std::string LoggingStatusToString(LoggingStatus type) {
  switch (type) {
    case LOGGING_STATUS_TYPE_INVALID: {
      return "INVALID";
    }
    case LOGGING_STATUS_TYPE_STANDBY: {
      return "LOGGING_STATUS_TYPE_STANDBY";
    }
    case LOGGING_STATUS_TYPE_RECOVERY: {
      return "LOGGING_STATUS_TYPE_RECOVERY";
    }
    case LOGGING_STATUS_TYPE_LOGGING: {
      return "LOGGING_STATUS_TYPE_ONGOING";
    }
    case LOGGING_STATUS_TYPE_TERMINATE: {
      return "LOGGING_STATUS_TYPE_TERMINATE";
    }
    case LOGGING_STATUS_TYPE_SLEEP: {
      return "LOGGING_STATUS_TYPE_SLEEP";
    }
  }
  return "INVALID";
}

std::string LoggerTypeToString(LoggerType type) {
  switch (type) {
    case LOGGER_TYPE_INVALID: {
      return "INVALID";
    }
    case LOGGER_TYPE_FRONTEND: {
      return "LOGGER_TYPE_FRONTEND";
    }
    case LOGGER_TYPE_BACKEND: {
      return "LOGGER_TYPE_BACKEND";
    }
  }
  return "INVALID";
}

=======
}

//===--------------------------------------------------------------------===//
// Log Types - String Utilities
//===--------------------------------------------------------------------===//

std::string LoggingTypeToString(LoggingType type) {
  switch (type) {
    case LOGGING_TYPE_INVALID:
      return "INVALID";

    // WAL Based
    case LOGGING_TYPE_DRAM_NVM:
      return "DRAM_NVM";
    case LOGGING_TYPE_DRAM_HDD:
      return "DRAM_HDD";
    case LOGGING_TYPE_DRAM_SSD:
      return "DRAM_SSD";

    // WBL Based

    case LOGGING_TYPE_NVM_NVM:
      return "NVM_NVM";
    case LOGGING_TYPE_NVM_SSD:
      return "NVM_SSD";
    case LOGGING_TYPE_NVM_HDD:
      return "NVM_HDD";

    case LOGGING_TYPE_HDD_NVM:
      return "HDD_NVM";
    case LOGGING_TYPE_HDD_SSD:
      return "HDD_SSD";
    case LOGGING_TYPE_HDD_HDD:
      return "HDD_HDD";

    case LOGGING_TYPE_SSD_NVM:
      return "SSD_NVM";
    case LOGGING_TYPE_SSD_SSD:
      return "SSD_SSD";
    case LOGGING_TYPE_SSD_HDD:
      return "SSD_HDD";

    default:
      throw Exception("Invalid logging_type :: " + std::to_string(type));
      exit(EXIT_FAILURE);
  }
  return "INVALID";
}

std::string LoggingStatusToString(LoggingStatus type) {
  switch (type) {
    case LOGGING_STATUS_TYPE_INVALID: {
      return "INVALID";
    }
    case LOGGING_STATUS_TYPE_STANDBY: {
      return "LOGGING_STATUS_TYPE_STANDBY";
    }
    case LOGGING_STATUS_TYPE_RECOVERY: {
      return "LOGGING_STATUS_TYPE_RECOVERY";
    }
    case LOGGING_STATUS_TYPE_LOGGING: {
      return "LOGGING_STATUS_TYPE_ONGOING";
    }
    case LOGGING_STATUS_TYPE_TERMINATE: {
      return "LOGGING_STATUS_TYPE_TERMINATE";
    }
    case LOGGING_STATUS_TYPE_SLEEP: {
      return "LOGGING_STATUS_TYPE_SLEEP";
    }
  }
  return "INVALID";
}

std::string LoggerTypeToString(LoggerType type) {
  switch (type) {
    case LOGGER_TYPE_INVALID: {
      return "INVALID";
    }
    case LOGGER_TYPE_FRONTEND: {
      return "LOGGER_TYPE_FRONTEND";
    }
    case LOGGER_TYPE_BACKEND: {
      return "LOGGER_TYPE_BACKEND";
    }
  }
  return "INVALID";
}

>>>>>>> 588d7562
std::string LogRecordTypeToString(LogRecordType type) {
  switch (type) {
    case LOGRECORD_TYPE_INVALID: {
      return "INVALID";
    }
    case LOGRECORD_TYPE_TRANSACTION_BEGIN: {
      return "LOGRECORD_TYPE_TRANSACTION_BEGIN";
    }
    case LOGRECORD_TYPE_TRANSACTION_COMMIT: {
      return "LOGRECORD_TYPE_TRANSACTION_COMMIT";
    }
    case LOGRECORD_TYPE_TRANSACTION_END: {
      return "LOGRECORD_TYPE_TRANSACTION_END";
    }
    case LOGRECORD_TYPE_TRANSACTION_ABORT: {
      return "LOGRECORD_TYPE_TRANSACTION_ABORT";
    }
    case LOGRECORD_TYPE_TRANSACTION_DONE: {
      return "LOGRECORD_TYPE_TRANSACTION_DONE";
    }
    case LOGRECORD_TYPE_TUPLE_INSERT: {
      return "LOGRECORD_TYPE_TUPLE_INSERT";
    }
    case LOGRECORD_TYPE_TUPLE_DELETE: {
      return "LOGRECORD_TYPE_TUPLE_DELETE";
    }
    case LOGRECORD_TYPE_TUPLE_UPDATE: {
      return "LOGRECORD_TYPE_TUPLE_UPDATE";
    }
    case LOGRECORD_TYPE_WAL_TUPLE_INSERT: {
      return "LOGRECORD_TYPE_WAL_TUPLE_INSERT";
    }
    case LOGRECORD_TYPE_WAL_TUPLE_DELETE: {
      return "LOGRECORD_TYPE_WAL_TUPLE_DELETE";
    }
    case LOGRECORD_TYPE_WAL_TUPLE_UPDATE: {
      return "LOGRECORD_TYPE_WAL_TUPLE_UPDATE";
    }
    case LOGRECORD_TYPE_WBL_TUPLE_INSERT: {
      return "LOGRECORD_TYPE_WBL_TUPLE_INSERT";
    }
    case LOGRECORD_TYPE_WBL_TUPLE_DELETE: {
      return "LOGRECORD_TYPE_WBL_TUPLE_DELETE";
    }
    case LOGRECORD_TYPE_WBL_TUPLE_UPDATE: {
      return "LOGRECORD_TYPE_WBL_TUPLE_UPDATE";
    }
  }
  return "INVALID";
}

ValueType PostgresValueTypeToPelotonValueType(
    PostgresValueType PostgresValType) {
  ValueType valueType = VALUE_TYPE_INVALID;

  switch (PostgresValType) {
    case POSTGRES_VALUE_TYPE_BOOLEAN:
      valueType = VALUE_TYPE_BOOLEAN;
      break;

<<<<<<< HEAD
      /* INTEGER */
=======
    /* INTEGER */
>>>>>>> 588d7562
    case POSTGRES_VALUE_TYPE_SMALLINT:
      valueType = VALUE_TYPE_SMALLINT;
      break;
    case POSTGRES_VALUE_TYPE_INTEGER:
      valueType = VALUE_TYPE_INTEGER;
      break;
    case POSTGRES_VALUE_TYPE_BIGINT:
      valueType = VALUE_TYPE_BIGINT;
      break;

<<<<<<< HEAD
      /* DOUBLE */
=======
    /* DOUBLE */
>>>>>>> 588d7562
    case POSTGRES_VALUE_TYPE_DOUBLE:
      valueType = VALUE_TYPE_DOUBLE;
      break;

<<<<<<< HEAD
      /* CHAR */
=======
    /* CHAR */
>>>>>>> 588d7562
    case POSTGRES_VALUE_TYPE_BPCHAR:
    case POSTGRES_VALUE_TYPE_BPCHAR2:
    case POSTGRES_VALUE_TYPE_VARCHAR:
    case POSTGRES_VALUE_TYPE_VARCHAR2:
    case POSTGRES_VALUE_TYPE_TEXT:
      valueType = VALUE_TYPE_VARCHAR;
      break;

<<<<<<< HEAD
      /* TIMESTAMPS */
=======
    /* TIMESTAMPS */
>>>>>>> 588d7562
    case POSTGRES_VALUE_TYPE_TIMESTAMPS:
    case POSTGRES_VALUE_TYPE_TIMESTAMPS2:
      valueType = VALUE_TYPE_TIMESTAMP;
      break;

<<<<<<< HEAD
      /* DECIMAL */
=======
    /* DECIMAL */
>>>>>>> 588d7562
    case POSTGRES_VALUE_TYPE_DECIMAL:
      valueType = VALUE_TYPE_DECIMAL;
      break;

<<<<<<< HEAD
      /* INVALID VALUE TYPE */
=======
    /* INVALID VALUE TYPE */
>>>>>>> 588d7562
    default:
      LOG_WARN("INVALID VALUE TYPE : %d ", PostgresValType);
      valueType = VALUE_TYPE_INVALID;
      break;
  }
  return valueType;
}

ConstraintType PostgresConstraintTypeToPelotonConstraintType(
    PostgresConstraintType PostgresConstrType) {
  ConstraintType constraintType = CONSTRAINT_TYPE_INVALID;

  switch (PostgresConstrType) {
    case POSTGRES_CONSTRAINT_NULL:
      constraintType = CONSTRAINT_TYPE_NULL;
      break;

    case POSTGRES_CONSTRAINT_NOTNULL:
      constraintType = CONSTRAINT_TYPE_NOTNULL;
      break;

    case POSTGRES_CONSTRAINT_DEFAULT:
      constraintType = CONSTRAINT_TYPE_DEFAULT;
      break;

    case POSTGRES_CONSTRAINT_CHECK:
      constraintType = CONSTRAINT_TYPE_CHECK;
      break;

    case POSTGRES_CONSTRAINT_PRIMARY:
      constraintType = CONSTRAINT_TYPE_PRIMARY;
      break;

    case POSTGRES_CONSTRAINT_UNIQUE:
      constraintType = CONSTRAINT_TYPE_UNIQUE;
      break;

    case POSTGRES_CONSTRAINT_FOREIGN:
      constraintType = CONSTRAINT_TYPE_FOREIGN;
      break;

    case POSTGRES_CONSTRAINT_EXCLUSION:
      constraintType = CONSTRAINT_TYPE_EXCLUSION;
      break;

    default:
      fprintf(stderr, "INVALID CONSTRAINT TYPE : %d ", PostgresConstrType);
      break;
  }
  return constraintType;
}

std::string QuantifierTypeToString(QuantifierType type) {
  switch (type) {
    case QUANTIFIER_TYPE_NONE: {
      return "NONE";
    }
    case QUANTIFIER_TYPE_ANY: {
      return "ANY";
    }
    case QUANTIFIER_TYPE_ALL: {
      return "ALL";
    }
  }
  return "INVALID";
}

QuantifierType StringToQuantifierType(std::string str) {
  if (str == "ANY") {
    return QUANTIFIER_TYPE_ANY;
  } else if (str == "ALL") {
    return QUANTIFIER_TYPE_ALL;
  }
  return QUANTIFIER_TYPE_NONE;
}

}  // End peloton namespace<|MERGE_RESOLUTION|>--- conflicted
+++ resolved
@@ -35,24 +35,15 @@
     case (VALUE_TYPE_BIGINT):
     case (VALUE_TYPE_DECIMAL):
     case (VALUE_TYPE_DOUBLE):
-<<<<<<< HEAD
-    return true;
-    break;
-=======
       return true;
       break;
->>>>>>> 588d7562
     case (VALUE_TYPE_VARCHAR):
     case (VALUE_TYPE_VARBINARY):
     case (VALUE_TYPE_TIMESTAMP):
     case (VALUE_TYPE_NULL):
     case (VALUE_TYPE_INVALID):
     case (VALUE_TYPE_ARRAY):
-<<<<<<< HEAD
-    return false;
-=======
       return false;
->>>>>>> 588d7562
     default:
       throw Exception("IsNumeric");
   }
@@ -66,13 +57,8 @@
     case (VALUE_TYPE_SMALLINT):
     case (VALUE_TYPE_INTEGER):
     case (VALUE_TYPE_BIGINT):
-<<<<<<< HEAD
-    return true;
-    break;
-=======
       return true;
       break;
->>>>>>> 588d7562
     case (VALUE_TYPE_DOUBLE):
     case (VALUE_TYPE_VARCHAR):
     case (VALUE_TYPE_VARBINARY):
@@ -80,11 +66,7 @@
     case (VALUE_TYPE_NULL):
     case (VALUE_TYPE_DECIMAL):
     case (VALUE_TYPE_ARRAY):
-<<<<<<< HEAD
-    return false;
-=======
       return false;
->>>>>>> 588d7562
     default:
       throw Exception("IsIntegralType");
   }
@@ -139,29 +121,6 @@
 std::size_t GetTypeSize(ValueType type) {
   switch (type) {
     case (VALUE_TYPE_TINYINT):
-<<<<<<< HEAD
-          return 1;
-    case (VALUE_TYPE_SMALLINT):
-          return 2;
-    case (VALUE_TYPE_INTEGER):
-          return 4;
-    case (VALUE_TYPE_BIGINT):
-          return 8;
-    case (VALUE_TYPE_DOUBLE):
-          return 8;
-    case (VALUE_TYPE_VARCHAR):
-          return 0;
-    case (VALUE_TYPE_VARBINARY):
-          return 0;
-    case (VALUE_TYPE_TIMESTAMP):
-          return 8;
-    case (VALUE_TYPE_DECIMAL):
-          return 0;
-    case (VALUE_TYPE_INVALID):
-          return 0;
-    case (VALUE_TYPE_NULL):
-          return 0;
-=======
       return 1;
     case (VALUE_TYPE_SMALLINT):
       return 2;
@@ -183,7 +142,6 @@
       return 0;
     case (VALUE_TYPE_NULL):
       return 0;
->>>>>>> 588d7562
     default: { return 0; }
   }
 }
@@ -197,19 +155,11 @@
 
   switch (type) {
     case (BACKEND_TYPE_MM):
-<<<<<<< HEAD
-          return "MM";
-    case (BACKEND_TYPE_FILE):
-          return "FILE";
-    case (BACKEND_TYPE_INVALID):
-          return "INVALID";
-=======
       return "MM";
     case (BACKEND_TYPE_FILE):
       return "FILE";
     case (BACKEND_TYPE_INVALID):
       return "INVALID";
->>>>>>> 588d7562
     default: {
       char buffer[32];
       ::snprintf(buffer, 32, "UNKNOWN[%d] ", type);
@@ -328,11 +278,7 @@
 bool IsBasedOnWriteAheadLogging(LoggingType logging_type) {
   bool status = false;
 
-<<<<<<< HEAD
-  switch(logging_type) {
-=======
   switch (logging_type) {
->>>>>>> 588d7562
     case LOGGING_TYPE_DRAM_NVM:
     case LOGGING_TYPE_DRAM_HDD:
     case LOGGING_TYPE_DRAM_SSD:
@@ -350,11 +296,7 @@
 bool IsBasedOnWriteBehindLogging(LoggingType logging_type) {
   bool status = true;
 
-<<<<<<< HEAD
-  switch(logging_type) {
-=======
   switch (logging_type) {
->>>>>>> 588d7562
     case LOGGING_TYPE_NVM_NVM:
     case LOGGING_TYPE_NVM_SSD:
     case LOGGING_TYPE_NVM_HDD:
@@ -437,12 +379,9 @@
     case EXPRESSION_TYPE_COMPARE_LIKE: {
       return "COMPARE_LIKE";
     }
-<<<<<<< HEAD
-=======
     case EXPRESSION_TYPE_COMPARE_NOTLIKE: {
       return "COMPARE_NOT_LIKE";
     }
->>>>>>> 588d7562
     case EXPRESSION_TYPE_COMPARE_IN: {
       return "COMPARE_IN";
     }
@@ -514,21 +453,11 @@
     }
     case EXPRESSION_TYPE_ROW_SUBQUERY: {
       return "ROW_SUBQUERY";
-<<<<<<< HEAD
     }
     case EXPRESSION_TYPE_SELECT_SUBQUERY: {
       return "SELECT_SUBQUERY";
     }
 
-
-
-=======
-    }
-    case EXPRESSION_TYPE_SELECT_SUBQUERY: {
-      return "SELECT_SUBQUERY";
-    }
-
->>>>>>> 588d7562
     // TODO: Added by us
     case EXPRESSION_TYPE_PLACEHOLDER: {
       return "PLACEHOLDER";
@@ -544,57 +473,6 @@
     }
     case EXPRESSION_TYPE_STAR: {
       return "STAR";
-<<<<<<< HEAD
-    }
-    case EXPRESSION_TYPE_SUBSTR :{
-      return "SUBSTRING";
-    }
-    case EXPRESSION_TYPE_ASCII :{
-      return "ASCII";
-    }
-    case EXPRESSION_TYPE_OCTET_LEN:{
-      return "OCTET_LENGTH";
-    }
-    case EXPRESSION_TYPE_CHAR:{
-      return "CHAR";
-    }
-    case EXPRESSION_TYPE_CHAR_LEN:{
-      return "CHAR_LEN";
-    }
-    case EXPRESSION_TYPE_SPACE:{
-      return "SPACE";
-    }
-    case EXPRESSION_TYPE_REPEAT:{
-      return "REPEAT";
-    }
-    case EXPRESSION_TYPE_POSITION:{
-      return "POSITION";
-    }
-    case EXPRESSION_TYPE_LEFT:{
-      return "LEFT";
-    }
-    case EXPRESSION_TYPE_RIGHT:{
-      return "RIGHT";
-    }
-    case EXPRESSION_TYPE_CONCAT:{
-      return "CONCAT";
-    }
-    case EXPRESSION_TYPE_LTRIM:{
-      return "L_TRIM";
-    }
-    case EXPRESSION_TYPE_RTRIM:{
-      return "R_TRIM";
-    }
-    case EXPRESSION_TYPE_BTRIM:{
-      return "B_TRIM";
-    }
-    case EXPRESSION_TYPE_REPLACE:{
-      return "REPLACE";
-    }
-    case EXPRESSION_TYPE_OVERLAY:{
-      return "OVERLAY";
-    }
-=======
     }
     case EXPRESSION_TYPE_SUBSTR: {
       return "SUBSTRING";
@@ -647,7 +525,6 @@
     case EXPRESSION_TYPE_EXTRACT: {
       return "EXTRACT";
     }
->>>>>>> 588d7562
   }
   return "INVALID";
 }
@@ -689,11 +566,8 @@
     return EXPRESSION_TYPE_COMPARE_GREATERTHANOREQUALTO;
   } else if (str == "COMPARE_LIKE") {
     return EXPRESSION_TYPE_COMPARE_LIKE;
-<<<<<<< HEAD
-=======
   } else if (str == "COMPARE_NOT_LIKE") {
     return EXPRESSION_TYPE_COMPARE_NOTLIKE;
->>>>>>> 588d7562
   } else if (str == "COMPARE_IN") {
     return EXPRESSION_TYPE_COMPARE_IN;
   } else if (str == "CONJUNCTION_AND") {
@@ -773,11 +647,7 @@
     return INDEX_TYPE_INVALID;
   } else if (str == "BTREE") {
     return INDEX_TYPE_BTREE;
-<<<<<<< HEAD
-  }  else if (str == "BWTREE") {
-=======
   } else if (str == "BWTREE") {
->>>>>>> 588d7562
     return INDEX_TYPE_BWTREE;
   }
   return INDEX_TYPE_INVALID;
@@ -897,7 +767,6 @@
     }
     case PLAN_NODE_TYPE_RESULT: {
       return "RESULT";
-<<<<<<< HEAD
     }
     case PLAN_NODE_TYPE_AGGREGATE_V2: {
       return "AGGREGATE_V2";
@@ -908,18 +777,6 @@
     case PLAN_NODE_TYPE_HASH: {
       return "HASH";
     }
-=======
-    }
-    case PLAN_NODE_TYPE_AGGREGATE_V2: {
-      return "AGGREGATE_V2";
-    }
-    case PLAN_NODE_TYPE_MOCK: {
-      return "MOCK";
-    }
-    case PLAN_NODE_TYPE_HASH: {
-      return "HASH";
-    }
->>>>>>> 588d7562
   }
   return "INVALID";
 }
@@ -1026,7 +883,6 @@
     return CONSTRAINT_TYPE_EXCLUSION;
   }
   return CONSTRAINT_TYPE_INVALID;
-<<<<<<< HEAD
 }
 
 //===--------------------------------------------------------------------===//
@@ -1115,96 +971,6 @@
   return "INVALID";
 }
 
-=======
-}
-
-//===--------------------------------------------------------------------===//
-// Log Types - String Utilities
-//===--------------------------------------------------------------------===//
-
-std::string LoggingTypeToString(LoggingType type) {
-  switch (type) {
-    case LOGGING_TYPE_INVALID:
-      return "INVALID";
-
-    // WAL Based
-    case LOGGING_TYPE_DRAM_NVM:
-      return "DRAM_NVM";
-    case LOGGING_TYPE_DRAM_HDD:
-      return "DRAM_HDD";
-    case LOGGING_TYPE_DRAM_SSD:
-      return "DRAM_SSD";
-
-    // WBL Based
-
-    case LOGGING_TYPE_NVM_NVM:
-      return "NVM_NVM";
-    case LOGGING_TYPE_NVM_SSD:
-      return "NVM_SSD";
-    case LOGGING_TYPE_NVM_HDD:
-      return "NVM_HDD";
-
-    case LOGGING_TYPE_HDD_NVM:
-      return "HDD_NVM";
-    case LOGGING_TYPE_HDD_SSD:
-      return "HDD_SSD";
-    case LOGGING_TYPE_HDD_HDD:
-      return "HDD_HDD";
-
-    case LOGGING_TYPE_SSD_NVM:
-      return "SSD_NVM";
-    case LOGGING_TYPE_SSD_SSD:
-      return "SSD_SSD";
-    case LOGGING_TYPE_SSD_HDD:
-      return "SSD_HDD";
-
-    default:
-      throw Exception("Invalid logging_type :: " + std::to_string(type));
-      exit(EXIT_FAILURE);
-  }
-  return "INVALID";
-}
-
-std::string LoggingStatusToString(LoggingStatus type) {
-  switch (type) {
-    case LOGGING_STATUS_TYPE_INVALID: {
-      return "INVALID";
-    }
-    case LOGGING_STATUS_TYPE_STANDBY: {
-      return "LOGGING_STATUS_TYPE_STANDBY";
-    }
-    case LOGGING_STATUS_TYPE_RECOVERY: {
-      return "LOGGING_STATUS_TYPE_RECOVERY";
-    }
-    case LOGGING_STATUS_TYPE_LOGGING: {
-      return "LOGGING_STATUS_TYPE_ONGOING";
-    }
-    case LOGGING_STATUS_TYPE_TERMINATE: {
-      return "LOGGING_STATUS_TYPE_TERMINATE";
-    }
-    case LOGGING_STATUS_TYPE_SLEEP: {
-      return "LOGGING_STATUS_TYPE_SLEEP";
-    }
-  }
-  return "INVALID";
-}
-
-std::string LoggerTypeToString(LoggerType type) {
-  switch (type) {
-    case LOGGER_TYPE_INVALID: {
-      return "INVALID";
-    }
-    case LOGGER_TYPE_FRONTEND: {
-      return "LOGGER_TYPE_FRONTEND";
-    }
-    case LOGGER_TYPE_BACKEND: {
-      return "LOGGER_TYPE_BACKEND";
-    }
-  }
-  return "INVALID";
-}
-
->>>>>>> 588d7562
 std::string LogRecordTypeToString(LogRecordType type) {
   switch (type) {
     case LOGRECORD_TYPE_INVALID: {
@@ -1265,11 +1031,7 @@
       valueType = VALUE_TYPE_BOOLEAN;
       break;
 
-<<<<<<< HEAD
-      /* INTEGER */
-=======
     /* INTEGER */
->>>>>>> 588d7562
     case POSTGRES_VALUE_TYPE_SMALLINT:
       valueType = VALUE_TYPE_SMALLINT;
       break;
@@ -1280,20 +1042,12 @@
       valueType = VALUE_TYPE_BIGINT;
       break;
 
-<<<<<<< HEAD
-      /* DOUBLE */
-=======
     /* DOUBLE */
->>>>>>> 588d7562
     case POSTGRES_VALUE_TYPE_DOUBLE:
       valueType = VALUE_TYPE_DOUBLE;
       break;
 
-<<<<<<< HEAD
-      /* CHAR */
-=======
     /* CHAR */
->>>>>>> 588d7562
     case POSTGRES_VALUE_TYPE_BPCHAR:
     case POSTGRES_VALUE_TYPE_BPCHAR2:
     case POSTGRES_VALUE_TYPE_VARCHAR:
@@ -1302,30 +1056,18 @@
       valueType = VALUE_TYPE_VARCHAR;
       break;
 
-<<<<<<< HEAD
-      /* TIMESTAMPS */
-=======
     /* TIMESTAMPS */
->>>>>>> 588d7562
     case POSTGRES_VALUE_TYPE_TIMESTAMPS:
     case POSTGRES_VALUE_TYPE_TIMESTAMPS2:
       valueType = VALUE_TYPE_TIMESTAMP;
       break;
 
-<<<<<<< HEAD
-      /* DECIMAL */
-=======
     /* DECIMAL */
->>>>>>> 588d7562
     case POSTGRES_VALUE_TYPE_DECIMAL:
       valueType = VALUE_TYPE_DECIMAL;
       break;
 
-<<<<<<< HEAD
-      /* INVALID VALUE TYPE */
-=======
     /* INVALID VALUE TYPE */
->>>>>>> 588d7562
     default:
       LOG_WARN("INVALID VALUE TYPE : %d ", PostgresValType);
       valueType = VALUE_TYPE_INVALID;
