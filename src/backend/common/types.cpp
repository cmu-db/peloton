//===----------------------------------------------------------------------===//
//
//                         Peloton
//
// types.cpp
//
// Identification: src/backend/common/types.cpp
//
// Copyright (c) 2015-16, Carnegie Mellon University Database Group
//
//===----------------------------------------------------------------------===//

#include "backend/common/types.h"
#include "backend/common/exception.h"
#include "backend/common/logger.h"
#include "backend/common/value_factory.h"

#include <sstream>
#include <cstring>

namespace peloton {

ItemPointer INVALID_ITEMPOINTER;

<<<<<<< HEAD
// WARNING: It will limit scalability if tupers per tile group is too small,
// When a tile group is full, a new tile group needs to be allocated, until
// then no new insertion of new versions or tuples are available in the table.
=======
FileHandle INVALID_FILE_HANDLE;

>>>>>>> 26b60102
int DEFAULT_TUPLES_PER_TILEGROUP = 1000;

//===--------------------------------------------------------------------===//
// Type utilities
//===--------------------------------------------------------------------===//

/** Testing utility */
bool IsNumeric(ValueType type) {
  switch (type) {
    case VALUE_TYPE_TINYINT:
    case VALUE_TYPE_SMALLINT:
    case VALUE_TYPE_INTEGER:
    case VALUE_TYPE_BIGINT:
    case VALUE_TYPE_DECIMAL:
    case VALUE_TYPE_DOUBLE:
      return true;
    case VALUE_TYPE_VARCHAR:
    case VALUE_TYPE_VARBINARY:
    case VALUE_TYPE_DATE:
    case VALUE_TYPE_TIMESTAMP:
    case VALUE_TYPE_NULL:
    case VALUE_TYPE_INVALID:
    case VALUE_TYPE_ARRAY:
      return false;
    default:
      throw Exception("IsNumeric");
  }
  throw Exception("IsNumeric");
}

/** Used in index optimization **/
bool IsIntegralType(ValueType type) {
  switch (type) {
    case VALUE_TYPE_TINYINT:
    case VALUE_TYPE_SMALLINT:
    case VALUE_TYPE_INTEGER:
    case VALUE_TYPE_BIGINT:
      return true;
    case VALUE_TYPE_REAL:
    case VALUE_TYPE_DOUBLE:
    case VALUE_TYPE_VARCHAR:
    case VALUE_TYPE_VARBINARY:
    case VALUE_TYPE_DATE:
    case VALUE_TYPE_TIMESTAMP:
    case VALUE_TYPE_NULL:
    case VALUE_TYPE_DECIMAL:
    case VALUE_TYPE_ARRAY:
      return false;
    default:
      throw Exception("IsIntegralType");
  }
  throw Exception("IsIntegralType");
}

Value GetRandomValue(ValueType type) {
  switch (type) {
    case VALUE_TYPE_TIMESTAMP:
      return ValueFactory::GetTimestampValue(static_cast<int64_t>(time(NULL)));
    case VALUE_TYPE_TINYINT:
      return ValueFactory::GetTinyIntValue(static_cast<int8_t>(rand() % 128));
    case VALUE_TYPE_SMALLINT:
      return ValueFactory::GetSmallIntValue(
          static_cast<int16_t>(rand() % 32768));
    case VALUE_TYPE_DATE:
    case VALUE_TYPE_INTEGER:
      return ValueFactory::GetIntegerValue(rand() % (1 << 31));
    case VALUE_TYPE_BIGINT:
      return ValueFactory::GetBigIntValue(rand());
    case VALUE_TYPE_REAL:
    case VALUE_TYPE_DOUBLE:
      return ValueFactory::GetDoubleValue((rand() % 10000) /
                                          (double)(rand() % 10000));
    case VALUE_TYPE_VARCHAR: {
      int length = (rand() % 10);
      char characters[11];
      for (int ii = 0; ii < length; ii++) {
        characters[ii] = (char)(32 + (rand() % 94));  // printable characters
      }
      characters[length] = '\0';
      return ValueFactory::GetStringValue(std::string(characters));
    }
    case VALUE_TYPE_VARBINARY: {
      int length = (rand() % 16);
      unsigned char bytes[17];
      for (int ii = 0; ii < length; ii++) {
        bytes[ii] = (unsigned char)rand() % 256;  // printable characters
      }
      bytes[length] = '\0';
      return ValueFactory::GetBinaryValue(bytes, length);
    } break;
    case VALUE_TYPE_ARRAY:
    default: {
      throw Exception(
          "Attempted to get a random value of unsupported value type %d" +
          std::to_string(type));
    }
  }
  throw Exception("GetRandomValue");
}

// Works only for fixed-length types
std::size_t GetTypeSize(ValueType type) {
  switch (type) {
    case VALUE_TYPE_TINYINT:
      return 1;
    case VALUE_TYPE_SMALLINT:
      return 2;
    case VALUE_TYPE_INTEGER:
      return 4;
    case VALUE_TYPE_BIGINT:
      return 8;
    case VALUE_TYPE_REAL:
    case VALUE_TYPE_DOUBLE:
      return 8;
    case VALUE_TYPE_VARCHAR:
      return 0;
    case VALUE_TYPE_VARBINARY:
      return 0;
    case VALUE_TYPE_DATE:
      return 4;
    case VALUE_TYPE_TIMESTAMP:
      return 8;
    case VALUE_TYPE_DECIMAL:
      return 0;
    case VALUE_TYPE_INVALID:
      return 0;
    case VALUE_TYPE_NULL:
      return 0;
    default: { return 0; }
  }
}

//===--------------------------------------------------------------------===//
// BackendType <--> String Utilities
//===--------------------------------------------------------------------===//

std::string BackendTypeToString(BackendType type) {
  std::string ret;

  switch (type) {
    case (BACKEND_TYPE_MM):
      return "MM";
    case (BACKEND_TYPE_NVM):
      return "NVM";
    case (BACKEND_TYPE_SSD):
      return "SSD";
    case (BACKEND_TYPE_HDD):
      return "HDD";
    case (BACKEND_TYPE_INVALID):
      return "INVALID";
    default: { return "UNKNOWN " + std::to_string(type); }
  }
  return (ret);
}

BackendType StringToBackendType(std::string str) {
  if (str == "INVALID") {
    return BACKEND_TYPE_INVALID;
  } else if (str == "MM") {
    return BACKEND_TYPE_MM;
  } else if (str == "NVM") {
    return BACKEND_TYPE_NVM;
  } else if (str == "SSD") {
    return BACKEND_TYPE_SSD;
  } else if (str == "HDD") {
    return BACKEND_TYPE_HDD;
  }
  return BACKEND_TYPE_INVALID;
}

//===--------------------------------------------------------------------===//
// Value <--> String Utilities
//===--------------------------------------------------------------------===//

std::string ValueTypeToString(ValueType type) {
  switch (type) {
    case VALUE_TYPE_INVALID:
      return "INVALID";
    case VALUE_TYPE_NULL:
      return "NULL";
    case VALUE_TYPE_TINYINT:
      return "TINYINT";
    case VALUE_TYPE_SMALLINT:
      return "SMALLINT";
    case VALUE_TYPE_INTEGER:
      return "INTEGER";
    case VALUE_TYPE_BIGINT:
      return "BIGINT";
    case VALUE_TYPE_REAL:
      return "REAL";
    case VALUE_TYPE_DOUBLE:
      return "DOUBLE";
    case VALUE_TYPE_VARCHAR:
      return "VARCHAR";
    case VALUE_TYPE_VARBINARY:
      return "VARBINARY";
    case VALUE_TYPE_DATE:
      return "DATE";
    case VALUE_TYPE_TIMESTAMP:
      return "TIMESTAMP";
    case VALUE_TYPE_DECIMAL:
      return "DECIMAL";
    default:
      return "INVALID";
  }
}

ValueType StringToValueType(std::string str) {
  if (str == "INVALID") {
    return VALUE_TYPE_INVALID;
  } else if (str == "NULL") {
    return VALUE_TYPE_NULL;
  } else if (str == "TINYINT") {
    return VALUE_TYPE_TINYINT;
  } else if (str == "SMALLINT") {
    return VALUE_TYPE_SMALLINT;
  } else if (str == "INTEGER") {
    return VALUE_TYPE_INTEGER;
  } else if (str == "BIGINT") {
    return VALUE_TYPE_BIGINT;
  } else if (str == "DOUBLE") {
    return VALUE_TYPE_DOUBLE;
  } else if (str == "STRING") {
    return VALUE_TYPE_VARCHAR;
  } else if (str == "VARBINARY") {
    return VALUE_TYPE_VARBINARY;
  } else if (str == "DATE") {
    return VALUE_TYPE_DATE;
  } else if (str == "TIMESTAMP") {
    return VALUE_TYPE_TIMESTAMP;
  } else if (str == "DECIMAL") {
    return VALUE_TYPE_DECIMAL;
  } else {
    throw ConversionException("No conversion from string :" + str);
  }
  return VALUE_TYPE_INVALID;
}

/** takes in 0-F, returns 0-15 */
int32_t HexCharToInt(char c) {
  c = static_cast<char>(toupper(c));
  if ((c < '0' || c > '9') && (c < 'A' || c > 'F')) {
    return -1;
  }
  int32_t retval;
  if (c >= 'A')
    retval = c - 'A' + 10;
  else
    retval = c - '0';

  assert(retval >= 0 && retval < 16);
  return retval;
}

bool HexDecodeToBinary(unsigned char* bufferdst, const char* hexString) {
  assert(hexString);
  size_t len = strlen(hexString);
  if ((len % 2) != 0) return false;
  uint32_t i;
  for (i = 0; i < len / 2; i++) {
    int32_t high = HexCharToInt(hexString[i * 2]);
    int32_t low = HexCharToInt(hexString[i * 2 + 1]);
    if ((high == -1) || (low == -1)) return false;
    int32_t result = high * 16 + low;

    assert(result >= 0 && result < 256);
    bufferdst[i] = static_cast<unsigned char>(result);
  }
  return true;
}

bool IsBasedOnWriteAheadLogging(const LoggingType& logging_type) {
  bool status = false;

  switch (logging_type) {
    case LOGGING_TYPE_NVM_WAL:
    case LOGGING_TYPE_HDD_WAL:
      status = true;
      break;

    default:
      status = false;
      break;
  }

  return status;
}

bool IsBasedOnWriteBehindLogging(const LoggingType& logging_type) {
  bool status = true;

  switch (logging_type) {
    case LOGGING_TYPE_NVM_WBL:
    case LOGGING_TYPE_HDD_WBL:
      status = true;
      break;

    default:
      status = false;
      break;
  }

  return status;
}

BackendType GetBackendType(const LoggingType& logging_type) {
  // Default backend type
  BackendType backend_type = BACKEND_TYPE_MM;

  switch (logging_type) {
    case LOGGING_TYPE_HDD_WBL:
    case LOGGING_TYPE_NVM_WBL:
      backend_type = BACKEND_TYPE_NVM;
      break;
    default:
      break;
  }

  return backend_type;
}

void AtomicUpdateItemPointer(ItemPointer *src_ptr, const ItemPointer &value) {
  assert(sizeof(ItemPointer) == sizeof(int64_t));
  int64_t* cast_src_ptr = reinterpret_cast<int64_t*>((void*)src_ptr);
  int64_t* cast_value_ptr = reinterpret_cast<int64_t*>((void*)&value);
  __sync_bool_compare_and_swap(cast_src_ptr, *cast_src_ptr, *cast_value_ptr);
}

//===--------------------------------------------------------------------===//
// Expression - String Utilities
//===--------------------------------------------------------------------===//

std::string ExpressionTypeToString(ExpressionType type) {
  switch (type) {
    case EXPRESSION_TYPE_INVALID: {
      return "INVALID";
    }
    case EXPRESSION_TYPE_OPERATOR_PLUS: {
      return "OPERATOR_PLUS";
    }
    case EXPRESSION_TYPE_OPERATOR_MINUS: {
      return "OPERATOR_MINUS";
    }
    case EXPRESSION_TYPE_OPERATOR_UNARY_MINUS: {
      return "OPERATOR_UNARY_MINUS";
    }

    case EXPRESSION_TYPE_OPERATOR_CASE_EXPR: {
      return "OPERATOR_CASE_EXPR";
    }
    case EXPRESSION_TYPE_OPERATOR_MULTIPLY: {
      return "OPERATOR_MULTIPLY";
    }
    case EXPRESSION_TYPE_OPERATOR_DIVIDE: {
      return "OPERATOR_DIVIDE";
    }
    case EXPRESSION_TYPE_OPERATOR_CONCAT: {
      return "OPERATOR_CONCAT";
    }
    case EXPRESSION_TYPE_OPERATOR_MOD: {
      return "OPERATOR_MOD";
    }
    case EXPRESSION_TYPE_OPERATOR_CAST: {
      return "OPERATOR_CAST";
    }
    case EXPRESSION_TYPE_OPERATOR_NOT: {
      return "OPERATOR_NOT";
    }
    case EXPRESSION_TYPE_OPERATOR_IS_NULL: {
      return "OPERATOR_IS_NULL";
    }
    case EXPRESSION_TYPE_OPERATOR_EXISTS: {
      return "OPERATOR_EXISTS";
    }
    case EXPRESSION_TYPE_COMPARE_EQUAL: {
      return "COMPARE_EQUAL";
    }
    case EXPRESSION_TYPE_COMPARE_NOTEQUAL: {
      return "COMPARE_NOT_EQUAL";
    }
    case EXPRESSION_TYPE_COMPARE_LESSTHAN: {
      return "COMPARE_LESSTHAN";
    }
    case EXPRESSION_TYPE_COMPARE_GREATERTHAN: {
      return "COMPARE_GREATERTHAN";
    }
    case EXPRESSION_TYPE_COMPARE_LESSTHANOREQUALTO: {
      return "COMPARE_LESSTHANOREQUALTO";
    }
    case EXPRESSION_TYPE_COMPARE_GREATERTHANOREQUALTO: {
      return "COMPARE_GREATERTHANOREQUALTO";
    }
    case EXPRESSION_TYPE_COMPARE_LIKE: {
      return "COMPARE_LIKE";
    }
    case EXPRESSION_TYPE_COMPARE_NOTLIKE: {
      return "COMPARE_NOT_LIKE";
    }
    case EXPRESSION_TYPE_COMPARE_IN: {
      return "COMPARE_IN";
    }
    case EXPRESSION_TYPE_CONJUNCTION_AND: {
      return "CONJUNCTION_AND";
    }
    case EXPRESSION_TYPE_CONJUNCTION_OR: {
      return "CONJUNCTION_OR";
    }
    case EXPRESSION_TYPE_VALUE_CONSTANT: {
      return "VALUE_CONSTANT";
    }
    case EXPRESSION_TYPE_VALUE_PARAMETER: {
      return "VALUE_PARAMETER";
    }
    case EXPRESSION_TYPE_VALUE_TUPLE: {
      return "VALUE_TUPLE";
    }
    case EXPRESSION_TYPE_VALUE_TUPLE_ADDRESS: {
      return "VALUE_TUPLE_ADDRESS";
    }
    case EXPRESSION_TYPE_VALUE_SCALAR: {
      return "VALUE_SCALAR";
    }
    case EXPRESSION_TYPE_VALUE_NULL: {
      return "VALUE_NULL";
    }
    case EXPRESSION_TYPE_AGGREGATE_COUNT: {
      return "AGGREGATE_COUNT";
    }
    case EXPRESSION_TYPE_AGGREGATE_COUNT_STAR: {
      return "AGGREGATE_COUNT_STAR";
    }
    case EXPRESSION_TYPE_AGGREGATE_APPROX_COUNT_DISTINCT: {
      return "AGGREGATE_APPROX_COUNT_DISTINCT";
    }
    case EXPRESSION_TYPE_AGGREGATE_VALS_TO_HYPERLOGLOG: {
      return "AGGREGATE_VALS_TO_HYPERLOGLOG";
    }
    case EXPRESSION_TYPE_AGGREGATE_HYPERLOGLOGS_TO_CARD: {
      return "AGGREGATE_HYPERLOGLOGS_TO_CARD";
    }
    case EXPRESSION_TYPE_AGGREGATE_SUM: {
      return "AGGREGATE_SUM";
    }
    case EXPRESSION_TYPE_AGGREGATE_MIN: {
      return "AGGREGATE_MIN";
    }
    case EXPRESSION_TYPE_AGGREGATE_MAX: {
      return "AGGREGATE_MAX";
    }
    case EXPRESSION_TYPE_AGGREGATE_AVG: {
      return "AGGREGATE_AVG";
    }
    case EXPRESSION_TYPE_FUNCTION: {
      return "FUNCTION";
    }
    case EXPRESSION_TYPE_VALUE_VECTOR: {
      return "VALUE_VECTOR";
    }
    case EXPRESSION_TYPE_HASH_RANGE: {
      return "HASH_RANGE";
    }
    case EXPRESSION_TYPE_OPERATOR_NULLIF: {
      return "NULLIF";
    }
    case EXPRESSION_TYPE_OPERATOR_COALESCE: {
      return "COALESCE";
    }
    case EXPRESSION_TYPE_ROW_SUBQUERY: {
      return "ROW_SUBQUERY";
    }
    case EXPRESSION_TYPE_SELECT_SUBQUERY: {
      return "SELECT_SUBQUERY";
    }

    // TODO: Added by us
    case EXPRESSION_TYPE_PLACEHOLDER: {
      return "PLACEHOLDER";
    }
    case EXPRESSION_TYPE_COLUMN_REF: {
      return "COLUMN_REF";
    }
    case EXPRESSION_TYPE_FUNCTION_REF: {
      return "FUNCTION_REF";
    }
    case EXPRESSION_TYPE_CAST: {
      return "CAST";
    }
    case EXPRESSION_TYPE_STAR: {
      return "STAR";
    }
    case EXPRESSION_TYPE_SUBSTR: {
      return "SUBSTRING";
    }
    case EXPRESSION_TYPE_ASCII: {
      return "ASCII";
    }
    case EXPRESSION_TYPE_OCTET_LEN: {
      return "OCTET_LENGTH";
    }
    case EXPRESSION_TYPE_CHAR: {
      return "CHAR";
    }
    case EXPRESSION_TYPE_CHAR_LEN: {
      return "CHAR_LEN";
    }
    case EXPRESSION_TYPE_SPACE: {
      return "SPACE";
    }
    case EXPRESSION_TYPE_REPEAT: {
      return "REPEAT";
    }
    case EXPRESSION_TYPE_POSITION: {
      return "POSITION";
    }
    case EXPRESSION_TYPE_LEFT: {
      return "LEFT";
    }
    case EXPRESSION_TYPE_RIGHT: {
      return "RIGHT";
    }
    case EXPRESSION_TYPE_CONCAT: {
      return "CONCAT";
    }
    case EXPRESSION_TYPE_LTRIM: {
      return "L_TRIM";
    }
    case EXPRESSION_TYPE_RTRIM: {
      return "R_TRIM";
    }
    case EXPRESSION_TYPE_BTRIM: {
      return "B_TRIM";
    }
    case EXPRESSION_TYPE_REPLACE: {
      return "REPLACE";
    }
    case EXPRESSION_TYPE_OVERLAY: {
      return "OVERLAY";
    }
    case EXPRESSION_TYPE_EXTRACT: {
      return "EXTRACT";
    }
    case EXPRESSION_TYPE_DATE_TO_TIMESTAMP: {
      return "DATE_TO_TIMESTAMP";
    }
  }
  return "INVALID";
}

ExpressionType StringToExpressionType(std::string str) {
  if (str == "INVALID") {
    return EXPRESSION_TYPE_INVALID;
  } else if (str == "OPERATOR_PLUS") {
    return EXPRESSION_TYPE_OPERATOR_PLUS;
  } else if (str == "OPERATOR_MINUS") {
    return EXPRESSION_TYPE_OPERATOR_MINUS;
  } else if (str == "OPERATOR_MULTIPLY") {
    return EXPRESSION_TYPE_OPERATOR_MULTIPLY;
  } else if (str == "OPERATOR_DIVIDE") {
    return EXPRESSION_TYPE_OPERATOR_DIVIDE;
  } else if (str == "OPERATOR_CONCAT") {
    return EXPRESSION_TYPE_OPERATOR_CONCAT;
  } else if (str == "OPERATOR_MOD") {
    return EXPRESSION_TYPE_OPERATOR_MOD;
  } else if (str == "OPERATOR_CAST") {
    return EXPRESSION_TYPE_OPERATOR_CAST;
  } else if (str == "OPERATOR_NOT") {
    return EXPRESSION_TYPE_OPERATOR_NOT;
  } else if (str == "OPERATOR_IS_NULL") {
    return EXPRESSION_TYPE_OPERATOR_IS_NULL;
  } else if (str == "OPERATOR_EXISTS") {
    return EXPRESSION_TYPE_OPERATOR_EXISTS;
  } else if (str == "COMPARE_EQUAL") {
    return EXPRESSION_TYPE_COMPARE_EQUAL;
  } else if (str == "COMPARE_NOTEQUAL") {
    return EXPRESSION_TYPE_COMPARE_NOTEQUAL;
  } else if (str == "COMPARE_LESSTHAN") {
    return EXPRESSION_TYPE_COMPARE_LESSTHAN;
  } else if (str == "COMPARE_GREATERTHAN") {
    return EXPRESSION_TYPE_COMPARE_GREATERTHAN;
  } else if (str == "COMPARE_LESSTHANOREQUALTO") {
    return EXPRESSION_TYPE_COMPARE_LESSTHANOREQUALTO;
  } else if (str == "COMPARE_GREATERTHANOREQUALTO") {
    return EXPRESSION_TYPE_COMPARE_GREATERTHANOREQUALTO;
  } else if (str == "COMPARE_LIKE") {
    return EXPRESSION_TYPE_COMPARE_LIKE;
  } else if (str == "COMPARE_NOT_LIKE") {
    return EXPRESSION_TYPE_COMPARE_NOTLIKE;
  } else if (str == "COMPARE_IN") {
    return EXPRESSION_TYPE_COMPARE_IN;
  } else if (str == "CONJUNCTION_AND") {
    return EXPRESSION_TYPE_CONJUNCTION_AND;
  } else if (str == "CONJUNCTION_OR") {
    return EXPRESSION_TYPE_CONJUNCTION_OR;
  } else if (str == "VALUE_CONSTANT") {
    return EXPRESSION_TYPE_VALUE_CONSTANT;
  } else if (str == "VALUE_PARAMETER") {
    return EXPRESSION_TYPE_VALUE_PARAMETER;
  } else if (str == "VALUE_TUPLE") {
    return EXPRESSION_TYPE_VALUE_TUPLE;
  } else if (str == "VALUE_TUPLE_ADDRESS") {
    return EXPRESSION_TYPE_VALUE_TUPLE_ADDRESS;
  } else if (str == "VALUE_SCALAR") {
    return EXPRESSION_TYPE_VALUE_SCALAR;
  } else if (str == "VALUE_NULL") {
    return EXPRESSION_TYPE_VALUE_NULL;
  } else if (str == "AGGREGATE_COUNT") {
    return EXPRESSION_TYPE_AGGREGATE_COUNT;
  } else if (str == "AGGREGATE_COUNT_STAR") {
    return EXPRESSION_TYPE_AGGREGATE_COUNT_STAR;
  } else if (str == "AGGREGATE_APPROX_COUNT_DISTINCT") {
    return EXPRESSION_TYPE_AGGREGATE_APPROX_COUNT_DISTINCT;
  } else if (str == "AGGREGATE_VALS_TO_HYPERLOGLOG") {
    return EXPRESSION_TYPE_AGGREGATE_VALS_TO_HYPERLOGLOG;
  } else if (str == "AGGREGATE_HYPERLOGLOGS_TO_CARD") {
    return EXPRESSION_TYPE_AGGREGATE_HYPERLOGLOGS_TO_CARD;
  } else if (str == "AGGREGATE_SUM") {
    return EXPRESSION_TYPE_AGGREGATE_SUM;
  } else if (str == "AGGREGATE_MIN") {
    return EXPRESSION_TYPE_AGGREGATE_MIN;
  } else if (str == "AGGREGATE_MAX") {
    return EXPRESSION_TYPE_AGGREGATE_MAX;
  } else if (str == "AGGREGATE_AVG") {
    return EXPRESSION_TYPE_AGGREGATE_AVG;
  } else if (str == "FUNCTION") {
    return EXPRESSION_TYPE_FUNCTION;
  } else if (str == "VALUE_VECTOR") {
    return EXPRESSION_TYPE_VALUE_VECTOR;
  } else if (str == "HASH_RANGE") {
    return EXPRESSION_TYPE_HASH_RANGE;
  } else if (str == "ROW_SUBQUERY") {
    return EXPRESSION_TYPE_ROW_SUBQUERY;
  } else if (str == "SELECT_SUBQUERY") {
    return EXPRESSION_TYPE_SELECT_SUBQUERY;
  }

  return EXPRESSION_TYPE_INVALID;
}

//===--------------------------------------------------------------------===//
// Index Method Type - String Utilities
//===--------------------------------------------------------------------===//

std::string IndexTypeToString(IndexType type) {
  switch (type) {
    case INDEX_TYPE_INVALID: {
      return "INVALID";
    }
    case INDEX_TYPE_BTREE: {
      return "BTREE";
    }
    case INDEX_TYPE_BWTREE: {
      return "BWTREE";
    }
    case INDEX_TYPE_HASH: {
      return "HASH";
    }
  }
  return "INVALID";
}

IndexType StringToIndexType(std::string str) {
  if (str == "INVALID") {
    return INDEX_TYPE_INVALID;
  } else if (str == "BTREE") {
    return INDEX_TYPE_BTREE;
  } else if (str == "BWTREE") {
    return INDEX_TYPE_BWTREE;
  }
  return INDEX_TYPE_INVALID;
}

//===--------------------------------------------------------------------===//
// Index  Type - String Utilities
//===--------------------------------------------------------------------===//

std::string IndexConstraintTypeToString(IndexConstraintType type) {
  switch (type) {
    case INDEX_CONSTRAINT_TYPE_INVALID: {
      return "INVALID";
    }
    case INDEX_CONSTRAINT_TYPE_DEFAULT: {
      return "NORMAL";
    }
    case INDEX_CONSTRAINT_TYPE_PRIMARY_KEY: {
      return "PRIMARY_KEY";
    }
    case INDEX_CONSTRAINT_TYPE_UNIQUE: {
      return "UNIQUE";
    }
  }
  return "INVALID";
}

IndexConstraintType StringToIndexConstraintType(std::string str) {
  if (str == "INVALID") {
    return INDEX_CONSTRAINT_TYPE_INVALID;
  } else if (str == "NORMAL") {
    return INDEX_CONSTRAINT_TYPE_DEFAULT;
  } else if (str == "PRIMARY_KEY") {
    return INDEX_CONSTRAINT_TYPE_PRIMARY_KEY;
  } else if (str == "UNIQUE") {
    return INDEX_CONSTRAINT_TYPE_UNIQUE;
  }
  return INDEX_CONSTRAINT_TYPE_INVALID;
}
//===--------------------------------------------------------------------===//
// Plan Node - String Utilities
//===--------------------------------------------------------------------===//

std::string PlanNodeTypeToString(PlanNodeType type) {
  switch (type) {
    case PLAN_NODE_TYPE_INVALID: {
      return "INVALID";
    }
    case PLAN_NODE_TYPE_ABSTRACT_SCAN: {
      return "ABSTRACT_SCAN";
    }
    case PLAN_NODE_TYPE_SEQSCAN: {
      return "SEQSCAN";
    }
    case PLAN_NODE_TYPE_INDEXSCAN: {
      return "INDEXSCAN";
    }
    case PLAN_NODE_TYPE_NESTLOOP: {
      return "NESTLOOP";
    }
    case PLAN_NODE_TYPE_NESTLOOPINDEX: {
      return "NESTLOOPINDEX";
    }
    case PLAN_NODE_TYPE_MERGEJOIN: {
      return "MERGEJOIN";
    }
    case PLAN_NODE_TYPE_HASHJOIN: {
      return "HASHJOIN";
    }
    case PLAN_NODE_TYPE_UPDATE: {
      return "UPDATE";
    }
    case PLAN_NODE_TYPE_INSERT: {
      return "DELETE";
    }
    case PLAN_NODE_TYPE_DELETE: {
      return "DELETE";
    }
    case PLAN_NODE_TYPE_SEND: {
      return "SEND";
    }
    case PLAN_NODE_TYPE_RECEIVE: {
      return "RECEIVE";
    }
    case PLAN_NODE_TYPE_PRINT: {
      return "PRINT";
    }
    case PLAN_NODE_TYPE_AGGREGATE: {
      return "AGGREGATE";
    }
    case PLAN_NODE_TYPE_HASHAGGREGATE: {
      return "HASHAGGREGATE";
    }
    case PLAN_NODE_TYPE_UNION: {
      return "UNION";
    }
    case PLAN_NODE_TYPE_ORDERBY: {
      return "RECEIVE";
    }
    case PLAN_NODE_TYPE_PROJECTION: {
      return "PROJECTION";
    }
    case PLAN_NODE_TYPE_MATERIALIZE: {
      return "MATERIALIZE";
    }
    case PLAN_NODE_TYPE_LIMIT: {
      return "LIMIT";
    }
    case PLAN_NODE_TYPE_DISTINCT: {
      return "DISTINCT";
    }
    case PLAN_NODE_TYPE_SETOP: {
      return "SETOP";
    }
    case PLAN_NODE_TYPE_APPEND: {
      return "APPEND";
    }
    case PLAN_NODE_TYPE_RESULT: {
      return "RESULT";
    }
    case PLAN_NODE_TYPE_AGGREGATE_V2: {
      return "AGGREGATE_V2";
    }
    case PLAN_NODE_TYPE_MOCK: {
      return "MOCK";
    }
    case PLAN_NODE_TYPE_HASH: {
      return "HASH";
    }
  }
  return "INVALID";
}

PlanNodeType StringToPlanNodeType(std::string str) {
  if (str == "INVALID") {
    return PLAN_NODE_TYPE_INVALID;
  } else if (str == "ABSTRACT_SCAN") {
    return PLAN_NODE_TYPE_ABSTRACT_SCAN;
  } else if (str == "SEQSCAN") {
    return PLAN_NODE_TYPE_SEQSCAN;
  } else if (str == "INDEXSCAN") {
    return PLAN_NODE_TYPE_INDEXSCAN;
  } else if (str == "NESTLOOP") {
    return PLAN_NODE_TYPE_NESTLOOP;
  } else if (str == "NESTLOOPINDEX") {
    return PLAN_NODE_TYPE_NESTLOOPINDEX;
  } else if (str == "UPDATE") {
    return PLAN_NODE_TYPE_UPDATE;
  } else if (str == "INSERT") {
    return PLAN_NODE_TYPE_INSERT;
  } else if (str == "DELETE") {
    return PLAN_NODE_TYPE_DELETE;
  } else if (str == "SEND") {
    return PLAN_NODE_TYPE_SEND;
  } else if (str == "RECEIVE") {
    return PLAN_NODE_TYPE_RECEIVE;
  } else if (str == "PRINT") {
    return PLAN_NODE_TYPE_PRINT;
  } else if (str == "AGGREGATE") {
    return PLAN_NODE_TYPE_AGGREGATE;
  } else if (str == "HASHAGGREGATE") {
    return PLAN_NODE_TYPE_HASHAGGREGATE;
  } else if (str == "UNION") {
    return PLAN_NODE_TYPE_UNION;
  } else if (str == "ORDERBY") {
    return PLAN_NODE_TYPE_ORDERBY;
  } else if (str == "PROJECTION") {
    return PLAN_NODE_TYPE_PROJECTION;
  } else if (str == "MATERIALIZE") {
    return PLAN_NODE_TYPE_MATERIALIZE;
  } else if (str == "LIMIT") {
    return PLAN_NODE_TYPE_LIMIT;
  } else if (str == "DISTINCT") {
    return PLAN_NODE_TYPE_DISTINCT;
  }
  return PLAN_NODE_TYPE_INVALID;
}
//===--------------------------------------------------------------------===//
// Constraint Type - String Utilities
//===--------------------------------------------------------------------===//

std::string ConstraintTypeToString(ConstraintType type) {
  switch (type) {
    case CONSTRAINT_TYPE_INVALID: {
      return "INVALID";
    }
    case CONSTRAINT_TYPE_NULL: {
      return "NULL";
    }
    case CONSTRAINT_TYPE_NOTNULL: {
      return "NOTNULL";
    }
    case CONSTRAINT_TYPE_DEFAULT: {
      return "DEFAULT";
    }
    case CONSTRAINT_TYPE_CHECK: {
      return "CHECK";
    }
    case CONSTRAINT_TYPE_PRIMARY: {
      return "PRIMARY_KEY";
    }
    case CONSTRAINT_TYPE_UNIQUE: {
      return "UNIQUE";
    }
    case CONSTRAINT_TYPE_FOREIGN: {
      return "FOREIGN_KEY";
    }
    case CONSTRAINT_TYPE_EXCLUSION: {
      return "EXCLUSION";
    }
  }
  return "INVALID";
}

ConstraintType StringToConstraintType(std::string str) {
  if (str == "INVALID") {
    return CONSTRAINT_TYPE_INVALID;
  } else if (str == "NULL") {
    return CONSTRAINT_TYPE_NULL;
  } else if (str == "NOTNULL") {
    return CONSTRAINT_TYPE_NOTNULL;
  } else if (str == "CHECK") {
    return CONSTRAINT_TYPE_DEFAULT;
  } else if (str == "DEFAULT") {
    return CONSTRAINT_TYPE_UNIQUE;
  } else if (str == "PRIMARY_KEY") {
    return CONSTRAINT_TYPE_CHECK;
  } else if (str == "UNIQUE") {
    return CONSTRAINT_TYPE_PRIMARY;
  } else if (str == "FOREIGN_KEY") {
    return CONSTRAINT_TYPE_FOREIGN;
  } else if (str == "EXCLUSION") {
    return CONSTRAINT_TYPE_EXCLUSION;
  }
  return CONSTRAINT_TYPE_INVALID;
}

//===--------------------------------------------------------------------===//
// Log Types - String Utilities
//===--------------------------------------------------------------------===//

std::string LoggingTypeToString(LoggingType type) {
  switch (type) {
    case LOGGING_TYPE_INVALID:
      return "INVALID";

    // WAL Based
    case LOGGING_TYPE_NVM_WAL:
      return "NVM_WAL";
    case LOGGING_TYPE_HDD_WAL:
      return "HDD_WAL";

    // WBL Based

    case LOGGING_TYPE_NVM_WBL:
      return "NVM_NVM";
    case LOGGING_TYPE_HDD_WBL:
      return "NVM_HDD";

    default:
      LOG_ERROR("Invalid logging_type :: %d", type);
      exit(EXIT_FAILURE);
  }
  return "INVALID";
}

std::string LoggingStatusToString(LoggingStatus type) {
  switch (type) {
    case LOGGING_STATUS_TYPE_INVALID: {
      return "INVALID";
    }
    case LOGGING_STATUS_TYPE_STANDBY: {
      return "LOGGING_STATUS_TYPE_STANDBY";
    }
    case LOGGING_STATUS_TYPE_RECOVERY: {
      return "LOGGING_STATUS_TYPE_RECOVERY";
    }
    case LOGGING_STATUS_TYPE_LOGGING: {
      return "LOGGING_STATUS_TYPE_ONGOING";
    }
    case LOGGING_STATUS_TYPE_TERMINATE: {
      return "LOGGING_STATUS_TYPE_TERMINATE";
    }
    case LOGGING_STATUS_TYPE_SLEEP: {
      return "LOGGING_STATUS_TYPE_SLEEP";
    }
  }
  return "INVALID";
}

std::string LoggerTypeToString(LoggerType type) {
  switch (type) {
    case LOGGER_TYPE_INVALID: {
      return "INVALID";
    }
    case LOGGER_TYPE_FRONTEND: {
      return "LOGGER_TYPE_FRONTEND";
    }
    case LOGGER_TYPE_BACKEND: {
      return "LOGGER_TYPE_BACKEND";
    }
  }
  return "INVALID";
}

std::string LogRecordTypeToString(LogRecordType type) {
  switch (type) {
    case LOGRECORD_TYPE_INVALID: {
      return "INVALID";
    }
    case LOGRECORD_TYPE_TRANSACTION_BEGIN: {
      return "LOGRECORD_TYPE_TRANSACTION_BEGIN";
    }
    case LOGRECORD_TYPE_TRANSACTION_COMMIT: {
      return "LOGRECORD_TYPE_TRANSACTION_COMMIT";
    }
    case LOGRECORD_TYPE_TRANSACTION_END: {
      return "LOGRECORD_TYPE_TRANSACTION_END";
    }
    case LOGRECORD_TYPE_TRANSACTION_ABORT: {
      return "LOGRECORD_TYPE_TRANSACTION_ABORT";
    }
    case LOGRECORD_TYPE_TRANSACTION_DONE: {
      return "LOGRECORD_TYPE_TRANSACTION_DONE";
    }
    case LOGRECORD_TYPE_TUPLE_INSERT: {
      return "LOGRECORD_TYPE_TUPLE_INSERT";
    }
    case LOGRECORD_TYPE_TUPLE_DELETE: {
      return "LOGRECORD_TYPE_TUPLE_DELETE";
    }
    case LOGRECORD_TYPE_TUPLE_UPDATE: {
      return "LOGRECORD_TYPE_TUPLE_UPDATE";
    }
    case LOGRECORD_TYPE_WAL_TUPLE_INSERT: {
      return "LOGRECORD_TYPE_WAL_TUPLE_INSERT";
    }
    case LOGRECORD_TYPE_WAL_TUPLE_DELETE: {
      return "LOGRECORD_TYPE_WAL_TUPLE_DELETE";
    }
    case LOGRECORD_TYPE_WAL_TUPLE_UPDATE: {
      return "LOGRECORD_TYPE_WAL_TUPLE_UPDATE";
    }
    case LOGRECORD_TYPE_WBL_TUPLE_INSERT: {
      return "LOGRECORD_TYPE_WBL_TUPLE_INSERT";
    }
    case LOGRECORD_TYPE_WBL_TUPLE_DELETE: {
      return "LOGRECORD_TYPE_WBL_TUPLE_DELETE";
    }
    case LOGRECORD_TYPE_WBL_TUPLE_UPDATE: {
      return "LOGRECORD_TYPE_WBL_TUPLE_UPDATE";
    }
    case LOGRECORD_TYPE_ITERATION_DELIMITER: {
      return "LOGRECORD_TYPE_ITERATION_DELIMITER";
    }
  }
  return "INVALID";
}

ValueType PostgresValueTypeToPelotonValueType(
    PostgresValueType PostgresValType) {
  ValueType value_type = VALUE_TYPE_INVALID;

  switch (PostgresValType) {
    case POSTGRES_VALUE_TYPE_BOOLEAN:
      value_type = VALUE_TYPE_BOOLEAN;
      break;

    /* INTEGER */
    case POSTGRES_VALUE_TYPE_SMALLINT:
      value_type = VALUE_TYPE_SMALLINT;
      break;
    case POSTGRES_VALUE_TYPE_INTEGER:
      value_type = VALUE_TYPE_INTEGER;
      break;
    case POSTGRES_VALUE_TYPE_BIGINT:
      value_type = VALUE_TYPE_BIGINT;
      break;

    /* DOUBLE */
    case POSTGRES_VALUE_TYPE_REAL:
      value_type = VALUE_TYPE_REAL;
      break;
    case POSTGRES_VALUE_TYPE_DOUBLE:
      value_type = VALUE_TYPE_DOUBLE;
      break;

    /* CHAR */
    case POSTGRES_VALUE_TYPE_BPCHAR:
    case POSTGRES_VALUE_TYPE_BPCHAR2:
    case POSTGRES_VALUE_TYPE_VARCHAR:
    case POSTGRES_VALUE_TYPE_VARCHAR2:
    case POSTGRES_VALUE_TYPE_TEXT:
      value_type = VALUE_TYPE_VARCHAR;
      break;

    /* DATE */
    case POSTGRES_VALUE_TYPE_DATE:
      value_type = VALUE_TYPE_DATE;
      break;

    /* TIMESTAMPS */
    case POSTGRES_VALUE_TYPE_TIMESTAMPS:
    case POSTGRES_VALUE_TYPE_TIMESTAMPS2:
      value_type = VALUE_TYPE_TIMESTAMP;
      break;

    /* DECIMAL */
    case POSTGRES_VALUE_TYPE_DECIMAL:
      value_type = VALUE_TYPE_DECIMAL;
      break;

    /* INVALID VALUE TYPE */
    default:
      LOG_WARN("INVALID VALUE TYPE : %d ", PostgresValType);
      value_type = VALUE_TYPE_INVALID;
      break;
  }
  return value_type;
}

ConstraintType PostgresConstraintTypeToPelotonConstraintType(
    PostgresConstraintType PostgresConstrType) {
  ConstraintType constraintType = CONSTRAINT_TYPE_INVALID;

  switch (PostgresConstrType) {
    case POSTGRES_CONSTRAINT_NULL:
      constraintType = CONSTRAINT_TYPE_NULL;
      break;

    case POSTGRES_CONSTRAINT_NOTNULL:
      constraintType = CONSTRAINT_TYPE_NOTNULL;
      break;

    case POSTGRES_CONSTRAINT_DEFAULT:
      constraintType = CONSTRAINT_TYPE_DEFAULT;
      break;

    case POSTGRES_CONSTRAINT_CHECK:
      constraintType = CONSTRAINT_TYPE_CHECK;
      break;

    case POSTGRES_CONSTRAINT_PRIMARY:
      constraintType = CONSTRAINT_TYPE_PRIMARY;
      break;

    case POSTGRES_CONSTRAINT_UNIQUE:
      constraintType = CONSTRAINT_TYPE_UNIQUE;
      break;

    case POSTGRES_CONSTRAINT_FOREIGN:
      constraintType = CONSTRAINT_TYPE_FOREIGN;
      break;

    case POSTGRES_CONSTRAINT_EXCLUSION:
      constraintType = CONSTRAINT_TYPE_EXCLUSION;
      break;

    default:
      LOG_ERROR("INVALID CONSTRAINT TYPE : %d ", PostgresConstrType);
      break;
  }
  return constraintType;
}

std::string QuantifierTypeToString(QuantifierType type) {
  switch (type) {
    case QUANTIFIER_TYPE_NONE: {
      return "NONE";
    }
    case QUANTIFIER_TYPE_ANY: {
      return "ANY";
    }
    case QUANTIFIER_TYPE_ALL: {
      return "ALL";
    }
  }
  return "INVALID";
}

QuantifierType StringToQuantifierType(std::string str) {
  if (str == "ANY") {
    return QUANTIFIER_TYPE_ANY;
  } else if (str == "ALL") {
    return QUANTIFIER_TYPE_ALL;
  }
  return QUANTIFIER_TYPE_NONE;
}

}  // End peloton namespace<|MERGE_RESOLUTION|>--- conflicted
+++ resolved
@@ -22,14 +22,11 @@
 
 ItemPointer INVALID_ITEMPOINTER;
 
-<<<<<<< HEAD
+FileHandle INVALID_FILE_HANDLE;
+
 // WARNING: It will limit scalability if tupers per tile group is too small,
 // When a tile group is full, a new tile group needs to be allocated, until
 // then no new insertion of new versions or tuples are available in the table.
-=======
-FileHandle INVALID_FILE_HANDLE;
-
->>>>>>> 26b60102
 int DEFAULT_TUPLES_PER_TILEGROUP = 1000;
 
 //===--------------------------------------------------------------------===//
