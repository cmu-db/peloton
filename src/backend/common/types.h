--- conflicted
+++ resolved
@@ -245,16 +245,11 @@
       15,  // greater than equal operator between left and right
   EXPRESSION_TYPE_COMPARE_LIKE =
       16,  // LIKE operator (left LIKE right). both children must be string.
-<<<<<<< HEAD
-  EXPRESSION_TYPE_COMPARE_IN =
-      17,  // IN operator [left IN (right1, right2, ...)]
-=======
   EXPRESSION_TYPE_COMPARE_NOTLIKE = 17,  // NOT LIKE operator (left NOT LIKE
                                          // right). both children must be
                                          // string.
   EXPRESSION_TYPE_COMPARE_IN =
       19,  // IN operator [left IN (right1, right2, ...)]
->>>>>>> 588d7562
 
   // -----------------------------
   // Conjunction Operators
@@ -327,14 +322,11 @@
   EXPRESSION_TYPE_BTRIM = 513,
   EXPRESSION_TYPE_REPLACE = 514,
   EXPRESSION_TYPE_OVERLAY = 515,
-<<<<<<< HEAD
-=======
 
   // -----------------------------
   // Date operators
   // -----------------------------
   EXPRESSION_TYPE_EXTRACT = 600,
->>>>>>> 588d7562
 
   //===--------------------------------------------------------------------===//
   // Parser
@@ -472,12 +464,7 @@
 // Scan Direction Types
 //===--------------------------------------------------------------------===//
 
-<<<<<<< HEAD
-enum ScanDirectionType
-{
-=======
 enum ScanDirectionType {
->>>>>>> 588d7562
   SCAN_DIRECTION_TYPE_INVALID = 0,  // invalid scan direction
 
   SCAN_DIRECTION_TYPE_FORWARD = 1,  // forward
