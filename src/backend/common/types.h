--- conflicted
+++ resolved
@@ -16,13 +16,8 @@
 #include <cstdint>
 #include <climits>
 #include <limits>
-<<<<<<< HEAD
-#include <cassert>
-#include <bitset>
-=======
 #include <bitset>
 #include <vector>
->>>>>>> e88ca2cd
 
 #include "backend/common/platform.h"
 
