//===----------------------------------------------------------------------===//
//
//                         PelotonDB
//
// value.h
//
// Identification: src/backend/common/value.h
//
// Copyright (c) 2015, Carnegie Mellon University Database Group
//
//===----------------------------------------------------------------------===//

#pragma once

#include <cassert>
#include <cfloat>
#include <climits>
#include <cmath>
#include <cstring>
#include <exception>
#include <limits>
#include <stdint.h>
#include <string>
#include <algorithm>
#include <cstdlib>
#include <algorithm>
#include <vector>
#include <iostream>

#include "backend/common/exception.h"
#include "backend/common/pool.h"
#include "backend/common/serializer.h"
#include "backend/common/types.h"
#include "backend/common/varlen.h"
#include "backend/common/logger.h"

#include "boost/scoped_ptr.hpp"
#include "ttmath/ttmathint.h"
#include "utf8.h"
#include "murmur3/MurmurHash3.h"

namespace peloton {

//===--------------------------------------------------------------------===//
// Type system
//===--------------------------------------------------------------------===//

/*
 * Objects are length preceded with a short length value or a long length value
 * depending on how many bytes are needed to represent the length. These
 * define how many bytes are used for the short value vs. the long value.
 */
#define SHORT_OBJECT_LENGTHLENGTH static_cast<char>(1)
#define LONG_OBJECT_LENGTHLENGTH static_cast<char>(4)
#define OBJECT_NULL_BIT static_cast<char>(1 << 6)
#define OBJECT_CONTINUATION_BIT static_cast<char>(1 << 7)
#define OBJECT_MAX_LENGTH_SHORT_LENGTH 63

#define FULL_STRING_IN_MESSAGE_THRESHOLD 100

// The int used for storage and return values
typedef ttmath::Int<2> TTInt;
// Long integer with space for multiplication and division without
// carry/overflow
typedef ttmath::Int<4> TTLInt;

template <typename T>
void ThrowCastSQLValueOutOfRangeException(const T value,
                                          const ValueType origType,
                                          const ValueType newType) {
  ThrowCastSQLValueOutOfRangeException((const int64_t)value, origType, newType);
}

template <>
inline void ThrowCastSQLValueOutOfRangeException<double>(
    const double value, const ValueType origType, const ValueType newType) {
  char msg[1024];
  snprintf(msg, 1024,
           "Type %s with value %f can't be cast as %s because the value is "
           "out of range for the destination type",
           ValueTypeToString(origType).c_str(), value,
           ValueTypeToString(newType).c_str());

  throw NumericValueOutOfRangeException(msg, 0);
}

template <>
inline void ThrowCastSQLValueOutOfRangeException<int64_t>(
    const int64_t value, const ValueType origType, const ValueType newType) {
  char msg[1024];
  snprintf(msg, 1024,
           "Type %s with value %jd can't be cast as %s because the value is "
           "out of range for the destination type",
           ValueTypeToString(origType).c_str(), (intmax_t)value,
           ValueTypeToString(newType).c_str());

  // record underflow or overflow for executors that catch this (indexes,
  // mostly)
  int internalFlags = 0;
  if (value > 0)
    internalFlags |= NumericValueOutOfRangeException::TYPE_OVERFLOW;
  if (value < 0)
    internalFlags |= NumericValueOutOfRangeException::TYPE_UNDERFLOW;

  throw NumericValueOutOfRangeException(msg, internalFlags);
}

template <>
inline void ThrowCastSQLValueOutOfRangeException<TTInt>(
    const TTInt value, const ValueType origType, const ValueType newType) {
  char msg[1024];
  snprintf(msg, 1024,
           "Type %s with value %s can't be cast as %s because the value is "
           "out of range for the destination type",
           ValueTypeToString(origType).c_str(), value.ToString().c_str(),
           ValueTypeToString(newType).c_str());

  // record underflow or overflow for executors that catch this (indexes,
  // mostly)
  int internalFlags = 0;
  if (value > 0)
    internalFlags |= NumericValueOutOfRangeException::TYPE_OVERFLOW;
  if (value < 0)
    internalFlags |= NumericValueOutOfRangeException::TYPE_UNDERFLOW;

  throw NumericValueOutOfRangeException(msg, internalFlags);
}

int WarnIf(int condition, const char *message);

// This has been demonstrated to be more reliable than std::isinf
// -- less sensitive on LINUX to the "g++ -ffast-math" option.
inline int NonStdIsInf(double x) { return (x > DBL_MAX) || (x < -DBL_MAX); }

inline void ThrowDataExceptionIfInfiniteOrNaN(double value,
                                              const char *function) {
  static int warned_once_no_nan =
      WarnIf(!std::isnan(sqrt(-1.0)),
             "The C++ configuration (e.g. \"g++ --fast-math\") "
             "does not support SQL standard handling of NaN errors.");
  static int warned_once_no_inf = WarnIf(
      !NonStdIsInf(std::pow(0.0, -1.0)),
      "The C++ configuration (e.g. \"g++ --fast-math\") "
      "does not support SQL standard handling of numeric infinity errors.");
  // This uses a standard test for NaN, even though that fails in some
  // configurations Like LINUX "g++ -ffast-math".
  // If it is known to fail in the current config, a warning has been sent to
  // the log,
  // so at this point, just relax the check.
  if ((warned_once_no_nan || !std::isnan(value)) &&
      (warned_once_no_inf || !NonStdIsInf(value))) {
    return;
  }
  char msg[1024];
  snprintf(msg, sizeof(msg), "Invalid result value (%f) from floating point %s",
           value, function);
  throw NumericValueOutOfRangeException(std::string(msg), 0);
}

/// Stream out a double value in SQL standard format, a specific variation of
/// E-notation.
/// TODO: it has been suggested that helper routines Like this that are not
/// specifiCally tied to
/// the Value representation should be defined in some other header to help
/// reduce clutter, here.
inline void StreamSQLFloatFormat(std::stringstream &streamOut,
                                 double floatValue) {
  // Standard SQL wants capital E scientific notation.
  // Yet it differs in some detail from C/C++ E notation, even with all of its
  // customization options.

  // For starters, for 0, the standard explicitly Calls for '0E0'.
  // For across-the-board compatibility, the HSQL backend had to be patched it
  // was using '0.0E0'.
  // C++ uses 0.000000E+00 by default. So override that explicitly.
  if (0.0 == floatValue) {
    streamOut << "0E0";
    return;
  }
  // For other values, C++ generally adds too much garnish to be standard
  // -- trailing zeros in the mantissa, an explicit '+' on the exponent, and a
  // leading 0 before single-digit exponents.  Trim it down to the minimalist
  // sql standard.
  std::stringstream fancy;
  fancy << std::setiosflags(std::ios::scientific | std::ios::uppercase)
        << floatValue;
  // match any format with the regular expression:
  std::string fancyText = fancy.str();
  size_t ePos = fancyText.find('E', 3);  // find E after "[-]n.n".
  assert(ePos != std::string::npos);
  size_t endSignifMantissa;
  // Never truncate mantissa down to the bare '.' EVEN for the case of "n.0".
  for (endSignifMantissa = ePos; fancyText[endSignifMantissa - 2] != '.';
       --endSignifMantissa) {
    // Only truncate trailing '0's.
    if (fancyText[endSignifMantissa - 1] != '0') {
      break;  // from loop
    }
  }
  const char *optionalSign = (fancyText[ePos + 1] == '-') ? "-" : "";
  size_t startSignifExponent;
  // Always keep at least 1 exponent digit.
  size_t endExponent = fancyText.length() - 1;
  for (startSignifExponent = ePos + 1; startSignifExponent < endExponent;
       ++startSignifExponent) {
    const char &exponentLeadChar = fancyText[startSignifExponent];
    // Only skip leading '-'s, '+'s and '0's.
    if (exponentLeadChar != '-' && exponentLeadChar != '+' &&
        exponentLeadChar != '0') {
      break;  // from loop
    }
  }
  // Bring the truncated pieces toGether.
  streamOut << fancyText.substr(0, endSignifMantissa) << 'E' << optionalSign
            << fancyText.substr(startSignifExponent);
}

/**
 * A class to wrap all scalar values regardless of type and
 * storage. An Value is not the representation used in the
 * serialization of VoltTables nor is it the representation of how
 * scalar values are stored in tables. Value does have serialization
 * and deserialization mechanisms for both those storage formats.
 * Values are designed to be immutable and for the most part not
 * constructable from raw data types. Access to the raw data is
 * restricted so that all operations have to go through the member
 * functions that can perform the correct casting and error
 * checking. ValueFactory can be used to construct new Values, but
 * that should be avoided if possible.
 */
class Value {
  friend class ValuePeeker;
  friend class ValueFactory;

 public:
  /* Create a default Value */
  Value();

  /* Release memory associated to object type Values */
  ~Value();

  Value &operator=(const Value &other);

  Value(const Value &other);

  /* Release memory associated to object type tuple columns */
  static void FreeObjectsFromTupleStorage(
      std::vector<char *> const &oldObjects);

  /* Set value to the correct SQL NULL representation. */
  void SetNull();

  /* Reveal the contained pointer for type values  */
  void *CastAsAddress() const;

  /* Create a boolean true Value */
  static Value GetTrue();

  /* Create a boolean false Value */
  static Value GetFalse();

  /* Create an Value with the null representation for valueType */
  static Value GetNullValue(ValueType);

  /* Create an Value promoted/demoted to type */
  Value CastAs(ValueType type) const;

  // todo: Why doesn't this return size_t? Also, this is a
  // quality of ValueType, not Value.

  /* Calculate the tuple storage size for an Value type. VARCHARs
       assume out-of-band tuple storage */
  static uint16_t GetTupleStorageSize(const ValueType type);

  // todo: Could the isInlined argument be removed by have the
  // Caller dereference the pointer?

  /* Deserialize a scalar of the specified type from the tuple
       storage area provided. If this is an Object type then the third
       argument indicates whether the object is stored in the tuple
       inline */
  static Value InitFromTupleStorage(const void *storage, ValueType type,
                                    bool isInlined);

  /* Serialize the scalar this Value represents to the provided
       storage area. If the scalar is an Object type that is not
       inlined then the provided data pool or the heap will be used to
       allocated storage for a copy of the object. */
  void SerializeToTupleStorageAllocateForObjects(void *storage,
                                                 const bool isInlined,
                                                 const int32_t maxLength,
                                                 const bool isInBytes,
                                                 VarlenPool *varlen_pool) const;

  /* Serialize the scalar this Value represents to the storage area
       provided. If the scalar is an Object type then the object will
       be copy if it can be inlined into the tuple. Otherwise a
       pointer to the object will be copied into the storage area. Any
       allocations needed (if this Value refers to inlined memory
       whereas the field in the tuple is not inlined), will be done in
       the temp string pool. */
  void SerializeToTupleStorage(void *storage, const bool isInlined,
                               const int32_t maxLength,
                               const bool isInBytes) const;

  /* Deserialize a scalar value of the specified type from the
       SerializeInput directly into the tuple storage area
       provided. This function will perform memory allocations for
       Object types as necessary using the provided data pool or the
       heap. This is used to deserialize tables. */
  template <TupleSerializationFormat F, Endianess E>
  static void DeserializeFrom(SerializeInput<E> &input, VarlenPool *varlen_pool,
                              char *storage, const ValueType type,
                              bool isInlined, int32_t maxLength,
                              bool isInBytes);
  static void DeserializeFrom(SerializeInputBE &input,
                              VarlenPool *dataVarlenPool, char *storage,
                              const ValueType type, bool isInlined,
                              int32_t maxLength, bool isInBytes);

  // TODO: no Callers use the first form; Should combine these
  // eliminate the potential Value copy.

  /* Read a ValueType from the SerializeInput stream and deserialize
       a scalar value of the specified type into this Value from the provided
       SerializeInput and perform allocations as necessary. */
  void DeserializeFromAllocateForStorage(SerializeInputBE &input,
                                         VarlenPool *varlen_pool);
  void DeserializeFromAllocateForStorage(ValueType vt, SerializeInputBE &input,
                                         VarlenPool *varlen_pool);

  /* Serialize this Value to a SerializeOutput */
  void SerializeTo(SerializeOutput &output) const;

  /* Serialize this Value to an Export stream */
  void SerializeToExportWithoutNull(ExportSerializeOutput &) const;

  // See comment with inlined body, below.  If NULL is supplied for
  // the pool, use the temp string pool.
  void AllocateObjectFromInlinedValue(VarlenPool *pool);

  void AllocateObjectFromOutlinedValue();

  /* Check if the value represents SQL NULL */
  bool IsNull() const;

  /* Check if the value represents IEEE 754 NaN */
  bool IsNan() const;

  /* For boolean Values, convert to bool */
  bool IsTrue() const;
  bool IsFalse() const;

  /* Tell Caller if this Value's value refers back to VARCHAR or
       VARBINARY data internal to a TableTuple (and not a
       Varlen) */
  bool GetSourceInlined() const;

  /* For number values, check the number line. */
  bool IsZero() const;

  /* For boolean Values only, logical operators */
  Value Opnegate() const;
  Value Opand(const Value rhs) const;
  Value Opor(const Value rhs) const;

  /* Evaluate the ordering relation against two Values. Promotes
       exact types to allow disparate type comparison. See also the
       Op functions which return boolean Values.
   */
  int CompareNull(const Value rhs) const;
  int Compare(const Value rhs) const;
  int CompareWithoutNull(const Value rhs) const;

  ////////////////////////////////////////////////////////////
  // TODO: Peloton Changes
  ////////////////////////////////////////////////////////////

  inline bool operator==(const Value &other) const {
    if (this->Compare(other) == 0) {
      return true;
    }

    return false;
  }

  inline bool operator!=(const Value &other) const { return !(*this == other); }

  /**
   * @brief Do a deep copy of the given value.
   * Uninlined data will be allocated in the provided memory pool.
   */
  static Value Clone(const Value &src, VarlenPool *varlen_pool);

  // Get min value
  static Value GetMinValue(ValueType);

  int GetIntegerForTestsOnly() { return GetInteger(); }

  ////////////////////////////////////////////////////////////

  /* Return a boolean Value with the comparison result */
  Value OpEquals(const Value &rhs) const;
  Value OpNotEquals(const Value &rhs) const;
  Value OpLessThan(const Value &rhs) const;
  Value OpLessThanOrEqual(const Value &rhs) const;
  Value OpGreaterThan(const Value &rhs) const;
  Value OpGreaterThanOrEqual(const Value &rhs) const;

  Value OpEqualsWithoutNull(const Value &rhs) const;
  Value OpNotEqualsWithoutNull(const Value &rhs) const;
  Value OpLessThanWithoutNull(const Value &rhs) const;
  Value OpLessThanOrEqualWithoutNull(const Value &rhs) const;
  Value OpGreaterThanWithoutNull(const Value &rhs) const;
  Value OpGreaterThanOrEqualWithoutNull(const Value &rhs) const;

  /* Return a copy of MAX(this, rhs) */
  Value OpMax(const Value &rhs) const;

  /* Return a copy of MIN(this, rhs) */
  Value OpMin(const Value &rhs) const;

  /* For number Values, compute new Values for arithmetic operators */
  Value OpIncrement() const;
  Value OpDecrement() const;
  Value OpSubtract(const Value &rhs) const;
  Value OpAdd(const Value &rhs) const;
  Value OpMultiply(const Value &rhs) const;
  Value OpDivide(const Value &rhs) const;
<<<<<<< HEAD
=======
  Value OpMod(const Value &rhs) const;
>>>>>>> 588d7562
  /*
   * This Value must be VARCHAR and the rhs must be VARCHAR.
   * This Value is the value and the rhs is the pattern
   */
  Value Like(const Value rhs) const;
<<<<<<< HEAD
=======
  Value NotLike(const Value rhs) const;
>>>>>>> 588d7562

  // TODO: passing Value arguments by const reference SHOULD be standard
  // practice
  // for the dozens of Value "operator" functions. It saves on needless Value
  // copies.
  // TODO: returning bool (vs. Value GetTrue()/GetFalse()) SHOULD be standard
  // practice
  // for Value "logical operator" functions.
  // It saves on needless Value copies and makes unit tests more readable.
  // Cases that need the Value -- for some actual purpose other than an
  // immediate Call to
  // "IsTrue()" -- are rare and Getting rarer as optimizations Like short-cut
  // eval are introduced.
  /**
   * Return true if this Value is listed as a member of the IN LIST
   * represented as an ValueList* value cached in rhsList.
   */
  bool InList(Value const &rhsList) const;

  /**
   * If this Value is an array value, Get it's length.
   * Undefined behavior if not an array (cassert fail in Debug).
   */
  int ArrayLength() const;

  /**
   * If this Value is an array value, Get a value.
   * Undefined behavior if not an array or if oob (cassert fail in Debug).
   */
  Value ItemAtIndex(int index) const;

  /**
   * Used for SQL-IN-LIST to cast all array values to a specific type,
   * then sort an dedup them. Returns in a parameter vector, mostly for memory
   * management reasons. Dedup is important for index-accelerated plans, as
   * they might return duplicate rows from the inner join.
   * See MaterializedScanPlanNode & MaterializedScanExecutor
   *
   * Undefined behavior if not an array (cassert fail in Debug).
   */
  void CastAndSortAndDedupArrayForInList(const ValueType outputType,
                                         std::vector<Value> &outList) const;

  /*
   * Out must have space for 16 bytes
   */
  int32_t MurmurHash3() const;

  /*
   * CallConstant, CallUnary, and Call are templates for arbitrary Value member
   * functions that implement
   * SQL "column functions". They differ in how many arguments they accept:
   * 0 for CallConstant, 1 ("this") for CallUnary, and any number (packaged in a
   * vector) for Call.
   * The main benefit of these functions being (always explicit) template
   * instantiations for each
   * "FUNC_*" int value instead of a more normal named member function
   * of Value is that it allows them to be invoked from the default eval method
   * of the
   * correspondingly templated expression subclass
   * (ConstantFunctionExpression, UnaryFunctionExpression, or
   * GeneralFunctionExpression).
   * The alternative would be to name each function (abs, substring, etc.)
   * and explicitly implement the eval method for every expression subclass
   * template instantiation
   * (UnaryFunctionExpression<FUNC_ABS>::eval,
   * GeneralFunctionExpression<FUNC_LOG_SUBSTRING_FROM>::eval, etc.
   * to Call the corresponding Value member function.
   * So, these member function templates save a bit of boilerplate for each SQL
   * function and allow
   * the function expression subclass templates to be implemented completely
   * generiCally.
   */
  template <int F>  // template for SQL functions returning constants (Like pi)
  static Value CallConstant();

  template <int F>  // template for SQL functions of one Value ("this")
  Value CallUnary() const;

  template <int F>  // template for SQL functions of multiple Values
  static Value Call(const std::vector<Value> &arguments);

  /// Iterates over UTF8 strings one character "code point" at a time, being
  /// careful not to walk off the end.
  class UTF8Iterator {
   public:
    UTF8Iterator(const char *start, const char *end)
        : m_cursor(start),
          m_end(end)
    // TODO: We could validate up front that the string is well-formed UTF8,
    // at least to the extent that multi-byte characters have a valid
    // prefix byte and continuation bytes that will not cause a read
    // off the end of the buffer.
    // That done, ExtractCodePoint could be considerably simpler/faster.
    {
      assert(m_cursor <= m_end);
    }

    // Construct a one-off with an alternative current cursor position
    UTF8Iterator(const UTF8Iterator &other, const char *start)
        : m_cursor(start), m_end(other.m_end) {
      assert(m_cursor <= m_end);
    }

    const char *GetCursor() { return m_cursor; }

    bool AtEnd() { return m_cursor >= m_end; }

    const char *SkipCodePoints(int64_t skips) {
      while (skips-- > 0 && !AtEnd()) {
        // TODO: since the returned code point is ignored, it might be better
        // to Call a faster, simpler, skipCodePoint method -- maybe once that
        // becomes trivial due to up-front validation.
        ExtractCodePoint();
      }
      if (AtEnd()) {
        return m_end;
      }
      return m_cursor;
    }

    /*
     * Go through a lot of trouble to make sure that corrupt
     * utf8 data doesn't result in touching uninitialized memory
     * by copying the character data onto the stack.
     * That wouldn't be needed if we pre-validated the buffer.
     */
    uint32_t ExtractCodePoint() {
      assert(m_cursor <
             m_end);  // Caller should have tested and handled AtEnd() condition
                      /*
                       * Copy the next 6 bytes to a temp buffer and retrieve.
                       * We should only Get 4 byte code points, and the library
                       * should only accept 4 byte code points, but once upon a time there
                       * were 6 byte code points in UTF-8 so be careful here.
                       */
      char nextPotentialCodePoint[] = {0, 0, 0, 0, 0, 0};
      char *nextPotentialCodePointIter = nextPotentialCodePoint;
      // Copy 6 bytes or until the end
      ::memcpy(nextPotentialCodePoint, m_cursor,
               std::min(6L, m_end - m_cursor));

      /*
       * Extract the code point, find out how many bytes it was
       */
      uint32_t codePoint = utf8::unchecked::next(nextPotentialCodePointIter);
      long int delta = nextPotentialCodePointIter - nextPotentialCodePoint;

      /*
       * Increment the iterator that was passed in by ref, by the delta
       */
      m_cursor += delta;
      return codePoint;
    }

    const char *m_cursor;
    const char *const m_end;
  };

  /* For boost hashing */
  void HashCombine(std::size_t &seed) const;

  // Get a string representation of this value
  friend std::ostream &operator<<(std::ostream &os, const Value &value);

  /* Functor comparator for use with std::Set */
  struct ltValue {
    bool operator()(const Value v1, const Value v2) const {
      return v1.Compare(v2) < 0;
    }
  };

  /* Functor equality predicate for use with boost unordered */
  struct equal_to : std::binary_function<Value, Value, bool> {
    bool operator()(Value const &x, Value const &y) const {
      return x.Compare(y) == 0;
    }
  };

  /* Functor hash predicate for use with boost unordered */
  struct hash : std::unary_function<Value, std::size_t> {
    std::size_t operator()(Value const &x) const {
      std::size_t seed = 0;
      x.HashCombine(seed);
      return seed;
    }
  };

  /* Return a string full of arcana and wonder. */
  const std::string GetInfo() const;

  // Constants for Decimal type
  // Precision and scale (inherent in the schema)
  static const uint16_t kMaxDecPrec = 38;
  static const uint16_t kMaxDecScale = 12;
  static const int64_t kMaxScaleFactor = 1000000000000;  // == 10**12
 private:
  // Our maximum scale is 12.  Our maximum precision is 38.  So,
  // the maximum number of decimal digits is 38 - 12 = 26.  We can't
  // represent 10**26 in a 64 bit integer, but we can represent 10**18.
  // So, to test if a TTInt named m is too big we test if
  // m/kMaxWholeDivisor < kMaxWholeFactor
  static const uint64_t kMaxWholeDivisor = 100000000;           // == 10**8
  static const uint64_t kMaxWholeFactor = 1000000000000000000;  // == 10**18
  static bool inline oversizeWholeDecimal(TTInt ii) {
    return (TTInt(kMaxWholeFactor) <= ii / kMaxWholeDivisor);
  }

 public:
  // SetArrayElements is a const method since it doesn't actually mutate any
  // Value state, just
  // the state of the contained Values which are referenced via the allocated
  // object storage.
  // For example, it is not intended to ever "grow the array" which would
  // require the Value's
  // object reference (in m_data) to be mutable.
  // The array size is predetermined in AllocateANewValueList.
  void SetArrayElements(std::vector<Value> &args) const;

  static ValueType PromoteForOp(ValueType vta, ValueType vtb) {
    ValueType rt;
    switch (vta) {
      case VALUE_TYPE_TINYINT:
      case VALUE_TYPE_SMALLINT:
      case VALUE_TYPE_INTEGER:
      case VALUE_TYPE_BIGINT:
      case VALUE_TYPE_TIMESTAMP:
        rt = s_intPromotionTable[vtb];
        break;

      case VALUE_TYPE_DECIMAL:
        rt = s_decimalPromotionTable[vtb];
        break;

      case VALUE_TYPE_DOUBLE:
        rt = s_doublePromotionTable[vtb];
        break;

      // no valid promotion (currently) for these types
      case VALUE_TYPE_ADDRESS:
      case VALUE_TYPE_VARCHAR:
      case VALUE_TYPE_VARBINARY:
      case VALUE_TYPE_BOOLEAN:
      case VALUE_TYPE_INVALID:
      case VALUE_TYPE_NULL:
      default:
        rt = VALUE_TYPE_INVALID;
        break;
    }
    // There ARE rare but legitimate runtime type check exceptions in SQL, so
    // unless/until those legitimate cases Get re-routed to some other code
    // path,
    // it is not safe here to ...
    // assert(rt != VALUE_TYPE_INVALID);
    return rt;
  }

  // Declared public for cppunit test purposes .
  static int64_t parseTimestampString(const std::string &txt);

  static inline int32_t GetCharLength(const char *valueChars,
                                      const size_t length) {
    // very efficient code to count characters in UTF string and ASCII string
    int32_t j = 0;
    size_t i = length;
    while (i-- > 0) {
      if ((valueChars[i] & 0xc0) != 0x80) j++;
    }
    return j;
  }

  static inline int32_t GetIthCharIndex(const char *valueChars,
                                        const int64_t length,
                                        const int64_t ith) {
    if (ith <= 0) return -1;
    int32_t i = 0, j = 0;

    while (i < length) {
      if ((valueChars[i] & 0xc0) != 0x80) {
        if (++j == ith) break;
      }
      i++;
    }
    return i;
  }

  // Return the beginning char * place of the ith char.
  // Return the end char* when ith is larger than it has, NULL if ith is less
  // and equal to zero.
  static inline const char *GetIthCharPosition(const char *valueChars,
                                               const size_t length,
                                               const int32_t ith) {
    // very efficient code to count characters in UTF string and ASCII string
    int32_t i = GetIthCharIndex(valueChars, length, ith);
    if (i < 0) return NULL;
    return &valueChars[i];
  }

  // Copy a value. If the value is inlined in a source tuple, then allocate
  // memory from the temp string pool and copy data there
  Value copyValue() const {
    Value copy = *this;
    if (m_sourceInlined) {
      // The Value storage is inlined (a pointer to the backing tuple storage)
      // and needs
      // to be copied to a local storage
      copy.AllocateObjectFromInlinedValue(nullptr);
    }
    return copy;
  }

 private:
  /*
   * Private methods are private for a reason. Don't expose the raw
   * data so that it can be operated on directly.
   */

  // Function declarations for Value.cpp definitions.
  void CreateDecimalFromString(const std::string &txt);
  std::string CreateStringFromDecimal() const;

  // Helpers for InList.
  // These are purposely not inlines to avoid exposure of ValueList details.
  void DeserializeIntoANewValueList(SerializeInputBE &input,
                                    VarlenPool *varlen_pool);
  void AllocateANewValueList(size_t elementCount, ValueType elementType);

  // Promotion Rules. Initialized in Value.cpp
  static ValueType s_intPromotionTable[];
  static ValueType s_decimalPromotionTable[];
  static ValueType s_doublePromotionTable[];
  static TTInt s_maxDecimalValue;
  static TTInt s_minDecimalValue;
  // These initializers give the unique double values that are
  // closest but not equal to +/-1E26 within the accuracy of a double.
  static const double s_gtMaxDecimalAsDouble;
  static const double s_ltMinDecimalAsDouble;
  // These are the bound of converting decimal
  static TTInt s_maxInt64AsDecimal;
  static TTInt s_minInt64AsDecimal;

  /**
   * 16 bytes of storage for Value data.
   */
  char m_data[16];
  ValueType m_valueType;
  bool m_sourceInlined;
  bool m_cleanUp;

  /**
   * Private constructor that initializes storage and the specifies the type of
   * value
   * that will be stored in this instance
   */
  Value(const ValueType type);

  /**
   * Set the type of the value that will be stored in this instance.
   * The last of the 16 bytes of storage allocated in an Value
   * is used to store the type
   */
  void SetValueType(ValueType type) { m_valueType = type; }

 public:
  /**
   * Get the type of the value. This information is private
   * to prevent code outside of Value from branching based on the type of a
   * value.
   */
  ValueType GetValueType() const { return m_valueType; }

  void SetCleanUp(bool cleanup) { m_cleanUp = cleanup; }

 private:
  /**
   * Get the type of the value. This information is private
   * to prevent code outside of Value from branching based on the type of a
   * value.
   */
  std::string GetValueTypeString() const {
    return ValueTypeToString(m_valueType);
  }

  void SetSourceInlined(bool sourceInlined) { m_sourceInlined = sourceInlined; }

  void tagAsNull() { m_data[13] = OBJECT_NULL_BIT; }

  /**
   * An Object is something Like a String that has a variable length
   * (thus it is length preceded) and can potentially have indirect
   * storage (will always be indirect when referenced via an Value).
   * Values cache a decoded version of the length preceding value
   * in their data area after the pointer to the object storage area.
   *
   * Leverage private access and enforce strict requirements on
   * Calling correctness.
   */
  int32_t GetObjectLengthWithoutNull() const {
    assert(IsNull() == false);
    assert(GetValueType() == VALUE_TYPE_VARCHAR ||
           GetValueType() == VALUE_TYPE_VARBINARY);
    // now safe to read and return the length preceding value.
    return *reinterpret_cast<const int32_t *>(&m_data[8]);
  }

  int8_t SetObjectLength(int32_t length) {
    *reinterpret_cast<int32_t *>(&m_data[8]) = length;
    int8_t lengthLength = GetAppropriateObjectLengthLength(length);
    SetObjectLengthLength(lengthLength);
    return lengthLength;
  }

  /*
   * Retrieve the number of bytes used by the length preceding value
   * in the object's storage area. This value
   * is cached in the Value's 13th byte.
   */
  int8_t GetObjectLengthLength() const { return m_data[12]; }

  /*
   * Set the objects length preceding values length to
   * the specified value
   */
  void SetObjectLengthLength(int8_t length) { m_data[12] = length; }

  /*
   * Based on the objects actual length value Get the length of the
   * length preceding value to the appropriate length
   */
  static int8_t GetAppropriateObjectLengthLength(int32_t length) {
    if (length <= OBJECT_MAX_LENGTH_SHORT_LENGTH) {
      return SHORT_OBJECT_LENGTHLENGTH;
    } else {
      return LONG_OBJECT_LENGTHLENGTH;
    }
  }

  /*
   * Set the length preceding value using the short or long representation
   * depending
   * on what is necessary to represent the length.
   */
  static void SetObjectLengthToLocation(int32_t length, char *location) {
    int32_t beNumber = htonl(length);
    if (length < -1) {
      throw Exception("Object length cannot be < -1");
    } else if (length == -1) {
      location[0] = OBJECT_NULL_BIT;
    }
    if (length <= OBJECT_MAX_LENGTH_SHORT_LENGTH) {
      location[0] = reinterpret_cast<char *>(&beNumber)[3];
    } else {
      char *pointer = reinterpret_cast<char *>(&beNumber);
      location[0] = pointer[0];
      location[0] |= OBJECT_CONTINUATION_BIT;
      location[1] = pointer[1];
      location[2] = pointer[2];
      location[3] = pointer[3];
    }
  }

  /*
   * Not truly symmetrical with GetObjectValue which returns the actual object
   * past
   * the length preceding value
   */
  void SetObjectValue(void *object) {
    *reinterpret_cast<void **>(m_data) = object;
  }

  void *GetObjectValueWithoutNull() const {
    void *value;
    if (m_sourceInlined) {
      value =
          *reinterpret_cast<char *const *>(m_data) + GetObjectLengthLength();
    } else {
      Varlen *sref = *reinterpret_cast<Varlen *const *>(m_data);
      value = sref->Get() + GetObjectLengthLength();
    }
    return value;
  }

  /**
   * Get a pointer to the value of an Object that lies beyond the storage of the
   * length information
   */
  void *GetObjectValue() const {
    if (IsNull()) {
      return NULL;
    }
    return GetObjectValueWithoutNull();
  }

  // Getters
  const int8_t &GetTinyInt() const {
    assert(GetValueType() == VALUE_TYPE_TINYINT);
    return *reinterpret_cast<const int8_t *>(m_data);
  }

  int8_t &GetTinyInt() {
    assert(GetValueType() == VALUE_TYPE_TINYINT);
    return *reinterpret_cast<int8_t *>(m_data);
  }

  const int16_t &GetSmallInt() const {
    assert(GetValueType() == VALUE_TYPE_SMALLINT);
    return *reinterpret_cast<const int16_t *>(m_data);
  }

  int16_t &GetSmallInt() {
    assert(GetValueType() == VALUE_TYPE_SMALLINT);
    return *reinterpret_cast<int16_t *>(m_data);
  }

  const int32_t &GetInteger() const {
    assert(GetValueType() == VALUE_TYPE_INTEGER);
    return *reinterpret_cast<const int32_t *>(m_data);
  }

  int32_t &GetInteger() {
    assert(GetValueType() == VALUE_TYPE_INTEGER);
    return *reinterpret_cast<int32_t *>(m_data);
  }

  const int64_t &GetBigInt() const {
    assert((GetValueType() == VALUE_TYPE_BIGINT) ||
           (GetValueType() == VALUE_TYPE_TIMESTAMP) ||
           (GetValueType() == VALUE_TYPE_ADDRESS));
    return *reinterpret_cast<const int64_t *>(m_data);
  }

  int64_t &GetBigInt() {
    assert((GetValueType() == VALUE_TYPE_BIGINT) ||
           (GetValueType() == VALUE_TYPE_TIMESTAMP) ||
           (GetValueType() == VALUE_TYPE_ADDRESS));
    return *reinterpret_cast<int64_t *>(m_data);
  }

  const int64_t &GetTimestamp() const {
    assert(GetValueType() == VALUE_TYPE_TIMESTAMP);
    return *reinterpret_cast<const int64_t *>(m_data);
  }

  int64_t &GetTimestamp() {
    assert(GetValueType() == VALUE_TYPE_TIMESTAMP);
    return *reinterpret_cast<int64_t *>(m_data);
  }

  const double &GetDouble() const {
    assert(GetValueType() == VALUE_TYPE_DOUBLE);
    return *reinterpret_cast<const double *>(m_data);
  }

  double &GetDouble() {
    assert(GetValueType() == VALUE_TYPE_DOUBLE);
    return *reinterpret_cast<double *>(m_data);
  }

  const TTInt &GetDecimal() const {
    assert(GetValueType() == VALUE_TYPE_DECIMAL);
    const void *retval = reinterpret_cast<const void *>(m_data);
    return *reinterpret_cast<const TTInt *>(retval);
  }

  TTInt &GetDecimal() {
    assert(GetValueType() == VALUE_TYPE_DECIMAL);
    void *retval = reinterpret_cast<void *>(m_data);
    return *reinterpret_cast<TTInt *>(retval);
  }

  const bool &GetBoolean() const {
    assert(GetValueType() == VALUE_TYPE_BOOLEAN);
    return *reinterpret_cast<const bool *>(m_data);
  }

  bool &GetBoolean() {
    assert(GetValueType() == VALUE_TYPE_BOOLEAN);
    return *reinterpret_cast<bool *>(m_data);
  }

  bool IsBooleanNULL() const;

  std::size_t GetAllocationSizeForObject() const;
  static std::size_t GetAllocationSizeForObject(int32_t length);

  static void ThrowCastSQLException(const ValueType origType,
                                    const ValueType newType) {
    char msg[1024];
    snprintf(msg, 1024, "Type %s can't be cast as %s...",
             ValueTypeToString(origType).c_str(),
             ValueTypeToString(newType).c_str());
    throw TypeMismatchException(msg, origType, newType);
  }

  /** return the whole part of a TTInt*/
  static inline int64_t narrowDecimalToBigInt(TTInt &scaledValue) {
    if (scaledValue > Value::s_maxInt64AsDecimal ||
        scaledValue < Value::s_minInt64AsDecimal) {
      ThrowCastSQLValueOutOfRangeException<TTInt>(
          scaledValue, VALUE_TYPE_DECIMAL, VALUE_TYPE_BIGINT);
    }
    TTInt whole(scaledValue);
    whole /= kMaxScaleFactor;
    return whole.ToInt();
  }

  /** return the fractional part of a TTInt*/
  static inline int64_t GetFractionalPart(TTInt &scaledValue) {
    TTInt fractional(scaledValue);
    fractional %= kMaxScaleFactor;
    return fractional.ToInt();
  }

  /**
   * Implicitly converting function to big integer type
   * DOUBLE, DECIMAL should not be handled here
   */
  int64_t CastAsBigIntAndGetValue() const {
    assert(IsNull() == false);

    const ValueType type = GetValueType();
    assert(type != VALUE_TYPE_NULL);
    switch (type) {
      case VALUE_TYPE_TINYINT:
        return static_cast<int64_t>(GetTinyInt());
      case VALUE_TYPE_SMALLINT:
        return static_cast<int64_t>(GetSmallInt());
      case VALUE_TYPE_INTEGER:
        return static_cast<int64_t>(GetInteger());
      case VALUE_TYPE_BIGINT:
        return GetBigInt();
      case VALUE_TYPE_TIMESTAMP:
        return GetTimestamp();
      default:
        ThrowCastSQLException(type, VALUE_TYPE_BIGINT);
        return 0;  // NOT REACHED
    }
  }

  /**
   * Implicitly converting function to integer type
   * DOUBLE, DECIMAL should not be handled here
   */
  int32_t CastAsIntegerAndGetValue() const {
    assert(IsNull() == false);

    const ValueType type = GetValueType();
    switch (type) {
      case VALUE_TYPE_NULL:
        return INT32_NULL;
      case VALUE_TYPE_TINYINT:
        return static_cast<int32_t>(GetTinyInt());
      case VALUE_TYPE_SMALLINT:
        return static_cast<int32_t>(GetSmallInt());
      case VALUE_TYPE_INTEGER:
        return GetInteger();
      case VALUE_TYPE_BIGINT: {
        const int64_t value = GetBigInt();
        if (value > (int64_t)INT32_MAX || value < (int64_t)PELOTON_INT32_MIN) {
          ThrowCastSQLValueOutOfRangeException<int64_t>(
              value, VALUE_TYPE_BIGINT, VALUE_TYPE_INTEGER);
        }
        return static_cast<int32_t>(value);
      }
      default:
        ThrowCastSQLException(type, VALUE_TYPE_INTEGER);
        return 0;  // NOT REACHED
    }
  }

  double CastAsDoubleAndGetValue() const {
    assert(IsNull() == false);

    const ValueType type = GetValueType();

    switch (type) {
      case VALUE_TYPE_NULL:
        return DOUBLE_MIN;
      case VALUE_TYPE_TINYINT:
        return static_cast<double>(GetTinyInt());
      case VALUE_TYPE_SMALLINT:
        return static_cast<double>(GetSmallInt());
      case VALUE_TYPE_INTEGER:
        return static_cast<double>(GetInteger());
      case VALUE_TYPE_ADDRESS:
        return static_cast<double>(GetBigInt());
      case VALUE_TYPE_BIGINT:
        return static_cast<double>(GetBigInt());
      case VALUE_TYPE_TIMESTAMP:
        return static_cast<double>(GetTimestamp());
      case VALUE_TYPE_DOUBLE:
        return GetDouble();
      case VALUE_TYPE_DECIMAL: {
        TTInt scaledValue = GetDecimal();
        // we only deal with the decimal number within int64_t range here
        int64_t whole = narrowDecimalToBigInt(scaledValue);
        int64_t fractional = GetFractionalPart(scaledValue);
        double retval;
        retval =
            static_cast<double>(whole) + (static_cast<double>(fractional) /
                                          static_cast<double>(kMaxScaleFactor));
        return retval;
      }
      case VALUE_TYPE_VARCHAR:
      case VALUE_TYPE_VARBINARY:
      default:
        ThrowCastSQLException(type, VALUE_TYPE_DOUBLE);
        return 0;  // NOT REACHED
    }
  }

  TTInt CastAsDecimalAndGetValue() const {
    assert(IsNull() == false);

    const ValueType type = GetValueType();

    switch (type) {
      case VALUE_TYPE_TINYINT:
      case VALUE_TYPE_SMALLINT:
      case VALUE_TYPE_INTEGER:
      case VALUE_TYPE_BIGINT:
      case VALUE_TYPE_TIMESTAMP: {
        int64_t value = CastAsBigIntAndGetValue();
        TTInt retval(value);
        retval *= kMaxScaleFactor;
        return retval;
      }
      case VALUE_TYPE_DECIMAL:
        return GetDecimal();
      case VALUE_TYPE_DOUBLE: {
        int64_t intValue = CastAsBigIntAndGetValue();
        TTInt retval(intValue);
        retval *= kMaxScaleFactor;

        double value = GetDouble();
        value -= static_cast<double>(intValue);         // isolate decimal part
        value *= static_cast<double>(kMaxScaleFactor);  // scale up to integer.
        TTInt fracval((int64_t)value);
        retval += fracval;
        return retval;
      }
      case VALUE_TYPE_VARCHAR:
      case VALUE_TYPE_VARBINARY:
      default:
        ThrowCastSQLException(type, VALUE_TYPE_DECIMAL);
        return 0;  // NOT REACHED
    }
  }

  /**
   * This funciton does not check NULL value.
   */
  double GetNumberFromString() const {
    assert(IsNull() == false);

    const int32_t strLength = GetObjectLengthWithoutNull();
    // Guarantee termination at end of object -- or strtod might not stop there.
    char safeBuffer[strLength + 1];
    memcpy(safeBuffer, GetObjectValueWithoutNull(), strLength);
    safeBuffer[strLength] = '\0';
    char *bufferEnd = safeBuffer;
    double result = strtod(safeBuffer, &bufferEnd);
    // Needs to have consumed SOMETHING.
    if (bufferEnd > safeBuffer) {
      // Unconsumed trailing chars are OK if they are whitespace.
      while (bufferEnd < safeBuffer + strLength && isspace(*bufferEnd)) {
        ++bufferEnd;
      }
      if (bufferEnd == safeBuffer + strLength) {
        return result;
      }
    }

    std::ostringstream oss;
    oss << "Could not convert to number: '" << safeBuffer
        << "' contains invalid character value.";
    throw Exception(oss.str());
  }

  Value CastAsBigInt() const {
    assert(IsNull() == false);

    Value retval(VALUE_TYPE_BIGINT);
    const ValueType type = GetValueType();
    switch (type) {
      case VALUE_TYPE_TINYINT:
        retval.GetBigInt() = static_cast<int64_t>(GetTinyInt());
        break;
      case VALUE_TYPE_SMALLINT:
        retval.GetBigInt() = static_cast<int64_t>(GetSmallInt());
        break;
      case VALUE_TYPE_INTEGER:
        retval.GetBigInt() = static_cast<int64_t>(GetInteger());
        break;
      case VALUE_TYPE_ADDRESS:
        retval.GetBigInt() = GetBigInt();
        break;
      case VALUE_TYPE_BIGINT:
        return *this;
      case VALUE_TYPE_TIMESTAMP:
        retval.GetBigInt() = GetTimestamp();
        break;
      case VALUE_TYPE_DOUBLE:
        if (GetDouble() > (double)INT64_MAX ||
            GetDouble() < (double)PELOTON_INT64_MIN) {
          ThrowCastSQLValueOutOfRangeException<double>(
              GetDouble(), VALUE_TYPE_DOUBLE, VALUE_TYPE_BIGINT);
        }
        retval.GetBigInt() = static_cast<int64_t>(GetDouble());
        break;
      case VALUE_TYPE_DECIMAL: {
        TTInt scaledValue = GetDecimal();
        retval.GetBigInt() = narrowDecimalToBigInt(scaledValue);
        break;
      }
      case VALUE_TYPE_VARCHAR:
        retval.GetBigInt() = static_cast<int64_t>(GetNumberFromString());
        break;
      case VALUE_TYPE_VARBINARY:
      default:
        ThrowCastSQLException(type, VALUE_TYPE_BIGINT);
    }
    return retval;
  }

  Value CastAsTimestamp() const {
    assert(IsNull() == false);

    Value retval(VALUE_TYPE_TIMESTAMP);
    const ValueType type = GetValueType();
    switch (type) {
      case VALUE_TYPE_TINYINT:
        retval.GetTimestamp() = static_cast<int64_t>(GetTinyInt());
        break;
      case VALUE_TYPE_SMALLINT:
        retval.GetTimestamp() = static_cast<int64_t>(GetSmallInt());
        break;
      case VALUE_TYPE_INTEGER:
        retval.GetTimestamp() = static_cast<int64_t>(GetInteger());
        break;
      case VALUE_TYPE_BIGINT:
        retval.GetTimestamp() = GetBigInt();
        break;
      case VALUE_TYPE_TIMESTAMP:
        retval.GetTimestamp() = GetTimestamp();
        break;
      case VALUE_TYPE_DOUBLE:
        // TODO: Consider just eliminating this switch case to throw a cast
        // exception,
        // or explicitly throwing some other exception here.
        // Direct cast of double to timestamp (implemented via intermediate cast
        // to integer, here)
        // is not a SQL standard requirement, may not even make it past the
        // planner's type-checks,
        // or may just be too far a stretch.
        // OR it might be a convenience for some obscure system-generated edge
        // case?

        if (GetDouble() > (double)INT64_MAX ||
            GetDouble() < (double)PELOTON_INT64_MIN) {
          ThrowCastSQLValueOutOfRangeException<double>(
              GetDouble(), VALUE_TYPE_DOUBLE, VALUE_TYPE_BIGINT);
        }
        retval.GetTimestamp() = static_cast<int64_t>(GetDouble());
        break;
      case VALUE_TYPE_DECIMAL: {
        // TODO: Consider just eliminating this switch case to throw a cast
        // exception,
        // or explicitly throwing some other exception here.
        // Direct cast of decimal to timestamp (implemented via intermediate
        // cast to integer, here)
        // is not a SQL standard requirement, may not even make it past the
        // planner's type-checks,
        // or may just be too far a stretch.
        // OR it might be a convenience for some obscure system-generated edge
        // case?

        TTInt scaledValue = GetDecimal();
        retval.GetTimestamp() = narrowDecimalToBigInt(scaledValue);
        break;
      }
      case VALUE_TYPE_VARCHAR: {
        const int32_t length = GetObjectLengthWithoutNull();
        const char *bytes =
            reinterpret_cast<const char *>(GetObjectValueWithoutNull());
        const std::string value(bytes, length);
        retval.GetTimestamp() = parseTimestampString(value);
        break;
      }
      case VALUE_TYPE_VARBINARY:
      default:
        ThrowCastSQLException(type, VALUE_TYPE_TIMESTAMP);
    }
    return retval;
  }

  template <typename T>
  void narrowToInteger(const T value, ValueType sourceType) {
    if (value > (T)INT32_MAX || value < (T)PELOTON_INT32_MIN) {
      ThrowCastSQLValueOutOfRangeException(value, sourceType,
                                           VALUE_TYPE_INTEGER);
    }
    GetInteger() = static_cast<int32_t>(value);
  }

  Value CastAsInteger() const {
    Value retval(VALUE_TYPE_INTEGER);
    const ValueType type = GetValueType();
    switch (type) {
      case VALUE_TYPE_TINYINT:
        retval.GetInteger() = static_cast<int32_t>(GetTinyInt());
        break;
      case VALUE_TYPE_SMALLINT:
        retval.GetInteger() = static_cast<int32_t>(GetSmallInt());
        break;
      case VALUE_TYPE_INTEGER:
        return *this;
      case VALUE_TYPE_BIGINT:
        retval.narrowToInteger(GetBigInt(), type);
        break;
      case VALUE_TYPE_TIMESTAMP:
        retval.narrowToInteger(GetTimestamp(), type);
        break;
      case VALUE_TYPE_DOUBLE:
        retval.narrowToInteger(GetDouble(), type);
        break;
      case VALUE_TYPE_DECIMAL: {
        TTInt scaledValue = GetDecimal();
        // Get the whole part of the decimal
        int64_t whole = narrowDecimalToBigInt(scaledValue);
        // try to convert the whole part, which is a int64_t
        retval.narrowToInteger(whole, VALUE_TYPE_BIGINT);
        break;
      }
      case VALUE_TYPE_VARCHAR:
        retval.narrowToInteger(GetNumberFromString(), type);
        break;
      case VALUE_TYPE_VARBINARY:
      default:
        ThrowCastSQLException(type, VALUE_TYPE_INTEGER);
    }
    return retval;
  }

  template <typename T>
  void narrowToSmallInt(const T value, ValueType sourceType) {
    if (value > (T)INT16_MAX || value < (T)PELOTON_INT16_MIN) {
      ThrowCastSQLValueOutOfRangeException(value, sourceType,
                                           VALUE_TYPE_SMALLINT);
    }
    GetSmallInt() = static_cast<int16_t>(value);
  }

  Value CastAsSmallInt() const {
    assert(IsNull() == false);

    Value retval(VALUE_TYPE_SMALLINT);
    const ValueType type = GetValueType();
    switch (type) {
      case VALUE_TYPE_TINYINT:
        retval.GetSmallInt() = static_cast<int16_t>(GetTinyInt());
        break;
      case VALUE_TYPE_SMALLINT:
        retval.GetSmallInt() = GetSmallInt();
        break;
      case VALUE_TYPE_INTEGER:
        retval.narrowToSmallInt(GetInteger(), type);
        break;
      case VALUE_TYPE_BIGINT:
        retval.narrowToSmallInt(GetBigInt(), type);
        break;
      case VALUE_TYPE_TIMESTAMP:
        retval.narrowToSmallInt(GetTimestamp(), type);
        break;
      case VALUE_TYPE_DOUBLE:
        retval.narrowToSmallInt(GetDouble(), type);
        break;
      case VALUE_TYPE_DECIMAL: {
        TTInt scaledValue = GetDecimal();
        int64_t whole = narrowDecimalToBigInt(scaledValue);
        retval.narrowToSmallInt(whole, VALUE_TYPE_BIGINT);
        break;
      }
      case VALUE_TYPE_VARCHAR:
        retval.narrowToSmallInt(GetNumberFromString(), type);
        break;
      case VALUE_TYPE_VARBINARY:
      default:
        ThrowCastSQLException(type, VALUE_TYPE_SMALLINT);
    }
    return retval;
  }

  template <typename T>
  void narrowToTinyInt(const T value, ValueType sourceType) {
    if (value > (T)INT8_MAX || value < (T)PELOTON_INT8_MIN) {
      ThrowCastSQLValueOutOfRangeException(value, sourceType,
                                           VALUE_TYPE_TINYINT);
    }
    GetTinyInt() = static_cast<int8_t>(value);
  }

  Value CastAsTinyInt() const {
    assert(IsNull() == false);

    Value retval(VALUE_TYPE_TINYINT);
    const ValueType type = GetValueType();
    switch (type) {
      case VALUE_TYPE_TINYINT:
        retval.GetTinyInt() = GetTinyInt();
        break;
      case VALUE_TYPE_SMALLINT:
        retval.narrowToTinyInt(GetSmallInt(), type);
        break;
      case VALUE_TYPE_INTEGER:
        retval.narrowToTinyInt(GetInteger(), type);
        break;
      case VALUE_TYPE_BIGINT:
        retval.narrowToTinyInt(GetBigInt(), type);
        break;
      case VALUE_TYPE_TIMESTAMP:
        retval.narrowToTinyInt(GetTimestamp(), type);
        break;
      case VALUE_TYPE_DOUBLE:
        retval.narrowToTinyInt(GetDouble(), type);
        break;
      case VALUE_TYPE_DECIMAL: {
        TTInt scaledValue = GetDecimal();
        int64_t whole = narrowDecimalToBigInt(scaledValue);
        retval.narrowToTinyInt(whole, type);
        break;
      }
      case VALUE_TYPE_VARCHAR:
        retval.narrowToTinyInt(GetNumberFromString(), type);
        break;
      case VALUE_TYPE_VARBINARY:
      default:
        ThrowCastSQLException(type, VALUE_TYPE_TINYINT);
    }
    return retval;
  }

  Value CastAsDouble() const {
    assert(IsNull() == false);

    Value retval(VALUE_TYPE_DOUBLE);
    const ValueType type = GetValueType();
    switch (type) {
      case VALUE_TYPE_TINYINT:
        retval.GetDouble() = static_cast<double>(GetTinyInt());
        break;
      case VALUE_TYPE_SMALLINT:
        retval.GetDouble() = static_cast<double>(GetSmallInt());
        break;
      case VALUE_TYPE_INTEGER:
        retval.GetDouble() = static_cast<double>(GetInteger());
        break;
      case VALUE_TYPE_BIGINT:
        retval.GetDouble() = static_cast<double>(GetBigInt());
        break;
      case VALUE_TYPE_TIMESTAMP:
        retval.GetDouble() = static_cast<double>(GetTimestamp());
        break;
      case VALUE_TYPE_DOUBLE:
        retval.GetDouble() = GetDouble();
        break;
      case VALUE_TYPE_DECIMAL:
        retval.GetDouble() = CastAsDoubleAndGetValue();
        break;
      case VALUE_TYPE_VARCHAR:
        retval.GetDouble() = GetNumberFromString();
        break;
      case VALUE_TYPE_VARBINARY:
      default:
        ThrowCastSQLException(type, VALUE_TYPE_DOUBLE);
    }
    return retval;
  }

  void streamTimestamp(std::stringstream &value) const;

  Value CastAsString() const {
    assert(IsNull() == false);

    const ValueType type = GetValueType();
    switch (type) {
      case VALUE_TYPE_TINYINT: {
        std::stringstream value;
        // This cast keeps the tiny int from being confused for a char.
        value << static_cast<int>(GetTinyInt());
        return GetTempStringValue(value.str().c_str(), value.str().length());
      }
      case VALUE_TYPE_SMALLINT: {
        std::stringstream value;
        value << GetSmallInt();
        return GetTempStringValue(value.str().c_str(), value.str().length());
      }
      case VALUE_TYPE_INTEGER: {
        std::stringstream value;
        value << GetInteger();
        return GetTempStringValue(value.str().c_str(), value.str().length());
      }
      case VALUE_TYPE_BIGINT: {
        std::stringstream value;
        value << GetBigInt();
        return GetTempStringValue(value.str().c_str(), value.str().length());
        // case VALUE_TYPE_TIMESTAMP:
        // TODO: The SQL standard wants an actual date literal rather than a
        // numeric value, here. See ENG-4284.
        // value << static_cast<double>(GetTimestamp()); break;
      }
      case VALUE_TYPE_DOUBLE: {
        std::stringstream value;
        // Use the specific standard SQL formatting for float values,
        // which the C/C++ format options don't quite support.
        StreamSQLFloatFormat(value, GetDouble());
        return GetTempStringValue(value.str().c_str(), value.str().length());
      }
      case VALUE_TYPE_DECIMAL: {
        std::stringstream value;
        value << CreateStringFromDecimal();
        return GetTempStringValue(value.str().c_str(), value.str().length());
      }
      case VALUE_TYPE_VARCHAR:
      case VALUE_TYPE_VARBINARY: {
        // note: we allow binary conversion to strings to support
        // byte[] as string parameters...
        // In the future, it would be nice to check this is a decent string
        // here...
        // Peloton Changes:
        // Value retval(VALUE_TYPE_VARCHAR);
        // memcpy(retval.m_data, m_data, sizeof(m_data));
        return *this;
      }
      case VALUE_TYPE_TIMESTAMP: {
        std::stringstream value;
        streamTimestamp(value);
        return GetTempStringValue(value.str().c_str(), value.str().length());
      }
      default:
        ThrowCastSQLException(type, VALUE_TYPE_VARCHAR);
    }
    return *this;
  }

  Value CastAsBinary() const {
    assert(IsNull() == false);

    Value retval(VALUE_TYPE_VARBINARY);
    const ValueType type = GetValueType();
    switch (type) {
      case VALUE_TYPE_VARBINARY:
        memcpy(retval.m_data, m_data, sizeof(m_data));
        break;
      default:
        ThrowCastSQLException(type, VALUE_TYPE_VARBINARY);
    }
    return retval;
  }

  void CreateDecimalFromInt(int64_t rhsint) {
    TTInt scaled(rhsint);
    scaled *= kMaxScaleFactor;
    GetDecimal() = scaled;
  }

  Value CastAsDecimal() const {
    assert(IsNull() == false);
    Value retval(VALUE_TYPE_DECIMAL);
    const ValueType type = GetValueType();
    if (IsNull()) {
      retval.SetNull();
      return retval;
    }
    switch (type) {
      case VALUE_TYPE_TINYINT:
      case VALUE_TYPE_SMALLINT:
      case VALUE_TYPE_INTEGER:
      case VALUE_TYPE_BIGINT: {
        int64_t rhsint = CastAsBigIntAndGetValue();
        retval.CreateDecimalFromInt(rhsint);
        break;
      }
      case VALUE_TYPE_DECIMAL:
        ::memcpy(retval.m_data, m_data, sizeof(TTInt));
        break;
      case VALUE_TYPE_DOUBLE: {
        const double &value = GetDouble();
        if (value >= s_gtMaxDecimalAsDouble ||
            value <= s_ltMinDecimalAsDouble) {
          char message[4096];
          snprintf(message, 4096,
                   "Attempted to cast value %f causing overflow/underflow",
                   value);
          throw Exception(message);
        }
        // Resort to string as the intermediary since even int64_t does not
        // cover the full range.
        char decimalAsString[41];  // Large enough to account for digits, sign,
                                   // decimal, and terminating null.
        snprintf(decimalAsString, sizeof(decimalAsString), "%.12f", value);
        // Shift the entire integer part 1 digit to the right, overwriting the
        // decimal point.
        // This effectively Creates a potentially very large integer value
        //  equal to the original double scaled up by 10^12.
        for (char *intDigit = strchr(decimalAsString, '.');
             intDigit > decimalAsString; --intDigit) {
          *intDigit = *(intDigit - 1);
        }
        TTInt result(decimalAsString + 1);
        retval.GetDecimal() = result;
        break;
      }
      case VALUE_TYPE_VARCHAR: {
        const int32_t length = GetObjectLengthWithoutNull();
        const char *bytes =
            reinterpret_cast<const char *>(GetObjectValueWithoutNull());
        const std::string value(bytes, length);
        retval.CreateDecimalFromString(value);
        break;
      }
      default:
        ThrowCastSQLException(type, VALUE_TYPE_DECIMAL);
    }
    return retval;
  }

  /**
   * Copy the arbitrary size object that this value points to as an
   * inline object in the provided storage area
   */
  void InlineCopyyObject(void *storage, int32_t maxLength,
                         bool isInBytes) const {
    if (IsNull()) {
      // Always reSet all the bits regardless of the actual length of the value
      // 1 additional byte for the length prefix
      ::memset(storage, 0, maxLength + 1);

      /*
       * The 7th bit of the length preceding value
       * is used to indicate that the object is null.
       */
      *reinterpret_cast<char *>(storage) = OBJECT_NULL_BIT;
    } else {
      const int32_t objLength = GetObjectLengthWithoutNull();
      const char *ptr =
          reinterpret_cast<const char *>(GetObjectValueWithoutNull());
      checkTooNarrowVarcharAndVarbinary(m_valueType, ptr, objLength, maxLength,
                                        isInBytes);

      // Always reSet all the bits regardless of the actual length of the value
      // 1 additional byte for the length prefix
      ::memset(storage, 0, maxLength + 1);

      if (m_sourceInlined) {
        ::memcpy(storage, *reinterpret_cast<char *const *>(m_data),
                 GetObjectLengthLength() + objLength);
      } else {
        const Varlen *sref = *reinterpret_cast<Varlen *const *>(m_data);
        ::memcpy(storage, sref->Get(), GetObjectLengthLength() + objLength);
      }
    }
  }

  static inline bool validVarcharSize(const char *valueChars,
                                      const size_t length,
                                      const int32_t maxLength) {
    int32_t min_continuation_bytes = static_cast<int32_t>(length - maxLength);
    if (min_continuation_bytes <= 0) {
      return true;
    }
    size_t i = length;
    while (i--) {
      if ((valueChars[i] & 0xc0) == 0x80) {
        if (--min_continuation_bytes == 0) {
          return true;
        }
      }
    }
    return false;
  }

  /**
   * Assuming non-null Value, validate the size of the varchar or varbinary
   */
  static inline void checkTooNarrowVarcharAndVarbinary(ValueType type,
                                                       const char *ptr,
                                                       int32_t objLength,
                                                       int32_t maxLength,
                                                       bool isInBytes) {
    if (maxLength == 0) {
      throw ObjectSizeException("Zero maxLength for object type" +
                                ValueTypeToString(type));
    }

    if (type == VALUE_TYPE_VARBINARY) {
      if (objLength > maxLength) {
        char msg[1024];
        snprintf(msg, 1024,
                 "The size %d of the value exceeds the size of the "
                 "VARBINARY(%d) column.",
                 objLength, maxLength);
        throw ObjectSizeException(msg);
      }
    } else if (type == VALUE_TYPE_VARCHAR) {
      if (isInBytes) {
        if (objLength > maxLength) {
          std::string inputValue;
          if (objLength > FULL_STRING_IN_MESSAGE_THRESHOLD) {
            inputValue = std::string(ptr, FULL_STRING_IN_MESSAGE_THRESHOLD) +
                         std::string("...");
          } else {
            inputValue = std::string(ptr, objLength);
          }
          char msg[1024];
          snprintf(msg, 1024,
                   "The size %d of the value '%s' exceeds the size of the "
                   "VARCHAR(%d BYTES) column.",
                   objLength, inputValue.c_str(), maxLength);
          throw ObjectSizeException(msg);
        }
      } else if (!validVarcharSize(ptr, objLength, maxLength)) {
        const int32_t charLength = GetCharLength(ptr, objLength);
        char msg[1024];
        std::string inputValue;
        if (charLength > FULL_STRING_IN_MESSAGE_THRESHOLD) {
          const char *end = GetIthCharPosition(
              ptr, objLength, FULL_STRING_IN_MESSAGE_THRESHOLD + 1);
          int32_t numBytes = (int32_t)(end - ptr);
          inputValue = std::string(ptr, numBytes) + std::string("...");
        } else {
          inputValue = std::string(ptr, objLength);
        }
        snprintf(msg, 1024,
                 "The size %d of the value '%s' exceeds the size of the "
                 "VARCHAR(%d) column.",
                 charLength, inputValue.c_str(), maxLength);

        throw ObjectSizeException(msg);
      }
    } else {
      throw IncompatibleTypeException(type,
                                      "Invalid object type for this function");
    }
  }

  template <typename T>
  int CompareValue(const T lhsValue, const T rhsValue) const {
    if (lhsValue == rhsValue) {
      return VALUE_COMPARE_EQUAL;
    } else if (lhsValue > rhsValue) {
      return VALUE_COMPARE_GREATERTHAN;
    } else {
      return VALUE_COMPARE_LESSTHAN;
    }
  }

  int CompareDoubleValue(const double lhsValue, const double rhsValue) const {
    // Treat NaN values as equals and also make them smaller than neagtive
    // infinity.
    // This breaks IEEE754 for expressions slightly.
    if (std::isnan(lhsValue)) {
      return std::isnan(rhsValue) ? VALUE_COMPARE_EQUAL
                                  : VALUE_COMPARE_LESSTHAN;
    } else if (std::isnan(rhsValue)) {
      return VALUE_COMPARE_GREATERTHAN;
    } else if (lhsValue > rhsValue) {
      return VALUE_COMPARE_GREATERTHAN;
    } else if (lhsValue < rhsValue) {
      return VALUE_COMPARE_LESSTHAN;
    } else {
      return VALUE_COMPARE_EQUAL;
    }
  }

  int CompareTinyInt(const Value rhs) const {
    assert(m_valueType == VALUE_TYPE_TINYINT);

    // Get the right hand side as a bigint
    if (rhs.GetValueType() == VALUE_TYPE_DOUBLE) {
      return CompareDoubleValue(static_cast<double>(GetTinyInt()),
                                rhs.GetDouble());
    } else if (rhs.GetValueType() == VALUE_TYPE_DECIMAL) {
      const TTInt rhsValue = rhs.GetDecimal();
      TTInt lhsValue(static_cast<int64_t>(GetTinyInt()));
      lhsValue *= kMaxScaleFactor;
      return CompareValue<TTInt>(lhsValue, rhsValue);
    } else {
      int64_t lhsValue, rhsValue;
      lhsValue = static_cast<int64_t>(GetTinyInt());
      rhsValue = rhs.CastAsBigIntAndGetValue();
      return CompareValue<int64_t>(lhsValue, rhsValue);
    }
  }

  int CompareSmallInt(const Value rhs) const {
    assert(m_valueType == VALUE_TYPE_SMALLINT);

    // Get the right hand side as a bigint
    if (rhs.GetValueType() == VALUE_TYPE_DOUBLE) {
      return CompareDoubleValue(static_cast<double>(GetSmallInt()),
                                rhs.GetDouble());
    } else if (rhs.GetValueType() == VALUE_TYPE_DECIMAL) {
      const TTInt rhsValue = rhs.GetDecimal();
      TTInt lhsValue(static_cast<int64_t>(GetSmallInt()));
      lhsValue *= kMaxScaleFactor;
      return CompareValue<TTInt>(lhsValue, rhsValue);
    } else {
      int64_t lhsValue, rhsValue;
      lhsValue = static_cast<int64_t>(GetSmallInt());
      rhsValue = rhs.CastAsBigIntAndGetValue();
      return CompareValue<int64_t>(lhsValue, rhsValue);
    }
  }

  int CompareInteger(const Value rhs) const {
    assert(m_valueType == VALUE_TYPE_INTEGER);

    // Get the right hand side as a bigint
    if (rhs.GetValueType() == VALUE_TYPE_DOUBLE) {
      return CompareDoubleValue(static_cast<double>(GetInteger()),
                                rhs.GetDouble());
    } else if (rhs.GetValueType() == VALUE_TYPE_DECIMAL) {
      const TTInt rhsValue = rhs.GetDecimal();
      TTInt lhsValue(static_cast<int64_t>(GetInteger()));
      lhsValue *= kMaxScaleFactor;
      return CompareValue<TTInt>(lhsValue, rhsValue);
    } else {
      int64_t lhsValue, rhsValue;
      lhsValue = static_cast<int64_t>(GetInteger());
      rhsValue = rhs.CastAsBigIntAndGetValue();
      return CompareValue<int64_t>(lhsValue, rhsValue);
    }
  }

  int CompareBigInt(const Value rhs) const {
    assert(m_valueType == VALUE_TYPE_BIGINT);

    // Get the right hand side as a bigint
    if (rhs.GetValueType() == VALUE_TYPE_DOUBLE) {
      return CompareDoubleValue(static_cast<double>(GetBigInt()),
                                rhs.GetDouble());
    } else if (rhs.GetValueType() == VALUE_TYPE_DECIMAL) {
      const TTInt rhsValue = rhs.GetDecimal();
      TTInt lhsValue(GetBigInt());
      lhsValue *= kMaxScaleFactor;
      return CompareValue<TTInt>(lhsValue, rhsValue);
    } else {
      int64_t lhsValue, rhsValue;
      lhsValue = GetBigInt();
      rhsValue = rhs.CastAsBigIntAndGetValue();
      return CompareValue<int64_t>(lhsValue, rhsValue);
    }
  }

  int CompareTimestamp(const Value rhs) const {
    assert(m_valueType == VALUE_TYPE_TIMESTAMP);

    // Get the right hand side as a bigint
    if (rhs.GetValueType() == VALUE_TYPE_DOUBLE) {
      return CompareDoubleValue(static_cast<double>(GetTimestamp()),
                                rhs.GetDouble());
    } else if (rhs.GetValueType() == VALUE_TYPE_DECIMAL) {
      const TTInt rhsValue = rhs.GetDecimal();
      TTInt lhsValue(GetTimestamp());
      lhsValue *= kMaxScaleFactor;
      return CompareValue<TTInt>(lhsValue, rhsValue);
    } else {
      int64_t lhsValue, rhsValue;
      lhsValue = GetTimestamp();
      rhsValue = rhs.CastAsBigIntAndGetValue();
      return CompareValue<int64_t>(lhsValue, rhsValue);
    }
  }

  int CompareDoubleValue(const Value rhs) const {
    assert(m_valueType == VALUE_TYPE_DOUBLE);

    const double lhsValue = GetDouble();
    double rhsValue;

    switch (rhs.GetValueType()) {
      case VALUE_TYPE_DOUBLE:
        rhsValue = rhs.GetDouble();
        break;
      case VALUE_TYPE_TINYINT:
        rhsValue = static_cast<double>(rhs.GetTinyInt());
        break;
      case VALUE_TYPE_SMALLINT:
        rhsValue = static_cast<double>(rhs.GetSmallInt());
        break;
      case VALUE_TYPE_INTEGER:
        rhsValue = static_cast<double>(rhs.GetInteger());
        break;
      case VALUE_TYPE_BIGINT:
        rhsValue = static_cast<double>(rhs.GetBigInt());
        break;
      case VALUE_TYPE_TIMESTAMP:
        rhsValue = static_cast<double>(rhs.GetTimestamp());
        break;
      case VALUE_TYPE_DECIMAL: {
        TTInt scaledValue = rhs.GetDecimal();
        TTInt whole(scaledValue);
        TTInt fractional(scaledValue);
        whole /= kMaxScaleFactor;
        fractional %= kMaxScaleFactor;
        rhsValue = static_cast<double>(whole.ToInt()) +
                   (static_cast<double>(fractional.ToInt()) /
                    static_cast<double>(kMaxScaleFactor));
        break;
      }
      default:
        char message[128];
        snprintf(message, 128,
                 "Type %s cannot be cast for comparison to type %s",
                 ValueTypeToString(rhs.GetValueType()).c_str(),
                 ValueTypeToString(GetValueType()).c_str());
        throw TypeMismatchException(message, rhs.GetValueType(),
                                    GetValueType());
        // Not reached
    }

    return CompareDoubleValue(lhsValue, rhsValue);
  }

  int CompareStringValue(const Value rhs) const {
    assert(m_valueType == VALUE_TYPE_VARCHAR);

    ValueType rhsType = rhs.GetValueType();
    if ((rhsType != VALUE_TYPE_VARCHAR) && (rhsType != VALUE_TYPE_VARBINARY)) {
      char message[128];
      snprintf(message, 128, "Type %s cannot be cast for comparison to type %s",
               ValueTypeToString(rhsType).c_str(),
               ValueTypeToString(m_valueType).c_str());
      throw TypeMismatchException(message, rhs.GetValueType(), GetValueType());
    }

    assert(m_valueType == VALUE_TYPE_VARCHAR);

    const int32_t leftLength = GetObjectLengthWithoutNull();
    const int32_t rightLength = rhs.GetObjectLengthWithoutNull();
    const char *left =
        reinterpret_cast<const char *>(GetObjectValueWithoutNull());
    const char *right =
        reinterpret_cast<const char *>(rhs.GetObjectValueWithoutNull());

    const int result =
        ::strncmp(left, right, std::min(leftLength, rightLength));
    if (result == 0 && leftLength != rightLength) {
      if (leftLength > rightLength) {
        return VALUE_COMPARE_GREATERTHAN;
      } else {
        return VALUE_COMPARE_LESSTHAN;
      }
    } else if (result > 0) {
      return VALUE_COMPARE_GREATERTHAN;
    } else if (result < 0) {
      return VALUE_COMPARE_LESSTHAN;
    }

    return VALUE_COMPARE_EQUAL;
  }

  int CompareBinaryValue(const Value rhs) const {
    assert(m_valueType == VALUE_TYPE_VARBINARY);

    if (rhs.GetValueType() != VALUE_TYPE_VARBINARY) {
      char message[128];
      snprintf(message, 128, "Type %s cannot be cast for comparison to type %s",
               ValueTypeToString(rhs.GetValueType()).c_str(),
               ValueTypeToString(m_valueType).c_str());
      throw TypeMismatchException(message, rhs.GetValueType(), m_valueType);
    }
    const int32_t leftLength = GetObjectLengthWithoutNull();
    const int32_t rightLength = rhs.GetObjectLengthWithoutNull();

    const char *left =
        reinterpret_cast<const char *>(GetObjectValueWithoutNull());
    const char *right =
        reinterpret_cast<const char *>(rhs.GetObjectValueWithoutNull());

    const int result = ::memcmp(left, right, std::min(leftLength, rightLength));
    if (result == 0 && leftLength != rightLength) {
      if (leftLength > rightLength) {
        return VALUE_COMPARE_GREATERTHAN;
      } else {
        return VALUE_COMPARE_LESSTHAN;
      }
    } else if (result > 0) {
      return VALUE_COMPARE_GREATERTHAN;
    } else if (result < 0) {
      return VALUE_COMPARE_LESSTHAN;
    }

    return VALUE_COMPARE_EQUAL;
<<<<<<< HEAD
  }

  int CompareDecimalValue(const Value rhs) const {
    assert(m_valueType == VALUE_TYPE_DECIMAL);
    switch (rhs.GetValueType()) {
      case VALUE_TYPE_DECIMAL: {
        return CompareValue<TTInt>(GetDecimal(), rhs.GetDecimal());
      }
      case VALUE_TYPE_DOUBLE: {
        const double rhsValue = rhs.GetDouble();
        TTInt scaledValue = GetDecimal();
        TTInt whole(scaledValue);
        TTInt fractional(scaledValue);
        whole /= kMaxScaleFactor;
        fractional %= kMaxScaleFactor;
        const double lhsValue = static_cast<double>(whole.ToInt()) +
                                (static_cast<double>(fractional.ToInt()) /
                                 static_cast<double>(kMaxScaleFactor));

        return CompareValue<double>(lhsValue, rhsValue);
      }
      // Create the equivalent decimal value
      case VALUE_TYPE_TINYINT: {
        TTInt rhsValue(static_cast<int64_t>(rhs.GetTinyInt()));
        rhsValue *= kMaxScaleFactor;
        return CompareValue<TTInt>(GetDecimal(), rhsValue);
      }
      case VALUE_TYPE_SMALLINT: {
        TTInt rhsValue(static_cast<int64_t>(rhs.GetSmallInt()));
        rhsValue *= kMaxScaleFactor;
        return CompareValue<TTInt>(GetDecimal(), rhsValue);
      }
      case VALUE_TYPE_INTEGER: {
        TTInt rhsValue(static_cast<int64_t>(rhs.GetInteger()));
        rhsValue *= kMaxScaleFactor;
        return CompareValue<TTInt>(GetDecimal(), rhsValue);
      }
      case VALUE_TYPE_BIGINT: {
        TTInt rhsValue(rhs.GetBigInt());
        rhsValue *= kMaxScaleFactor;
        return CompareValue<TTInt>(GetDecimal(), rhsValue);
      }
      case VALUE_TYPE_TIMESTAMP: {
        TTInt rhsValue(rhs.GetTimestamp());
        rhsValue *= kMaxScaleFactor;
        return CompareValue<TTInt>(GetDecimal(), rhsValue);
      }
      default: {
        char message[128];
        snprintf(message, 128,
                 "Type %s cannot be cast for comparison to type %s",
                 ValueTypeToString(rhs.GetValueType()).c_str(),
                 ValueTypeToString(GetValueType()).c_str());
        throw TypeMismatchException(message, rhs.GetValueType(),
                                    GetValueType());
        // Not reached
        return 0;
      }
    }
  }

  Value OpAddBigInts(const int64_t lhs, const int64_t rhs) const {
    // Scary overflow check from
    // https://www.securecoding.cert.org/confluence/display/cplusplus/INT32-CPP.+Ensure+that+operations+on+signed+integers+do+not+result+in+overflow
    if (((lhs ^ rhs) |
         (((lhs ^ (~(lhs ^ rhs) & (1L << (sizeof(int64_t) * CHAR_BIT - 1)))) +
           rhs) ^
          rhs)) >= 0) {
      char message[4096];
      snprintf(message, 4096, "Adding %jd and %jd will overflow BigInt storage",
               (intmax_t)lhs, (intmax_t)rhs);
      throw Exception(message);
    }
    return GetBigIntValue(lhs + rhs);
  }

  Value OpSubtractBigInts(const int64_t lhs, const int64_t rhs) const {
    // Scary overflow check from
    // https://www.securecoding.cert.org/confluence/display/cplusplus/INT32-CPP.+Ensure+that+operations+on+signed+integers+do+not+result+in+overflow
    if (((lhs ^ rhs) &
         (((lhs ^ ((lhs ^ rhs) & (1L << (sizeof(int64_t) * CHAR_BIT - 1)))) -
           rhs) ^
          rhs)) < 0) {
      char message[4096];
      snprintf(message, 4096,
               "Subtracting %jd from %jd will overflow BigInt storage",
               (intmax_t)lhs, (intmax_t)rhs);
      throw Exception(message);
    }
    return GetBigIntValue(lhs - rhs);
  }

  Value OpMultiplyBigInts(const int64_t lhs, const int64_t rhs) const {
    bool overflow = false;
    // Scary overflow check from
    // https://www.securecoding.cert.org/confluence/display/cplusplus/INT32-CPP.+Ensure+that+operations+on+signed+integers+do+not+result+in+overflow
    if (lhs > 0) {   /* lhs is positive */
      if (rhs > 0) { /* lhs and rhs are positive */
        if (lhs > (INT64_MAX / rhs)) {
          overflow = true;
        }
      }      /* end if lhs and rhs are positive */
      else { /* lhs positive, rhs non-positive */
        if (rhs < (INT64_MIN / lhs)) {
          overflow = true;
        }
      }              /* lhs positive, rhs non-positive */
    }                /* end if lhs is positive */
    else {           /* lhs is non-positive */
      if (rhs > 0) { /* lhs is non-positive, rhs is positive */
        if (lhs < (INT64_MIN / rhs)) {
          overflow = true;
        }
      }      /* end if lhs is non-positive, rhs is positive */
      else { /* lhs and rhs are non-positive */
        if ((lhs != 0) && (rhs < (INT64_MAX / lhs))) {
          overflow = true;
        }
      } /* end if lhs and rhs non-positive */
    }   /* end if lhs is non-positive */

    const int64_t result = lhs * rhs;

    if (result == INT64_NULL) {
      overflow = true;
    }

    if (overflow) {
      char message[4096];
      snprintf(message, 4096,
               "Multiplying %jd with %jd will overflow BigInt storage",
               (intmax_t)lhs, (intmax_t)rhs);
      throw Exception(message);
    }

    return GetBigIntValue(result);
  }

  Value OpDivideBigInts(const int64_t lhs, const int64_t rhs) const {
    if (rhs == 0) {
      char message[4096];
      snprintf(message, 4096, "Attempted to divide %jd by 0", (intmax_t)lhs);
      throw Exception(message);
    }

    /**
     * Because the smallest int64 value is used to represent null (and this is
     * checked for an handled above)
     * it isn't necessary to check for any kind of overflow since none is
     * possible.
     */
    return GetBigIntValue(int64_t(lhs / rhs));
  }

  Value OpAddDoubles(const double lhs, const double rhs) const {
    const double result = lhs + rhs;
    ThrowDataExceptionIfInfiniteOrNaN(result, "'+' operator");
    return GetDoubleValue(result);
  }

  Value OpSubtractDoubles(const double lhs, const double rhs) const {
    const double result = lhs - rhs;
    ThrowDataExceptionIfInfiniteOrNaN(result, "'-' operator");
    return GetDoubleValue(result);
  }

  Value OpMultiplyDoubles(const double lhs, const double rhs) const {
    const double result = lhs * rhs;
    ThrowDataExceptionIfInfiniteOrNaN(result, "'*' operator");
    return GetDoubleValue(result);
  }

  Value OpDivideDoubles(const double lhs, const double rhs) const {
    const double result = lhs / rhs;
    ThrowDataExceptionIfInfiniteOrNaN(result, "'/' operator");
    return GetDoubleValue(result);
  }

  Value OpAddDecimals(const Value &lhs, const Value &rhs) const {
    assert(lhs.IsNull() == false);
    assert(rhs.IsNull() == false);
    assert(lhs.GetValueType() == VALUE_TYPE_DECIMAL);
    assert(rhs.GetValueType() == VALUE_TYPE_DECIMAL);

    TTInt retval(lhs.GetDecimal());
    if (retval.Add(rhs.GetDecimal()) || retval > s_maxDecimalValue ||
        retval < s_minDecimalValue) {
      char message[4096];
      snprintf(message, 4096,
               "Attempted to add %s with %s causing overflow/underflow",
               lhs.CreateStringFromDecimal().c_str(),
               rhs.CreateStringFromDecimal().c_str());
      throw Exception(message);
    }

    return GetDecimalValue(retval);
  }

  Value OpSubtractDecimals(const Value &lhs, const Value &rhs) const {
    assert(lhs.IsNull() == false);
    assert(rhs.IsNull() == false);
    assert(lhs.GetValueType() == VALUE_TYPE_DECIMAL);
    assert(rhs.GetValueType() == VALUE_TYPE_DECIMAL);

    TTInt retval(lhs.GetDecimal());
    if (retval.Sub(rhs.GetDecimal()) || retval > s_maxDecimalValue ||
        retval < s_minDecimalValue) {
      char message[4096];
      snprintf(message, 4096,
               "Attempted to subtract %s from %s causing overflow/underflow",
               rhs.CreateStringFromDecimal().c_str(),
               lhs.CreateStringFromDecimal().c_str());
      throw Exception(message);
    }

    return GetDecimalValue(retval);
  }

=======
  }

  int CompareDecimalValue(const Value rhs) const {
    assert(m_valueType == VALUE_TYPE_DECIMAL);
    switch (rhs.GetValueType()) {
      case VALUE_TYPE_DECIMAL: {
        return CompareValue<TTInt>(GetDecimal(), rhs.GetDecimal());
      }
      case VALUE_TYPE_DOUBLE: {
        const double rhsValue = rhs.GetDouble();
        TTInt scaledValue = GetDecimal();
        TTInt whole(scaledValue);
        TTInt fractional(scaledValue);
        whole /= kMaxScaleFactor;
        fractional %= kMaxScaleFactor;
        const double lhsValue = static_cast<double>(whole.ToInt()) +
                                (static_cast<double>(fractional.ToInt()) /
                                 static_cast<double>(kMaxScaleFactor));

        return CompareValue<double>(lhsValue, rhsValue);
      }
      // Create the equivalent decimal value
      case VALUE_TYPE_TINYINT: {
        TTInt rhsValue(static_cast<int64_t>(rhs.GetTinyInt()));
        rhsValue *= kMaxScaleFactor;
        return CompareValue<TTInt>(GetDecimal(), rhsValue);
      }
      case VALUE_TYPE_SMALLINT: {
        TTInt rhsValue(static_cast<int64_t>(rhs.GetSmallInt()));
        rhsValue *= kMaxScaleFactor;
        return CompareValue<TTInt>(GetDecimal(), rhsValue);
      }
      case VALUE_TYPE_INTEGER: {
        TTInt rhsValue(static_cast<int64_t>(rhs.GetInteger()));
        rhsValue *= kMaxScaleFactor;
        return CompareValue<TTInt>(GetDecimal(), rhsValue);
      }
      case VALUE_TYPE_BIGINT: {
        TTInt rhsValue(rhs.GetBigInt());
        rhsValue *= kMaxScaleFactor;
        return CompareValue<TTInt>(GetDecimal(), rhsValue);
      }
      case VALUE_TYPE_TIMESTAMP: {
        TTInt rhsValue(rhs.GetTimestamp());
        rhsValue *= kMaxScaleFactor;
        return CompareValue<TTInt>(GetDecimal(), rhsValue);
      }
      default: {
        char message[128];
        snprintf(message, 128,
                 "Type %s cannot be cast for comparison to type %s",
                 ValueTypeToString(rhs.GetValueType()).c_str(),
                 ValueTypeToString(GetValueType()).c_str());
        throw TypeMismatchException(message, rhs.GetValueType(),
                                    GetValueType());
        // Not reached
        return 0;
      }
    }
  }

  Value OpAddBigInts(const int64_t lhs, const int64_t rhs) const {
    // Scary overflow check from
    // https://www.securecoding.cert.org/confluence/display/cplusplus/INT32-CPP.+Ensure+that+operations+on+signed+integers+do+not+result+in+overflow
    if (((lhs ^ rhs) |
         (((lhs ^ (~(lhs ^ rhs) & (1L << (sizeof(int64_t) * CHAR_BIT - 1)))) +
           rhs) ^
          rhs)) >= 0) {
      char message[4096];
      snprintf(message, 4096, "Adding %jd and %jd will overflow BigInt storage",
               (intmax_t)lhs, (intmax_t)rhs);
      throw Exception(message);
    }
    return GetBigIntValue(lhs + rhs);
  }

  Value OpSubtractBigInts(const int64_t lhs, const int64_t rhs) const {
    // Scary overflow check from
    // https://www.securecoding.cert.org/confluence/display/cplusplus/INT32-CPP.+Ensure+that+operations+on+signed+integers+do+not+result+in+overflow
    if (((lhs ^ rhs) &
         (((lhs ^ ((lhs ^ rhs) & (1L << (sizeof(int64_t) * CHAR_BIT - 1)))) -
           rhs) ^
          rhs)) < 0) {
      char message[4096];
      snprintf(message, 4096,
               "Subtracting %jd from %jd will overflow BigInt storage",
               (intmax_t)lhs, (intmax_t)rhs);
      throw Exception(message);
    }
    return GetBigIntValue(lhs - rhs);
  }

  Value OpMultiplyBigInts(const int64_t lhs, const int64_t rhs) const {
    bool overflow = false;
    // Scary overflow check from
    // https://www.securecoding.cert.org/confluence/display/cplusplus/INT32-CPP.+Ensure+that+operations+on+signed+integers+do+not+result+in+overflow
    if (lhs > 0) {   /* lhs is positive */
      if (rhs > 0) { /* lhs and rhs are positive */
        if (lhs > (INT64_MAX / rhs)) {
          overflow = true;
        }
      }      /* end if lhs and rhs are positive */
      else { /* lhs positive, rhs non-positive */
        if (rhs < (INT64_MIN / lhs)) {
          overflow = true;
        }
      }              /* lhs positive, rhs non-positive */
    }                /* end if lhs is positive */
    else {           /* lhs is non-positive */
      if (rhs > 0) { /* lhs is non-positive, rhs is positive */
        if (lhs < (INT64_MIN / rhs)) {
          overflow = true;
        }
      }      /* end if lhs is non-positive, rhs is positive */
      else { /* lhs and rhs are non-positive */
        if ((lhs != 0) && (rhs < (INT64_MAX / lhs))) {
          overflow = true;
        }
      } /* end if lhs and rhs non-positive */
    }   /* end if lhs is non-positive */

    const int64_t result = lhs * rhs;

    if (result == INT64_NULL) {
      overflow = true;
    }

    if (overflow) {
      char message[4096];
      snprintf(message, 4096,
               "Multiplying %jd with %jd will overflow BigInt storage",
               (intmax_t)lhs, (intmax_t)rhs);
      throw Exception(message);
    }

    return GetBigIntValue(result);
  }

  Value OpDivideBigInts(const int64_t lhs, const int64_t rhs) const {
    if (rhs == 0) {
      char message[4096];
      snprintf(message, 4096, "Attempted to divide %jd by 0", (intmax_t)lhs);
      throw Exception(message);
    }

    /**
     * Because the smallest int64 value is used to represent null (and this is
     * checked for an handled above)
     * it isn't necessary to check for any kind of overflow since none is
     * possible.
     */
    return GetBigIntValue(int64_t(lhs / rhs));
  }

  Value OpAddDoubles(const double lhs, const double rhs) const {
    const double result = lhs + rhs;
    ThrowDataExceptionIfInfiniteOrNaN(result, "'+' operator");
    return GetDoubleValue(result);
  }

  Value OpSubtractDoubles(const double lhs, const double rhs) const {
    const double result = lhs - rhs;
    ThrowDataExceptionIfInfiniteOrNaN(result, "'-' operator");
    return GetDoubleValue(result);
  }

  Value OpMultiplyDoubles(const double lhs, const double rhs) const {
    const double result = lhs * rhs;
    ThrowDataExceptionIfInfiniteOrNaN(result, "'*' operator");
    return GetDoubleValue(result);
  }

  Value OpDivideDoubles(const double lhs, const double rhs) const {
    const double result = lhs / rhs;
    ThrowDataExceptionIfInfiniteOrNaN(result, "'/' operator");
    return GetDoubleValue(result);
  }

  Value OpAddDecimals(const Value &lhs, const Value &rhs) const {
    assert(lhs.IsNull() == false);
    assert(rhs.IsNull() == false);
    assert(lhs.GetValueType() == VALUE_TYPE_DECIMAL);
    assert(rhs.GetValueType() == VALUE_TYPE_DECIMAL);

    TTInt retval(lhs.GetDecimal());
    if (retval.Add(rhs.GetDecimal()) || retval > s_maxDecimalValue ||
        retval < s_minDecimalValue) {
      char message[4096];
      snprintf(message, 4096,
               "Attempted to add %s with %s causing overflow/underflow",
               lhs.CreateStringFromDecimal().c_str(),
               rhs.CreateStringFromDecimal().c_str());
      throw Exception(message);
    }

    return GetDecimalValue(retval);
  }

  Value OpSubtractDecimals(const Value &lhs, const Value &rhs) const {
    assert(lhs.IsNull() == false);
    assert(rhs.IsNull() == false);
    assert(lhs.GetValueType() == VALUE_TYPE_DECIMAL);
    assert(rhs.GetValueType() == VALUE_TYPE_DECIMAL);

    TTInt retval(lhs.GetDecimal());
    if (retval.Sub(rhs.GetDecimal()) || retval > s_maxDecimalValue ||
        retval < s_minDecimalValue) {
      char message[4096];
      snprintf(message, 4096,
               "Attempted to subtract %s from %s causing overflow/underflow",
               rhs.CreateStringFromDecimal().c_str(),
               lhs.CreateStringFromDecimal().c_str());
      throw Exception(message);
    }

    return GetDecimalValue(retval);
  }

>>>>>>> 588d7562
  /*
   * Avoid scaling both sides if possible. E.g, don't turn dec * 2 into
   * (dec * 2*kMaxScale*E-12). Then the result of simple multiplication
   * is a*b*E-24 and have to further multiply to Get back to the assumed
   * E-12, which can overflow unnecessarily at the middle step.
   */
  Value OpMultiplyDecimals(const Value &lhs, const Value &rhs) const {
    assert(lhs.IsNull() == false);
    assert(rhs.IsNull() == false);
    assert(lhs.GetValueType() == VALUE_TYPE_DECIMAL);
    assert(rhs.GetValueType() == VALUE_TYPE_DECIMAL);

    TTLInt calc;
    calc.FromInt(lhs.GetDecimal());
    calc *= rhs.GetDecimal();
    calc /= kMaxScaleFactor;
    TTInt retval;
    if (retval.FromInt(calc) || retval > s_maxDecimalValue ||
        retval < s_minDecimalValue) {
      char message[4096];
      snprintf(message, 4096,
               "Attempted to multiply %s by %s causing overflow/underflow. "
               "Unscaled result was %s",
               lhs.CreateStringFromDecimal().c_str(),
               rhs.CreateStringFromDecimal().c_str(),
               calc.ToString(10).c_str());
      throw Exception(message);
    }
    return GetDecimalValue(retval);
  }

  /*
   * Divide two decimals and return a correctly scaled decimal.
   * A little cumbersome. Better algorithms welcome.
   *   (1) calculate the quotient and the remainder.
   *   (2) temporarily scale the remainder to 19 digits
   *   (3) divide out remainder to calculate digits after the radix point.
   *   (4) scale remainder to 12 digits (that's the default scale)
   *   (5) scale the quotient back to 19,12.
   *   (6) sum the scaled quotient and remainder.
   *   (7) construct the final decimal.
   */

  Value OpDivideDecimals(const Value &lhs, const Value &rhs) const {
    assert(lhs.IsNull() == false);
    assert(rhs.IsNull() == false);
    assert(lhs.GetValueType() == VALUE_TYPE_DECIMAL);
    assert(rhs.GetValueType() == VALUE_TYPE_DECIMAL);

    TTLInt calc;
    calc.FromInt(lhs.GetDecimal());
    calc *= kMaxScaleFactor;
    if (calc.Div(rhs.GetDecimal())) {
      char message[4096];
      snprintf(message, 4096,
               "Attempted to divide %s by %s causing overflow/underflow (or "
               "divide by zero)",
               lhs.CreateStringFromDecimal().c_str(),
               rhs.CreateStringFromDecimal().c_str());
      throw Exception(message);
    }
    TTInt retval;
    if (retval.FromInt(calc) || retval > s_maxDecimalValue ||
        retval < s_minDecimalValue) {
      char message[4096];
      snprintf(message, 4096,
               "Attempted to divide %s by %s causing overflow. Unscaled result "
               "was %s",
               lhs.CreateStringFromDecimal().c_str(),
               rhs.CreateStringFromDecimal().c_str(),
               calc.ToString(10).c_str());
      throw Exception(message);
    }
    return GetDecimalValue(retval);
  }

  static Value GetTinyIntValue(int8_t value) {
    Value retval(VALUE_TYPE_TINYINT);
    retval.GetTinyInt() = value;
    if (value == INT8_NULL) {
      retval.tagAsNull();
    }
    return retval;
  }

  static Value GetSmallIntValue(int16_t value) {
    Value retval(VALUE_TYPE_SMALLINT);
    retval.GetSmallInt() = value;
    if (value == INT16_NULL) {
      retval.tagAsNull();
    }
    return retval;
  }

  static Value GetIntegerValue(int32_t value) {
    Value retval(VALUE_TYPE_INTEGER);
    retval.GetInteger() = value;
    if (value == INT32_NULL) {
      retval.tagAsNull();
    }
    return retval;
  }

  static Value GetBigIntValue(int64_t value) {
    Value retval(VALUE_TYPE_BIGINT);
    retval.GetBigInt() = value;
    if (value == INT64_NULL) {
      retval.tagAsNull();
    }
    return retval;
  }

  static Value GetTimestampValue(int64_t value) {
    Value retval(VALUE_TYPE_TIMESTAMP);
    retval.GetTimestamp() = value;
    if (value == INT64_NULL) {
      retval.tagAsNull();
    }
    return retval;
  }

  static Value GetDoubleValue(double value) {
    Value retval(VALUE_TYPE_DOUBLE);
    retval.GetDouble() = value;
    if (value <= DOUBLE_NULL) {
      retval.tagAsNull();
    }
    return retval;
  }

  static Value GetBooleanValue(bool value) {
    Value retval(VALUE_TYPE_BOOLEAN);
    retval.GetBoolean() = value;
    return retval;
  }

  static Value GetDecimalValueFromString(const std::string &value) {
    Value retval(VALUE_TYPE_DECIMAL);
    retval.CreateDecimalFromString(value);
    return retval;
  }

  static Value GetAllocatedArrayValueFromSizeAndType(size_t elementCount,
                                                     ValueType elementType) {
    Value retval(VALUE_TYPE_ARRAY);
    retval.AllocateANewValueList(elementCount, elementType);
    retval.SetSourceInlined(false);
    return retval;
  }

  static Value GetTempStringValue(const char *value, size_t size) {
    return GetAllocatedValue(VALUE_TYPE_VARCHAR, value, size, nullptr);
  }

  static Value GetTempBinaryValue(const unsigned char *value, size_t size) {
    return GetAllocatedValue(VALUE_TYPE_VARBINARY,
                             reinterpret_cast<const char *>(value), size,
                             nullptr);
  }

  /// Assumes hex-encoded input
  static inline Value GetTempBinaryValueFromHex(const std::string &value) {
    size_t rawLength = value.length() / 2;
    unsigned char rawBuf[rawLength];
    HexDecodeToBinary(rawBuf, value.c_str());
    return GetTempBinaryValue(rawBuf, rawLength);
  }

  static Value GetAllocatedValue(ValueType type, const char *value, size_t size,
                                 VarlenPool *varlen_pool);

  char *AllocateValueStorage(int32_t length, VarlenPool *varlen_pool);

  static Value GetNullStringValue() {
    Value retval(VALUE_TYPE_VARCHAR);
    retval.tagAsNull();
    *reinterpret_cast<char **>(retval.m_data) = NULL;
    return retval;
  }

  static Value GetNullBinaryValue() {
    Value retval(VALUE_TYPE_VARBINARY);
    retval.tagAsNull();
    *reinterpret_cast<char **>(retval.m_data) = NULL;
    return retval;
  }

  static Value GetNullValue() {
    Value retval(VALUE_TYPE_NULL);
    retval.tagAsNull();
    return retval;
  }

  static Value GetDecimalValue(TTInt value) {
    Value retval(VALUE_TYPE_DECIMAL);
    retval.GetDecimal() = value;
    return retval;
  }

  static Value GetAddressValue(void *address) {
    Value retval(VALUE_TYPE_ADDRESS);
    *reinterpret_cast<void **>(retval.m_data) = address;
    return retval;
  }

  /// Common code to implement variants of the TRIM SQL function: LEADING,
  /// TRAILING, or BOTH
  static Value trimWithOptions(const std::vector<Value> &arguments,
                               bool leading, bool trailing);
};

/**
 * Retrieve a boolean Value that is true
 */
inline Value Value::GetTrue() {
  Value retval(VALUE_TYPE_BOOLEAN);
  retval.GetBoolean() = true;
  return retval;
}

/**
 * Retrieve a boolean Value that is false
 */
inline Value Value::GetFalse() {
  Value retval(VALUE_TYPE_BOOLEAN);
  retval.GetBoolean() = false;
  return retval;
}

/**
 * Returns C++ true if this Value is a boolean and is true
 * If it is NULL, return false.
 */
inline bool Value::IsTrue() const {
  if (IsBooleanNULL()) {
    return false;
  }
  return GetBoolean();
}

/**
 * Returns C++ false if this Value is a boolean and is true
 * If it is NULL, return false.
 */
inline bool Value::IsFalse() const {
  if (IsBooleanNULL()) {
    return false;
  }
  return !GetBoolean();
}

inline bool Value::IsBooleanNULL() const {
  assert(GetValueType() == VALUE_TYPE_BOOLEAN);
  return *reinterpret_cast<const int8_t *>(m_data) == INT8_NULL;
}

inline bool Value::GetSourceInlined() const { return m_sourceInlined; }

inline void Value::FreeObjectsFromTupleStorage(
    std::vector<char *> const &oldObjects) {
  for (std::vector<char *>::const_iterator it = oldObjects.begin();
       it != oldObjects.end(); ++it) {
    Varlen *sref = reinterpret_cast<Varlen *>(*it);
    if (sref != NULL) {
      delete sref;
    }
  }
}

/**
 * Get the amount of storage necessary to store a value of the specified type
 * in a tuple
 */
inline uint16_t Value::GetTupleStorageSize(const ValueType type) {
  switch (type) {
    case VALUE_TYPE_BIGINT:
    case VALUE_TYPE_TIMESTAMP:
      return sizeof(int64_t);
    case VALUE_TYPE_TINYINT:
      return sizeof(int8_t);
    case VALUE_TYPE_SMALLINT:
      return sizeof(int16_t);
    case VALUE_TYPE_INTEGER:
      return sizeof(int32_t);
    case VALUE_TYPE_DOUBLE:
      return sizeof(double);
    case VALUE_TYPE_VARCHAR:
    case VALUE_TYPE_VARBINARY:
      return sizeof(char *);
    case VALUE_TYPE_DECIMAL:
      return sizeof(TTInt);
    case VALUE_TYPE_BOOLEAN:
      return sizeof(bool);
    default:
      char message[128];
      snprintf(message, 128,
               "Value::GetTupleStorageSize() unsupported type '%s'",
               ValueTypeToString(type).c_str());
      throw Exception(message);
  }
}

/**
 * This null Compare function works for GROUP BY, ORDER BY, INDEX KEY, etc,
 * except for comparison expression.
 * comparison expression has different logic for null.
 */
inline int Value::CompareNull(const Value rhs) const {
  bool lnull = IsNull();
  bool rnull = rhs.IsNull();

  if (lnull) {
    if (rnull) {
      return VALUE_COMPARE_EQUAL;
    } else {
      return VALUE_COMPARE_LESSTHAN;
    }
  } else if (rnull) {
    return VALUE_COMPARE_GREATERTHAN;
  }
  return VALUE_COMPARE_INVALID;
}

/**
 * Assuming no nulls are in comparison.
 * Compare any two Values. Comparison is not guaranteed to
 * succeed if the values are incompatible.  Avoid use of
 * comparison in favor of Op*.
 */
inline int Value::CompareWithoutNull(const Value rhs) const {
  assert(IsNull() == false && rhs.IsNull() == false);

  switch (m_valueType) {
    case VALUE_TYPE_VARCHAR:
      return CompareStringValue(rhs);
    case VALUE_TYPE_BIGINT:
      return CompareBigInt(rhs);
    case VALUE_TYPE_INTEGER:
      return CompareInteger(rhs);
    case VALUE_TYPE_SMALLINT:
      return CompareSmallInt(rhs);
    case VALUE_TYPE_TINYINT:
      return CompareTinyInt(rhs);
    case VALUE_TYPE_TIMESTAMP:
      return CompareTimestamp(rhs);
    case VALUE_TYPE_DOUBLE:
      return CompareDoubleValue(rhs);
    case VALUE_TYPE_VARBINARY:
      return CompareBinaryValue(rhs);
    case VALUE_TYPE_DECIMAL:
      return CompareDecimalValue(rhs);
    default: {
      throw Exception("non comparable types :: " + GetValueTypeString() +
                      rhs.GetValueTypeString());
    }
      /* no break */
<<<<<<< HEAD
  }
}

/**
 * Compare any two Values. Comparison is not guaranteed to
 * succeed if the values are incompatible.  Avoid use of
 * comparison in favor of Op*.
 */
inline int Value::Compare(const Value rhs) const {
  int hasNullCompare = CompareNull(rhs);
  if (hasNullCompare != VALUE_COMPARE_INVALID) {
    return hasNullCompare;
  }
=======
  }
}

/**
 * Compare any two Values. Comparison is not guaranteed to
 * succeed if the values are incompatible.  Avoid use of
 * comparison in favor of Op*.
 */
inline int Value::Compare(const Value rhs) const {
  int hasNullCompare = CompareNull(rhs);
  if (hasNullCompare != VALUE_COMPARE_INVALID) {
    return hasNullCompare;
  }
>>>>>>> 588d7562

  return CompareWithoutNull(rhs);
}

/**
 * Set this Value to null.
 */
inline void Value::SetNull() {
  tagAsNull();  // This Gets overwritten for DECIMAL -- but that's OK.
  switch (GetValueType()) {
    case VALUE_TYPE_BOOLEAN:
      // HACK BOOL NULL
      *reinterpret_cast<int8_t *>(m_data) = INT8_NULL;
      break;
    case VALUE_TYPE_NULL:
    case VALUE_TYPE_INVALID:
      return;
    case VALUE_TYPE_TINYINT:
      GetTinyInt() = INT8_NULL;
      break;
    case VALUE_TYPE_SMALLINT:
      GetSmallInt() = INT16_NULL;
      break;
    case VALUE_TYPE_INTEGER:
      GetInteger() = INT32_NULL;
      break;
    case VALUE_TYPE_TIMESTAMP:
      GetTimestamp() = INT64_NULL;
      break;
    case VALUE_TYPE_BIGINT:
      GetBigInt() = INT64_NULL;
      break;
    case VALUE_TYPE_DOUBLE:
      GetDouble() = DOUBLE_MIN;
      break;
    case VALUE_TYPE_VARCHAR:
    case VALUE_TYPE_VARBINARY:
      *reinterpret_cast<void **>(m_data) = NULL;
<<<<<<< HEAD
      break;
    case VALUE_TYPE_DECIMAL:
      GetDecimal().SetMin();
      break;
    default: {
      throw Exception("Value::SetNull() Called with unsupported ValueType " +
                      std::to_string(GetValueType()));
    }
  }
}

/**
 * Serialize the scalar this Value represents to the provided
 * storage area. If the scalar is an Object type that is not
 * inlined then the provided data pool or the heap will be used to
 * allocated storage for a copy of the object.
 */
inline void Value::SerializeToTupleStorageAllocateForObjects(
    void *storage, const bool isInlined, const int32_t maxLength,
    const bool isInBytes, VarlenPool *varlen_pool) const {
  const ValueType type = GetValueType();

  switch (type) {
    case VALUE_TYPE_TIMESTAMP:
      *reinterpret_cast<int64_t *>(storage) = GetTimestamp();
      break;
    case VALUE_TYPE_TINYINT:
      *reinterpret_cast<int8_t *>(storage) = GetTinyInt();
      break;
    case VALUE_TYPE_SMALLINT:
      *reinterpret_cast<int16_t *>(storage) = GetSmallInt();
      break;
    case VALUE_TYPE_INTEGER:
      *reinterpret_cast<int32_t *>(storage) = GetInteger();
      break;
    case VALUE_TYPE_BIGINT:
      *reinterpret_cast<int64_t *>(storage) = GetBigInt();
      break;
    case VALUE_TYPE_DOUBLE:
      *reinterpret_cast<double *>(storage) = GetDouble();
      break;
    case VALUE_TYPE_DECIMAL:
      ::memcpy(storage, m_data, sizeof(TTInt));
      break;
    case VALUE_TYPE_VARCHAR:
    case VALUE_TYPE_VARBINARY:
      // Potentially non-inlined type requires special handling
      if (isInlined) {
        InlineCopyyObject(storage, maxLength, isInBytes);
      } else {
        if (IsNull()) {
          *reinterpret_cast<void **>(storage) = NULL;
        } else {
          int32_t objLength = GetObjectLengthWithoutNull();
          const char *ptr =
              reinterpret_cast<const char *>(GetObjectValueWithoutNull());
          checkTooNarrowVarcharAndVarbinary(m_valueType, ptr, objLength,
                                            maxLength, isInBytes);

          const int8_t lengthLength = GetObjectLengthLength();
          const int32_t minlength = lengthLength + objLength;
          Varlen *sref = Varlen::Create(minlength, varlen_pool);
          char *copy = sref->Get();
          SetObjectLengthToLocation(objLength, copy);
          ::memcpy(copy + lengthLength, GetObjectValueWithoutNull(), objLength);
          *reinterpret_cast<Varlen **>(storage) = sref;
        }
      }
=======
>>>>>>> 588d7562
      break;
    case VALUE_TYPE_NULL:  // TODO: add by Ming
      *reinterpret_cast<void **>(storage) = NULL;
      break;
    default: {
<<<<<<< HEAD
      throw Exception(
          "Value::SerializeToTupleStorageAllocateForObjects() unrecognized "
          "type " +
          ValueTypeToString(type));
    }
  }
}

/**
 * Serialize the scalar this Value represents to the storage area
 * provided. If the scalar is an Object type then the object will be
 * copy if it can be inlined into the tuple. Otherwise a pointer to
 * the object will be copied into the storage area.  Any allocations
 * needed (if this Value refers to inlined memory whereas the field
 * in the tuple is not inlined), will be done in the temp string pool.
 */
inline void Value::SerializeToTupleStorage(void *storage, const bool isInlined,
                                           const int32_t maxLength,
                                           const bool isInBytes) const {
  const ValueType type = GetValueType();
=======
      throw Exception("Value::SetNull() Called with unsupported ValueType " +
                      std::to_string(GetValueType()));
    }
  }
}

/**
 * Serialize the scalar this Value represents to the provided
 * storage area. If the scalar is an Object type that is not
 * inlined then the provided data pool or the heap will be used to
 * allocated storage for a copy of the object.
 */
inline void Value::SerializeToTupleStorageAllocateForObjects(
    void *storage, const bool isInlined, const int32_t maxLength,
    const bool isInBytes, VarlenPool *varlen_pool) const {
  const ValueType type = GetValueType();

>>>>>>> 588d7562
  switch (type) {
    case VALUE_TYPE_TIMESTAMP:
      *reinterpret_cast<int64_t *>(storage) = GetTimestamp();
      break;
    case VALUE_TYPE_TINYINT:
      *reinterpret_cast<int8_t *>(storage) = GetTinyInt();
      break;
    case VALUE_TYPE_SMALLINT:
      *reinterpret_cast<int16_t *>(storage) = GetSmallInt();
      break;
    case VALUE_TYPE_INTEGER:
      *reinterpret_cast<int32_t *>(storage) = GetInteger();
      break;
    case VALUE_TYPE_BIGINT:
      *reinterpret_cast<int64_t *>(storage) = GetBigInt();
      break;
    case VALUE_TYPE_DOUBLE:
      *reinterpret_cast<double *>(storage) = GetDouble();
      break;
    case VALUE_TYPE_DECIMAL:
      ::memcpy(storage, m_data, sizeof(TTInt));
      break;
    case VALUE_TYPE_VARCHAR:
    case VALUE_TYPE_VARBINARY:
      // Potentially non-inlined type requires special handling
      if (isInlined) {
        InlineCopyyObject(storage, maxLength, isInBytes);
      } else {
<<<<<<< HEAD
=======
        if (IsNull()) {
          *reinterpret_cast<void **>(storage) = NULL;
        } else {
          int32_t objLength = GetObjectLengthWithoutNull();
          const char *ptr =
              reinterpret_cast<const char *>(GetObjectValueWithoutNull());
          checkTooNarrowVarcharAndVarbinary(m_valueType, ptr, objLength,
                                            maxLength, isInBytes);

          const int8_t lengthLength = GetObjectLengthLength();
          const int32_t minlength = lengthLength + objLength;
          Varlen *sref = Varlen::Create(minlength, varlen_pool);
          char *copy = sref->Get();
          SetObjectLengthToLocation(objLength, copy);
          ::memcpy(copy + lengthLength, GetObjectValueWithoutNull(), objLength);
          *reinterpret_cast<Varlen **>(storage) = sref;
        }
      }
      break;
    case VALUE_TYPE_NULL:  // TODO: add by Ming
      *reinterpret_cast<void **>(storage) = NULL;
      break;
    default: {
      throw Exception(
          "Value::SerializeToTupleStorageAllocateForObjects() unrecognized "
          "type " +
          ValueTypeToString(type));
    }
  }
}

/**
 * Serialize the scalar this Value represents to the storage area
 * provided. If the scalar is an Object type then the object will be
 * copy if it can be inlined into the tuple. Otherwise a pointer to
 * the object will be copied into the storage area.  Any allocations
 * needed (if this Value refers to inlined memory whereas the field
 * in the tuple is not inlined), will be done in the temp string pool.
 */
inline void Value::SerializeToTupleStorage(void *storage, const bool isInlined,
                                           const int32_t maxLength,
                                           const bool isInBytes) const {
  const ValueType type = GetValueType();
  switch (type) {
    case VALUE_TYPE_TIMESTAMP:
      *reinterpret_cast<int64_t *>(storage) = GetTimestamp();
      break;
    case VALUE_TYPE_TINYINT:
      *reinterpret_cast<int8_t *>(storage) = GetTinyInt();
      break;
    case VALUE_TYPE_SMALLINT:
      *reinterpret_cast<int16_t *>(storage) = GetSmallInt();
      break;
    case VALUE_TYPE_INTEGER:
      *reinterpret_cast<int32_t *>(storage) = GetInteger();
      break;
    case VALUE_TYPE_BIGINT:
      *reinterpret_cast<int64_t *>(storage) = GetBigInt();
      break;
    case VALUE_TYPE_DOUBLE:
      *reinterpret_cast<double *>(storage) = GetDouble();
      break;
    case VALUE_TYPE_DECIMAL:
      ::memcpy(storage, m_data, sizeof(TTInt));
      break;
    case VALUE_TYPE_VARCHAR:
    case VALUE_TYPE_VARBINARY:
      // Potentially non-inlined type requires special handling
      if (isInlined) {
        InlineCopyyObject(storage, maxLength, isInBytes);
      } else {
>>>>>>> 588d7562
        if (!IsNull()) {
          int objLength = GetObjectLengthWithoutNull();
          const char *ptr =
              reinterpret_cast<const char *>(GetObjectValueWithoutNull());
          checkTooNarrowVarcharAndVarbinary(m_valueType, ptr, objLength,
                                            maxLength, isInBytes);
        }

        // copy the Varlen pointers, even for NULL case.
        if (m_sourceInlined) {
          // Create a non-const temp here for the outlined value
          Value outlinedValue = *this;
          outlinedValue.AllocateObjectFromInlinedValue(nullptr);
          *reinterpret_cast<Varlen **>(storage) =
              *reinterpret_cast<Varlen *const *>(outlinedValue.m_data);
        } else {
          *reinterpret_cast<Varlen **>(storage) =
              *reinterpret_cast<Varlen *const *>(m_data);
        }
      }
      break;
    default:
      char message[128];
      snprintf(message, 128,
               "Value::SerializeToTupleStorage() unrecognized type '%s'",
               ValueTypeToString(type).c_str());
      throw Exception(message);
  }
}

/**
 * Deserialize a scalar value of the specified type from the
 * SerializeInput directly into the tuple storage area
 * provided. This function will perform memory allocations for
 * Object types as necessary using the provided data pool or the
 * heap. This is used to deserialize tables.
 */
inline void Value::DeserializeFrom(SerializeInputBE &input,
                                   VarlenPool *varlen_pool, char *storage,
                                   const ValueType type, bool isInlined,
                                   int32_t maxLength, bool isInBytes) {
  DeserializeFrom<TUPLE_SERIALIZATION_NATIVE>(input, varlen_pool, storage, type,
                                              isInlined, maxLength, isInBytes);
}

template <TupleSerializationFormat F, Endianess E>
inline void Value::DeserializeFrom(SerializeInput<E> &input,
                                   VarlenPool *varlen_pool, char *storage,
                                   const ValueType type, bool isInlined,
                                   int32_t maxLength, bool isInBytes) {
  switch (type) {
    case VALUE_TYPE_BIGINT:
    case VALUE_TYPE_TIMESTAMP:
      *reinterpret_cast<int64_t *>(storage) = input.ReadLong();
      break;
    case VALUE_TYPE_TINYINT:
      *reinterpret_cast<int8_t *>(storage) = input.ReadByte();
      break;
    case VALUE_TYPE_SMALLINT:
      *reinterpret_cast<int16_t *>(storage) = input.ReadShort();
      break;
    case VALUE_TYPE_INTEGER:
      *reinterpret_cast<int32_t *>(storage) = input.ReadInt();
      break;
    case VALUE_TYPE_DOUBLE:
      *reinterpret_cast<double *>(storage) = input.ReadDouble();
      break;
    case VALUE_TYPE_VARCHAR:
    case VALUE_TYPE_VARBINARY: {
      const int32_t length = input.ReadInt();

      const int8_t lengthLength = GetAppropriateObjectLengthLength(length);
      // the NULL SQL string is a NULL C pointer
      if (isInlined) {
        // Always reSet the bits regardless of how long the actual value is.
        ::memset(storage, 0, lengthLength + maxLength);

        SetObjectLengthToLocation(length, storage);
        if (length == OBJECTLENGTH_NULL) {
          break;
        }
        const char *data =
            reinterpret_cast<const char *>(input.GetRawPointer(length));
        checkTooNarrowVarcharAndVarbinary(type, data, length, maxLength,
                                          isInBytes);

        ::memcpy(storage + lengthLength, data, length);
      } else {
        if (length == OBJECTLENGTH_NULL) {
          *reinterpret_cast<void **>(storage) = NULL;
          return;
        }
        const char *data =
            reinterpret_cast<const char *>(input.GetRawPointer(length));
        checkTooNarrowVarcharAndVarbinary(type, data, length, maxLength,
                                          isInBytes);

        const int32_t minlength = lengthLength + length;
        Varlen *sref = Varlen::Create(minlength, varlen_pool);
        char *copy = sref->Get();
        SetObjectLengthToLocation(length, copy);
        ::memcpy(copy + lengthLength, data, length);
        *reinterpret_cast<Varlen **>(storage) = sref;
      }
      break;
    }
    case VALUE_TYPE_DECIMAL: {
      if (F == TUPLE_SERIALIZATION_DR) {
        const int scale = input.ReadByte();
        const int precisionBytes = input.ReadByte();
        if (scale != kMaxDecScale) {
          throw Exception("Unexpected scale %d" + std::to_string(scale));
        }
        if (precisionBytes != 16) {
          throw Exception("Unexpected number of precision bytes %d" +
                          std::to_string(precisionBytes));
        }
      }
      uint64_t *longStorage = reinterpret_cast<uint64_t *>(storage);
      // Reverse order for Java BigDecimal BigEndian
      longStorage[1] = input.ReadLong();
      longStorage[0] = input.ReadLong();

      if (F == TUPLE_SERIALIZATION_DR) {
        // Serialize to export serializes them in network byte order, have to
        // reverse them here
        longStorage[0] = ntohll(longStorage[0]);
        longStorage[1] = ntohll(longStorage[1]);
      }

      break;
    }
    default:
      char message[128];
      snprintf(message, 128, "Value::DeserializeFrom() unrecognized type '%s'",
               ValueTypeToString(type).c_str());
      throw Exception(message);
  }
}

/**
 * Deserialize a scalar value of the specified type from the
 * provided SerializeInput and perform allocations as necessary.
 * This is used to deserialize parameter Sets.
 */
inline void Value::DeserializeFromAllocateForStorage(SerializeInputBE &input,
                                                     VarlenPool *varlen_pool) {
  const ValueType type = static_cast<ValueType>(input.ReadByte());
  DeserializeFromAllocateForStorage(type, input, varlen_pool);
}

inline void Value::DeserializeFromAllocateForStorage(ValueType type,
                                                     SerializeInputBE &input,
                                                     VarlenPool *varlen_pool) {
  SetValueType(type);
  // Parameter array Value elements are reused from one executor Call to the
  // next,
  // so these Values need to forGet they were ever null.
  m_data[13] = 0;  // effectively, this is tagAsNonNull()
  switch (type) {
    case VALUE_TYPE_BIGINT:
      GetBigInt() = input.ReadLong();
      if (GetBigInt() == INT64_NULL) {
        tagAsNull();
      }
      break;
    case VALUE_TYPE_TIMESTAMP:
      GetTimestamp() = input.ReadLong();
      if (GetTimestamp() == INT64_NULL) {
        tagAsNull();
      }
      break;
    case VALUE_TYPE_TINYINT:
      GetTinyInt() = input.ReadByte();
      if (GetTinyInt() == INT8_NULL) {
        tagAsNull();
      }
      break;
    case VALUE_TYPE_SMALLINT:
      GetSmallInt() = input.ReadShort();
      if (GetSmallInt() == INT16_NULL) {
        tagAsNull();
      }
      break;
    case VALUE_TYPE_INTEGER:
      GetInteger() = input.ReadInt();
      if (GetInteger() == INT32_NULL) {
        tagAsNull();
      }
      break;
    case VALUE_TYPE_DOUBLE:
      GetDouble() = input.ReadDouble();
      if (GetDouble() <= DOUBLE_NULL) {
        tagAsNull();
      }
      break;
    case VALUE_TYPE_VARCHAR:
    case VALUE_TYPE_VARBINARY: {
      const int32_t length = input.ReadInt();
      // the NULL SQL string is a NULL C pointer
      if (length == OBJECTLENGTH_NULL) {
        SetNull();
        break;
      }
      char *storage = AllocateValueStorage(length, varlen_pool);
      const char *str = (const char *)input.GetRawPointer(length);
      ::memcpy(storage, str, length);
      break;
    }
    case VALUE_TYPE_DECIMAL: {
      GetDecimal().table[1] = input.ReadLong();
      GetDecimal().table[0] = input.ReadLong();
      break;
    }
    case VALUE_TYPE_NULL: {
      SetNull();
      break;
    }
    case VALUE_TYPE_ARRAY: {
      DeserializeIntoANewValueList(input, varlen_pool);
      break;
    }
    default:
      throw Exception(
          "Value::DeserializeFromAllocateForStorage() unrecognized type " +
          ValueTypeToString(type));
  }
}

/**
 * Serialize this Value to the provided SerializeOutput
 */
inline void Value::SerializeTo(SerializeOutput &output) const {
  const ValueType type = GetValueType();
  switch (type) {
    case VALUE_TYPE_VARCHAR:
    case VALUE_TYPE_VARBINARY: {
      if (IsNull()) {
        output.WriteInt(OBJECTLENGTH_NULL);
        break;
      }
      const int32_t length = GetObjectLengthWithoutNull();
      if (length <= OBJECTLENGTH_NULL) {
        throw Exception(
            "Attempted to serialize an Value with a negative length");
      }
      output.WriteInt(static_cast<int32_t>(length));

      // Not a null string: write it out
      output.WriteBytes(GetObjectValueWithoutNull(), length);

      break;
    }
    case VALUE_TYPE_TINYINT: {
      output.WriteByte(GetTinyInt());
      break;
    }
    case VALUE_TYPE_SMALLINT: {
      output.WriteShort(GetSmallInt());
      break;
    }
    case VALUE_TYPE_INTEGER: {
      output.WriteInt(GetInteger());
      break;
    }
    case VALUE_TYPE_TIMESTAMP: {
      output.WriteLong(GetTimestamp());
      break;
    }
    case VALUE_TYPE_BIGINT: {
      output.WriteLong(GetBigInt());
      break;
    }
    case VALUE_TYPE_DOUBLE: {
      output.WriteDouble(GetDouble());
      break;
    }
    case VALUE_TYPE_DECIMAL: {
      output.WriteLong(GetDecimal().table[1]);
      output.WriteLong(GetDecimal().table[0]);
      break;
    }
    default:
      throw Exception(
          "Value::SerializeTo() found a column "
          "with ValueType '%s' that is not handled" +
          GetValueTypeString());
  }
}

inline void Value::SerializeToExportWithoutNull(
    ExportSerializeOutput &io) const {
  assert(IsNull() == false);
  const ValueType type = GetValueType();
  switch (type) {
    case VALUE_TYPE_VARCHAR:
    case VALUE_TYPE_VARBINARY: {
      io.WriteBinaryString(GetObjectValueWithoutNull(),
                           GetObjectLengthWithoutNull());
      return;
    }
    case VALUE_TYPE_TINYINT: {
      io.WriteByte(GetTinyInt());
      return;
    }
    case VALUE_TYPE_SMALLINT: {
      io.WriteShort(GetSmallInt());
      return;
    }
    case VALUE_TYPE_INTEGER: {
      io.WriteInt(GetInteger());
      return;
    }
    case VALUE_TYPE_TIMESTAMP: {
      io.WriteLong(GetTimestamp());
      return;
    }
    case VALUE_TYPE_BIGINT: {
      io.WriteLong(GetBigInt());
      return;
    }
    case VALUE_TYPE_DOUBLE: {
      io.WriteDouble(GetDouble());
      return;
    }
    case VALUE_TYPE_DECIMAL: {
      io.WriteByte((int8_t)kMaxDecScale);
      io.WriteByte((int8_t)16);  // number of bytes in decimal
      io.WriteLong(htonll(GetDecimal().table[1]));
      io.WriteLong(htonll(GetDecimal().table[0]));
      return;
    }
    case VALUE_TYPE_INVALID:
    case VALUE_TYPE_NULL:
    case VALUE_TYPE_BOOLEAN:
    case VALUE_TYPE_ADDRESS:
    case VALUE_TYPE_ARRAY:
    case VALUE_TYPE_FOR_DIAGNOSTICS_ONLY_NUMERIC:
      char message[128];
      snprintf(message, sizeof(message),
               "Invalid type in SerializeToExport: %s",
               ValueTypeToString(GetValueType()).c_str());
      throw Exception(message);
  }

  throw Exception("Invalid type in SerializeToExport");
}

inline bool Value::IsNull() const {
  if (GetValueType() == VALUE_TYPE_DECIMAL) {
    TTInt min;
    min.SetMin();
    return GetDecimal() == min;
  }
  return m_data[13] == OBJECT_NULL_BIT;
}

inline bool Value::IsNan() const {
  if (GetValueType() == VALUE_TYPE_DOUBLE) {
    return std::isnan(GetDouble());
  }
  return false;
}

// general full comparison
inline Value Value::OpEquals(const Value &rhs) const {
  return Compare(rhs) == 0 ? GetTrue() : GetFalse();
}

inline Value Value::OpNotEquals(const Value &rhs) const {
  return Compare(rhs) != 0 ? GetTrue() : GetFalse();
}

inline Value Value::OpLessThan(const Value &rhs) const {
  return Compare(rhs) < 0 ? GetTrue() : GetFalse();
}

inline Value Value::OpLessThanOrEqual(const Value &rhs) const {
  return Compare(rhs) <= 0 ? GetTrue() : GetFalse();
}

inline Value Value::OpGreaterThan(const Value &rhs) const {
  return Compare(rhs) > 0 ? GetTrue() : GetFalse();
}

inline Value Value::OpGreaterThanOrEqual(const Value &rhs) const {
  return Compare(rhs) >= 0 ? GetTrue() : GetFalse();
}

// without null comparison
inline Value Value::OpEqualsWithoutNull(const Value &rhs) const {
  return CompareWithoutNull(rhs) == 0 ? GetTrue() : GetFalse();
}

inline Value Value::OpNotEqualsWithoutNull(const Value &rhs) const {
  return CompareWithoutNull(rhs) != 0 ? GetTrue() : GetFalse();
}

inline Value Value::OpLessThanWithoutNull(const Value &rhs) const {
  return CompareWithoutNull(rhs) < 0 ? GetTrue() : GetFalse();
}

inline Value Value::OpLessThanOrEqualWithoutNull(const Value &rhs) const {
  return CompareWithoutNull(rhs) <= 0 ? GetTrue() : GetFalse();
}

inline Value Value::OpGreaterThanWithoutNull(const Value &rhs) const {
  return CompareWithoutNull(rhs) > 0 ? GetTrue() : GetFalse();
}

inline Value Value::OpGreaterThanOrEqualWithoutNull(const Value &rhs) const {
  return CompareWithoutNull(rhs) >= 0 ? GetTrue() : GetFalse();
}

inline Value Value::OpMax(const Value &rhs) const {
  if (Compare(rhs) > 0) {
    return *this;
  } else {
    return rhs;
  }
}

inline Value Value::OpMin(const Value &rhs) const {
  if (Compare(rhs) < 0) {
    return *this;
  } else {
    return rhs;
  }
}

inline Value Value::GetNullValue(ValueType type) {
  Value retval(type);
  retval.SetNull();
  return retval;
}

template <class T>
inline void hash_combine(std::size_t& seed, const T& v){
    std::hash<T> hasher;
    seed ^= hasher(v) + 0x9e3779b9 + (seed<<6) + (seed>>2);
}

inline void Value::HashCombine(std::size_t &seed) const {
  const ValueType type = GetValueType();
  switch (type) {
    case VALUE_TYPE_TINYINT:
      hash_combine<int8_t>(seed, GetTinyInt());
      break;
    case VALUE_TYPE_SMALLINT:
      hash_combine<int16_t>(seed, GetSmallInt());
      break;
    case VALUE_TYPE_INTEGER:
      hash_combine<int32_t>(seed, GetInteger());
      break;
    case VALUE_TYPE_BIGINT:
    case VALUE_TYPE_TIMESTAMP:
      hash_combine<int64_t>(seed, GetBigInt());
      break;
    case VALUE_TYPE_DOUBLE:
// This method was observed to fail on Centos 5 / GCC 4.1.2, returning different
// hashes
// for identical inputs, so the conditional was added,
// mutated from the one in boost/type_traits/intrinsics.hpp,
// and the broken overload for "double" was by-passed in favor of the more
// reliable
// one for int64 -- even if this may give sub-optimal hashes for typical
// collections of double.
// This conditional can be dropped when Centos 5 support is dropped.
#if defined(__GNUC__) &&                                                    \
    ((__GNUC__ > 4) ||                                                      \
     ((__GNUC__ == 4) && (__GNUC_MINOR__ >= 2) && !defined(__GCCXML__))) && \
    !defined(BOOST_CLANG)
      hash_combine<double>(seed, GetDouble());
      break;
#else
    {
      const int64_t proxyForDouble = *reinterpret_cast<const int64_t *>(m_data);
      hash_combine<double>(seed, proxyForDouble);
      break;
    }
#endif
    case VALUE_TYPE_VARCHAR: {
      if (IsNull()) {
        hash_combine<std::string>(seed, std::string(""));
      } else {
        const int32_t length = GetObjectLengthWithoutNull();
        hash_combine<std::string>(seed, std::string(reinterpret_cast<const char *>(
                                                  GetObjectValueWithoutNull()),
                                              length));
      }
      break;
    }
    case VALUE_TYPE_VARBINARY: {
      if (IsNull()) {
        hash_combine<std::string>(seed, std::string(""));
      } else {
        const int32_t length = GetObjectLengthWithoutNull();
        char *data = reinterpret_cast<char *>(GetObjectValueWithoutNull());
        for (int32_t i = 0; i < length; i++) hash_combine<char>(seed, data[i]);
      }
      break;
    }
    case VALUE_TYPE_DECIMAL:
      GetDecimal().hash(seed);
      break;
    default:
<<<<<<< HEAD
      throw Exception("Value::HashCombine unknown type " +
                      GetValueTypeString());
  }
}

inline void *Value::CastAsAddress() const {
  const ValueType type = GetValueType();
  switch (type) {
    case VALUE_TYPE_BIGINT:
    case VALUE_TYPE_ADDRESS:
      return *reinterpret_cast<void *const *>(m_data);
    default:
      throw Exception(
          "Type %s not a recognized type for casting as an address" +
          GetValueTypeString());
  }
}

inline Value Value::OpIncrement() const {
  const ValueType type = GetValueType();
  Value retval(type);
  switch (type) {
    case VALUE_TYPE_TINYINT:
      if (GetTinyInt() == INT8_MAX) {
        throw Exception(
            "Incrementing this TinyInt results in a value out of range");
      }
      retval.GetTinyInt() = static_cast<int8_t>(GetTinyInt() + 1);
      break;
    case VALUE_TYPE_SMALLINT:
      if (GetSmallInt() == INT16_MAX) {
        throw Exception(
            "Incrementing this SmallInt results in a value out of range");
      }
      retval.GetSmallInt() = static_cast<int16_t>(GetSmallInt() + 1);
      break;
    case VALUE_TYPE_INTEGER:
      if (GetInteger() == INT32_MAX) {
        throw Exception(
            "Incrementing this Integer results in a value out of range");
      }
      retval.GetInteger() = GetInteger() + 1;
      break;
    case VALUE_TYPE_BIGINT:
    case VALUE_TYPE_TIMESTAMP:
      if (GetBigInt() == INT64_MAX) {
        throw Exception(
            "Incrementing this BigInt/Timestamp results in a value out of "
            "range");
      }
      retval.GetBigInt() = GetBigInt() + 1;
      break;
    case VALUE_TYPE_DOUBLE:
      retval.GetDouble() = GetDouble() + 1;
      break;
    default:
      throw Exception("type %s is not incrementable " + GetValueTypeString());
      break;
=======
      throw Exception(
          "Value::SerializeTo() found a column "
          "with ValueType '%s' that is not handled" +
          GetValueTypeString());
  }
}

inline void Value::SerializeToExportWithoutNull(
    ExportSerializeOutput &io) const {
  assert(IsNull() == false);
  const ValueType type = GetValueType();
  switch (type) {
    case VALUE_TYPE_VARCHAR:
    case VALUE_TYPE_VARBINARY: {
      io.WriteBinaryString(GetObjectValueWithoutNull(),
                           GetObjectLengthWithoutNull());
      return;
    }
    case VALUE_TYPE_TINYINT: {
      io.WriteByte(GetTinyInt());
      return;
    }
    case VALUE_TYPE_SMALLINT: {
      io.WriteShort(GetSmallInt());
      return;
    }
    case VALUE_TYPE_INTEGER: {
      io.WriteInt(GetInteger());
      return;
    }
    case VALUE_TYPE_TIMESTAMP: {
      io.WriteLong(GetTimestamp());
      return;
    }
    case VALUE_TYPE_BIGINT: {
      io.WriteLong(GetBigInt());
      return;
    }
    case VALUE_TYPE_DOUBLE: {
      io.WriteDouble(GetDouble());
      return;
    }
    case VALUE_TYPE_DECIMAL: {
      io.WriteByte((int8_t)kMaxDecScale);
      io.WriteByte((int8_t)16);  // number of bytes in decimal
      io.WriteLong(htonll(GetDecimal().table[1]));
      io.WriteLong(htonll(GetDecimal().table[0]));
      return;
    }
    case VALUE_TYPE_INVALID:
    case VALUE_TYPE_NULL:
    case VALUE_TYPE_BOOLEAN:
    case VALUE_TYPE_ADDRESS:
    case VALUE_TYPE_ARRAY:
    case VALUE_TYPE_FOR_DIAGNOSTICS_ONLY_NUMERIC:
      char message[128];
      snprintf(message, sizeof(message),
               "Invalid type in SerializeToExport: %s",
               ValueTypeToString(GetValueType()).c_str());
      throw Exception(message);
  }

  throw Exception("Invalid type in SerializeToExport");
}

inline bool Value::IsNull() const {
  if (GetValueType() == VALUE_TYPE_DECIMAL) {
    TTInt min;
    min.SetMin();
    return GetDecimal() == min;
  }
  return m_data[13] == OBJECT_NULL_BIT;
}

inline bool Value::IsNan() const {
  if (GetValueType() == VALUE_TYPE_DOUBLE) {
    return std::isnan(GetDouble());
  }
  return false;
}

// general full comparison
inline Value Value::OpEquals(const Value &rhs) const {
  return Compare(rhs) == 0 ? GetTrue() : GetFalse();
}

inline Value Value::OpNotEquals(const Value &rhs) const {
  return Compare(rhs) != 0 ? GetTrue() : GetFalse();
}

inline Value Value::OpLessThan(const Value &rhs) const {
  return Compare(rhs) < 0 ? GetTrue() : GetFalse();
}

inline Value Value::OpLessThanOrEqual(const Value &rhs) const {
  return Compare(rhs) <= 0 ? GetTrue() : GetFalse();
}

inline Value Value::OpGreaterThan(const Value &rhs) const {
  return Compare(rhs) > 0 ? GetTrue() : GetFalse();
}

inline Value Value::OpGreaterThanOrEqual(const Value &rhs) const {
  return Compare(rhs) >= 0 ? GetTrue() : GetFalse();
}

// without null comparison
inline Value Value::OpEqualsWithoutNull(const Value &rhs) const {
  return CompareWithoutNull(rhs) == 0 ? GetTrue() : GetFalse();
}

inline Value Value::OpNotEqualsWithoutNull(const Value &rhs) const {
  return CompareWithoutNull(rhs) != 0 ? GetTrue() : GetFalse();
}

inline Value Value::OpLessThanWithoutNull(const Value &rhs) const {
  return CompareWithoutNull(rhs) < 0 ? GetTrue() : GetFalse();
}

inline Value Value::OpLessThanOrEqualWithoutNull(const Value &rhs) const {
  return CompareWithoutNull(rhs) <= 0 ? GetTrue() : GetFalse();
}

inline Value Value::OpGreaterThanWithoutNull(const Value &rhs) const {
  return CompareWithoutNull(rhs) > 0 ? GetTrue() : GetFalse();
}

inline Value Value::OpGreaterThanOrEqualWithoutNull(const Value &rhs) const {
  return CompareWithoutNull(rhs) >= 0 ? GetTrue() : GetFalse();
}

inline Value Value::OpMax(const Value &rhs) const {
  if (Compare(rhs) > 0) {
    return *this;
  } else {
    return rhs;
  }
}

inline Value Value::OpMin(const Value &rhs) const {
  if (Compare(rhs) < 0) {
    return *this;
  } else {
    return rhs;
  }
}

inline Value Value::GetNullValue(ValueType type) {
  Value retval(type);
  retval.SetNull();
  return retval;
}

template <class T>
inline void hash_combine(std::size_t &seed, const T &v) {
  std::hash<T> hasher;
  seed ^= hasher(v) + 0x9e3779b9 + (seed << 6) + (seed >> 2);
}

inline void Value::HashCombine(std::size_t &seed) const {
  const ValueType type = GetValueType();
  switch (type) {
    case VALUE_TYPE_TINYINT:
      hash_combine<int8_t>(seed, GetTinyInt());
      break;
    case VALUE_TYPE_SMALLINT:
      hash_combine<int16_t>(seed, GetSmallInt());
      break;
    case VALUE_TYPE_INTEGER:
      hash_combine<int32_t>(seed, GetInteger());
      break;
    case VALUE_TYPE_BIGINT:
    case VALUE_TYPE_TIMESTAMP:
      hash_combine<int64_t>(seed, GetBigInt());
      break;
    case VALUE_TYPE_DOUBLE:
// This method was observed to fail on Centos 5 / GCC 4.1.2, returning different
// hashes
// for identical inputs, so the conditional was added,
// mutated from the one in boost/type_traits/intrinsics.hpp,
// and the broken overload for "double" was by-passed in favor of the more
// reliable
// one for int64 -- even if this may give sub-optimal hashes for typical
// collections of double.
// This conditional can be dropped when Centos 5 support is dropped.
#if defined(__GNUC__) &&                                                    \
    ((__GNUC__ > 4) ||                                                      \
     ((__GNUC__ == 4) && (__GNUC_MINOR__ >= 2) && !defined(__GCCXML__))) && \
    !defined(BOOST_CLANG)
      hash_combine<double>(seed, GetDouble());
      break;
#else
    {
      const int64_t proxyForDouble = *reinterpret_cast<const int64_t *>(m_data);
      hash_combine<double>(seed, proxyForDouble);
      break;
    }
#endif
    case VALUE_TYPE_VARCHAR: {
      if (IsNull()) {
        hash_combine<std::string>(seed, std::string(""));
      } else {
        const int32_t length = GetObjectLengthWithoutNull();
        hash_combine<std::string>(seed,
                                  std::string(reinterpret_cast<const char *>(
                                                  GetObjectValueWithoutNull()),
                                              length));
      }
      break;
    }
    case VALUE_TYPE_VARBINARY: {
      if (IsNull()) {
        hash_combine<std::string>(seed, std::string(""));
      } else {
        const int32_t length = GetObjectLengthWithoutNull();
        char *data = reinterpret_cast<char *>(GetObjectValueWithoutNull());
        for (int32_t i = 0; i < length; i++) hash_combine<char>(seed, data[i]);
      }
      break;
    }
    case VALUE_TYPE_DECIMAL:
      GetDecimal().hash(seed);
      break;
    default:
      throw Exception("Value::HashCombine unknown type " +
                      GetValueTypeString());
>>>>>>> 588d7562
  }
  return retval;
}

<<<<<<< HEAD
inline Value Value::OpDecrement() const {
=======
inline void *Value::CastAsAddress() const {
  const ValueType type = GetValueType();
  switch (type) {
    case VALUE_TYPE_BIGINT:
    case VALUE_TYPE_ADDRESS:
      return *reinterpret_cast<void *const *>(m_data);
    default:
      throw Exception(
          "Type %s not a recognized type for casting as an address" +
          GetValueTypeString());
  }
}

inline Value Value::OpIncrement() const {
>>>>>>> 588d7562
  const ValueType type = GetValueType();
  Value retval(type);
  switch (type) {
    case VALUE_TYPE_TINYINT:
<<<<<<< HEAD
      if (GetTinyInt() == PELOTON_INT8_MIN) {
        throw Exception(
            "Decrementing this TinyInt results in a value out of range");
      }
      retval.GetTinyInt() = static_cast<int8_t>(GetTinyInt() - 1);
      break;
    case VALUE_TYPE_SMALLINT:
      if (GetSmallInt() == PELOTON_INT16_MIN) {
        throw Exception(
            "Decrementing this SmallInt results in a value out of range");
      }
      retval.GetSmallInt() = static_cast<int16_t>(GetSmallInt() - 1);
      break;
    case VALUE_TYPE_INTEGER:
      if (GetInteger() == PELOTON_INT32_MIN) {
        throw Exception(
            "Decrementing this Integer results in a value out of range");
      }
      retval.GetInteger() = GetInteger() - 1;
      break;
    case VALUE_TYPE_BIGINT:
    case VALUE_TYPE_TIMESTAMP:
      if (GetBigInt() == PELOTON_INT64_MIN) {
        throw Exception(
            "Decrementing this BigInt/Timestamp results in a value out of "
            "range");
      }
      retval.GetBigInt() = GetBigInt() - 1;
      break;
    case VALUE_TYPE_DOUBLE:
=======
      if (GetTinyInt() == INT8_MAX) {
        throw Exception(
            "Incrementing this TinyInt results in a value out of range");
      }
      retval.GetTinyInt() = static_cast<int8_t>(GetTinyInt() + 1);
      break;
    case VALUE_TYPE_SMALLINT:
      if (GetSmallInt() == INT16_MAX) {
        throw Exception(
            "Incrementing this SmallInt results in a value out of range");
      }
      retval.GetSmallInt() = static_cast<int16_t>(GetSmallInt() + 1);
      break;
    case VALUE_TYPE_INTEGER:
      if (GetInteger() == INT32_MAX) {
        throw Exception(
            "Incrementing this Integer results in a value out of range");
      }
      retval.GetInteger() = GetInteger() + 1;
      break;
    case VALUE_TYPE_BIGINT:
    case VALUE_TYPE_TIMESTAMP:
      if (GetBigInt() == INT64_MAX) {
        throw Exception(
            "Incrementing this BigInt/Timestamp results in a value out of "
            "range");
      }
      retval.GetBigInt() = GetBigInt() + 1;
      break;
    case VALUE_TYPE_DOUBLE:
      retval.GetDouble() = GetDouble() + 1;
      break;
    default:
      throw Exception("type %s is not incrementable " + GetValueTypeString());
      break;
  }
  return retval;
}

inline Value Value::OpDecrement() const {
  const ValueType type = GetValueType();
  Value retval(type);
  switch (type) {
    case VALUE_TYPE_TINYINT:
      if (GetTinyInt() == PELOTON_INT8_MIN) {
        throw Exception(
            "Decrementing this TinyInt results in a value out of range");
      }
      retval.GetTinyInt() = static_cast<int8_t>(GetTinyInt() - 1);
      break;
    case VALUE_TYPE_SMALLINT:
      if (GetSmallInt() == PELOTON_INT16_MIN) {
        throw Exception(
            "Decrementing this SmallInt results in a value out of range");
      }
      retval.GetSmallInt() = static_cast<int16_t>(GetSmallInt() - 1);
      break;
    case VALUE_TYPE_INTEGER:
      if (GetInteger() == PELOTON_INT32_MIN) {
        throw Exception(
            "Decrementing this Integer results in a value out of range");
      }
      retval.GetInteger() = GetInteger() - 1;
      break;
    case VALUE_TYPE_BIGINT:
    case VALUE_TYPE_TIMESTAMP:
      if (GetBigInt() == PELOTON_INT64_MIN) {
        throw Exception(
            "Decrementing this BigInt/Timestamp results in a value out of "
            "range");
      }
      retval.GetBigInt() = GetBigInt() - 1;
      break;
    case VALUE_TYPE_DOUBLE:
>>>>>>> 588d7562
      retval.GetDouble() = GetDouble() - 1;
      break;
    default:
      throw Exception("type %s is not decrementable " + GetValueTypeString());
      break;
  }
  return retval;
}

inline bool Value::IsZero() const {
  const ValueType type = GetValueType();
  switch (type) {
    case VALUE_TYPE_TINYINT:
      return GetTinyInt() == 0;
    case VALUE_TYPE_SMALLINT:
      return GetSmallInt() == 0;
    case VALUE_TYPE_INTEGER:
      return GetInteger() == 0;
    case VALUE_TYPE_BIGINT:
    case VALUE_TYPE_TIMESTAMP:
      return GetBigInt() == 0;
    case VALUE_TYPE_DECIMAL:
      return GetDecimal().IsZero();
    default:
      throw Exception("type %s is not a numeric type that implements IsZero()" +
                      GetValueTypeString());
  }
}

inline Value Value::OpSubtract(const Value &rhs) const {
  ValueType vt = PromoteForOp(GetValueType(), rhs.GetValueType());
  if (IsNull() || rhs.IsNull()) {
    return GetNullValue(vt);
  }

  switch (vt) {
    case VALUE_TYPE_TINYINT:
    case VALUE_TYPE_SMALLINT:
    case VALUE_TYPE_INTEGER:
    case VALUE_TYPE_BIGINT:
    case VALUE_TYPE_TIMESTAMP:
      return OpSubtractBigInts(CastAsBigIntAndGetValue(),
                               rhs.CastAsBigIntAndGetValue());

    case VALUE_TYPE_DOUBLE:
      return OpSubtractDoubles(CastAsDoubleAndGetValue(),
                               rhs.CastAsDoubleAndGetValue());

    case VALUE_TYPE_DECIMAL:
      return OpSubtractDecimals(CastAsDecimal(), rhs.CastAsDecimal());

    default:
      break;
  }
  throw TypeMismatchException("Promotion of %s and %s failed in OpSubtract.",
                              GetValueType(), rhs.GetValueType());
}

inline Value Value::OpAdd(const Value &rhs) const {
  ValueType vt = PromoteForOp(GetValueType(), rhs.GetValueType());
  if (IsNull() || rhs.IsNull()) {
    return GetNullValue(vt);
  }

  switch (vt) {
    case VALUE_TYPE_TINYINT:
    case VALUE_TYPE_SMALLINT:
    case VALUE_TYPE_INTEGER:
    case VALUE_TYPE_BIGINT:
    case VALUE_TYPE_TIMESTAMP:
      return OpAddBigInts(CastAsBigIntAndGetValue(),
                          rhs.CastAsBigIntAndGetValue());

    case VALUE_TYPE_DOUBLE:
      return OpAddDoubles(CastAsDoubleAndGetValue(),
                          rhs.CastAsDoubleAndGetValue());

    case VALUE_TYPE_DECIMAL:
      return OpAddDecimals(CastAsDecimal(), rhs.CastAsDecimal());

    default:
      break;
  }
  throw Exception("Promotion of %s and %s failed in OpAdd." +
                  GetValueTypeString() + rhs.GetValueTypeString());
}

<<<<<<< HEAD
inline Value Value::OpMultiply(const Value &rhs) const {
=======
inline Value Value::OpMod(const Value &rhs) const {
>>>>>>> 588d7562
  ValueType vt = PromoteForOp(GetValueType(), rhs.GetValueType());
  if (IsNull() || rhs.IsNull()) {
    return GetNullValue(vt);
  }

  switch (vt) {
    case VALUE_TYPE_TINYINT:
    case VALUE_TYPE_SMALLINT:
<<<<<<< HEAD
=======
    case VALUE_TYPE_INTEGER:
    case VALUE_TYPE_BIGINT:
    case VALUE_TYPE_TIMESTAMP:
      return GetBigIntValue(CastAsBigIntAndGetValue() %
                            rhs.CastAsBigIntAndGetValue());
    default:
      break;
  }
  throw Exception("Promotion of %s and %s failed in OpAdd." +
                  GetValueTypeString() + rhs.GetValueTypeString());
}

inline Value Value::OpMultiply(const Value &rhs) const {
  ValueType vt = PromoteForOp(GetValueType(), rhs.GetValueType());
  if (IsNull() || rhs.IsNull()) {
    return GetNullValue(vt);
  }

  switch (vt) {
    case VALUE_TYPE_TINYINT:
    case VALUE_TYPE_SMALLINT:
>>>>>>> 588d7562
    case VALUE_TYPE_INTEGER:
    case VALUE_TYPE_BIGINT:
    case VALUE_TYPE_TIMESTAMP:
      return OpMultiplyBigInts(CastAsBigIntAndGetValue(),
                               rhs.CastAsBigIntAndGetValue());

    case VALUE_TYPE_DOUBLE:
      return OpMultiplyDoubles(CastAsDoubleAndGetValue(),
                               rhs.CastAsDoubleAndGetValue());

    case VALUE_TYPE_DECIMAL:
      return OpMultiplyDecimals(CastAsDecimal(), rhs.CastAsDecimal());

    default:
      break;
  }
  throw Exception("Promotion of %s and %s failed in OpMultiply." +
                  GetValueTypeString() + rhs.GetValueTypeString());
}

inline Value Value::OpDivide(const Value &rhs) const {
  ValueType vt = PromoteForOp(GetValueType(), rhs.GetValueType());
  if (IsNull() || rhs.IsNull()) {
    return GetNullValue(vt);
  }

  switch (vt) {
    case VALUE_TYPE_TINYINT:
    case VALUE_TYPE_SMALLINT:
    case VALUE_TYPE_INTEGER:
    case VALUE_TYPE_BIGINT:
    case VALUE_TYPE_TIMESTAMP:
      return OpDivideBigInts(CastAsBigIntAndGetValue(),
                             rhs.CastAsBigIntAndGetValue());

    case VALUE_TYPE_DOUBLE:
      return OpDivideDoubles(CastAsDoubleAndGetValue(),
                             rhs.CastAsDoubleAndGetValue());

    case VALUE_TYPE_DECIMAL:
      return OpDivideDecimals(CastAsDecimal(), rhs.CastAsDecimal());

    default:
      break;
  }
  throw Exception("Promotion of %s and %s failed in OpDivide." +
                  GetValueTypeString() + rhs.GetValueTypeString());
}

/*
 * Out must have storage for 16 bytes
 */
inline int32_t Value::MurmurHash3() const {
  const ValueType type = GetValueType();
  switch (type) {
    case VALUE_TYPE_TIMESTAMP:
    case VALUE_TYPE_DOUBLE:
    case VALUE_TYPE_BIGINT:
    case VALUE_TYPE_INTEGER:
    case VALUE_TYPE_SMALLINT:
    case VALUE_TYPE_TINYINT:
      return MurmurHash3_x64_128(m_data, 8, 0);
    case VALUE_TYPE_VARBINARY:
    case VALUE_TYPE_VARCHAR:
      if (IsNull()) {
        // Use NULL check first to be able to Get rid of checks inside of other
        // functions.
        // Maybe it is impossible to be null here. -xin
        throw Exception("Must not ask  for object length on sql null object.");
      }
      return MurmurHash3_x64_128(GetObjectValueWithoutNull(),
                                 GetObjectLengthWithoutNull(), 0);
    default:
      throw Exception("Unknown type for murmur hashing %d" +
                      std::to_string(type));
      break;
  }
}

/*
 * The LHS (this) should always be the string being Compared
 * and the RHS should always be the LIKE expression.
 * The planner or EE needs to enforce this.
 *
 * Null check should have been handled already.
 */
inline Value Value::Like(const Value rhs) const {
  /*
   * Validate that all params are VARCHAR
   */
  const ValueType mType = GetValueType();
  if (mType != VALUE_TYPE_VARCHAR) {
    throw Exception("lhs of LIKE expression is %s not %s" +
                    GetValueTypeString() +
                    ValueTypeToString(VALUE_TYPE_VARCHAR));
  }

  const ValueType rhsType = rhs.GetValueType();
  if (rhsType != VALUE_TYPE_VARCHAR) {
    throw Exception("rhs of LIKE expression is %s not %s" +
                    rhs.GetValueTypeString() +
                    ValueTypeToString(VALUE_TYPE_VARCHAR));
  }

  const int32_t valueUTF8Length = GetObjectLengthWithoutNull();
  const int32_t patternUTF8Length = rhs.GetObjectLengthWithoutNull();

  if (0 == patternUTF8Length) {
    if (0 == valueUTF8Length) {
      return GetTrue();
    } else {
      return GetFalse();
    }
  }

  char *valueChars = reinterpret_cast<char *>(GetObjectValueWithoutNull());
  char *patternChars =
      reinterpret_cast<char *>(rhs.GetObjectValueWithoutNull());
  assert(valueChars);
  assert(patternChars);

  /*
   * Because lambdas are for poseurs.
   */
  class Liker {
   private:
    // Constructor used internally for temporary recursion contexts.
    Liker(const Liker &original, const char *valueChars,
          const char *patternChars)
        : m_value(original.m_value, valueChars),
          m_pattern(original.m_pattern, patternChars) {}

   public:
    Liker(char *valueChars, char *patternChars, int32_t valueUTF8Length,
          int32_t patternUTF8Length)
        : m_value(valueChars, valueChars + valueUTF8Length),
          m_pattern(patternChars, patternChars + patternUTF8Length) {}

    bool Like() {
      while (!m_pattern.AtEnd()) {
        const uint32_t nextPatternCodePoint = m_pattern.ExtractCodePoint();
        switch (nextPatternCodePoint) {
          case '%': {
            if (m_pattern.AtEnd()) {
              return true;
            }

            const char *postPercentPatternIterator = m_pattern.GetCursor();
            const uint32_t nextPatternCodePointAfterPercent =
                m_pattern.ExtractCodePoint();
            const bool nextPatternCodePointAfterPercentIsSpecial =
                (nextPatternCodePointAfterPercent == '_') ||
                (nextPatternCodePointAfterPercent == '%');

            /*
             * This loop tries to skip as many characters as possible with the %
             *by checking
             * if the next value character matches the pattern character after
             *the %.
             *
             * If the next pattern character is special then we always have to
             *recurse to
             * match that character. For stacked %s this just skips to the last
             *one.
             * For stacked _ it will recurse and demand the correct number of
             *characters.
             *
             * For a regular character it will recurse if the value character
             *matches the pattern character.
             * This saves doing a function Call per character and allows us to
             *skip if there is no match.
             */
            while (!m_value.AtEnd()) {
              const char *preExtractionValueIterator = m_value.GetCursor();
              const uint32_t nextValueCodePoint = m_value.ExtractCodePoint();

              const bool
                  nextPatternCodePointIsSpecialOrItEqualsNextValueCodePoint =
                      (nextPatternCodePointAfterPercentIsSpecial ||
                       (nextPatternCodePointAfterPercent ==
                        nextValueCodePoint));

              if (nextPatternCodePointIsSpecialOrItEqualsNextValueCodePoint) {
                Liker recursionContext(*this, preExtractionValueIterator,
                                       postPercentPatternIterator);
                if (recursionContext.Like()) {
                  return true;
                }
              }
            }
            return false;
          }
          case '_': {
            if (m_value.AtEnd()) {
              return false;
            }
            // Extract a code point to consume a character
            m_value.ExtractCodePoint();
            break;
          }
          default: {
            if (m_value.AtEnd()) {
              return false;
            }
            const uint32_t nextValueCodePoint = m_value.ExtractCodePoint();
            if (nextPatternCodePoint != nextValueCodePoint) {
              return false;
            }
            break;
          }
        }
      }
      // A matching value ends exactly where the pattern ends (having already
      // accounted for '%')
      return m_value.AtEnd();
    }

    UTF8Iterator m_value;
    UTF8Iterator m_pattern;
  };

  Liker liker(valueChars, patternChars, valueUTF8Length, patternUTF8Length);
<<<<<<< HEAD

  return liker.Like() ? GetTrue() : GetFalse();
=======

  return liker.Like() ? GetTrue() : GetFalse();
}

inline Value Value::NotLike(const Value rhs) const {
  return Like(rhs).IsTrue() ? GetFalse() : GetTrue();
>>>>>>> 588d7562
}

}  // End peloton namespace<|MERGE_RESOLUTION|>--- conflicted
+++ resolved
@@ -427,19 +427,13 @@
   Value OpAdd(const Value &rhs) const;
   Value OpMultiply(const Value &rhs) const;
   Value OpDivide(const Value &rhs) const;
-<<<<<<< HEAD
-=======
   Value OpMod(const Value &rhs) const;
->>>>>>> 588d7562
   /*
    * This Value must be VARCHAR and the rhs must be VARCHAR.
    * This Value is the value and the rhs is the pattern
    */
   Value Like(const Value rhs) const;
-<<<<<<< HEAD
-=======
   Value NotLike(const Value rhs) const;
->>>>>>> 588d7562
 
   // TODO: passing Value arguments by const reference SHOULD be standard
   // practice
@@ -2035,7 +2029,6 @@
     }
 
     return VALUE_COMPARE_EQUAL;
-<<<<<<< HEAD
   }
 
   int CompareDecimalValue(const Value rhs) const {
@@ -2254,226 +2247,6 @@
     return GetDecimalValue(retval);
   }
 
-=======
-  }
-
-  int CompareDecimalValue(const Value rhs) const {
-    assert(m_valueType == VALUE_TYPE_DECIMAL);
-    switch (rhs.GetValueType()) {
-      case VALUE_TYPE_DECIMAL: {
-        return CompareValue<TTInt>(GetDecimal(), rhs.GetDecimal());
-      }
-      case VALUE_TYPE_DOUBLE: {
-        const double rhsValue = rhs.GetDouble();
-        TTInt scaledValue = GetDecimal();
-        TTInt whole(scaledValue);
-        TTInt fractional(scaledValue);
-        whole /= kMaxScaleFactor;
-        fractional %= kMaxScaleFactor;
-        const double lhsValue = static_cast<double>(whole.ToInt()) +
-                                (static_cast<double>(fractional.ToInt()) /
-                                 static_cast<double>(kMaxScaleFactor));
-
-        return CompareValue<double>(lhsValue, rhsValue);
-      }
-      // Create the equivalent decimal value
-      case VALUE_TYPE_TINYINT: {
-        TTInt rhsValue(static_cast<int64_t>(rhs.GetTinyInt()));
-        rhsValue *= kMaxScaleFactor;
-        return CompareValue<TTInt>(GetDecimal(), rhsValue);
-      }
-      case VALUE_TYPE_SMALLINT: {
-        TTInt rhsValue(static_cast<int64_t>(rhs.GetSmallInt()));
-        rhsValue *= kMaxScaleFactor;
-        return CompareValue<TTInt>(GetDecimal(), rhsValue);
-      }
-      case VALUE_TYPE_INTEGER: {
-        TTInt rhsValue(static_cast<int64_t>(rhs.GetInteger()));
-        rhsValue *= kMaxScaleFactor;
-        return CompareValue<TTInt>(GetDecimal(), rhsValue);
-      }
-      case VALUE_TYPE_BIGINT: {
-        TTInt rhsValue(rhs.GetBigInt());
-        rhsValue *= kMaxScaleFactor;
-        return CompareValue<TTInt>(GetDecimal(), rhsValue);
-      }
-      case VALUE_TYPE_TIMESTAMP: {
-        TTInt rhsValue(rhs.GetTimestamp());
-        rhsValue *= kMaxScaleFactor;
-        return CompareValue<TTInt>(GetDecimal(), rhsValue);
-      }
-      default: {
-        char message[128];
-        snprintf(message, 128,
-                 "Type %s cannot be cast for comparison to type %s",
-                 ValueTypeToString(rhs.GetValueType()).c_str(),
-                 ValueTypeToString(GetValueType()).c_str());
-        throw TypeMismatchException(message, rhs.GetValueType(),
-                                    GetValueType());
-        // Not reached
-        return 0;
-      }
-    }
-  }
-
-  Value OpAddBigInts(const int64_t lhs, const int64_t rhs) const {
-    // Scary overflow check from
-    // https://www.securecoding.cert.org/confluence/display/cplusplus/INT32-CPP.+Ensure+that+operations+on+signed+integers+do+not+result+in+overflow
-    if (((lhs ^ rhs) |
-         (((lhs ^ (~(lhs ^ rhs) & (1L << (sizeof(int64_t) * CHAR_BIT - 1)))) +
-           rhs) ^
-          rhs)) >= 0) {
-      char message[4096];
-      snprintf(message, 4096, "Adding %jd and %jd will overflow BigInt storage",
-               (intmax_t)lhs, (intmax_t)rhs);
-      throw Exception(message);
-    }
-    return GetBigIntValue(lhs + rhs);
-  }
-
-  Value OpSubtractBigInts(const int64_t lhs, const int64_t rhs) const {
-    // Scary overflow check from
-    // https://www.securecoding.cert.org/confluence/display/cplusplus/INT32-CPP.+Ensure+that+operations+on+signed+integers+do+not+result+in+overflow
-    if (((lhs ^ rhs) &
-         (((lhs ^ ((lhs ^ rhs) & (1L << (sizeof(int64_t) * CHAR_BIT - 1)))) -
-           rhs) ^
-          rhs)) < 0) {
-      char message[4096];
-      snprintf(message, 4096,
-               "Subtracting %jd from %jd will overflow BigInt storage",
-               (intmax_t)lhs, (intmax_t)rhs);
-      throw Exception(message);
-    }
-    return GetBigIntValue(lhs - rhs);
-  }
-
-  Value OpMultiplyBigInts(const int64_t lhs, const int64_t rhs) const {
-    bool overflow = false;
-    // Scary overflow check from
-    // https://www.securecoding.cert.org/confluence/display/cplusplus/INT32-CPP.+Ensure+that+operations+on+signed+integers+do+not+result+in+overflow
-    if (lhs > 0) {   /* lhs is positive */
-      if (rhs > 0) { /* lhs and rhs are positive */
-        if (lhs > (INT64_MAX / rhs)) {
-          overflow = true;
-        }
-      }      /* end if lhs and rhs are positive */
-      else { /* lhs positive, rhs non-positive */
-        if (rhs < (INT64_MIN / lhs)) {
-          overflow = true;
-        }
-      }              /* lhs positive, rhs non-positive */
-    }                /* end if lhs is positive */
-    else {           /* lhs is non-positive */
-      if (rhs > 0) { /* lhs is non-positive, rhs is positive */
-        if (lhs < (INT64_MIN / rhs)) {
-          overflow = true;
-        }
-      }      /* end if lhs is non-positive, rhs is positive */
-      else { /* lhs and rhs are non-positive */
-        if ((lhs != 0) && (rhs < (INT64_MAX / lhs))) {
-          overflow = true;
-        }
-      } /* end if lhs and rhs non-positive */
-    }   /* end if lhs is non-positive */
-
-    const int64_t result = lhs * rhs;
-
-    if (result == INT64_NULL) {
-      overflow = true;
-    }
-
-    if (overflow) {
-      char message[4096];
-      snprintf(message, 4096,
-               "Multiplying %jd with %jd will overflow BigInt storage",
-               (intmax_t)lhs, (intmax_t)rhs);
-      throw Exception(message);
-    }
-
-    return GetBigIntValue(result);
-  }
-
-  Value OpDivideBigInts(const int64_t lhs, const int64_t rhs) const {
-    if (rhs == 0) {
-      char message[4096];
-      snprintf(message, 4096, "Attempted to divide %jd by 0", (intmax_t)lhs);
-      throw Exception(message);
-    }
-
-    /**
-     * Because the smallest int64 value is used to represent null (and this is
-     * checked for an handled above)
-     * it isn't necessary to check for any kind of overflow since none is
-     * possible.
-     */
-    return GetBigIntValue(int64_t(lhs / rhs));
-  }
-
-  Value OpAddDoubles(const double lhs, const double rhs) const {
-    const double result = lhs + rhs;
-    ThrowDataExceptionIfInfiniteOrNaN(result, "'+' operator");
-    return GetDoubleValue(result);
-  }
-
-  Value OpSubtractDoubles(const double lhs, const double rhs) const {
-    const double result = lhs - rhs;
-    ThrowDataExceptionIfInfiniteOrNaN(result, "'-' operator");
-    return GetDoubleValue(result);
-  }
-
-  Value OpMultiplyDoubles(const double lhs, const double rhs) const {
-    const double result = lhs * rhs;
-    ThrowDataExceptionIfInfiniteOrNaN(result, "'*' operator");
-    return GetDoubleValue(result);
-  }
-
-  Value OpDivideDoubles(const double lhs, const double rhs) const {
-    const double result = lhs / rhs;
-    ThrowDataExceptionIfInfiniteOrNaN(result, "'/' operator");
-    return GetDoubleValue(result);
-  }
-
-  Value OpAddDecimals(const Value &lhs, const Value &rhs) const {
-    assert(lhs.IsNull() == false);
-    assert(rhs.IsNull() == false);
-    assert(lhs.GetValueType() == VALUE_TYPE_DECIMAL);
-    assert(rhs.GetValueType() == VALUE_TYPE_DECIMAL);
-
-    TTInt retval(lhs.GetDecimal());
-    if (retval.Add(rhs.GetDecimal()) || retval > s_maxDecimalValue ||
-        retval < s_minDecimalValue) {
-      char message[4096];
-      snprintf(message, 4096,
-               "Attempted to add %s with %s causing overflow/underflow",
-               lhs.CreateStringFromDecimal().c_str(),
-               rhs.CreateStringFromDecimal().c_str());
-      throw Exception(message);
-    }
-
-    return GetDecimalValue(retval);
-  }
-
-  Value OpSubtractDecimals(const Value &lhs, const Value &rhs) const {
-    assert(lhs.IsNull() == false);
-    assert(rhs.IsNull() == false);
-    assert(lhs.GetValueType() == VALUE_TYPE_DECIMAL);
-    assert(rhs.GetValueType() == VALUE_TYPE_DECIMAL);
-
-    TTInt retval(lhs.GetDecimal());
-    if (retval.Sub(rhs.GetDecimal()) || retval > s_maxDecimalValue ||
-        retval < s_minDecimalValue) {
-      char message[4096];
-      snprintf(message, 4096,
-               "Attempted to subtract %s from %s causing overflow/underflow",
-               rhs.CreateStringFromDecimal().c_str(),
-               lhs.CreateStringFromDecimal().c_str());
-      throw Exception(message);
-    }
-
-    return GetDecimalValue(retval);
-  }
-
->>>>>>> 588d7562
   /*
    * Avoid scaling both sides if possible. E.g, don't turn dec * 2 into
    * (dec * 2*kMaxScale*E-12). Then the result of simple multiplication
@@ -2830,7 +2603,6 @@
                       rhs.GetValueTypeString());
     }
       /* no break */
-<<<<<<< HEAD
   }
 }
 
@@ -2844,21 +2616,6 @@
   if (hasNullCompare != VALUE_COMPARE_INVALID) {
     return hasNullCompare;
   }
-=======
-  }
-}
-
-/**
- * Compare any two Values. Comparison is not guaranteed to
- * succeed if the values are incompatible.  Avoid use of
- * comparison in favor of Op*.
- */
-inline int Value::Compare(const Value rhs) const {
-  int hasNullCompare = CompareNull(rhs);
-  if (hasNullCompare != VALUE_COMPARE_INVALID) {
-    return hasNullCompare;
-  }
->>>>>>> 588d7562
 
   return CompareWithoutNull(rhs);
 }
@@ -2897,7 +2654,6 @@
     case VALUE_TYPE_VARCHAR:
     case VALUE_TYPE_VARBINARY:
       *reinterpret_cast<void **>(m_data) = NULL;
-<<<<<<< HEAD
       break;
     case VALUE_TYPE_DECIMAL:
       GetDecimal().SetMin();
@@ -2948,101 +2704,6 @@
       if (isInlined) {
         InlineCopyyObject(storage, maxLength, isInBytes);
       } else {
-        if (IsNull()) {
-          *reinterpret_cast<void **>(storage) = NULL;
-        } else {
-          int32_t objLength = GetObjectLengthWithoutNull();
-          const char *ptr =
-              reinterpret_cast<const char *>(GetObjectValueWithoutNull());
-          checkTooNarrowVarcharAndVarbinary(m_valueType, ptr, objLength,
-                                            maxLength, isInBytes);
-
-          const int8_t lengthLength = GetObjectLengthLength();
-          const int32_t minlength = lengthLength + objLength;
-          Varlen *sref = Varlen::Create(minlength, varlen_pool);
-          char *copy = sref->Get();
-          SetObjectLengthToLocation(objLength, copy);
-          ::memcpy(copy + lengthLength, GetObjectValueWithoutNull(), objLength);
-          *reinterpret_cast<Varlen **>(storage) = sref;
-        }
-      }
-=======
->>>>>>> 588d7562
-      break;
-    case VALUE_TYPE_NULL:  // TODO: add by Ming
-      *reinterpret_cast<void **>(storage) = NULL;
-      break;
-    default: {
-<<<<<<< HEAD
-      throw Exception(
-          "Value::SerializeToTupleStorageAllocateForObjects() unrecognized "
-          "type " +
-          ValueTypeToString(type));
-    }
-  }
-}
-
-/**
- * Serialize the scalar this Value represents to the storage area
- * provided. If the scalar is an Object type then the object will be
- * copy if it can be inlined into the tuple. Otherwise a pointer to
- * the object will be copied into the storage area.  Any allocations
- * needed (if this Value refers to inlined memory whereas the field
- * in the tuple is not inlined), will be done in the temp string pool.
- */
-inline void Value::SerializeToTupleStorage(void *storage, const bool isInlined,
-                                           const int32_t maxLength,
-                                           const bool isInBytes) const {
-  const ValueType type = GetValueType();
-=======
-      throw Exception("Value::SetNull() Called with unsupported ValueType " +
-                      std::to_string(GetValueType()));
-    }
-  }
-}
-
-/**
- * Serialize the scalar this Value represents to the provided
- * storage area. If the scalar is an Object type that is not
- * inlined then the provided data pool or the heap will be used to
- * allocated storage for a copy of the object.
- */
-inline void Value::SerializeToTupleStorageAllocateForObjects(
-    void *storage, const bool isInlined, const int32_t maxLength,
-    const bool isInBytes, VarlenPool *varlen_pool) const {
-  const ValueType type = GetValueType();
-
->>>>>>> 588d7562
-  switch (type) {
-    case VALUE_TYPE_TIMESTAMP:
-      *reinterpret_cast<int64_t *>(storage) = GetTimestamp();
-      break;
-    case VALUE_TYPE_TINYINT:
-      *reinterpret_cast<int8_t *>(storage) = GetTinyInt();
-      break;
-    case VALUE_TYPE_SMALLINT:
-      *reinterpret_cast<int16_t *>(storage) = GetSmallInt();
-      break;
-    case VALUE_TYPE_INTEGER:
-      *reinterpret_cast<int32_t *>(storage) = GetInteger();
-      break;
-    case VALUE_TYPE_BIGINT:
-      *reinterpret_cast<int64_t *>(storage) = GetBigInt();
-      break;
-    case VALUE_TYPE_DOUBLE:
-      *reinterpret_cast<double *>(storage) = GetDouble();
-      break;
-    case VALUE_TYPE_DECIMAL:
-      ::memcpy(storage, m_data, sizeof(TTInt));
-      break;
-    case VALUE_TYPE_VARCHAR:
-    case VALUE_TYPE_VARBINARY:
-      // Potentially non-inlined type requires special handling
-      if (isInlined) {
-        InlineCopyyObject(storage, maxLength, isInBytes);
-      } else {
-<<<<<<< HEAD
-=======
         if (IsNull()) {
           *reinterpret_cast<void **>(storage) = NULL;
         } else {
@@ -3114,7 +2775,6 @@
       if (isInlined) {
         InlineCopyyObject(storage, maxLength, isInBytes);
       } else {
->>>>>>> 588d7562
         if (!IsNull()) {
           int objLength = GetObjectLengthWithoutNull();
           const char *ptr =
@@ -3552,9 +3212,9 @@
 }
 
 template <class T>
-inline void hash_combine(std::size_t& seed, const T& v){
-    std::hash<T> hasher;
-    seed ^= hasher(v) + 0x9e3779b9 + (seed<<6) + (seed>>2);
+inline void hash_combine(std::size_t &seed, const T &v) {
+  std::hash<T> hasher;
+  seed ^= hasher(v) + 0x9e3779b9 + (seed << 6) + (seed >> 2);
 }
 
 inline void Value::HashCombine(std::size_t &seed) const {
@@ -3601,7 +3261,8 @@
         hash_combine<std::string>(seed, std::string(""));
       } else {
         const int32_t length = GetObjectLengthWithoutNull();
-        hash_combine<std::string>(seed, std::string(reinterpret_cast<const char *>(
+        hash_combine<std::string>(seed,
+                                  std::string(reinterpret_cast<const char *>(
                                                   GetObjectValueWithoutNull()),
                                               length));
       }
@@ -3621,7 +3282,6 @@
       GetDecimal().hash(seed);
       break;
     default:
-<<<<<<< HEAD
       throw Exception("Value::HashCombine unknown type " +
                       GetValueTypeString());
   }
@@ -3680,327 +3340,6 @@
     default:
       throw Exception("type %s is not incrementable " + GetValueTypeString());
       break;
-=======
-      throw Exception(
-          "Value::SerializeTo() found a column "
-          "with ValueType '%s' that is not handled" +
-          GetValueTypeString());
-  }
-}
-
-inline void Value::SerializeToExportWithoutNull(
-    ExportSerializeOutput &io) const {
-  assert(IsNull() == false);
-  const ValueType type = GetValueType();
-  switch (type) {
-    case VALUE_TYPE_VARCHAR:
-    case VALUE_TYPE_VARBINARY: {
-      io.WriteBinaryString(GetObjectValueWithoutNull(),
-                           GetObjectLengthWithoutNull());
-      return;
-    }
-    case VALUE_TYPE_TINYINT: {
-      io.WriteByte(GetTinyInt());
-      return;
-    }
-    case VALUE_TYPE_SMALLINT: {
-      io.WriteShort(GetSmallInt());
-      return;
-    }
-    case VALUE_TYPE_INTEGER: {
-      io.WriteInt(GetInteger());
-      return;
-    }
-    case VALUE_TYPE_TIMESTAMP: {
-      io.WriteLong(GetTimestamp());
-      return;
-    }
-    case VALUE_TYPE_BIGINT: {
-      io.WriteLong(GetBigInt());
-      return;
-    }
-    case VALUE_TYPE_DOUBLE: {
-      io.WriteDouble(GetDouble());
-      return;
-    }
-    case VALUE_TYPE_DECIMAL: {
-      io.WriteByte((int8_t)kMaxDecScale);
-      io.WriteByte((int8_t)16);  // number of bytes in decimal
-      io.WriteLong(htonll(GetDecimal().table[1]));
-      io.WriteLong(htonll(GetDecimal().table[0]));
-      return;
-    }
-    case VALUE_TYPE_INVALID:
-    case VALUE_TYPE_NULL:
-    case VALUE_TYPE_BOOLEAN:
-    case VALUE_TYPE_ADDRESS:
-    case VALUE_TYPE_ARRAY:
-    case VALUE_TYPE_FOR_DIAGNOSTICS_ONLY_NUMERIC:
-      char message[128];
-      snprintf(message, sizeof(message),
-               "Invalid type in SerializeToExport: %s",
-               ValueTypeToString(GetValueType()).c_str());
-      throw Exception(message);
-  }
-
-  throw Exception("Invalid type in SerializeToExport");
-}
-
-inline bool Value::IsNull() const {
-  if (GetValueType() == VALUE_TYPE_DECIMAL) {
-    TTInt min;
-    min.SetMin();
-    return GetDecimal() == min;
-  }
-  return m_data[13] == OBJECT_NULL_BIT;
-}
-
-inline bool Value::IsNan() const {
-  if (GetValueType() == VALUE_TYPE_DOUBLE) {
-    return std::isnan(GetDouble());
-  }
-  return false;
-}
-
-// general full comparison
-inline Value Value::OpEquals(const Value &rhs) const {
-  return Compare(rhs) == 0 ? GetTrue() : GetFalse();
-}
-
-inline Value Value::OpNotEquals(const Value &rhs) const {
-  return Compare(rhs) != 0 ? GetTrue() : GetFalse();
-}
-
-inline Value Value::OpLessThan(const Value &rhs) const {
-  return Compare(rhs) < 0 ? GetTrue() : GetFalse();
-}
-
-inline Value Value::OpLessThanOrEqual(const Value &rhs) const {
-  return Compare(rhs) <= 0 ? GetTrue() : GetFalse();
-}
-
-inline Value Value::OpGreaterThan(const Value &rhs) const {
-  return Compare(rhs) > 0 ? GetTrue() : GetFalse();
-}
-
-inline Value Value::OpGreaterThanOrEqual(const Value &rhs) const {
-  return Compare(rhs) >= 0 ? GetTrue() : GetFalse();
-}
-
-// without null comparison
-inline Value Value::OpEqualsWithoutNull(const Value &rhs) const {
-  return CompareWithoutNull(rhs) == 0 ? GetTrue() : GetFalse();
-}
-
-inline Value Value::OpNotEqualsWithoutNull(const Value &rhs) const {
-  return CompareWithoutNull(rhs) != 0 ? GetTrue() : GetFalse();
-}
-
-inline Value Value::OpLessThanWithoutNull(const Value &rhs) const {
-  return CompareWithoutNull(rhs) < 0 ? GetTrue() : GetFalse();
-}
-
-inline Value Value::OpLessThanOrEqualWithoutNull(const Value &rhs) const {
-  return CompareWithoutNull(rhs) <= 0 ? GetTrue() : GetFalse();
-}
-
-inline Value Value::OpGreaterThanWithoutNull(const Value &rhs) const {
-  return CompareWithoutNull(rhs) > 0 ? GetTrue() : GetFalse();
-}
-
-inline Value Value::OpGreaterThanOrEqualWithoutNull(const Value &rhs) const {
-  return CompareWithoutNull(rhs) >= 0 ? GetTrue() : GetFalse();
-}
-
-inline Value Value::OpMax(const Value &rhs) const {
-  if (Compare(rhs) > 0) {
-    return *this;
-  } else {
-    return rhs;
-  }
-}
-
-inline Value Value::OpMin(const Value &rhs) const {
-  if (Compare(rhs) < 0) {
-    return *this;
-  } else {
-    return rhs;
-  }
-}
-
-inline Value Value::GetNullValue(ValueType type) {
-  Value retval(type);
-  retval.SetNull();
-  return retval;
-}
-
-template <class T>
-inline void hash_combine(std::size_t &seed, const T &v) {
-  std::hash<T> hasher;
-  seed ^= hasher(v) + 0x9e3779b9 + (seed << 6) + (seed >> 2);
-}
-
-inline void Value::HashCombine(std::size_t &seed) const {
-  const ValueType type = GetValueType();
-  switch (type) {
-    case VALUE_TYPE_TINYINT:
-      hash_combine<int8_t>(seed, GetTinyInt());
-      break;
-    case VALUE_TYPE_SMALLINT:
-      hash_combine<int16_t>(seed, GetSmallInt());
-      break;
-    case VALUE_TYPE_INTEGER:
-      hash_combine<int32_t>(seed, GetInteger());
-      break;
-    case VALUE_TYPE_BIGINT:
-    case VALUE_TYPE_TIMESTAMP:
-      hash_combine<int64_t>(seed, GetBigInt());
-      break;
-    case VALUE_TYPE_DOUBLE:
-// This method was observed to fail on Centos 5 / GCC 4.1.2, returning different
-// hashes
-// for identical inputs, so the conditional was added,
-// mutated from the one in boost/type_traits/intrinsics.hpp,
-// and the broken overload for "double" was by-passed in favor of the more
-// reliable
-// one for int64 -- even if this may give sub-optimal hashes for typical
-// collections of double.
-// This conditional can be dropped when Centos 5 support is dropped.
-#if defined(__GNUC__) &&                                                    \
-    ((__GNUC__ > 4) ||                                                      \
-     ((__GNUC__ == 4) && (__GNUC_MINOR__ >= 2) && !defined(__GCCXML__))) && \
-    !defined(BOOST_CLANG)
-      hash_combine<double>(seed, GetDouble());
-      break;
-#else
-    {
-      const int64_t proxyForDouble = *reinterpret_cast<const int64_t *>(m_data);
-      hash_combine<double>(seed, proxyForDouble);
-      break;
-    }
-#endif
-    case VALUE_TYPE_VARCHAR: {
-      if (IsNull()) {
-        hash_combine<std::string>(seed, std::string(""));
-      } else {
-        const int32_t length = GetObjectLengthWithoutNull();
-        hash_combine<std::string>(seed,
-                                  std::string(reinterpret_cast<const char *>(
-                                                  GetObjectValueWithoutNull()),
-                                              length));
-      }
-      break;
-    }
-    case VALUE_TYPE_VARBINARY: {
-      if (IsNull()) {
-        hash_combine<std::string>(seed, std::string(""));
-      } else {
-        const int32_t length = GetObjectLengthWithoutNull();
-        char *data = reinterpret_cast<char *>(GetObjectValueWithoutNull());
-        for (int32_t i = 0; i < length; i++) hash_combine<char>(seed, data[i]);
-      }
-      break;
-    }
-    case VALUE_TYPE_DECIMAL:
-      GetDecimal().hash(seed);
-      break;
-    default:
-      throw Exception("Value::HashCombine unknown type " +
-                      GetValueTypeString());
->>>>>>> 588d7562
-  }
-  return retval;
-}
-
-<<<<<<< HEAD
-inline Value Value::OpDecrement() const {
-=======
-inline void *Value::CastAsAddress() const {
-  const ValueType type = GetValueType();
-  switch (type) {
-    case VALUE_TYPE_BIGINT:
-    case VALUE_TYPE_ADDRESS:
-      return *reinterpret_cast<void *const *>(m_data);
-    default:
-      throw Exception(
-          "Type %s not a recognized type for casting as an address" +
-          GetValueTypeString());
-  }
-}
-
-inline Value Value::OpIncrement() const {
->>>>>>> 588d7562
-  const ValueType type = GetValueType();
-  Value retval(type);
-  switch (type) {
-    case VALUE_TYPE_TINYINT:
-<<<<<<< HEAD
-      if (GetTinyInt() == PELOTON_INT8_MIN) {
-        throw Exception(
-            "Decrementing this TinyInt results in a value out of range");
-      }
-      retval.GetTinyInt() = static_cast<int8_t>(GetTinyInt() - 1);
-      break;
-    case VALUE_TYPE_SMALLINT:
-      if (GetSmallInt() == PELOTON_INT16_MIN) {
-        throw Exception(
-            "Decrementing this SmallInt results in a value out of range");
-      }
-      retval.GetSmallInt() = static_cast<int16_t>(GetSmallInt() - 1);
-      break;
-    case VALUE_TYPE_INTEGER:
-      if (GetInteger() == PELOTON_INT32_MIN) {
-        throw Exception(
-            "Decrementing this Integer results in a value out of range");
-      }
-      retval.GetInteger() = GetInteger() - 1;
-      break;
-    case VALUE_TYPE_BIGINT:
-    case VALUE_TYPE_TIMESTAMP:
-      if (GetBigInt() == PELOTON_INT64_MIN) {
-        throw Exception(
-            "Decrementing this BigInt/Timestamp results in a value out of "
-            "range");
-      }
-      retval.GetBigInt() = GetBigInt() - 1;
-      break;
-    case VALUE_TYPE_DOUBLE:
-=======
-      if (GetTinyInt() == INT8_MAX) {
-        throw Exception(
-            "Incrementing this TinyInt results in a value out of range");
-      }
-      retval.GetTinyInt() = static_cast<int8_t>(GetTinyInt() + 1);
-      break;
-    case VALUE_TYPE_SMALLINT:
-      if (GetSmallInt() == INT16_MAX) {
-        throw Exception(
-            "Incrementing this SmallInt results in a value out of range");
-      }
-      retval.GetSmallInt() = static_cast<int16_t>(GetSmallInt() + 1);
-      break;
-    case VALUE_TYPE_INTEGER:
-      if (GetInteger() == INT32_MAX) {
-        throw Exception(
-            "Incrementing this Integer results in a value out of range");
-      }
-      retval.GetInteger() = GetInteger() + 1;
-      break;
-    case VALUE_TYPE_BIGINT:
-    case VALUE_TYPE_TIMESTAMP:
-      if (GetBigInt() == INT64_MAX) {
-        throw Exception(
-            "Incrementing this BigInt/Timestamp results in a value out of "
-            "range");
-      }
-      retval.GetBigInt() = GetBigInt() + 1;
-      break;
-    case VALUE_TYPE_DOUBLE:
-      retval.GetDouble() = GetDouble() + 1;
-      break;
-    default:
-      throw Exception("type %s is not incrementable " + GetValueTypeString());
-      break;
   }
   return retval;
 }
@@ -4040,7 +3379,6 @@
       retval.GetBigInt() = GetBigInt() - 1;
       break;
     case VALUE_TYPE_DOUBLE:
->>>>>>> 588d7562
       retval.GetDouble() = GetDouble() - 1;
       break;
     default:
@@ -4128,11 +3466,7 @@
                   GetValueTypeString() + rhs.GetValueTypeString());
 }
 
-<<<<<<< HEAD
-inline Value Value::OpMultiply(const Value &rhs) const {
-=======
 inline Value Value::OpMod(const Value &rhs) const {
->>>>>>> 588d7562
   ValueType vt = PromoteForOp(GetValueType(), rhs.GetValueType());
   if (IsNull() || rhs.IsNull()) {
     return GetNullValue(vt);
@@ -4141,8 +3475,6 @@
   switch (vt) {
     case VALUE_TYPE_TINYINT:
     case VALUE_TYPE_SMALLINT:
-<<<<<<< HEAD
-=======
     case VALUE_TYPE_INTEGER:
     case VALUE_TYPE_BIGINT:
     case VALUE_TYPE_TIMESTAMP:
@@ -4164,7 +3496,6 @@
   switch (vt) {
     case VALUE_TYPE_TINYINT:
     case VALUE_TYPE_SMALLINT:
->>>>>>> 588d7562
     case VALUE_TYPE_INTEGER:
     case VALUE_TYPE_BIGINT:
     case VALUE_TYPE_TIMESTAMP:
@@ -4387,17 +3718,12 @@
   };
 
   Liker liker(valueChars, patternChars, valueUTF8Length, patternUTF8Length);
-<<<<<<< HEAD
-
-  return liker.Like() ? GetTrue() : GetFalse();
-=======
 
   return liker.Like() ? GetTrue() : GetFalse();
 }
 
 inline Value Value::NotLike(const Value rhs) const {
   return Like(rhs).IsTrue() ? GetFalse() : GetTrue();
->>>>>>> 588d7562
 }
 
 }  // End peloton namespace