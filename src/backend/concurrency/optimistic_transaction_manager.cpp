//===----------------------------------------------------------------------===//
//
//                         PelotonDB
//
// transaction_manager.cpp
//
// Identification: src/backend/concurrency/optimistic_transaction_manager.cpp
//
// Copyright (c) 2015, Carnegie Mellon University Database Group
//
//===----------------------------------------------------------------------===//

#include "optimistic_transaction_manager.h"

#include "backend/common/platform.h"
#include "backend/logging/log_manager.h"
#include "backend/logging/records/transaction_record.h"
#include "backend/concurrency/transaction.h"
#include "backend/catalog/manager.h"
#include "backend/common/exception.h"
#include "backend/common/logger.h"
#include "backend/storage/data_table.h"
#include "backend/storage/tile_group.h"
#include "backend/storage/tile_group_header.h"

namespace peloton {
namespace concurrency {

OptimisticTransactionManager &OptimisticTransactionManager::GetInstance() {
  static OptimisticTransactionManager txn_manager;
  return txn_manager;
}

// Visibility check
bool OptimisticTransactionManager::IsVisible(const txn_id_t &tuple_txn_id,
                                             const cid_t &tuple_begin_cid,
                                             const cid_t &tuple_end_cid) {
  if (tuple_txn_id == INVALID_TXN_ID) {
    // the tuple is not available.
    return false;
  }
  bool own = (current_txn->GetTransactionId() == tuple_txn_id);

  // there are exactly two versions that can be owned by a transaction.
  if (own == true) {
    if (tuple_begin_cid == MAX_CID && tuple_end_cid != INVALID_CID) {
      assert(tuple_end_cid == MAX_CID);
      // the only version that is visible is the newly inserted one.
      return true;
    } else {
      // the older version is not visible.
      return false;
    }
  } else {
    bool activated = (current_txn->GetStartCommitId() >= tuple_begin_cid);
    bool invalidated = (current_txn->GetStartCommitId() >= tuple_end_cid);
    if (tuple_txn_id != INITIAL_TXN_ID) {
      // if the tuple is owned by other transactions.
      if (tuple_begin_cid == MAX_CID) {
        // currently, we do not handle cascading abort. so never read an
        // uncommitted version.
        return false;
      } else {
        // the older version may be visible.
        if (activated && !invalidated) {
          return true;
        } else {
          return false;
        }
      }
    } else {
      // if the tuple is not owned by any transaction.
      if (activated && !invalidated) {
        return true;
      } else {
        return false;
      }
    }
  }
}

bool OptimisticTransactionManager::RecordRead(const oid_t &tile_group_id, const oid_t &tuple_id) {
  current_txn->RecordRead(tile_group_id, tuple_id);
  return true;
}

bool OptimisticTransactionManager::RecordWrite(const oid_t &tile_group_id, const oid_t &tuple_id) {
  current_txn->RecordWrite(tile_group_id, tuple_id);
  return true;
}

bool OptimisticTransactionManager::RecordInsert(const oid_t &tile_group_id, const oid_t &tuple_id) {
  auto &manager = catalog::Manager::GetInstance();
  auto tile_group_header = manager.GetTileGroup(tile_group_id)->GetHeader();
  auto transaction_id = current_txn->GetTransactionId();

  // Set MVCC info
  assert(tile_group_header->GetTransactionId(tuple_id) == INVALID_TXN_ID);
  assert(tile_group_header->GetBeginCommitId(tuple_id) == MAX_CID);
  assert(tile_group_header->GetEndCommitId(tuple_id) == MAX_CID);

  tile_group_header->SetTransactionId(tuple_id, transaction_id);
  tile_group_header->SetBeginCommitId(tuple_id, MAX_CID);
  tile_group_header->SetEndCommitId(tuple_id, MAX_CID);
  tile_group_header->SetInsertCommit(tuple_id, false);
  tile_group_header->SetDeleteCommit(tuple_id, false);

  current_txn->RecordInsert(tile_group_id, tuple_id);
  return true;
}

bool OptimisticTransactionManager::RecordDelete(const oid_t &tile_group_id, const oid_t &tuple_id) {
  current_txn->RecordDelete(tile_group_id, tuple_id);
  return true;
}

<<<<<<< HEAD
bool OptimisticTransactionManager::CommitTransaction() {
=======
Result OptimisticTransactionManager::CommitTransaction() {
>>>>>>> ae4d0509
  LOG_INFO("Committing peloton txn : %lu ", current_txn->GetTransactionId());

  auto &manager = catalog::Manager::GetInstance();

  // generate transaction id.
  cid_t end_commit_id = GetNextCommitId();

  // validate read set.
  auto read_tuples = current_txn->GetReadTuples();
  for (auto entry : read_tuples) {
    oid_t tile_group_id = entry.first;
    auto tile_group = manager.GetTileGroup(tile_group_id);
    auto tile_group_header = tile_group->GetHeader();
    for (auto tuple_slot : entry.second) {
      if (tile_group_header->GetTransactionId(tuple_slot) ==
          current_txn->GetTransactionId()) {
        // the version is owned by the transaction.
        continue;
      } else {
        if (tile_group_header->GetTransactionId(tuple_slot) == INITIAL_TXN_ID && 
          tile_group_header->GetBeginCommitId(tuple_slot) <= end_commit_id &&
          tile_group_header->GetEndCommitId(tuple_slot) >= end_commit_id) {
          // the version is not locked and still visible.
          continue;
        }
      }
      // otherwise, validation fails. abort transaction.
<<<<<<< HEAD
      AbortTransaction();
      return false;
=======
      return AbortTransaction();
>>>>>>> ae4d0509
    }
  }
  //////////////////////////////////////////////////////////

  auto written_tuples = current_txn->GetWrittenTuples();
  // install all updates.
  for (auto entry : written_tuples) {
    oid_t tile_group_id = entry.first;
    auto tile_group = manager.GetTileGroup(tile_group_id);
    auto tile_group_header = tile_group->GetHeader();
    for (auto tuple_slot : entry.second) {
      // we must guarantee that, at any time point, only one version is visible.
      tile_group_header->SetEndCommitId(tuple_slot, end_commit_id);
      ItemPointer new_version =
          tile_group_header->GetNextItemPointer(tuple_slot);
      
      auto new_tile_group_header =
          manager.GetTileGroup(new_version.block)->GetHeader();
      new_tile_group_header->SetBeginCommitId(new_version.offset,
                                              end_commit_id);
      new_tile_group_header->SetEndCommitId(new_version.offset, MAX_CID);

      COMPILER_MEMORY_FENCE;

      new_tile_group_header->SetTransactionId(new_version.offset,
                                              INITIAL_TXN_ID);
      tile_group_header->UnlockTupleSlot(
          tuple_slot, current_txn->GetTransactionId());

      // Logging
      // {
      //   auto &log_manager = logging::LogManager::GetInstance();
      //   if (log_manager.IsInLoggingMode()) {
      //     auto logger = log_manager.GetBackendLogger();
      //     auto record = logger->GetTupleRecord(
      //       LOGRECORD_TYPE_TUPLE_UPDATE, transaction_->GetTransactionId(),
      //       target_table_->GetOid(), location, old_location, new_tuple);

      //     logger->Log(record);
      //   }
      // }
    }
  }

  // commit insert set.
  auto inserted_tuples = current_txn->GetInsertedTuples();
  for (auto entry : inserted_tuples) {
    oid_t tile_group_id = entry.first;
    auto tile_group = manager.GetTileGroup(tile_group_id);
    auto tile_group_header = tile_group->GetHeader();
    for (auto tuple_slot : entry.second) {
      // set the begin commit id to persist insert
      if (tile_group_header->UnlockTupleSlot(tuple_slot, current_txn->GetTransactionId())) {
        tile_group_header->SetBeginCommitId(tuple_slot, end_commit_id);
      }
      //tile_group->CommitInsertedTuple(
      //    tuple_slot, current_txn->GetTransactionId(), end_commit_id);
    }
      // Logging
      // {
      //   auto &log_manager = logging::LogManager::GetInstance();
      //   if (log_manager.IsInLoggingMode()) {
      //     auto logger = log_manager.GetBackendLogger();
      //     auto record = logger->GetTupleRecord(
      //       LOGRECORD_TYPE_TUPLE_UPDATE, transaction_->GetTransactionId(),
      //       target_table_->GetOid(), location, old_location, new_tuple);

      //     logger->Log(record);
      //   }
      // }
  }

  // commit delete set.
  auto deleted_tuples = current_txn->GetDeletedTuples();
  for (auto entry : deleted_tuples) {
    oid_t tile_group_id = entry.first;
    auto tile_group = manager.GetTileGroup(tile_group_id);
    auto tile_group_header = tile_group->GetHeader();
    for (auto tuple_slot : entry.second) {
      // we must guarantee that, at any time point, only one version is visible.

      tile_group_header->SetEndCommitId(tuple_slot, end_commit_id);
      ItemPointer new_version =
          tile_group_header->GetNextItemPointer(tuple_slot);

      auto new_tile_group_header =
          manager.GetTileGroup(new_version.block)->GetHeader();
      new_tile_group_header->SetBeginCommitId(new_version.offset,
                                              end_commit_id);
      new_tile_group_header->SetEndCommitId(new_version.offset, MAX_CID);

      COMPILER_MEMORY_FENCE;

      new_tile_group_header->SetTransactionId(new_version.offset,
                                              INVALID_TXN_ID);
      tile_group_header->UnlockTupleSlot(
          tuple_slot, current_txn->GetTransactionId());

      // Logging
      // {
      //   auto &log_manager = logging::LogManager::GetInstance();
      //   if (log_manager.IsInLoggingMode()) {
      //     auto logger = log_manager.GetBackendLogger();
      //     auto record = logger->GetTupleRecord(
      //       LOGRECORD_TYPE_TUPLE_UPDATE, transaction_->GetTransactionId(),
      //       target_table_->GetOid(), location, old_location, new_tuple);

      //     logger->Log(record);
      //   }
      // }
    }
  }
  Result ret = current_txn->GetResult();
  delete current_txn;
  current_txn = nullptr;
<<<<<<< HEAD

  return true;
=======
  return ret;
>>>>>>> ae4d0509
}

Result OptimisticTransactionManager::AbortTransaction() {
  LOG_INFO("Aborting peloton txn : %lu ", current_txn->GetTransactionId());
  auto &manager = catalog::Manager::GetInstance();
  auto written_tuples = current_txn->GetWrittenTuples();

  // recover write set.
  for (auto entry : written_tuples) {
    oid_t tile_group_id = entry.first;
    auto tile_group = manager.GetTileGroup(tile_group_id);
    auto tile_group_header = tile_group->GetHeader();
    for (auto tuple_slot : entry.second) {
      tile_group_header->UnlockTupleSlot(
          tuple_slot, current_txn->GetTransactionId());
      tile_group_header->SetEndCommitId(tuple_slot, MAX_CID);
      ItemPointer new_version =
          tile_group_header->GetNextItemPointer(tuple_slot);
      auto new_tile_group_header =
          manager.GetTileGroup(new_version.block)->GetHeader();
      new_tile_group_header->SetTransactionId(new_version.offset,
                                              INVALID_TXN_ID);
      new_tile_group_header->SetBeginCommitId(new_version.offset, MAX_CID);
      new_tile_group_header->SetEndCommitId(new_version.offset, MAX_CID);
    }
  }

  // recover delete set.
  auto deleted_tuples = current_txn->GetDeletedTuples();
  for (auto entry : deleted_tuples) {
    oid_t tile_group_id = entry.first;
    auto tile_group = manager.GetTileGroup(tile_group_id);
    auto tile_group_header = tile_group->GetHeader();
    for (auto tuple_slot : entry.second) {
      tile_group_header->UnlockTupleSlot(
          tuple_slot, current_txn->GetTransactionId());
      tile_group_header->SetEndCommitId(tuple_slot, MAX_CID);
      ItemPointer new_version =
          tile_group_header->GetNextItemPointer(tuple_slot);
      auto new_tile_group_header =
          manager.GetTileGroup(new_version.block)->GetHeader();
      new_tile_group_header->SetTransactionId(new_version.offset,
                                              INVALID_TXN_ID);
      new_tile_group_header->SetBeginCommitId(new_version.offset, MAX_CID);
      new_tile_group_header->SetEndCommitId(new_version.offset, MAX_CID);
    }
  }

  Result ret = current_txn->GetResult();
  delete current_txn;
  current_txn = nullptr;
  return ret;
}

}  // End storage namespace
}  // End peloton namespace<|MERGE_RESOLUTION|>--- conflicted
+++ resolved
@@ -114,11 +114,7 @@
   return true;
 }
 
-<<<<<<< HEAD
-bool OptimisticTransactionManager::CommitTransaction() {
-=======
 Result OptimisticTransactionManager::CommitTransaction() {
->>>>>>> ae4d0509
   LOG_INFO("Committing peloton txn : %lu ", current_txn->GetTransactionId());
 
   auto &manager = catalog::Manager::GetInstance();
@@ -146,12 +142,7 @@
         }
       }
       // otherwise, validation fails. abort transaction.
-<<<<<<< HEAD
-      AbortTransaction();
-      return false;
-=======
       return AbortTransaction();
->>>>>>> ae4d0509
     }
   }
   //////////////////////////////////////////////////////////
@@ -267,12 +258,8 @@
   Result ret = current_txn->GetResult();
   delete current_txn;
   current_txn = nullptr;
-<<<<<<< HEAD
-
-  return true;
-=======
+
   return ret;
->>>>>>> ae4d0509
 }
 
 Result OptimisticTransactionManager::AbortTransaction() {
