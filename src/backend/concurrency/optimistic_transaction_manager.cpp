//===----------------------------------------------------------------------===//
//
//                         PelotonDB
//
// transaction_manager.cpp
//
// Identification: src/backend/concurrency/optimistic_transaction_manager.cpp
//
// Copyright (c) 2015, Carnegie Mellon University Database Group
//
//===----------------------------------------------------------------------===//

#include "optimistic_transaction_manager.h"

#include "backend/common/platform.h"
#include "backend/logging/log_manager.h"
#include "backend/logging/records/transaction_record.h"
#include "backend/concurrency/transaction.h"
#include "backend/catalog/manager.h"
#include "backend/common/exception.h"
#include "backend/common/logger.h"

namespace peloton {
namespace concurrency {

OptimisticTransactionManager &OptimisticTransactionManager::GetInstance() {
  static OptimisticTransactionManager txn_manager;
  return txn_manager;
}

// Visibility check
bool OptimisticTransactionManager::IsVisible(const txn_id_t &tuple_txn_id,
                                             const cid_t &tuple_begin_cid,
                                             const cid_t &tuple_end_cid) {
  if (tuple_txn_id == INVALID_TXN_ID) {
    // the tuple is not available.
    return false;
  }
  bool own = (current_txn->GetTransactionId() == tuple_txn_id);

  // there are exactly two versions that can be owned by a transaction.
  if (own == true) {
    if (tuple_begin_cid == MAX_CID && tuple_end_cid != INVALID_CID) {
      assert(tuple_end_cid == MAX_CID);
      // the only version that is visible is the newly inserted one.
      return true;
    } else {
      // the older version is not visible.
      return false;
    }
  } else {
    bool activated = (current_txn->GetBeginCommitId() >= tuple_begin_cid);
    bool invalidated = (current_txn->GetBeginCommitId() >= tuple_end_cid);
    if (tuple_txn_id != INITIAL_TXN_ID) {
      // if the tuple is owned by other transactions.
      if (tuple_begin_cid == MAX_CID) {
        // currently, we do not handle cascading abort. so never read an
        // uncommitted version.
        return false;
      } else {
        // the older version may be visible.
        if (activated && !invalidated) {
          return true;
        } else {
          return false;
        }
      }
    } else {
      // if the tuple is not owned by any transaction.
      if (activated && !invalidated) {
        return true;
      } else {
        return false;
      }
    }
  }
}

bool OptimisticTransactionManager::IsOwner(storage::TileGroup *tile_group,
                                           const oid_t &tuple_id) {
  auto tuple_txn_id = tile_group->GetHeader()->GetTransactionId(tuple_id);
  return tuple_txn_id == current_txn->GetTransactionId();
}

<<<<<<< HEAD
// if the tuple is not owned by any transaction and is visible to current transaction.
bool OptimisticTransactionManager::IsAccessable(storage::TileGroup *tile_group, const oid_t &tuple_id) {
    auto tile_group_header = tile_group->GetHeader();
    auto tuple_txn_id = tile_group_header->GetTransactionId(tuple_id);
    auto tuple_end_cid = tile_group_header->GetEndCommitId(tuple_id);
    return tuple_txn_id == INITIAL_TXN_ID && tuple_end_cid == MAX_CID;
=======
// if the tuple is not owned by any transaction and is visible to current
// transdaction.
bool OptimisticTransactionManager::IsAccessable(storage::TileGroup *tile_group,
                                                const oid_t &tuple_id) {
  auto tile_group_header = tile_group->GetHeader();
  auto tuple_txn_id = tile_group_header->GetTransactionId(tuple_id);
  auto tuple_end_cid = tile_group_header->GetEndCommitId(tuple_id);
  return tuple_txn_id == INITIAL_TXN_ID && tuple_end_cid == MAX_CID;
>>>>>>> e5037f12
}

bool OptimisticTransactionManager::AcquireTuple(
    storage::TileGroup *tile_group, const oid_t &physical_tuple_id) {
  auto tile_group_header = tile_group->GetHeader();
  auto txn_id = current_txn->GetTransactionId();

  if (tile_group_header->LockTupleSlot(physical_tuple_id, txn_id) == false) {
    LOG_INFO("Fail to insert new tuple. Set txn failure.");
    SetTransactionResult(Result::RESULT_FAILURE);
    return false;
  }
  return true;
}

bool OptimisticTransactionManager::PerformRead(const oid_t &tile_group_id,
                                               const oid_t &tuple_id) {
  current_txn->RecordRead(tile_group_id, tuple_id);
  return true;
}

bool OptimisticTransactionManager::PerformInsert(const oid_t &tile_group_id,
                                                 const oid_t &tuple_id) {
  auto tile_group_header =
      catalog::Manager::GetInstance().GetTileGroup(tile_group_id)->GetHeader();
  auto transaction_id = current_txn->GetTransactionId();

  tile_group_header->SetTransactionId(tuple_id, transaction_id);
  tile_group_header->SetBeginCommitId(tuple_id, MAX_CID);
  tile_group_header->SetEndCommitId(tuple_id, MAX_CID);
  // no need to set next item pointer.
  current_txn->RecordInsert(tile_group_id, tuple_id);
  return true;
}

bool OptimisticTransactionManager::PerformUpdate(
    const oid_t &tile_group_id, const oid_t &tuple_id,
    const ItemPointer &new_location) {
  auto tile_group_header =
      catalog::Manager::GetInstance().GetTileGroup(tile_group_id)->GetHeader();
  auto transaction_id = current_txn->GetTransactionId();

  auto new_tile_group_header = catalog::Manager::GetInstance()
                                   .GetTileGroup(new_location.block)
                                   ->GetHeader();
  new_tile_group_header->SetTransactionId(new_location.offset, transaction_id);
  new_tile_group_header->SetBeginCommitId(new_location.offset, MAX_CID);
  new_tile_group_header->SetEndCommitId(new_location.offset, MAX_CID);

  tile_group_header->SetNextItemPointer(tuple_id, new_location);
  current_txn->RecordUpdate(tile_group_id, tuple_id);
  return true;
}

bool OptimisticTransactionManager::PerformDelete(
    const oid_t &tile_group_id, const oid_t &tuple_id,
    const ItemPointer &new_location) {
  auto tile_group_header =
      catalog::Manager::GetInstance().GetTileGroup(tile_group_id)->GetHeader();
  auto transaction_id = current_txn->GetTransactionId();

  auto new_tile_group_header = catalog::Manager::GetInstance()
                                   .GetTileGroup(new_location.block)
                                   ->GetHeader();

  new_tile_group_header->SetTransactionId(new_location.offset, transaction_id);
  new_tile_group_header->SetBeginCommitId(new_location.offset, MAX_CID);
  new_tile_group_header->SetEndCommitId(new_location.offset, INVALID_CID);

  tile_group_header->SetNextItemPointer(tuple_id, new_location);
  current_txn->RecordDelete(tile_group_id, tuple_id);
  return true;
}

void OptimisticTransactionManager::SetDeleteVisibility(
    const oid_t &tile_group_id, const oid_t &tuple_id) {
  auto &manager = catalog::Manager::GetInstance();
  auto tile_group_header = manager.GetTileGroup(tile_group_id)->GetHeader();
  auto transaction_id = current_txn->GetTransactionId();

  tile_group_header->SetTransactionId(tuple_id, transaction_id);
  tile_group_header->SetBeginCommitId(tuple_id, MAX_CID);
  tile_group_header->SetEndCommitId(tuple_id, INVALID_CID);

  // tile_group_header->SetInsertCommit(tuple_id, false); // unused
  // tile_group_header->SetDeleteCommit(tuple_id, false); // unused
}

void OptimisticTransactionManager::SetUpdateVisibility(
    const oid_t &tile_group_id, const oid_t &tuple_id) {
  auto &manager = catalog::Manager::GetInstance();
  auto tile_group_header = manager.GetTileGroup(tile_group_id)->GetHeader();
  auto transaction_id = current_txn->GetTransactionId();

  // Set MVCC info
  tile_group_header->SetTransactionId(tuple_id, transaction_id);
  tile_group_header->SetBeginCommitId(tuple_id, MAX_CID);
  tile_group_header->SetEndCommitId(tuple_id, MAX_CID);

  // tile_group_header->SetInsertCommit(tuple_id, false); // unused
  // tile_group_header->SetDeleteCommit(tuple_id, false); // unused
}

void OptimisticTransactionManager::SetInsertVisibility(
    const oid_t &tile_group_id, const oid_t &tuple_id) {
  auto &manager = catalog::Manager::GetInstance();
  auto tile_group_header = manager.GetTileGroup(tile_group_id)->GetHeader();
  auto transaction_id = current_txn->GetTransactionId();

  // Set MVCC info
  assert(tile_group_header->GetTransactionId(tuple_id) == INVALID_TXN_ID);
  assert(tile_group_header->GetBeginCommitId(tuple_id) == MAX_CID);
  assert(tile_group_header->GetEndCommitId(tuple_id) == MAX_CID);

  tile_group_header->SetTransactionId(tuple_id, transaction_id);
  tile_group_header->SetBeginCommitId(tuple_id, MAX_CID);
  tile_group_header->SetEndCommitId(tuple_id, MAX_CID);

  // tile_group_header->SetInsertCommit(tuple_id, false); // unused
  // tile_group_header->SetDeleteCommit(tuple_id, false); // unused
}

Result OptimisticTransactionManager::CommitTransaction() {
  LOG_INFO("Committing peloton txn : %lu ", current_txn->GetTransactionId());

  auto &manager = catalog::Manager::GetInstance();

  auto &rw_set = current_txn->GetRWSet();

  // generate transaction id.
  cid_t end_commit_id = GetNextCommitId();
  // validate read set.
  for (auto &tile_group_entry : rw_set) {
    oid_t tile_group_id = tile_group_entry.first;
    auto tile_group = manager.GetTileGroup(tile_group_id);
    auto tile_group_header = tile_group->GetHeader();
    for (auto &tuple_entry : tile_group_entry.second) {
      auto tuple_slot = tuple_entry.first;
      if (tuple_entry.second != RW_TYPE_INSERT &&
          tuple_entry.second != RW_TYPE_INS_DEL) {
        if (tile_group_header->GetTransactionId(tuple_slot) ==
            current_txn->GetTransactionId()) {
          // the version is owned by the transaction.
          continue;
        } else {
          if (tile_group_header->GetTransactionId(tuple_slot) ==
                  INITIAL_TXN_ID &&
              tile_group_header->GetBeginCommitId(tuple_slot) <=
                  end_commit_id &&
              tile_group_header->GetEndCommitId(tuple_slot) >= end_commit_id) {
            // the version is not locked and still visible.
            continue;
          }
        }
        // otherwise, validation fails. abort transaction.
        return AbortTransaction();
      }
    }
  }
  //////////////////////////////////////////////////////////

  // install everything.
  for (auto &tile_group_entry : rw_set) {
    oid_t tile_group_id = tile_group_entry.first;
    auto tile_group = manager.GetTileGroup(tile_group_id);
    auto tile_group_header = tile_group->GetHeader();
    for (auto &tuple_entry : tile_group_entry.second) {
      auto tuple_slot = tuple_entry.first;
      if (tuple_entry.second == RW_TYPE_UPDATE) {
        // we must guarantee that, at any time point, only one version is
        // visible.
        // we do not change begin cid for old tuple.
        tile_group_header->SetEndCommitId(tuple_slot, end_commit_id);
        ItemPointer new_version =
            tile_group_header->GetNextItemPointer(tuple_slot);

        auto new_tile_group_header =
            manager.GetTileGroup(new_version.block)->GetHeader();
        new_tile_group_header->SetBeginCommitId(new_version.offset,
                                                end_commit_id);
        new_tile_group_header->SetEndCommitId(new_version.offset, MAX_CID);

        COMPILER_MEMORY_FENCE;

        new_tile_group_header->SetTransactionId(new_version.offset,
                                                INITIAL_TXN_ID);
        tile_group_header->SetTransactionId(tuple_slot, INITIAL_TXN_ID);
      } else if (tuple_entry.second == RW_TYPE_DELETE) {
        // we do not change begin cid for old tuple.
        tile_group_header->SetEndCommitId(tuple_slot, end_commit_id);
        ItemPointer new_version =
            tile_group_header->GetNextItemPointer(tuple_slot);

        auto new_tile_group_header =
            manager.GetTileGroup(new_version.block)->GetHeader();
        new_tile_group_header->SetBeginCommitId(new_version.offset,
                                                end_commit_id);
        new_tile_group_header->SetEndCommitId(new_version.offset, MAX_CID);

        COMPILER_MEMORY_FENCE;

        new_tile_group_header->SetTransactionId(new_version.offset,
                                                INVALID_TXN_ID);
        tile_group_header->SetTransactionId(tuple_slot, INITIAL_TXN_ID);

      } else if (tuple_entry.second == RW_TYPE_INSERT) {
        assert(tile_group_header->GetTransactionId(tuple_slot) ==
               current_txn->GetTransactionId());
        // set the begin commit id to persist insert
        tile_group_header->SetBeginCommitId(tuple_slot, end_commit_id);
        tile_group_header->SetEndCommitId(tuple_slot, MAX_CID);

        COMPILER_MEMORY_FENCE;

        tile_group_header->SetTransactionId(tuple_slot, INITIAL_TXN_ID);
      } else if (tuple_entry.second == RW_TYPE_INS_DEL) {
        assert(tile_group_header->GetTransactionId(tuple_slot) ==
               current_txn->GetTransactionId());
        // set the begin commit id to persist insert
        tile_group_header->SetBeginCommitId(tuple_slot, MAX_CID);
        tile_group_header->SetEndCommitId(tuple_slot, MAX_CID);

        COMPILER_MEMORY_FENCE;

        tile_group_header->SetTransactionId(tuple_slot, INVALID_TXN_ID);
      }
    }
  }

  Result ret = current_txn->GetResult();

  EndTransaction();

  return ret;
}

Result OptimisticTransactionManager::AbortTransaction() {
  LOG_INFO("Aborting peloton txn : %lu ", current_txn->GetTransactionId());
  auto &manager = catalog::Manager::GetInstance();

  auto &rw_set = current_txn->GetRWSet();

  for (auto &tile_group_entry : rw_set) {
    oid_t tile_group_id = tile_group_entry.first;
    auto tile_group = manager.GetTileGroup(tile_group_id);
    auto tile_group_header = tile_group->GetHeader();

    for (auto &tuple_entry : tile_group_entry.second) {
      auto tuple_slot = tuple_entry.first;
      if (tuple_entry.second == RW_TYPE_UPDATE) {
        // we do not set begin cid for old tuple.
        tile_group_header->SetEndCommitId(tuple_slot, MAX_CID);
        ItemPointer new_version =
            tile_group_header->GetNextItemPointer(tuple_slot);
        auto new_tile_group_header =
            manager.GetTileGroup(new_version.block)->GetHeader();
        new_tile_group_header->SetBeginCommitId(new_version.offset, MAX_CID);
        new_tile_group_header->SetEndCommitId(new_version.offset, MAX_CID);

        COMPILER_MEMORY_FENCE;

        new_tile_group_header->SetTransactionId(new_version.offset,
                                                INVALID_TXN_ID);
        tile_group_header->SetTransactionId(tuple_slot, INITIAL_TXN_ID);

      } else if (tuple_entry.second == RW_TYPE_DELETE) {
        tile_group_header->SetEndCommitId(tuple_slot, MAX_CID);
        ItemPointer new_version =
            tile_group_header->GetNextItemPointer(tuple_slot);
        auto new_tile_group_header =
            manager.GetTileGroup(new_version.block)->GetHeader();
        new_tile_group_header->SetBeginCommitId(new_version.offset, MAX_CID);
        new_tile_group_header->SetEndCommitId(new_version.offset, MAX_CID);

        COMPILER_MEMORY_FENCE;

        new_tile_group_header->SetTransactionId(new_version.offset,
                                                INVALID_TXN_ID);
        tile_group_header->SetTransactionId(tuple_slot, INITIAL_TXN_ID);
      } else if (tuple_entry.second == RW_TYPE_INSERT) {
        tile_group_header->SetBeginCommitId(tuple_slot, MAX_CID);
        tile_group_header->SetEndCommitId(tuple_slot, MAX_CID);

        COMPILER_MEMORY_FENCE;

        tile_group_header->SetTransactionId(tuple_slot, INVALID_TXN_ID);
      } else if (tuple_entry.second == RW_TYPE_INS_DEL) {
        tile_group_header->SetBeginCommitId(tuple_slot, MAX_CID);
        tile_group_header->SetEndCommitId(tuple_slot, MAX_CID);

        COMPILER_MEMORY_FENCE;

        tile_group_header->SetTransactionId(tuple_slot, INVALID_TXN_ID);
      }
    }
  }

  EndTransaction();
  return Result::RESULT_ABORTED;
}

}  // End storage namespace
}  // End peloton namespace<|MERGE_RESOLUTION|>--- conflicted
+++ resolved
@@ -82,14 +82,6 @@
   return tuple_txn_id == current_txn->GetTransactionId();
 }
 
-<<<<<<< HEAD
-// if the tuple is not owned by any transaction and is visible to current transaction.
-bool OptimisticTransactionManager::IsAccessable(storage::TileGroup *tile_group, const oid_t &tuple_id) {
-    auto tile_group_header = tile_group->GetHeader();
-    auto tuple_txn_id = tile_group_header->GetTransactionId(tuple_id);
-    auto tuple_end_cid = tile_group_header->GetEndCommitId(tuple_id);
-    return tuple_txn_id == INITIAL_TXN_ID && tuple_end_cid == MAX_CID;
-=======
 // if the tuple is not owned by any transaction and is visible to current
 // transdaction.
 bool OptimisticTransactionManager::IsAccessable(storage::TileGroup *tile_group,
@@ -98,7 +90,6 @@
   auto tuple_txn_id = tile_group_header->GetTransactionId(tuple_id);
   auto tuple_end_cid = tile_group_header->GetEndCommitId(tuple_id);
   return tuple_txn_id == INITIAL_TXN_ID && tuple_end_cid == MAX_CID;
->>>>>>> e5037f12
 }
 
 bool OptimisticTransactionManager::AcquireTuple(
