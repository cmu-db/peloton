--- conflicted
+++ resolved
@@ -18,287 +18,5 @@
 // Current transaction for the backend thread
 thread_local Transaction *current_txn;
 
-<<<<<<< HEAD
-TransactionManager::TransactionManager() {
-  next_txn_id = ATOMIC_VAR_INIT(START_TXN_ID);
-  next_cid = ATOMIC_VAR_INIT(START_CID);
-
-  // BASE transaction
-  // All transactions are based on this transaction
-  last_txn = new Transaction(START_TXN_ID, START_CID);
-  last_txn->cid = START_CID;
-  last_cid = START_CID;
-}
-
-TransactionManager::~TransactionManager() {
-  // delete BASE txn
-  delete last_txn;
-}
-
-txn_id_t TransactionManager::GetNextTransactionId() {
-  if (next_txn_id == MAX_TXN_ID) {
-    throw TransactionException("Txn id equals MAX_TXN_ID");
-  }
-
-  return next_txn_id++;
-}
-
-// Begin a new transaction
-Transaction *TransactionManager::BeginTransaction() {
-  Transaction *next_txn =
-      new Transaction(GetNextTransactionId(), GetLastCommitId());
-
-  // Log the BEGIN TXN record
-  {
-    auto &log_manager = logging::LogManager::GetInstance();
-    if (log_manager.IsInLoggingMode()) {
-      auto logger = log_manager.GetBackendLogger();
-      auto record = new logging::TransactionRecord(
-          LOGRECORD_TYPE_TRANSACTION_BEGIN, next_txn->txn_id);
-      logger->Log(record);
-    }
-  }
-
-  // Update the next txn
-  current_txn = next_txn;
-
-  return next_txn;
-}
-
-bool TransactionManager::IsValid(txn_id_t txn_id) {
-  return (txn_id < next_txn_id);
-}
-
-void TransactionManager::ResetStates(void) {
-  next_txn_id = ATOMIC_VAR_INIT(START_TXN_ID);
-  next_cid = ATOMIC_VAR_INIT(START_CID);
-
-  // BASE transaction
-  // All transactions are based on this transaction
-  delete last_txn;
-  last_txn = new Transaction(START_TXN_ID, START_CID);
-  last_txn->cid = START_CID;
-  last_cid = START_CID;
-
-  for (auto txn : txn_table) {
-    auto curr_txn = txn.second;
-    delete curr_txn;
-  }
-  txn_table.clear();
-}
-
-void TransactionManager::EndTransaction(Transaction *txn,
-                                        bool sync __attribute__((unused))) {
-  // Log the END TXN record
-  {
-    auto &log_manager = logging::LogManager::GetInstance();
-    if (log_manager.IsInLoggingMode()) {
-      auto logger = log_manager.GetBackendLogger();
-      auto record = new logging::TransactionRecord(
-          LOGRECORD_TYPE_TRANSACTION_END, txn->txn_id);
-      logger->Log(record);
-    }
-  }
-}
-
-//===--------------------------------------------------------------------===//
-// Commit Processing
-//===--------------------------------------------------------------------===//
-
-TransactionManager &TransactionManager::GetInstance() {
-  static TransactionManager txn_manager;
-  return txn_manager;
-}
-
-void TransactionManager::BeginCommitPhase(Transaction *txn) {
-  // successor in the transaction list will point to us
-  txn->IncrementRefCount();
-
-  {
-    std::lock_guard<std::mutex> lock(txn_table_mutex);
-
-    // append to the pending transaction list
-    last_txn->next = txn;
-
-    // the last transaction pointer also points to us
-    txn->IncrementRefCount();
-
-    // assign cid to the txn
-    txn->cid = last_txn->cid + 1;
-
-    auto tmp = last_txn;
-    last_txn = txn;
-
-    // drop a reference to previous last transaction pointer
-    tmp->DecrementRefCount();
-  }
-}
-
-void TransactionManager::CommitModifications(Transaction *txn, bool sync
-                                             __attribute__((unused))) {
-  auto &manager = catalog::Manager::GetInstance();
-
-  // (A) commit inserts
-  auto inserted_tuples = txn->GetInsertedTuples();
-  for (auto entry : inserted_tuples) {
-    oid_t tile_group_id = entry.first;
-    auto tile_group = manager.GetTileGroup(tile_group_id);
-    for (auto tuple_slot : entry.second)
-      tile_group->CommitInsertedTuple(tuple_slot, txn->txn_id, txn->cid);
-  }
-
-  // (B) commit deletes
-  auto deleted_tuples = txn->GetDeletedTuples();
-  for (auto entry : deleted_tuples) {
-    oid_t tile_group_id = entry.first;
-    auto tile_group = manager.GetTileGroup(tile_group_id);
-    for (auto tuple_slot : entry.second)
-      tile_group->CommitDeletedTuple(tuple_slot, txn->txn_id, txn->cid);
-  }
-
-  // Log the COMMIT TXN record
-  {
-    auto &log_manager = logging::LogManager::GetInstance();
-    if (log_manager.IsInLoggingMode()) {
-      auto logger = log_manager.GetBackendLogger();
-      auto record = new logging::TransactionRecord(
-          LOGRECORD_TYPE_TRANSACTION_COMMIT, txn->txn_id);
-      logger->Log(record);
-    }
-  }
-}
-
-void TransactionManager::CommitPendingTransactions(
-    std::vector<Transaction *> &pending_txns, Transaction *txn) {
-  // add ourself to the list
-  pending_txns.push_back(txn);
-
-  // commit all pending transactions
-  auto next_txn = txn->next;
-
-  while (next_txn != nullptr && next_txn->waiting_to_commit == true) {
-    // try to increment last finished cid
-    if (atomic_cas(&last_cid, next_txn->cid - 1, next_txn->cid)) {
-      // if that worked, add transaction to list
-      pending_txns.push_back(next_txn);
-      LOG_TRACE("Pending Txn  : %lu ", next_txn->txn_id);
-
-      next_txn = next_txn->next;
-      continue;
-    }
-    // it did not work, so some other txn must have squeezed in
-    // so, stop processing commit dependencies
-    else {
-      break;
-    }
-  }
-}
-
-std::vector<Transaction *> TransactionManager::EndCommitPhase(Transaction *txn,
-                                                              bool sync) {
-  std::vector<Transaction *> txn_list;
-
-  // try to increment last commit id
-  if (atomic_cas(&last_cid, txn->cid - 1, txn->cid)) {
-    LOG_TRACE("update lcid worked : %lu ", txn->txn_id);
-
-    // everything went fine and the txn was committed
-    // if that worked, commit all pending transactions
-    CommitPendingTransactions(txn_list, txn);
-
-  }
-  // it did not work, so add to waiting list
-  // some other transaction with lower commit id will commit us later
-  else {
-    LOG_TRACE("add to wait list : %lu ", txn->txn_id);
-
-    txn->waiting_to_commit = true;
-
-    // make sure that the transaction we are waiting for has not finished
-    // before we could add ourselves to the list of pending transactions
-    // we try incrementing the last finished cid again
-    if (atomic_cas(&last_cid, txn->cid - 1, txn->cid)) {
-      // it worked on the second try
-      txn->waiting_to_commit = false;
-
-      CommitPendingTransactions(txn_list, txn);
-    }
-  }
-
-  // clear txn entry in txn table
-  EndTransaction(txn, sync);
-
-  return std::move(txn_list);
-}
-
-void TransactionManager::CommitTransaction(bool sync) {
-  LOG_INFO("Committing peloton txn : %lu ", current_txn->GetTransactionId());
-  // begin commit phase : get cid and add to transaction list
-  BeginCommitPhase(current_txn);
-
-  // commit all modifications
-  CommitModifications(current_txn, sync);
-
-  // end commit phase : increment last_cid and process pending txns if needed
-  std::vector<Transaction *> committed_txns = EndCommitPhase(current_txn, sync);
-
-  // process all committed txns
-  for (auto committed_txn : committed_txns) committed_txn->DecrementRefCount();
-
-  // XXX LOG : group commit entry
-  // we already record commit entry in CommitModifications, isn't it?
-
-  current_txn = nullptr;
-}
-
-//===--------------------------------------------------------------------===//
-// Abort Processing
-//===--------------------------------------------------------------------===//
-
-void TransactionManager::AbortTransaction() {
-  LOG_INFO("Aborting peloton txn : %lu ", current_txn->GetTransactionId());
-  // Log the ABORT TXN record
-  {
-    auto &log_manager = logging::LogManager::GetInstance();
-    if (log_manager.IsInLoggingMode()) {
-      auto logger = log_manager.GetBackendLogger();
-      auto record = new logging::TransactionRecord(
-          LOGRECORD_TYPE_TRANSACTION_ABORT, current_txn->txn_id);
-      logger->Log(record);
-    }
-  }
-
-  auto &manager = catalog::Manager::GetInstance();
-
-  // (A) rollback inserts
-  const txn_id_t txn_id = current_txn->GetTransactionId();
-  auto inserted_tuples = current_txn->GetInsertedTuples();
-  for (auto entry : inserted_tuples) {
-    oid_t tile_group_id = entry.first;
-    auto tile_group = manager.GetTileGroup(tile_group_id);
-    for (auto tuple_slot : entry.second)
-      tile_group->AbortInsertedTuple(tuple_slot);
-  }
-
-  // (B) rollback deletes
-  auto deleted_tuples = current_txn->GetDeletedTuples();
-  for (auto entry : current_txn->GetDeletedTuples()) {
-    oid_t tile_group_id = entry.first;
-    auto tile_group = manager.GetTileGroup(tile_group_id);
-    for (auto tuple_slot : entry.second)
-      tile_group->AbortDeletedTuple(tuple_slot, txn_id);
-  }
-
-  EndTransaction(current_txn, false);
-
-  // drop a reference
-  current_txn->DecrementRefCount();
-
-  current_txn = nullptr;
-}
-
-}  // End concurrency namespace
-=======
 }  // End storage namespace
->>>>>>> 2f2ee824
 }  // End peloton namespace