//===----------------------------------------------------------------------===//
//
//                         PelotonDB
//
// transaction.cpp
//
// Identification: src/backend/concurrency/transaction.cpp
//
// Copyright (c) 2015, Carnegie Mellon University Database Group
//
//===----------------------------------------------------------------------===//

#include "backend/concurrency/transaction.h"

#include "backend/common/logger.h"
#include "backend/common/platform.h"

#include <chrono>
#include <thread>
#include <iomanip>

namespace peloton {
namespace concurrency {

void Transaction::RecordRead(const oid_t &tile_group_id,
                             const oid_t &tuple_id) {
  if (rw_set.find(tile_group_id) != rw_set.end() &&
      rw_set.at(tile_group_id).find(tuple_id) !=
          rw_set.at(tile_group_id).end()) {
    // RWType &type = rw_set.at(tile_group_id).at(tuple_id);
    assert(rw_set.at(tile_group_id).at(tuple_id) != RW_TYPE_DELETE &&
           rw_set.at(tile_group_id).at(tuple_id) != RW_TYPE_INS_DEL);
    return;
  } else {
    rw_set[tile_group_id][tuple_id] = RW_TYPE_READ;
  }
}

void Transaction::RecordUpdate(const oid_t &tile_group_id,
                               const oid_t &tuple_id) {
  if (rw_set.find(tile_group_id) != rw_set.end() &&
      rw_set.at(tile_group_id).find(tuple_id) !=
          rw_set.at(tile_group_id).end()) {
    RWType &type = rw_set.at(tile_group_id).at(tuple_id);
    if (type == RW_TYPE_READ) {
      type = RW_TYPE_UPDATE;
      return;
    }
    if (type == RW_TYPE_UPDATE) {
      return;
    }
    if (type == RW_TYPE_INSERT) {
      return;
    }
    if (type == RW_TYPE_DELETE) {
      assert(false);
      return;
    }
    assert(false);
  } else {
    assert(false);
    rw_set[tile_group_id][tuple_id] = RW_TYPE_UPDATE;
  }
}

void Transaction::RecordInsert(const oid_t &tile_group_id,
                               const oid_t &tuple_id) {
  if (rw_set.find(tile_group_id) != rw_set.end() &&
      rw_set.at(tile_group_id).find(tuple_id) !=
          rw_set.at(tile_group_id).end()) {
    // RWType &type = rw_set.at(tile_group_id).at(tuple_id);
    assert(false);
  } else {
    rw_set[tile_group_id][tuple_id] = RW_TYPE_INSERT;
  }
}

void Transaction::RecordDelete(const oid_t &tile_group_id,
                               const oid_t &tuple_id) {
  if (rw_set.find(tile_group_id) != rw_set.end() &&
      rw_set.at(tile_group_id).find(tuple_id) !=
          rw_set.at(tile_group_id).end()) {
    RWType &type = rw_set.at(tile_group_id).at(tuple_id);
    if (type == RW_TYPE_READ) {
      type = RW_TYPE_DELETE;
      return;
    }
    if (type == RW_TYPE_UPDATE) {
      type = RW_TYPE_DELETE;
      return;
    }
    if (type == RW_TYPE_INSERT) {
      type = RW_TYPE_INS_DEL;
      return;
    }
    if (type == RW_TYPE_DELETE) {
      assert(false);
      return;
    }
    assert(false);
  } else {
    rw_set[tile_group_id][tuple_id] = RW_TYPE_DELETE;
  }
}

void Transaction::RecordRead(const ItemPointer &location) {
  RecordRead(location.block, location.offset);
}

void Transaction::RecordUpdate(const ItemPointer &location) {
  RecordUpdate(location.block, location.offset);
}

void Transaction::RecordInsert(const ItemPointer &location) {
  RecordInsert(location.block, location.offset);
}

void Transaction::RecordDelete(const ItemPointer &location) {
  RecordDelete(location.block, location.offset);
}

const std::map<oid_t, std::map<oid_t, RWType>> &Transaction::GetRWSet() {
  return rw_set;
}

<<<<<<< HEAD
=======
void Transaction::ResetState(void) { rw_set.clear(); }

>>>>>>> e5037f12
const std::string Transaction::GetInfo() const {
  std::ostringstream os;

  os << "\tTxn :: @" << this << " ID : " << std::setw(4) << txn_id
     << " Begin Commit ID : " << std::setw(4) << begin_cid
     << " End Commit ID : " << std::setw(4) << end_cid
     << " Result : " << result_;

  os << " Ref count : " << std::setw(4) << outer_dep_count << "\n";
  return os.str();
}

}  // End concurrency namespace
}  // End peloton namespace<|MERGE_RESOLUTION|>--- conflicted
+++ resolved
@@ -123,11 +123,6 @@
   return rw_set;
 }
 
-<<<<<<< HEAD
-=======
-void Transaction::ResetState(void) { rw_set.clear(); }
-
->>>>>>> e5037f12
 const std::string Transaction::GetInfo() const {
   std::ostringstream os;
 
