//===----------------------------------------------------------------------===//
//
//                         Peloton
//
// transaction.cpp
//
// Identification: src/backend/concurrency/transaction.cpp
//
// Copyright (c) 2015-16, Carnegie Mellon University Database Group
//
//===----------------------------------------------------------------------===//

#include "backend/concurrency/transaction.h"

#include "backend/common/logger.h"
#include "backend/common/platform.h"
#include "backend/common/macros.h"

#include <chrono>
#include <thread>
#include <iomanip>

namespace peloton {
namespace concurrency {

void Transaction::RecordRead(const ItemPointer &location) {

  oid_t tile_group_id = location.block;
  oid_t tuple_id = location.offset;

  if (rw_set_.find(tile_group_id) != rw_set_.end() &&
      rw_set_.at(tile_group_id).find(tuple_id) !=
          rw_set_.at(tile_group_id).end()) {
    PL_ASSERT(rw_set_.at(tile_group_id).at(tuple_id) != RW_TYPE_DELETE &&
           rw_set_.at(tile_group_id).at(tuple_id) != RW_TYPE_INS_DEL);
    return;
  } else {
    rw_set_[tile_group_id][tuple_id] = RW_TYPE_READ;
  }
}

void Transaction::RecordUpdate(const ItemPointer &location) {

  oid_t tile_group_id = location.block;
  oid_t tuple_id = location.offset;

  if (rw_set_.find(tile_group_id) != rw_set_.end() &&
      rw_set_.at(tile_group_id).find(tuple_id) !=
          rw_set_.at(tile_group_id).end()) {
    RWType &type = rw_set_.at(tile_group_id).at(tuple_id);
    if (type == RW_TYPE_READ) {
      type = RW_TYPE_UPDATE;
      // record write.
      is_written_ = true;
      return;
    }
    if (type == RW_TYPE_UPDATE) {
      return;
    }
    if (type == RW_TYPE_INSERT) {
      return;
    }
    if (type == RW_TYPE_DELETE) {
      PL_ASSERT(false);
      return;
    }
    PL_ASSERT(false);
  }
}

void Transaction::RecordInsert(const ItemPointer &location) {

  oid_t tile_group_id = location.block;
  oid_t tuple_id = location.offset;

  if (rw_set_.find(tile_group_id) != rw_set_.end() &&
      rw_set_.at(tile_group_id).find(tuple_id) !=
          rw_set_.at(tile_group_id).end()) {
    // RWType &type = rw_set_.at(tile_group_id).at(tuple_id);
    PL_ASSERT(false);
  } else {
    rw_set_[tile_group_id][tuple_id] = RW_TYPE_INSERT;
    ++insert_count_;
  }
}

bool Transaction::RecordDelete(const ItemPointer &location) {
  oid_t tile_group_id = location.block;
  oid_t tuple_id = location.offset;

  if (rw_set_.find(tile_group_id) != rw_set_.end() &&
      rw_set_.at(tile_group_id).find(tuple_id) !=
          rw_set_.at(tile_group_id).end()) {
    RWType &type = rw_set_.at(tile_group_id).at(tuple_id);
    if (type == RW_TYPE_READ) {
      type = RW_TYPE_DELETE;
      // record write.
      is_written_ = true;
      return false;
    }
    if (type == RW_TYPE_UPDATE) {
      type = RW_TYPE_DELETE;
      return false;
    }
    if (type == RW_TYPE_INSERT) {
      type = RW_TYPE_INS_DEL;
      --insert_count_;
      return true;
    }
    if (type == RW_TYPE_DELETE) {
<<<<<<< HEAD
      assert(false);
=======
      PL_ASSERT(false);
>>>>>>> e88ca2cd
      return false;
    }
    PL_ASSERT(false);
  } else {
    PL_ASSERT(false);
  }
  return false;
}

const std::map<oid_t, std::map<oid_t, RWType>> &Transaction::GetRWSet() {
  return rw_set_;
}

const std::string Transaction::GetInfo() const {
  std::ostringstream os;

  os << "\tTxn :: @" << this << " ID : " << std::setw(4) << txn_id_
     << " Begin Commit ID : " << std::setw(4) << begin_cid_
     << " End Commit ID : " << std::setw(4) << end_cid_
     << " Result : " << result_;

  return os.str();
}

}  // End concurrency namespace
}  // End peloton namespace<|MERGE_RESOLUTION|>--- conflicted
+++ resolved
@@ -108,11 +108,7 @@
       return true;
     }
     if (type == RW_TYPE_DELETE) {
-<<<<<<< HEAD
-      assert(false);
-=======
       PL_ASSERT(false);
->>>>>>> e88ca2cd
       return false;
     }
     PL_ASSERT(false);
