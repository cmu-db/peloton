--- conflicted
+++ resolved
@@ -18,253 +18,223 @@
 #include "backend/concurrency/transaction_manager.h"
 
 namespace peloton {
-namespace concurrency {
-
-extern thread_local std::unordered_map<oid_t, std::unordered_set<oid_t>>
-    eager_write_released_rdlock;
-
-struct TxnList {
-  txn_id_t txn_id_;
-  TxnList *next;
-  TxnList() : txn_id_(INVALID_TXN_ID), next(nullptr) {}
-  TxnList(txn_id_t t) : txn_id_(t), next(nullptr) {}
-};
-
-struct EagerWriteTxnContext {
-  //  Spinlock wait_list_lock_;
-  volatile std::atomic<int> wait_for_counter_;
-  std::unordered_set<txn_id_t> wait_list_;
-  cid_t begin_cid_;
-
-  EagerWriteTxnContext()
-      : wait_for_counter_(0), wait_list_(), begin_cid_(INVALID_CID) {}
-  ~EagerWriteTxnContext() {}
-};
-
-extern thread_local EagerWriteTxnContext *current_txn_ctx;
+  namespace concurrency {
+
+    extern thread_local std::unordered_map<oid_t, std::unordered_set<oid_t>>
+      eager_write_released_rdlock;
+
+    struct TxnList {
+      txn_id_t txn_id_;
+      TxnList *next;
+      TxnList() : txn_id_(INVALID_TXN_ID), next(nullptr) {}
+      TxnList(txn_id_t t) : txn_id_(t), next(nullptr) {}
+    };
+
+    struct EagerWriteTxnContext {
+//  Spinlock wait_list_lock_;
+      volatile std::atomic<int> wait_for_counter_;
+      std::unordered_set<txn_id_t> wait_list_;
+      cid_t begin_cid_;
+
+      EagerWriteTxnContext(): wait_for_counter_(0), wait_list_(), begin_cid_(INVALID_CID){}
+      ~EagerWriteTxnContext() {}
+    };
+
+    extern thread_local EagerWriteTxnContext *current_txn_ctx;
 
 //===--------------------------------------------------------------------===//
 // pessimistic+eager write concurrency control
 //===--------------------------------------------------------------------===//
-class EagerWriteTxnManager : public TransactionManager {
- public:
-  EagerWriteTxnManager() {}
-  virtual ~EagerWriteTxnManager() {}
-
-  static EagerWriteTxnManager &GetInstance();
-
-  virtual bool IsVisible(
-      const storage::TileGroupHeader *const tile_group_header,
-      const oid_t &tuple_id);
-
-  virtual bool IsOwner(const storage::TileGroupHeader *const tile_group_header,
-                       const oid_t &tuple_id);
-
-  virtual bool IsOwnable(
-      const storage::TileGroupHeader *const tile_group_header,
-      const oid_t &tuple_id);
-
-  virtual bool AcquireOwnership(
-      const storage::TileGroupHeader *const tile_group_header,
-      const oid_t &tile_group_id, const oid_t &tuple_id);
-
-  virtual void SetOwnership(const oid_t &tile_group_id, const oid_t &tuple_id);
-  virtual bool PerformInsert(const oid_t &tile_group_id, const oid_t &tuple_id);
-
-  virtual bool PerformRead(const oid_t &tile_group_id, const oid_t &tuple_id);
-
-  virtual bool PerformUpdate(const oid_t &tile_group_id, const oid_t &tuple_id,
-                             const ItemPointer &new_location);
-
-  virtual bool PerformDelete(const oid_t &tile_group_id, const oid_t &tuple_id,
-                             const ItemPointer &new_location);
-
-  virtual void PerformUpdate(const oid_t &tile_group_id, const oid_t &tuple_id);
-
-  virtual void PerformDelete(const oid_t &tile_group_id, const oid_t &tuple_id);
-
-  virtual Result CommitTransaction();
-
-  virtual Result AbortTransaction();
-
-  virtual Transaction *BeginTransaction() {
-    txn_id_t txn_id = GetNextTransactionId();
-    cid_t begin_cid = GetNextCommitId();
-    Transaction *txn = new Transaction(txn_id, begin_cid);
-    current_txn = txn;
-
-    EagerWriteTxnContext *txn_ctx = new EagerWriteTxnContext();
-    current_txn_ctx = txn_ctx;
-    txn_ctx->begin_cid_ = begin_cid;
-
-    {
-      std::lock_guard<std::mutex> lock(running_txn_map_mutex_);
-      running_txn_map_[txn_id] = txn_ctx;
-    }
-    return txn;
+    class EagerWriteTxnManager : public TransactionManager {
+    public:
+      EagerWriteTxnManager() {}
+      virtual ~EagerWriteTxnManager() {}
+
+      static EagerWriteTxnManager &GetInstance();
+
+      virtual bool IsVisible(
+        const storage::TileGroupHeader *const tile_group_header,
+        const oid_t &tuple_id);
+
+      virtual bool IsOwner(const storage::TileGroupHeader *const tile_group_header,
+                           const oid_t &tuple_id);
+
+      virtual bool IsOwnable(
+        const storage::TileGroupHeader *const tile_group_header,
+        const oid_t &tuple_id);
+
+      virtual bool AcquireOwnership(
+        const storage::TileGroupHeader *const tile_group_header,
+        const oid_t &tile_group_id, const oid_t &tuple_id);
+
+      virtual void SetOwnership(const oid_t &tile_group_id, const oid_t &tuple_id);
+      virtual bool PerformInsert(const oid_t &tile_group_id, const oid_t &tuple_id);
+
+      virtual bool PerformRead(const oid_t &tile_group_id, const oid_t &tuple_id);
+
+      virtual bool PerformUpdate(const oid_t &tile_group_id, const oid_t &tuple_id,
+                                 const ItemPointer &new_location);
+
+      virtual bool PerformDelete(const oid_t &tile_group_id, const oid_t &tuple_id,
+                                 const ItemPointer &new_location);
+
+      virtual void PerformUpdate(const oid_t &tile_group_id, const oid_t &tuple_id);
+
+      virtual void PerformDelete(const oid_t &tile_group_id, const oid_t &tuple_id);
+
+      virtual Result CommitTransaction();
+
+      virtual Result AbortTransaction();
+
+      virtual Transaction *BeginTransaction() {
+        txn_id_t txn_id = GetNextTransactionId();
+        cid_t begin_cid = GetNextCommitId();
+        Transaction *txn = new Transaction(txn_id, begin_cid);
+        current_txn = txn;
+
+        EagerWriteTxnContext *txn_ctx = new EagerWriteTxnContext();
+        current_txn_ctx = txn_ctx;
+        txn_ctx->begin_cid_ = begin_cid;
+
+        {
+          std::lock_guard<std::mutex> lock(running_txn_map_mutex_);
+          running_txn_map_[txn_id] = txn_ctx;
+        }
+        return txn;
+      }
+
+      virtual void EndTransaction() {
+        txn_id_t txn_id = current_txn->GetTransactionId();
+
+        // Remove all reader
+        RemoveReader();
+
+        // Release all dependencies
+        {
+          std::lock_guard<std::mutex> lock(running_txn_map_mutex_);
+
+          // No more dependency can be added.
+
+          for (auto wtid : current_txn_ctx->wait_list_) {
+            if (running_txn_map_.count(wtid) != 0) {
+              running_txn_map_[wtid]->wait_for_counter_--;
+              assert(running_txn_map_[wtid]->wait_for_counter_ >= 0);
+            }
+          }
+          running_txn_map_.erase(txn_id);
+        }
+
+        delete current_txn;
+        delete current_txn_ctx;
+        current_txn = nullptr;
+        current_txn_ctx = nullptr;
+      }
+
+      virtual cid_t GetMaxCommittedCid() {
+        cid_t min_running_cid = MAX_CID;
+        {
+          std::lock_guard<std::mutex> lock(running_txn_map_mutex_);
+          for (auto &it : running_txn_map_) {
+            if (it.second->begin_cid_ < min_running_cid) {
+              min_running_cid = it.second->begin_cid_;
+            }
+          }
+        }
+
+        assert(min_running_cid > 0);
+        return min_running_cid - 1;
+      }
+
+    private:
+
+
+      // init reserved area of a tuple
+      // creator txnid | lock (for read list) | read list head
+      // The txn_id could only be the cur_txn's txn id.
+      void InitTupleReserved(const oid_t tile_group_id, const oid_t tuple_id) {
+
+        auto tile_group_header = catalog::Manager::GetInstance()
+          .GetTileGroup(tile_group_id)
+          ->GetHeader();
+
+        auto reserved_area = tile_group_header->GetReservedFieldRef(tuple_id);
+
+        new ((reserved_area + LOCK_OFFSET)) Spinlock();
+        // Hack
+        *(TxnList*)(reserved_area + LIST_OFFSET) = TxnList(0);
+      }
+
+      TxnList *GetEwReaderList(const storage::TileGroupHeader *const tile_group_header, const oid_t &tuple_id) {
+        return (TxnList *)(
+          tile_group_header->GetReservedFieldRef(tuple_id) + LIST_OFFSET);
+      }
+
+      // Use to protect the reader list, not the reader count
+      void GetEwReaderLock(const storage::TileGroupHeader *const tile_group_header, const oid_t &tuple_id) {
+        auto lock = (Spinlock *)(tile_group_header->GetReservedFieldRef(tuple_id) + LOCK_OFFSET);
+        lock->Lock();
+      }
+
+      void ReleaseEwReaderLock(const storage::TileGroupHeader *const tile_group_header, const oid_t tuple_id) {
+        auto lock = (Spinlock *)(tile_group_header->GetReservedFieldRef(tuple_id) + LOCK_OFFSET);
+        lock->Unlock();
+      }
+
+      // Add the current txn into the reader list of a tuple
+      // note: should be protected in EwReaderLock
+      void AddReader(storage::TileGroupHeader *tile_group_header, const oid_t &tuple_id) {
+        auto txn_id = current_txn->GetTransactionId();
+        LOG_INFO("Add reader %lu, tuple_id = %lu", txn_id, tuple_id);
+
+        TxnList *reader = new TxnList(txn_id);
+
+        // GetEwReaderLock(tile_group_header, tuple_id);
+        TxnList *headp = (TxnList *)(
+          tile_group_header->GetReservedFieldRef(tuple_id) + LIST_OFFSET);
+        reader->next = headp->next;
+        headp->next = reader;
+        // ReleaseEwReaderLock(tile_group_header, tuple_id);
+      }
+
+      // Remove reader from the reader list of a tuple
+      void RemoveReader(storage::TileGroupHeader *tile_group_header, const oid_t &tuple_id,
+                        txn_id_t txn_id) {
+        LOG_INFO("Remove reader with txn_id = %lu", txn_id);
+        GetEwReaderLock(tile_group_header, tuple_id);
+
+        TxnList *headp = (TxnList *)(
+          tile_group_header->GetReservedFieldRef(tuple_id) + LIST_OFFSET);
+
+        auto next = headp->next;
+        auto prev = headp;
+        bool find = false;
+        while (next != nullptr) {
+          if (next->txn_id_ == txn_id) {
+            find = true;
+            prev->next = next->next;
+            delete next;
+            break;
+          }
+          prev = next;
+          next = next->next;
+        }
+
+        ReleaseEwReaderLock(tile_group_header, tuple_id);
+        if (find == false) {
+          assert(false);
+        }
+      }
+
+      void RemoveReader();
+
+      bool CauseDeadLock();
+
+
+
+      std::mutex running_txn_map_mutex_;
+      std::unordered_map<txn_id_t, EagerWriteTxnContext*> running_txn_map_;
+      static const int LOCK_OFFSET = 0;
+      static const int LIST_OFFSET = (LOCK_OFFSET + sizeof(txn_id_t));
+    };
   }
-
-  virtual void EndTransaction() {
-    txn_id_t txn_id = current_txn->GetTransactionId();
-
-    // Remove all reader
-    RemoveReader();
-
-    // Release all dependencies
-    {
-      std::lock_guard<std::mutex> lock(running_txn_map_mutex_);
-
-      // No more dependency can be added.
-
-      for (auto wtid : current_txn_ctx->wait_list_) {
-        if (running_txn_map_.count(wtid) != 0) {
-          running_txn_map_[wtid]->wait_for_counter_--;
-          assert(running_txn_map_[wtid]->wait_for_counter_ >= 0);
-        }
-      }
-      running_txn_map_.erase(txn_id);
-    }
-
-    delete current_txn;
-    delete current_txn_ctx;
-    current_txn = nullptr;
-    current_txn_ctx = nullptr;
-  }
-
-  virtual cid_t GetMaxCommittedCid() {
-    cid_t min_running_cid = MAX_CID;
-    {
-      std::lock_guard<std::mutex> lock(running_txn_map_mutex_);
-      for (auto &it : running_txn_map_) {
-        if (it.second->begin_cid_ < min_running_cid) {
-          min_running_cid = it.second->begin_cid_;
-        }
-      }
-    }
-
-    assert(min_running_cid > 0);
-    return min_running_cid - 1;
-  }
-
- private:
-
-  // init reserved area of a tuple
-  // creator txnid | lock (for read list) | read list head
-  // The txn_id could only be the cur_txn's txn id.
-  void InitTupleReserved(const oid_t tile_group_id, const oid_t tuple_id) {
-
-    auto tile_group_header = catalog::Manager::GetInstance()
-        .GetTileGroup(tile_group_id)->GetHeader();
-
-    auto reserved_area = tile_group_header->GetReservedFieldRef(tuple_id);
-
-    new ((reserved_area + LOCK_OFFSET)) Spinlock();
-    // Hack
-    *(TxnList *)(reserved_area + LIST_OFFSET) = TxnList(0);
-  }
-
-  TxnList *GetEwReaderList(
-      const storage::TileGroupHeader *const tile_group_header,
-      const oid_t &tuple_id) {
-    return (TxnList *)(tile_group_header->GetReservedFieldRef(tuple_id) +
-                       LIST_OFFSET);
-  }
-
-  // Use to protect the reader list, not the reader count
-  void GetEwReaderLock(const storage::TileGroupHeader *const tile_group_header,
-                       const oid_t &tuple_id) {
-    auto lock = (Spinlock *)(tile_group_header->GetReservedFieldRef(tuple_id) +
-                             LOCK_OFFSET);
-    lock->Lock();
-  }
-
-  void ReleaseEwReaderLock(
-      const storage::TileGroupHeader *const tile_group_header,
-      const oid_t tuple_id) {
-    auto lock = (Spinlock *)(tile_group_header->GetReservedFieldRef(tuple_id) +
-                             LOCK_OFFSET);
-    lock->Unlock();
-  }
-
-  // Add the current txn into the reader list of a tuple
-<<<<<<< HEAD
-  // note: should be protected in EwReaderLock
-  void AddReader(storage::TileGroupHeader *tile_group_header, const oid_t &tuple_id) {
-=======
-  void AddReader(storage::TileGroupHeader *tile_group_header,
-                 const oid_t &tuple_id) {
->>>>>>> df8170ee
-    auto txn_id = current_txn->GetTransactionId();
-    LOG_INFO("Add reader %lu, tuple_id = %lu", txn_id, tuple_id);
-
-    TxnList *reader = new TxnList(txn_id);
-
-    // GetEwReaderLock(tile_group_header, tuple_id);
-    TxnList *headp = (TxnList *)(
-        tile_group_header->GetReservedFieldRef(tuple_id) + LIST_OFFSET);
-    reader->next = headp->next;
-    headp->next = reader;
-    // ReleaseEwReaderLock(tile_group_header, tuple_id);
-  }
-
-  // Remove reader from the reader list of a tuple
-  void RemoveReader(storage::TileGroupHeader *tile_group_header,
-                    const oid_t &tuple_id, txn_id_t txn_id) {
-    LOG_INFO("Remove reader with txn_id = %lu", txn_id);
-    GetEwReaderLock(tile_group_header, tuple_id);
-
-    TxnList *headp = (TxnList *)(
-        tile_group_header->GetReservedFieldRef(tuple_id) + LIST_OFFSET);
-
-    auto next = headp->next;
-    auto prev = headp;
-    bool find = false;
-    while (next != nullptr) {
-      if (next->txn_id_ == txn_id) {
-        find = true;
-        prev->next = next->next;
-        delete next;
-        break;
-      }
-      prev = next;
-      next = next->next;
-    }
-
-    ReleaseEwReaderLock(tile_group_header, tuple_id);
-    if (find == false) {
-      assert(false);
-    }
-  }
-
-  void RemoveReader();
-
-  bool CauseDeadLock();
-
-<<<<<<< HEAD
-
-=======
-  void DecreaseReaderCount(
-      const storage::TileGroupHeader *const tile_group_header,
-      const oid_t &tuple_id);
-
-  inline void AtomicSetOnlyTxnId(
-      const storage::TileGroupHeader *const tile_group_header,
-      const oid_t &tuple_id, txn_id_t tid) {
-    auto old_tid = tile_group_header->GetTransactionId(tuple_id);
-    while (true) {
-      auto new_tid = PACK_TXNID(tid, EXTRACT_READ_COUNT(old_tid));
-      auto real_tid =
-          tile_group_header->SetAtomicTransactionId(tuple_id, old_tid, new_tid);
-      if (real_tid == old_tid) return;
-      old_tid = real_tid;
-    }
-  }
->>>>>>> df8170ee
-
-  std::mutex running_txn_map_mutex_;
-  std::unordered_map<txn_id_t, EagerWriteTxnContext *> running_txn_map_;
-  static const int LOCK_OFFSET = 0;
-  static const int LIST_OFFSET = (LOCK_OFFSET + sizeof(txn_id_t));
-};
-}
 }