//===----------------------------------------------------------------------===//
//
//                         Peloton
//
// pessimistic_txn_manager.cpp
//
// Identification: src/backend/concurrency/pessimistic_txn_manager.cpp
//
// Copyright (c) 2015-16, Carnegie Mellon University Database Group
//
//===----------------------------------------------------------------------===//

#include "pessimistic_txn_manager.h"

#include "backend/common/platform.h"
#include "backend/logging/log_manager.h"
#include "backend/logging/records/transaction_record.h"
#include "backend/concurrency/transaction.h"
#include "backend/catalog/manager.h"
#include "backend/common/exception.h"
#include "backend/common/logger.h"
#include "backend/storage/data_table.h"
#include "backend/storage/tile_group.h"
#include "backend/storage/tile_group_header.h"

namespace peloton {
namespace concurrency {

thread_local std::unordered_map<oid_t, std::unordered_set<oid_t>>
    pessimistic_released_rdlock;

PessimisticTxnManager &PessimisticTxnManager::GetInstance() {
  static PessimisticTxnManager txn_manager;
  return txn_manager;
}

// Visibility check
// check whether a tuple is visible to current transaction.
// in this protocol, we require that a transaction cannot see other
// transaction's local copy.
bool PessimisticTxnManager::IsVisible(
    const storage::TileGroupHeader *const tile_group_header,
    const oid_t &tuple_id) {
  txn_id_t tuple_txn_id = tile_group_header->GetTransactionId(tuple_id);
  cid_t tuple_begin_cid = tile_group_header->GetBeginCommitId(tuple_id);
  cid_t tuple_end_cid = tile_group_header->GetEndCommitId(tuple_id);

  if (EXTRACT_TXNID(tuple_txn_id) == INVALID_TXN_ID) {
    // the tuple is not available.
    return false;
  }
  bool own = (current_txn->GetTransactionId() == EXTRACT_TXNID(tuple_txn_id));

  // there are exactly two versions that can be owned by a transaction.
  // unless it is an insertion.
  if (own == true) {
    if (tuple_begin_cid == MAX_CID && tuple_end_cid != INVALID_CID) {
      assert(tuple_end_cid == MAX_CID);
      // the only version that is visible is the newly inserted one.
      return true;
    } else {
      // the older version is not visible.
      return false;
    }
  } else {
    bool activated = (current_txn->GetBeginCommitId() >= tuple_begin_cid);
    bool invalidated = (current_txn->GetBeginCommitId() >= tuple_end_cid);
    if (EXTRACT_TXNID(tuple_txn_id) != INITIAL_TXN_ID) {
      // if the tuple is owned by other transactions.
      if (tuple_begin_cid == MAX_CID) {
        // currently, we do not handle cascading abort. so never read an
        // uncommitted version.
        return false;
      } else {
        // the older version may be visible.
        if (activated && !invalidated) {
          return true;
        } else {
          return false;
        }
      }
    } else {
      // if the tuple is not owned by any transaction.
      if (activated && !invalidated) {
        return true;
      } else {
        return false;
      }
    }
  }
}

// check whether the current transaction owns the tuple.
// this function is called by update/delete executors.
bool PessimisticTxnManager::IsOwner(
    const storage::TileGroupHeader *const tile_group_header,
    const oid_t &tuple_id) {
  auto tuple_txn_id = tile_group_header->GetTransactionId(tuple_id);
  return EXTRACT_TXNID(tuple_txn_id) == current_txn->GetTransactionId();
}

// if the tuple is not owned by any transaction and is visible to current
// transaction.
// this function is called by update/delete executors.
bool PessimisticTxnManager::IsOwnable(
    const storage::TileGroupHeader *const tile_group_header,
    const oid_t &tuple_id) {
  auto tuple_txn_id = tile_group_header->GetTransactionId(tuple_id);
  auto tuple_end_cid = tile_group_header->GetEndCommitId(tuple_id);
  LOG_INFO("IsOwnable txnid: %lx end_cid: %lx", tuple_txn_id, tuple_end_cid);
  // FIXME: actually when read count is not 0 this tuple is not accessable
  return EXTRACT_TXNID(tuple_txn_id) == INITIAL_TXN_ID &&
         tuple_end_cid == MAX_CID;
}

bool PessimisticTxnManager::AcquireOwnership(
    const storage::TileGroupHeader *const tile_group_header,
    const oid_t &tile_group_id, const oid_t &tuple_id) {
  LOG_TRACE("AcquireOwnership");
  assert(IsOwner(tile_group_header, tuple_id) == false);

  // acquire write lock.
  // No writer, release read lock that is acquired before
  // Must success
  ReleaseReadLock(tile_group_header, tuple_id);
  
  pessimistic_released_rdlock[tile_group_id].insert(tuple_id);

  // Try get write lock
  auto current_txn_id = current_txn->GetTransactionId();
  bool res = tile_group_header->SetAtomicTransactionId(tuple_id, PACK_TXNID(current_txn_id, 0));

  if (res) {
    return true;
  } else {
    LOG_INFO("Fail to acquire write lock. Set txn failure.");
    // SetTransactionResult(Result::RESULT_FAILURE);
    return false;
  }
}

void PessimisticTxnManager::ReleaseReadLock(
    const storage::TileGroupHeader *const tile_group_header,
    const oid_t &tuple_id) {
  auto old_txn_id = tile_group_header->GetTransactionId(tuple_id);

  LOG_TRACE("ReleaseReadLock on %lx", old_txn_id);

  if (EXTRACT_TXNID(old_txn_id) != INITIAL_TXN_ID) {
    assert(false);
  }

  // No writer
  // Decrease read count
  while (true) {
    assert(EXTRACT_READ_COUNT(old_txn_id) != 0);
    auto new_read_count = EXTRACT_READ_COUNT(old_txn_id) - 1;
    auto new_txn_id = PACK_TXNID(INITIAL_TXN_ID, new_read_count);
    txn_id_t real_txn_id = tile_group_header->SetAtomicTransactionId(
        tuple_id, old_txn_id, new_txn_id);
    if (real_txn_id != old_txn_id) {
      // Assert there's no other writer
      assert(EXTRACT_TXNID(real_txn_id) == INITIAL_TXN_ID);
    } else {
      break;
    }
  }
}

bool PessimisticTxnManager::PerformRead(const oid_t &tile_group_id,
                                        const oid_t &tuple_id) {
  LOG_TRACE("Perform read");
  auto &manager = catalog::Manager::GetInstance();
  auto tile_group = manager.GetTileGroup(tile_group_id);
  auto tile_group_header = tile_group->GetHeader();

  auto &rw_set = current_txn->GetRWSet();
  auto tuple_map = rw_set.find(tile_group_id);
  if (tuple_map != rw_set.end()) {
    if (tuple_map->second.find(tuple_id) != tuple_map->second.end()) {
      // It was already accessed, don't acquire read lock again
      return true;
    }
  }

  if (IsOwner(tile_group_header, tuple_id)) {
    return true;
  }

  // Try to acquire read lock.
  auto old_txn_id = tile_group_header->GetTransactionId(tuple_id);
  // No one is holding the write lock
  if (EXTRACT_TXNID(old_txn_id) == INITIAL_TXN_ID) {
    LOG_TRACE("No one holding the lock");
    while (true) {
      LOG_TRACE("Current read count is %lu", EXTRACT_READ_COUNT(old_txn_id));
      auto new_read_count = EXTRACT_READ_COUNT(old_txn_id) + 1;
      // Try add read count
      auto new_txn_id = PACK_TXNID(INITIAL_TXN_ID, new_read_count);
      LOG_TRACE("New txn id %lx", new_txn_id);
      txn_id_t real_txn_id = tile_group_header->SetAtomicTransactionId(
          tuple_id, old_txn_id, new_txn_id);
      if (real_txn_id != old_txn_id) {
        // See if there's writer
        if (EXTRACT_TXNID(real_txn_id) != INITIAL_TXN_ID) return false;
      } else {
        break;
      }
    }
  } else {
    // SetTransactionResult(RESULT_FAILURE);
    return false;
  }

  current_txn->RecordRead(tile_group_id, tuple_id);

  return true;
}

void PessimisticTxnManager::SetOwnership(const oid_t &tile_group_id,
                                         const oid_t &tuple_id) {
  auto &manager = catalog::Manager::GetInstance();
  auto tile_group_header = manager.GetTileGroup(tile_group_id)->GetHeader();
  auto transaction_id = current_txn->GetTransactionId();

  // Set MVCC info
  assert(tile_group_header->GetTransactionId(tuple_id) == INVALID_TXN_ID);
  assert(tile_group_header->GetBeginCommitId(tuple_id) == MAX_CID);
  assert(tile_group_header->GetEndCommitId(tuple_id) == MAX_CID);

  tile_group_header->SetTransactionId(tuple_id, transaction_id);
}

bool PessimisticTxnManager::PerformInsert(const oid_t &tile_group_id,
                                          const oid_t &tuple_id) {
  LOG_TRACE("Perform insert");
  SetOwnership(tile_group_id, tuple_id);
  // no need to set next item pointer.

  // Add the new tuple into the insert set
  current_txn->RecordInsert(tile_group_id, tuple_id);
  return true;
}

bool PessimisticTxnManager::PerformUpdate(const oid_t &tile_group_id,
                                          const oid_t &tuple_id,
                                          const ItemPointer &new_location) {
  LOG_INFO("Performing Write %lu %lu", tile_group_id, tuple_id);

  auto transaction_id = current_txn->GetTransactionId();

  auto tile_group_header =
      catalog::Manager::GetInstance().GetTileGroup(tile_group_id)->GetHeader();
  auto new_tile_group_header = catalog::Manager::GetInstance()
      .GetTileGroup(new_location.block)->GetHeader();

  // if we can perform update, then we must have already locked the older
  // version.
  assert(tile_group_header->GetTransactionId(tuple_id) == transaction_id);
  assert(new_tile_group_header->GetTransactionId(new_location.offset) == INVALID_TXN_ID);
  assert(new_tile_group_header->GetBeginCommitId(new_location.offset) == MAX_CID);
  assert(new_tile_group_header->GetEndCommitId(new_location.offset) == MAX_CID);
  tile_group_header->SetTransactionId(tuple_id, transaction_id);

  // The write lock must have been acquired
  // Notice: if the executor doesn't call PerformUpdate after AcquireOwnership,
  // no
  // one will possibly release the write lock acquired by this txn.
  // Set double linked list
  tile_group_header->SetNextItemPointer(tuple_id, new_location);
  new_tile_group_header->SetPrevItemPointer(
      new_location.offset, ItemPointer(tile_group_id, tuple_id));

  new_tile_group_header->SetTransactionId(new_location.offset, transaction_id);

  // Add the old tuple into the update set
  current_txn->RecordUpdate(tile_group_id, tuple_id);
  return true;
}

void PessimisticTxnManager::PerformUpdate(const oid_t &tile_group_id,
                                          const oid_t &tuple_id) {
  auto &manager = catalog::Manager::GetInstance();
  auto tile_group_header = manager.GetTileGroup(tile_group_id)->GetHeader();
  
  // Set MVCC info
  assert(tile_group_header->GetTransactionId(tuple_id) == current_txn->GetTransactionId());
  assert(tile_group_header->GetBeginCommitId(tuple_id) == MAX_CID);
  assert(tile_group_header->GetEndCommitId(tuple_id) == MAX_CID);

  // Add the old tuple into the update set
  auto old_location = tile_group_header->GetPrevItemPointer(tuple_id);
  if (old_location.IsNull() == false) {
    // update an inserted version
    current_txn->RecordUpdate(old_location.block, old_location.offset);
  }
}

bool PessimisticTxnManager::PerformDelete(const oid_t &tile_group_id,
                                          const oid_t &tuple_id,
                                          const ItemPointer &new_location) {
  LOG_TRACE("Performing Delete");
  RecycleTupleSlot(tile_group_id, tuple_id);
<<<<<<< HEAD
=======

>>>>>>> 83b86dd8
  auto transaction_id = current_txn->GetTransactionId();

  auto tile_group_header =
      catalog::Manager::GetInstance().GetTileGroup(tile_group_id)->GetHeader();
  auto new_tile_group_header = catalog::Manager::GetInstance()
      .GetTileGroup(new_location.block)->GetHeader();


  assert(tile_group_header->GetTransactionId(tuple_id) == transaction_id);
  assert(new_tile_group_header->GetTransactionId(new_location.offset) == INVALID_TXN_ID);
  assert(new_tile_group_header->GetBeginCommitId(new_location.offset) == MAX_CID);
  assert(new_tile_group_header->GetEndCommitId(new_location.offset) == MAX_CID);

  // Set up double linked list
  tile_group_header->SetNextItemPointer(tuple_id, new_location);
  new_tile_group_header->SetPrevItemPointer(
      new_location.offset, ItemPointer(tile_group_id, tuple_id));

  new_tile_group_header->SetTransactionId(new_location.offset, transaction_id);
  new_tile_group_header->SetEndCommitId(new_location.offset, INVALID_CID);

  current_txn->RecordDelete(tile_group_id, tuple_id);
  return true;
}

void PessimisticTxnManager::PerformDelete(const oid_t &tile_group_id,
                                          const oid_t &tuple_id) {
  RecycleTupleSlot(tile_group_id, tuple_id);
  auto &manager = catalog::Manager::GetInstance();
  auto tile_group_header = manager.GetTileGroup(tile_group_id)->GetHeader();

  assert(tile_group_header->GetTransactionId(tuple_id) ==
         current_txn->GetTransactionId());
  assert(tile_group_header->GetBeginCommitId(tuple_id) == MAX_CID);
  assert(tile_group_header->GetEndCommitId(tuple_id) == MAX_CID);

  tile_group_header->SetEndCommitId(tuple_id, INVALID_CID);

  // Add the old tuple into the delete set
  auto old_location = tile_group_header->GetPrevItemPointer(tuple_id);
  if (old_location.IsNull() == false) {
    // delete an inserted version
    current_txn->RecordDelete(old_location.block, old_location.offset);
  } else {
    // if this version is newly inserted.
    current_txn->RecordDelete(tile_group_id, tuple_id);
  }
}

Result PessimisticTxnManager::CommitTransaction() {
  LOG_TRACE("Committing peloton txn : %lu ", current_txn->GetTransactionId());

  auto &manager = catalog::Manager::GetInstance();

  auto &rw_set = current_txn->GetRWSet();

  //*****************************************************
  // we can optimize read-only transaction.
  if (current_txn->IsReadOnly() == true) {
    // validate read set.
    for (auto &tile_group_entry : rw_set) {
      oid_t tile_group_id = tile_group_entry.first;
      auto tile_group = manager.GetTileGroup(tile_group_id);
      auto tile_group_header = tile_group->GetHeader();
      for (auto &tuple_entry : tile_group_entry.second) {
        auto tuple_slot = tuple_entry.first;
        // if this tuple is not newly inserted.
        if (tuple_entry.second == RW_TYPE_READ) {
          // Release read locks
          if (pessimistic_released_rdlock.find(tile_group_id) ==
                  pessimistic_released_rdlock.end() ||
              pessimistic_released_rdlock[tile_group_id].find(tuple_slot) ==
                  pessimistic_released_rdlock[tile_group_id].end()) {
            ReleaseReadLock(tile_group_header, tuple_slot);
            pessimistic_released_rdlock[tile_group_id].insert(tuple_slot);
          }
        } else {
          assert(tuple_entry.second == RW_TYPE_INS_DEL);
        }
      }
    }
    // is it always true???
    Result ret = current_txn->GetResult();
    EndTransaction();
    return ret;
  }
  //*****************************************************

  // generate transaction id.
  cid_t end_commit_id = GetNextCommitId();

  auto &log_manager = logging::LogManager::GetInstance();
  log_manager.LogBeginTransaction(end_commit_id);

  // install everything.
  for (auto &tile_group_entry : rw_set) {
    oid_t tile_group_id = tile_group_entry.first;
    auto tile_group = manager.GetTileGroup(tile_group_id);
    auto tile_group_header = tile_group->GetHeader();
    for (auto &tuple_entry : tile_group_entry.second) {
      auto tuple_slot = tuple_entry.first;
      if (tuple_entry.second == RW_TYPE_READ) {
        // Release read locks
        if (pessimistic_released_rdlock.find(tile_group_id) ==
                pessimistic_released_rdlock.end() ||
            pessimistic_released_rdlock[tile_group_id].find(tuple_slot) ==
                pessimistic_released_rdlock[tile_group_id].end()) {
          ReleaseReadLock(tile_group_header, tuple_slot);
          pessimistic_released_rdlock[tile_group_id].insert(tuple_slot);
        }
      } else if (tuple_entry.second == RW_TYPE_UPDATE) {
        // we must guarantee that, at any time point, only one version is
        // visible.
        ItemPointer new_version =
            tile_group_header->GetNextItemPointer(tuple_slot);
        ItemPointer old_version(tile_group_id, tuple_slot);

        // logging.
        log_manager.LogUpdate(current_txn, end_commit_id, old_version,
                              new_version);

        auto new_tile_group_header =
            manager.GetTileGroup(new_version.block)->GetHeader();
        
        new_tile_group_header->SetEndCommitId(new_version.offset, MAX_CID);
        new_tile_group_header->SetBeginCommitId(new_version.offset,
                                                end_commit_id);

        COMPILER_MEMORY_FENCE;

        tile_group_header->SetEndCommitId(tuple_slot, end_commit_id);
        
        COMPILER_MEMORY_FENCE;

        new_tile_group_header->SetTransactionId(new_version.offset,
                                                INITIAL_TXN_ID);
        tile_group_header->SetTransactionId(tuple_slot, INITIAL_TXN_ID);

      } else if (tuple_entry.second == RW_TYPE_DELETE) {
        ItemPointer new_version =
            tile_group_header->GetNextItemPointer(tuple_slot);
        ItemPointer delete_location(tile_group_id, tuple_slot);
        
        // logging.
        log_manager.LogDelete(end_commit_id, delete_location);

        // we do not change begin cid for old tuple.
        auto new_tile_group_header =
            manager.GetTileGroup(new_version.block)->GetHeader();

        new_tile_group_header->SetEndCommitId(new_version.offset, MAX_CID);
        new_tile_group_header->SetBeginCommitId(new_version.offset,
                                                end_commit_id);
        
        COMPILER_MEMORY_FENCE;

        tile_group_header->SetEndCommitId(tuple_slot, end_commit_id);
        
        COMPILER_MEMORY_FENCE;

        new_tile_group_header->SetTransactionId(new_version.offset,
                                                INVALID_TXN_ID);
        tile_group_header->SetTransactionId(tuple_slot, INITIAL_TXN_ID);

      } else if (tuple_entry.second == RW_TYPE_INSERT) {
        assert(tile_group_header->GetTransactionId(tuple_slot) ==
               current_txn->GetTransactionId());
        // set the begin commit id to persist insert
        ItemPointer insert_location(tile_group_id, tuple_slot);
        log_manager.LogInsert(current_txn, end_commit_id, insert_location);

        tile_group_header->SetEndCommitId(tuple_slot, MAX_CID);
        tile_group_header->SetBeginCommitId(tuple_slot, end_commit_id);

        COMPILER_MEMORY_FENCE;

        tile_group_header->SetTransactionId(tuple_slot, INITIAL_TXN_ID);

      } else if (tuple_entry.second == RW_TYPE_INS_DEL) {
        assert(tile_group_header->GetTransactionId(tuple_slot) ==
               current_txn->GetTransactionId());

        tile_group_header->SetEndCommitId(tuple_slot, MAX_CID);
        tile_group_header->SetBeginCommitId(tuple_slot, MAX_CID);

        COMPILER_MEMORY_FENCE;

        // set the begin commit id to persist insert
        tile_group_header->SetTransactionId(tuple_slot, INVALID_TXN_ID);
      }
    }
  }
  log_manager.LogCommitTransaction(end_commit_id);

  EndTransaction();

  pessimistic_released_rdlock.clear();

  return Result::RESULT_SUCCESS;
}

Result PessimisticTxnManager::AbortTransaction() {
  LOG_TRACE("Aborting peloton txn : %lu ", current_txn->GetTransactionId());
  auto &manager = catalog::Manager::GetInstance();

  auto &rw_set = current_txn->GetRWSet();

  for (auto &tile_group_entry : rw_set) {
    oid_t tile_group_id = tile_group_entry.first;
    auto tile_group = manager.GetTileGroup(tile_group_id);
    auto tile_group_header = tile_group->GetHeader();

    for (auto &tuple_entry : tile_group_entry.second) {
      auto tuple_slot = tuple_entry.first;
      if (tuple_entry.second == RW_TYPE_READ) {
        if (pessimistic_released_rdlock.find(tile_group_id) ==
                pessimistic_released_rdlock.end() ||
            pessimistic_released_rdlock[tile_group_id].find(tuple_slot) ==
                pessimistic_released_rdlock[tile_group_id].end()) {
          ReleaseReadLock(tile_group_header, tuple_slot);
          pessimistic_released_rdlock[tile_group_id].insert(tuple_slot);
        }
      } else if (tuple_entry.second == RW_TYPE_UPDATE) {
        ItemPointer new_version =
            tile_group_header->GetNextItemPointer(tuple_slot);
        auto new_tile_group_header =
            manager.GetTileGroup(new_version.block)->GetHeader();
        new_tile_group_header->SetBeginCommitId(new_version.offset, MAX_CID);
        new_tile_group_header->SetEndCommitId(new_version.offset, MAX_CID);

        COMPILER_MEMORY_FENCE;

        tile_group_header->SetEndCommitId(tuple_slot, MAX_CID);

        COMPILER_MEMORY_FENCE;

        new_tile_group_header->SetTransactionId(new_version.offset,
                                                INVALID_TXN_ID);
        tile_group_header->SetTransactionId(tuple_slot, INITIAL_TXN_ID);

      } else if (tuple_entry.second == RW_TYPE_DELETE) {
        ItemPointer new_version =
            tile_group_header->GetNextItemPointer(tuple_slot);
        
        auto new_tile_group_header =
            manager.GetTileGroup(new_version.block)->GetHeader();
        
        new_tile_group_header->SetBeginCommitId(new_version.offset, MAX_CID);
        new_tile_group_header->SetEndCommitId(new_version.offset, MAX_CID);

        COMPILER_MEMORY_FENCE;

        tile_group_header->SetEndCommitId(tuple_slot, MAX_CID);

        COMPILER_MEMORY_FENCE;

        new_tile_group_header->SetTransactionId(new_version.offset,
                                                INVALID_TXN_ID);
        tile_group_header->SetTransactionId(tuple_slot, INITIAL_TXN_ID);

      } else if (tuple_entry.second == RW_TYPE_INSERT) {
        tile_group_header->SetEndCommitId(tuple_slot, MAX_CID);
        tile_group_header->SetBeginCommitId(tuple_slot, MAX_CID);
        
        COMPILER_MEMORY_FENCE;

        tile_group_header->SetTransactionId(tuple_slot, INVALID_TXN_ID);
      } else if (tuple_entry.second == RW_TYPE_INS_DEL) {
        tile_group_header->SetEndCommitId(tuple_slot, MAX_CID);
        tile_group_header->SetBeginCommitId(tuple_slot, MAX_CID);
        
        COMPILER_MEMORY_FENCE;

        tile_group_header->SetTransactionId(tuple_slot, INVALID_TXN_ID);
      }
    }
  }

  EndTransaction();

  pessimistic_released_rdlock.clear();
  return Result::RESULT_ABORTED;
}
}
}<|MERGE_RESOLUTION|>--- conflicted
+++ resolved
@@ -301,10 +301,6 @@
                                           const ItemPointer &new_location) {
   LOG_TRACE("Performing Delete");
   RecycleTupleSlot(tile_group_id, tuple_id);
-<<<<<<< HEAD
-=======
-
->>>>>>> 83b86dd8
   auto transaction_id = current_txn->GetTransactionId();
 
   auto tile_group_header =
