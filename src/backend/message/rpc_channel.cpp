--- conflicted
+++ resolved
@@ -16,30 +16,20 @@
 
 #include <google/protobuf/descriptor.h>
 #include <iostream>
-#include <functional>
 
 namespace peloton {
 namespace message {
 
 RpcChannel::RpcChannel(const char* url) :
-<<<<<<< HEAD
   socket_(AF_SP, NN_REQ),
   socket_id_(socket_.Connect(url)) {
 }
 
 RpcChannel::~RpcChannel() {
-=======
-      socket_(AF_SP, NN_REQ),
-      socket_id_(socket_.Connect(url)){
-}
-
-RpcChannel::~RpcChannel(){
->>>>>>> 5ff9d406
   Close();
 }
 
 void RpcChannel::CallMethod(const google::protobuf::MethodDescriptor* method,
-<<<<<<< HEAD
                                   google::protobuf::RpcController* controller,
                                   const google::protobuf::Message* request,
                                   google::protobuf::Message* response,
@@ -49,20 +39,11 @@
       std::string error = controller->ErrorText();
       LOG_TRACE( "RpcChannel with controller failed:%s ", error.c_str() );
   }
-=======
-                            google::protobuf::RpcController* controller,
-                            const google::protobuf::Message* request,
-                            google::protobuf::Message* response,
-                            google::protobuf::Closure* done){
->>>>>>> 5ff9d406
   // Get the rpc function name
   std::string methodname = std::string( method->full_name() );
-  std::hash<std::string> string_hash_fn;
 
   // Get the hashcode for the rpc function name
-  // TODO:
-  //uint64_t opcode = CityHash64(methodname.c_str(), methodname.length());
-  size_t opcode = string_hash_fn(methodname);
+  uint64_t opcode = CityHash64(methodname.c_str(), methodname.length());
 
   // prepare the sending buf
   size_t msg_len = request->ByteSize() + sizeof(opcode);
@@ -95,12 +76,8 @@
   }
 }
 
-<<<<<<< HEAD
 void RpcChannel::Close() {
 
-=======
-void RpcChannel::Close(){
->>>>>>> 5ff9d406
   if (socket_id_ > 0) {
     socket_.Shutdown(socket_id_);
     socket_id_ = 0;
