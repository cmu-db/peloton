--- conflicted
+++ resolved
@@ -42,15 +42,9 @@
     return thread_id;
   }
 
-<<<<<<< HEAD
-  // Global metrics
-=======
   void Aggregtate(BackendStatsContext &source);
 
- private:
-  std::thread::id thread_id;
-
->>>>>>> 496793bd
+  // Global metrics
   CounterMetric txn_committed{MetricType::COUNTER_METRIC};
   CounterMetric txn_aborted{MetricType::COUNTER_METRIC};
 
