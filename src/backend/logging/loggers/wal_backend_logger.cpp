//===----------------------------------------------------------------------===//
//
//                         Peloton
//
// wal_backend_logger.cpp
//
// Identification: src/backend/logging/loggers/wal_backend_logger.cpp
//
// Copyright (c) 2015-16, Carnegie Mellon University Database Group
//
//===----------------------------------------------------------------------===//

#include <iostream>

#include "backend/logging/records/tuple_record.h"
#include "backend/logging/log_manager.h"
#include "backend/logging/frontend_logger.h"
#include "backend/logging/loggers/wal_backend_logger.h"

namespace peloton {
namespace logging {

WriteAheadBackendLogger::WriteAheadBackendLogger()
    : log_buffer_(std::unique_ptr<LogBuffer>(nullptr)),
      available_buffer_pool_(
          std::unique_ptr<BufferPool>(new CircularBufferPool())),
      persist_buffer_pool_(
          std::unique_ptr<BufferPool>(new CircularBufferPool())) {
  logging_type = LOGGING_TYPE_DRAM_NVM;
}

/**
 * @brief log LogRecord
 * @param log record
 */
void WriteAheadBackendLogger::Log(LogRecord *record) {
  // Enqueue the serialized log record into the queue
  record->Serialize(output_buffer);

  this->log_buffer_lock.Lock();
  if (!log_buffer_) {
    LOG_INFO("Acquire the first log buffer in backend logger");
    log_buffer_ = std::move(available_buffer_pool_->Get());
  }
  // update max logged commit id
  if (record->GetType() == LOGRECORD_TYPE_TRANSACTION_COMMIT) {
    auto new_log_commit_id = record->GetTransactionId();
    assert(new_log_commit_id > highest_logged_commit_message);
    highest_logged_commit_message = new_log_commit_id;
  }
  if (!log_buffer_->WriteRecord(record)) {
    LOG_INFO("Log buffer is full - Attempt to acquire a new one");
    // put back a buffer

    log_buffer_->SetHighestCommittedTransaction(highest_logged_commit_message);
    // we only need to add set the lower bound if it is not superseded by a
    // commit message
    if (logging_cid_lower_bound > highest_logged_commit_message) {
      log_buffer_->SetLoggingCidLowerBound(logging_cid_lower_bound);
    }
    persist_buffer_pool_->Put(std::move(log_buffer_));
    // get a new one
    log_buffer_ = std::move(available_buffer_pool_->Get());
    // write to the new log buffer
    auto success = log_buffer_->WriteRecord(record);
    if (!success) {
      LOG_ERROR("Write record to log buffer failed");
      return;
    }
  }

  this->log_buffer_lock.Unlock();
}

void WriteAheadBackendLogger::PrepareLogBuffers() {
  this->log_buffer_lock.Lock();
  if (log_buffer_ && log_buffer_->GetSize() > 0) {
    // put back a buffer
    LOG_INFO(
        "Move the current log buffer to buffer pool, "
        "highest_logged_commit_message: %d, logging_cid_lower_bound: %d",
        (int)highest_logged_commit_message, (int)logging_cid_lower_bound);
    log_buffer_->SetHighestCommittedTransaction(highest_logged_commit_message);
    // we only need to add set the lower bound if it is not superseded by a
    // commit message
    if (logging_cid_lower_bound > highest_logged_commit_message) {
      log_buffer_->SetLoggingCidLowerBound(logging_cid_lower_bound);
    }
    persist_buffer_pool_->Put(std::move(log_buffer_));
  }
  this->log_buffer_lock.Unlock();

  auto num_log_buffer = persist_buffer_pool_->GetSize();
  // LOG_INFO("Collect %u log buffers from backend logger", num_log_buffer);
  while (num_log_buffer > 0) {
    local_queue.push_back(persist_buffer_pool_->Get());
    num_log_buffer--;
  }
}

<<<<<<< HEAD
void WriteAheadBackendLogger::GrantEmptyBuffer(
    std::unique_ptr<LogBuffer> empty_buffer) {
  available_buffer_pool_->Put(std::move(empty_buffer));
}

LogRecord *WriteAheadBackendLogger::GetTupleRecord(
    LogRecordType log_record_type, txn_id_t txn_id, oid_t table_oid,
    oid_t db_oid, ItemPointer insert_location, ItemPointer delete_location,
    void *data) {
=======
LogRecord *WriteAheadBackendLogger::GetTupleRecord(LogRecordType log_record_type,
                                                   txn_id_t txn_id,
                                                   oid_t table_oid, oid_t db_oid,
                                                   ItemPointer insert_location,
                                                   ItemPointer delete_location,
                                                   const void *data) {
>>>>>>> ea04dc5a
  // Build the log record
  switch (log_record_type) {
    case LOGRECORD_TYPE_TUPLE_INSERT: {
      log_record_type = LOGRECORD_TYPE_WAL_TUPLE_INSERT;
      break;
    }

    case LOGRECORD_TYPE_TUPLE_DELETE: {
      log_record_type = LOGRECORD_TYPE_WAL_TUPLE_DELETE;
      break;
    }

    case LOGRECORD_TYPE_TUPLE_UPDATE: {
      log_record_type = LOGRECORD_TYPE_WAL_TUPLE_UPDATE;
      break;
    }

    default: {
      assert(false);
      break;
    }
  }

  LogRecord *record =
      new TupleRecord(log_record_type, txn_id, table_oid, insert_location,
                      delete_location, data, db_oid);

  return record;
}

}  // namespace logging
}  // namespace peloton<|MERGE_RESOLUTION|>--- conflicted
+++ resolved
@@ -98,7 +98,6 @@
   }
 }
 
-<<<<<<< HEAD
 void WriteAheadBackendLogger::GrantEmptyBuffer(
     std::unique_ptr<LogBuffer> empty_buffer) {
   available_buffer_pool_->Put(std::move(empty_buffer));
@@ -107,15 +106,7 @@
 LogRecord *WriteAheadBackendLogger::GetTupleRecord(
     LogRecordType log_record_type, txn_id_t txn_id, oid_t table_oid,
     oid_t db_oid, ItemPointer insert_location, ItemPointer delete_location,
-    void *data) {
-=======
-LogRecord *WriteAheadBackendLogger::GetTupleRecord(LogRecordType log_record_type,
-                                                   txn_id_t txn_id,
-                                                   oid_t table_oid, oid_t db_oid,
-                                                   ItemPointer insert_location,
-                                                   ItemPointer delete_location,
-                                                   const void *data) {
->>>>>>> ea04dc5a
+    const void *data) {
   // Build the log record
   switch (log_record_type) {
     case LOGRECORD_TYPE_TUPLE_INSERT: {
