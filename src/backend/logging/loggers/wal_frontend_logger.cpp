
//===----------------------------------------------------------------------===//
//
//                         Peloton
//
// wal_frontend_logger.cpp
//
// Identification: src/backend/logging/loggers/wal_frontend_logger.cpp
//
// Copyright (c) 2015-16, Carnegie Mellon University Database Group
//
//===----------------------------------------------------------------------===//

#include <sys/stat.h>
#include <sys/types.h>
#include <sys/mman.h>
#include <algorithm>
#include <dirent.h>

#include "backend/catalog/manager.h"
#include "backend/catalog/schema.h"
#include "backend/common/pool.h"
#include "backend/concurrency/transaction.h"
#include "backend/concurrency/transaction_manager_factory.h"
#include "backend/concurrency/transaction_manager.h"

#include "backend/logging/log_manager.h"
#include "backend/logging/records/transaction_record.h"
#include "backend/logging/records/tuple_record.h"
#include "backend/logging/loggers/wal_frontend_logger.h"
#include "backend/logging/loggers/wal_backend_logger.h"
#include "backend/logging/checkpoint_tile_scanner.h"
#include "backend/logging/logging_util.h"

#include "backend/storage/database.h"
#include "backend/storage/data_table.h"
#include "backend/storage/tile_group.h"
#include "backend/storage/tuple.h"
#include "backend/common/logger.h"
#include "backend/index/index.h"
#include "backend/executor/executor_context.h"
#include "backend/planner/seq_scan_plan.h"
#include "backend/bridge/dml/mapper/mapper.h"

extern CheckpointType peloton_checkpoint_mode;

int logger_id_counter = 0;

//#define LOG_FILE_SWITCH_LIMIT (1024)

namespace peloton {
namespace logging {

//===--------------------------------------------------------------------===//
// Utility functions
//===--------------------------------------------------------------------===//

WriteAheadFrontendLogger::WriteAheadFrontendLogger()
    : WriteAheadFrontendLogger(false) {}

/**
 * @brief Open logfile and file descriptor
 */
WriteAheadFrontendLogger::WriteAheadFrontendLogger(bool for_testing) {
  test_mode_ = for_testing;
  logging_type = LOGGING_TYPE_NVM_WAL;

  // allocate pool
  recovery_pool = new VarlenPool(BACKEND_TYPE_MM);
  if (test_mode_) {
    cur_file_handle.file = nullptr;
  } else {
    InitSelf();
  }
}

WriteAheadFrontendLogger::WriteAheadFrontendLogger(std::string log_dir)
    : peloton_log_directory(log_dir) {
  LOG_TRACE("Instantiating wal_fel with log directory: %s", log_dir.c_str());
  logging_type = LOGGING_TYPE_NVM_WAL;

  // allocate pool
  recovery_pool = new VarlenPool(BACKEND_TYPE_MM);

  InitSelf();
}

void WriteAheadFrontendLogger::InitSelf() {
  SetLoggerID(__sync_fetch_and_add(&logger_id_counter, 1));
  InitLogDirectory();
  InitLogFilesList();
  UpdateMaxDelimiterForRecovery();
  LOG_TRACE("Updated Max Delimiter for Recovery as %d",
           (int)max_delimiter_for_recovery);
  cur_file_handle.fd = -1;  // this is a restart or a new start
  max_log_id_file = 0;      // 0 is unused
}

/**
 * @brief close logfile
 */
WriteAheadFrontendLogger::~WriteAheadFrontendLogger() {
  // close the log file
  if (cur_file_handle.file != nullptr) {
    int ret = fclose(cur_file_handle.file);
    if (ret != 0) {
      LOG_ERROR("Error occured while closing LogFile");
    }
  }

  for (auto log_file : log_files_) delete log_file;
  // clean up pool
  delete recovery_pool;
}

/**
 * @brief flush all the log records to the file
 */
void WriteAheadFrontendLogger::FlushLogRecords(void) {
  size_t global_queue_size = global_queue.size();

  bool will_write_to_file;

  // check if we will end up writing something to disk
  will_write_to_file =
      ((max_collected_commit_id != max_flushed_commit_id) || global_queue_size);

  if (will_write_to_file) {
    if (cur_file_handle.fd == -1) {
      this->CreateNewLogFile(false);
    } else if (should_create_new_file) {
      this->CreateNewLogFile(true);
      should_create_new_file = false;
    }
  }

  // First, write all the record in the queue
  for (oid_t global_queue_itr = 0; global_queue_itr < global_queue_size;
       global_queue_itr++) {
    auto &log_buffer = global_queue[global_queue_itr];

    if (!test_mode_) {
      fwrite(log_buffer->GetData(), sizeof(char), log_buffer->GetSize(),
             cur_file_handle.file);
    }

    LOG_TRACE("Log buffer get max log id returned %d",
             (int)log_buffer->GetMaxLogId());

    if (log_buffer->GetMaxLogId() > this->max_log_id_file) {
      this->max_log_id_file = log_buffer->GetMaxLogId();
      LOG_TRACE("Max log id file so far is %d", (int)this->max_log_id_file);
    }

    // return empty buffer
    auto backend_logger = log_buffer->GetBackendLogger();
    log_buffer->ResetData();
    backend_logger->GrantEmptyBuffer(std::move(log_buffer));
  }

  bool flushed = false;
  if (max_collected_commit_id != max_flushed_commit_id) {
    TransactionRecord delimiter_rec(LOGRECORD_TYPE_ITERATION_DELIMITER,
                                    this->max_collected_commit_id);
    delimiter_rec.Serialize(output_buffer);

    if (!test_mode_) {
      assert(cur_file_handle.fd != -1);
      if (cur_file_handle.fd != -1) {
        fwrite(delimiter_rec.GetMessage(), sizeof(char),
               delimiter_rec.GetMessageLength(), cur_file_handle.file);

        LOG_TRACE("Wrote delimiter to log file with commit_id %ld",
                 this->max_collected_commit_id);

        // by moving the fflush and sync here, we ensure that this file will
        // have at least 1 delimiter
        if (Clock::now() > last_flush + flush_frequency) {
          LoggingUtil::FFlushFsync(cur_file_handle);

          last_flush = Clock::now();
          if (this->max_collected_commit_id > max_flushed_commit_id) {
            max_flushed_commit_id = this->max_collected_commit_id;
          }

          fsync_count++;
          flushed = true;
        }

        if (this->max_collected_commit_id > max_delimiter_file) {
          max_delimiter_file = this->max_collected_commit_id;
          LOG_TRACE("Max_delimiter_file is now %d", (int)max_delimiter_file);
        }

        if (FileSwitchCondIsTrue()) should_create_new_file = true;
      }
    } else {
      if (Clock::now() > last_flush + flush_frequency) {
        last_flush = Clock::now();
        if (this->max_collected_commit_id > max_flushed_commit_id) {
          max_flushed_commit_id = this->max_collected_commit_id;
        }

        flushed = true;
      }
    }
  }

  /* For now, fflush after every iteration of collecting buffers */
  // Clean up the frontend logger's queue
  global_queue.clear();

  if (flushed) {
    // signal that we have flushed
    LogManager::GetInstance().FrontendLoggerFlushed();
  }
}

//===--------------------------------------------------------------------===//
// Recovery
//===--------------------------------------------------------------------===//

/**
 * @brief Recovery system based on log file
 */
void WriteAheadFrontendLogger::DoRecovery() {
  // FIXME GetNextCommitId() increments next_cid!!!
  cid_t start_commit_id = CheckpointManager::GetInstance().GetRecoveredCid();
  auto &log_manager = logging::LogManager::GetInstance();
  int num_inserts = 0;
  cid_t global_max_flushed_id_for_recovery;
  log_file_cursor_ = 0;

  global_max_flushed_id_for_recovery =
      log_manager.GetGlobalMaxFlushedIdForRecovery();
  LOG_TRACE("Got start_commit_id as %d, global max flushed as %d",
           (int)start_commit_id, (int)global_max_flushed_id_for_recovery);

  // open first file
  OpenNextLogFile();

  // Go over the log file if needed
  bool reached_end_of_log = false;

  // Go over each log record in the log file
  while (reached_end_of_log == false) {
    // Read the first byte to identify log record type
    // If that is not possible, then wrap up recovery
    auto record_type = GetNextLogRecordTypeForRecovery();
    cid_t log_id = INVALID_CID;
    TupleRecord *tuple_record;

    switch (record_type) {
      case LOGRECORD_TYPE_TRANSACTION_BEGIN:
      case LOGRECORD_TYPE_TRANSACTION_COMMIT:
      case LOGRECORD_TYPE_ITERATION_DELIMITER: {
        // Check for torn log write
        TransactionRecord txn_rec(record_type);
        if (LoggingUtil::ReadTransactionRecordHeader(
                txn_rec, cur_file_handle) == false) {
          cur_file_handle = INVALID_FILE_HANDLE;
          return;
        }
        log_id = txn_rec.GetTransactionId();
        if (log_id <= start_commit_id ||
            log_id > global_max_flushed_id_for_recovery) {
          LOG_TRACE("SKIP");
          continue;
        }
        break;
      }
      case LOGRECORD_TYPE_WAL_TUPLE_INSERT:
      case LOGRECORD_TYPE_WAL_TUPLE_UPDATE: {
        tuple_record = new TupleRecord(record_type);
        // Check for torn log write
        if (LoggingUtil::ReadTupleRecordHeader(*tuple_record,
                                               cur_file_handle) == false) {
          LOG_ERROR("Could not read tuple record header.");
          cur_file_handle = INVALID_FILE_HANDLE;
          return;
        }

        log_id = tuple_record->GetTransactionId();
        auto table = LoggingUtil::GetTable(*tuple_record);

        if (!table || log_id <= start_commit_id ||
            log_id > global_max_flushed_id_for_recovery) {
          LoggingUtil::SkipTupleRecordBody(cur_file_handle);
          LOG_TRACE("Skip a tuple, log id is %d", (int)log_id);
          delete tuple_record;
          continue;
        }

        if (recovery_txn_table.find(log_id) == recovery_txn_table.end()) {
          LOG_ERROR("Insert txd id %d not found in recovery txn table",
                    (int)log_id);
          cur_file_handle = INVALID_FILE_HANDLE;
          return;
        }

        // Read off the tuple record body from the log
        tuple_record->SetTuple(LoggingUtil::ReadTupleRecordBody(
            table->GetSchema(), recovery_pool, cur_file_handle));
        num_inserts++;
        break;
      }
      case LOGRECORD_TYPE_WAL_TUPLE_DELETE: {
        tuple_record = new TupleRecord(record_type);
        // Check for torn log write
        if (LoggingUtil::ReadTupleRecordHeader(*tuple_record,
                                               cur_file_handle) == false) {
          cur_file_handle = INVALID_FILE_HANDLE;
          return;
        }

        log_id = tuple_record->GetTransactionId();
        if (log_id <= start_commit_id ||
            log_id > global_max_flushed_id_for_recovery) {
          delete tuple_record;
          continue;
        }
        if (recovery_txn_table.find(log_id) == recovery_txn_table.end()) {
          LOG_TRACE("Delete txd id %d not found in recovery txn table",
                    (int)log_id);
          cur_file_handle = INVALID_FILE_HANDLE;
          return;
        }
        break;
      }
      default:
        reached_end_of_log = true;
        break;
    }
    if (!reached_end_of_log) {
      switch (record_type) {
        case LOGRECORD_TYPE_TRANSACTION_BEGIN:
          assert(log_id != INVALID_CID);
          StartTransactionRecovery(log_id);
          break;

        case LOGRECORD_TYPE_TRANSACTION_COMMIT:
          assert(log_id != INVALID_CID);

          // Now directly commit this transaction. This is safe because we
          // reject commit ids that appear
          // after the persistent commit id before coming here (in the switch
          // case above).
          CommitTransactionRecovery(log_id);
          break;

        case LOGRECORD_TYPE_WAL_TUPLE_INSERT:
        case LOGRECORD_TYPE_WAL_TUPLE_DELETE:
        case LOGRECORD_TYPE_WAL_TUPLE_UPDATE:
          recovery_txn_table[tuple_record->GetTransactionId()].push_back(
              tuple_record);
          break;
        case LOGRECORD_TYPE_ITERATION_DELIMITER: {
          // Do nothing if we hit the delimiter, because the delimiters help
          // us only to find
          // the max persistent commit id, and should be ignored during actual
          // recovery
          break;
        }

        default:
          reached_end_of_log = true;
          break;
      }
    }
  }

  // Finally, abort ACTIVE transactions in recovery_txn_table
  AbortActiveTransactions();

  // After finishing recovery, set the next oid with maximum oid
  // observed during the recovery
  log_manager.UpdateCatalogAndTxnManagers(max_oid, max_cid);

  LOG_TRACE("This thread did %d inserts", (int)num_inserts);
  cur_file_handle = INVALID_FILE_HANDLE;
}

void WriteAheadFrontendLogger::RecoverIndex() {
  auto &txn_manager = concurrency::TransactionManagerFactory::GetInstance();
  LOG_TRACE("Recovering the indexes");
  cid_t cid = txn_manager.GetNextCommitId();
  LOG_TRACE("Index Recovery got Next commit id as %d", (int)cid);

  auto &catalog_manager = catalog::Manager::GetInstance();
  auto database_count = catalog_manager.GetDatabaseCount();

  // loop all databases
  for (oid_t database_idx = 0; database_idx < database_count; database_idx++) {
    auto database = catalog_manager.GetDatabase(database_idx);
    auto table_count = database->GetTableCount();

    // loop all tables
    for (oid_t table_idx = 0; table_idx < table_count; table_idx++) {
      // Get the target table
      storage::DataTable *target_table = database->GetTable(table_idx);
      assert(target_table);
      LOG_TRACE("SeqScan: database oid %u table oid %u: %s", database_idx,
               table_idx, target_table->GetName().c_str());

      if (!RecoverTableIndexHelper(target_table, cid)) {
        break;
      }
    }
  }
}

bool WriteAheadFrontendLogger::RecoverTableIndexHelper(
    storage::DataTable *target_table, cid_t start_cid) {
  auto schema = target_table->GetSchema();
  assert(schema);
  std::vector<oid_t> column_ids;
  column_ids.resize(schema->GetColumnCount());
  std::iota(column_ids.begin(), column_ids.end(), 0);

  oid_t current_tile_group_offset = START_OID;
  auto table_tile_group_count = target_table->GetTileGroupCount();
  CheckpointTileScanner scanner;

  while (current_tile_group_offset < table_tile_group_count) {
    // Retrieve a tile group
    auto tile_group = target_table->GetTileGroup(current_tile_group_offset);

    // Retrieve a logical tile
    std::unique_ptr<executor::LogicalTile> logical_tile(
        scanner.Scan(tile_group, column_ids, start_cid));

    // Empty result
    if (!logical_tile) {
      current_tile_group_offset++;
      continue;
    }

    auto tile_group_id = logical_tile->GetColumnInfo(0)
                             .base_tile->GetTileGroup()
                             ->GetTileGroupId();
    LOG_TRACE("Retrieved tile group %lu", tile_group_id);

    // Go over the logical tile
    for (oid_t tuple_id : *logical_tile) {
      expression::ContainerTuple<executor::LogicalTile> cur_tuple(
          logical_tile.get(), tuple_id);

      // Index update
      {
        // construct a physical tuple from the logical tuple
        std::unique_ptr<storage::Tuple> tuple(new storage::Tuple(schema, true));
        for (auto column_id : column_ids) {
          tuple->SetValue(column_id, cur_tuple.GetValue(column_id),
                          recovery_pool);
        }

        ItemPointer location(tile_group_id, tuple_id);
        InsertIndexEntry(tuple.get(), target_table, location);
      }
    }
    current_tile_group_offset++;
  }
  return true;
}

void WriteAheadFrontendLogger::InsertIndexEntry(storage::Tuple *tuple,
                                                storage::DataTable *table,
                                                ItemPointer target_location) {
  assert(tuple);
  assert(table);
  auto index_count = table->GetIndexCount();
  LOG_TRACE("Insert tuple (%lu, %lu) into %lu indexes", target_location.block,
            target_location.offset, index_count);

  for (int index_itr = index_count - 1; index_itr >= 0; --index_itr) {
    auto index = table->GetIndex(index_itr);
    auto index_schema = index->GetKeySchema();
    auto indexed_columns = index_schema->GetIndexedColumns();
    std::unique_ptr<storage::Tuple> key(new storage::Tuple(index_schema, true));
    key->SetFromTuple(tuple, indexed_columns, index->GetPool());

    index->InsertEntry(key.get(), target_location);
    // Increase the indexes' number of tuples by 1 as well
    index->IncreaseNumberOfTuplesBy(1);
  }
}

/**
 * @brief Add new txn to recovery table
 */
void WriteAheadFrontendLogger::AbortActiveTransactions() {
  for (auto it = recovery_txn_table.begin(); it != recovery_txn_table.end();
       it++) {
    LOG_TRACE("Aborting some active transactions!");
    for (auto it2 = it->second.begin(); it2 != it->second.end(); it2++) {
      delete *it2;
    }
  }
  recovery_txn_table.clear();
}

/**
 * @brief Add new txn to recovery table
 */
void WriteAheadFrontendLogger::StartTransactionRecovery(cid_t commit_id) {
  std::vector<TupleRecord *> tuple_recs;
  recovery_txn_table[commit_id] = tuple_recs;
}

/**
 * @brief move tuples from current txn to recovery txn so that we can commit
 * them later
 * @param recovery txn
 */
void WriteAheadFrontendLogger::CommitTransactionRecovery(cid_t commit_id) {
  std::vector<TupleRecord *> &tuple_records = recovery_txn_table[commit_id];
  for (auto it = tuple_records.begin(); it != tuple_records.end(); it++) {
    TupleRecord *curr = *it;
    switch (curr->GetType()) {
      case LOGRECORD_TYPE_WAL_TUPLE_INSERT:
        InsertTuple(curr);
        break;
      case LOGRECORD_TYPE_WAL_TUPLE_UPDATE:
        UpdateTuple(curr);
        break;
      case LOGRECORD_TYPE_WAL_TUPLE_DELETE:
        DeleteTuple(curr);
        break;
      default:
        continue;
    }
    delete curr;
  }
  max_cid = commit_id + 1;
  recovery_txn_table.erase(commit_id);
}

void InsertTupleHelper(oid_t &max_tg, cid_t commit_id, oid_t db_id,
                       oid_t table_id, const ItemPointer &insert_loc,
                       storage::Tuple *tuple,
                       bool should_increase_tuple_count = true) {
  auto &manager = catalog::Manager::GetInstance();
  storage::Database *db = manager.GetDatabaseWithOid(db_id);
  assert(db);

  auto table = db->GetTableWithOid(table_id);
  if (!table) {
    delete tuple;
    return;
  }
  assert(table);

  // FIXME Handle the case when tile_group is not created yet.
  // table->GetTileGroupLock().WriteLock();
  auto tile_group = manager.GetTileGroup(insert_loc.block);

  if (tile_group == nullptr) {
    table->AddTileGroupWithOidForRecovery(insert_loc.block);
    tile_group = manager.GetTileGroup(insert_loc.block);
    if (max_tg < insert_loc.block) {
      max_tg = insert_loc.block;
    }
  }
  // table->GetTileGroupLock().Unlock();
  // unlock table here

  tile_group->InsertTupleFromRecovery(commit_id, insert_loc.offset, tuple);
  if (should_increase_tuple_count) {
    table->GetTileGroupLock().WriteLock();
    table->IncreaseNumberOfTuplesBy(1);
    table->GetTileGroupLock().Unlock();
  }
  delete tuple;
}

void DeleteTupleHelper(oid_t &max_tg, cid_t commit_id, oid_t db_id,
                       oid_t table_id, const ItemPointer &delete_loc) {
  auto &manager = catalog::Manager::GetInstance();
  storage::Database *db = manager.GetDatabaseWithOid(db_id);
  assert(db);

  auto table = db->GetTableWithOid(table_id);
  if (!table) {
    return;
  }
  assert(table);

  // FIXME Handle the case when tile_group is not created yet.
  // acquiring the write lock will lead to deadlock
  // table->GetTileGroupLock().WriteLock();
  auto tile_group = manager.GetTileGroup(delete_loc.block);
  if (tile_group == nullptr) {
    table->AddTileGroupWithOidForRecovery(delete_loc.block);
    tile_group = manager.GetTileGroup(delete_loc.block);
    if (max_tg < delete_loc.block) {
      max_tg = delete_loc.block;
    }
  }
  // FIXME we always decrease the number of tuples by one
  table->DecreaseNumberOfTuplesBy(1);
  // table->GetTileGroupLock().Unlock();

  tile_group->DeleteTupleFromRecovery(commit_id, delete_loc.offset);
}

void UpdateTupleHelper(oid_t &max_tg, cid_t commit_id, oid_t db_id,
                       oid_t table_id, const ItemPointer &remove_loc,
                       const ItemPointer &insert_loc, storage::Tuple *tuple) {
  auto &manager = catalog::Manager::GetInstance();
  storage::Database *db = manager.GetDatabaseWithOid(db_id);
  assert(db);

  auto table = db->GetTableWithOid(table_id);
  if (!table) {
    delete tuple;
    return;
  }
  assert(table);

  // FIXME Handle the case when tile_group is not created yet.
  // table->GetTileGroupLock().WriteLock();
  auto tile_group = manager.GetTileGroup(remove_loc.block);
  if (tile_group == nullptr) {
    table->AddTileGroupWithOidForRecovery(remove_loc.block);
    tile_group = manager.GetTileGroup(remove_loc.block);
    if (max_tg < remove_loc.block) {
      max_tg = remove_loc.block;
    }
  }
  // table->GetTileGroupLock().Unlock();
  InsertTupleHelper(max_tg, commit_id, db_id, table_id, insert_loc, tuple,
                    false);

  tile_group->UpdateTupleFromRecovery(commit_id, remove_loc.offset, insert_loc);
}

/**
 * @brief read tuple record from log file and add them tuples to recovery txn
 * @param recovery txn
 */
void WriteAheadFrontendLogger::InsertTuple(TupleRecord *record) {
  InsertTupleHelper(max_oid, record->GetTransactionId(),
                    record->GetDatabaseOid(), record->GetTableId(),
                    record->GetInsertLocation(), record->GetTuple());
}

/**
 * @brief read tuple record from log file and add them tuples to recovery txn
 * @param recovery txn
 */
void WriteAheadFrontendLogger::DeleteTuple(TupleRecord *record) {
  DeleteTupleHelper(max_oid, record->GetTransactionId(),
                    record->GetDatabaseOid(), record->GetTableId(),
                    record->GetDeleteLocation());
}

/**
 * @brief read tuple record from log file and add them tuples to recovery txn
 * @param recovery txn
 */

void WriteAheadFrontendLogger::UpdateTuple(TupleRecord *record) {
  UpdateTupleHelper(max_oid, record->GetTransactionId(),
                    record->GetDatabaseOid(), record->GetTableId(),
                    record->GetDeleteLocation(), record->GetInsertLocation(),
                    record->GetTuple());
}

//===--------------------------------------------------------------------===//
// Utility functions
//===--------------------------------------------------------------------===//

LogRecordType WriteAheadFrontendLogger::GetNextLogRecordTypeForRecovery() {
  char buffer;
  bool is_truncated = false;
  int ret;

  if (cur_file_handle.file == nullptr || cur_file_handle.fd == -1)
    return LOGRECORD_TYPE_INVALID;

  LOG_TRACE("Inside GetNextLogRecordForRecovery");

  LOG_TRACE("File is at position %d", (int)ftell(cur_file_handle.file));

  // Check if the log record type is broken
  if (LoggingUtil::IsFileTruncated(cur_file_handle, 1)) {
    LOG_TRACE("Log file is truncated, should open next log file");
    is_truncated = true;
  }

  // Otherwise, read the log record type
  if (!is_truncated) {
    ret = fread((void *)&buffer, 1, sizeof(char), cur_file_handle.file);
    if (ret <= 0) {
      LOG_TRACE("Failed an fread");
    }
  }
  if (is_truncated || ret <= 0) {
    LOG_TRACE("Call OpenNextLogFile");
    OpenNextLogFile();
    if (cur_file_handle.fd == -1) return LOGRECORD_TYPE_INVALID;

    LOG_TRACE("Open succeeded. log_file_fd is %d", (int)cur_file_handle.fd);

    if (LoggingUtil::IsFileTruncated(cur_file_handle, 1)) {
      LOG_ERROR("Log file is truncated");
      return LOGRECORD_TYPE_INVALID;
    }

    LOG_TRACE("File is not truncated.");
    ret = fread((void *)&buffer, 1, sizeof(char), cur_file_handle.file);
    if (ret <= 0) {
      LOG_ERROR("Could not read from log file");
      return LOGRECORD_TYPE_INVALID;
    }
    LOG_TRACE("fread succeeded.");
  } else {
    LOG_TRACE("fread succeeded.");
  }

  CopySerializeInputBE input(&buffer, sizeof(char));
  LogRecordType log_record_type = (LogRecordType)(input.ReadEnumInSingleByte());

  return log_record_type;
}

std::string WriteAheadFrontendLogger::GetLogFileName(void) {
  auto &log_manager = logging::LogManager::GetInstance();
  return log_manager.GetLogFileName();
}

bool CompareByLogNumber(class LogFile *left, class LogFile *right) {
  return left->GetLogNumber() < right->GetLogNumber();
}

void WriteAheadFrontendLogger::InitLogFilesList() {
  struct dirent *file;
  DIR *dirp;
  cid_t temp_max_log_id_file, temp_max_delimiter_file;
  int version_number, ret_val;
  FILE *fp;
  std::pair<cid_t, cid_t> extracted_values;
  FileHandle temp_file_handle;
  int max_version = 0;

  // TODO need a better regular expression to match file name
  std::string base_name = "peloton_log_";

  LOG_TRACE("Trying to read log directory");

  dirp = opendir(this->peloton_log_directory.c_str());
  if (dirp == nullptr) {
    LOG_TRACE("Opendir failed: Errno: %d, error: %s", errno, strerror(errno));
  }

  // XXX readdir is not thread safe???
  while ((file = readdir(dirp)) != NULL) {
    if (strncmp(file->d_name, base_name.c_str(), base_name.length()) == 0) {
      // found a log file!
      LOG_TRACE("Found a log file with name %s", file->d_name);

      version_number = LoggingUtil::ExtractNumberFromFileName(file->d_name);
      if (version_number > max_version) max_version = version_number;

      std::string file_name_with_dir = GetFileNameFromVersion(version_number);

      fp = fopen(file_name_with_dir.c_str(), "rb+");
      temp_max_log_id_file = UINT64_MAX;
      temp_max_delimiter_file = 0;

      size_t read_size = fread((void *)&temp_max_log_id_file,
                               sizeof(temp_max_log_id_file), 1, fp);
      if (read_size != 1) {
        LOG_ERROR("Read from file %s failed", file_name_with_dir.c_str());
        fclose(fp);
        continue;
      }
      LOG_TRACE("Got temp_max_log_id_file as %d", (int)temp_max_log_id_file);

      read_size = fread((void *)&temp_max_delimiter_file,
                        sizeof(temp_max_delimiter_file), 1, fp);
      if (read_size != 1) {
        LOG_ERROR("Read from file %s failed", file_name_with_dir.c_str());
        fclose(fp);
        continue;
      }
      LOG_TRACE("Got temp_max_delimiter_file as %d",
               (int)temp_max_delimiter_file);

      if (temp_max_log_id_file == 0 || temp_max_log_id_file == UINT64_MAX ||
          temp_max_delimiter_file == 0) {
        extracted_values = ExtractMaxLogIdAndMaxDelimFromLogFileRecords(fp);

        temp_max_log_id_file = extracted_values.first;
        temp_max_delimiter_file = extracted_values.second;

        LOG_TRACE("ExtractMaxLogId returned %d, write it back in the file!",
                 (int)temp_max_log_id_file);
        LOG_TRACE("ExtractMaxDelim returned %d, write it back in the file!",
                 (int)temp_max_delimiter_file);

        ret_val = fseek(fp, 0, SEEK_SET);
        if (ret_val != 0) {
          LOG_ERROR("Could not seek to the beginning of file: %s",
                    strerror(errno));
          fclose(fp);
          continue;
        }
        ret_val = fwrite((void *)&(temp_max_log_id_file),
                         sizeof(temp_max_log_id_file), 1, fp);

        if (ret_val <= 0) {
          LOG_ERROR("Could not write Max Log ID to file header: %s",
                    strerror(errno));
          fclose(fp);
          continue;
        }

        ret_val = fwrite((void *)&(temp_max_delimiter_file),
                         sizeof(temp_max_delimiter_file), 1, fp);

        if (ret_val <= 0) {
          LOG_ERROR("Could not write Max Delimiter to file header: %s",
                    strerror(errno));
          fclose(fp);
          continue;
        }
      }

      fclose(fp);

      // TODO update max_delimiter here in this constructor
      temp_file_handle.fd = -1;
      temp_file_handle.file = NULL;
      temp_file_handle.size =
          LoggingUtil::GetFileSizeFromFileName(file_name_with_dir.c_str());

      LogFile *new_log_file = new LogFile(
          temp_file_handle, file_name_with_dir.c_str(), version_number,
          temp_max_log_id_file, temp_max_delimiter_file);

      this->log_files_.push_back(new_log_file);
    }
  }
  closedir(dirp);

  int num_log_files;
  num_log_files = this->log_files_.size();

  LOG_TRACE("The number of log files found: %d", num_log_files);

  std::sort(this->log_files_.begin(), this->log_files_.end(),
            CompareByLogNumber);

  if (num_log_files) {
    int max_num = max_version;
    LOG_TRACE("Got maximum log file version as %d", max_num);
    this->log_file_counter_ = ++max_num;
  } else {
    this->log_file_counter_ = 0;
  }
}

void WriteAheadFrontendLogger::CreateNewLogFile(bool close_old_file) {
  if (test_mode_) {
    return;
  }

  int new_file_num;
  std::string new_file_name;
  cid_t default_commit_id = INVALID_CID, default_delimiter = INVALID_CID;
  struct stat log_stats;

  new_file_num = log_file_counter_;

  if (close_old_file) {  // must close last opened file
    int file_list_size = log_files_.size();
    LogFile *cur_log_file_object = log_files_[file_list_size - 1];

    if (file_list_size != 0) {
      // TODO check return values of all these operations!
      fseek(cur_file_handle.file, 0, SEEK_SET);

      fwrite((void *)&(max_log_id_file), sizeof(max_log_id_file), 1,
             cur_file_handle.file);

      cur_log_file_object->SetMaxLogId(max_log_id_file);

      LOG_TRACE("MaxLogID of the last closed file is %d", (int)max_log_id_file);

      fwrite((void *)&(max_delimiter_file), sizeof(max_delimiter_file), 1,
             cur_file_handle.file);

      cur_log_file_object->SetMaxDelimiter(max_delimiter_file);

      LOG_TRACE("MaxDelimiter of the last closed file is %d",
               (int)max_delimiter_file);

      max_log_id_file = 0;     // reset
      max_delimiter_file = 0;  // reset

      fstat(cur_file_handle.fd, &log_stats);

      cur_file_handle.size = log_stats.st_size;

      LOG_TRACE("The log file to be closed has size %d",
               (int)cur_file_handle.size);

      cur_log_file_object->SetLogFileSize(cur_file_handle.size);

      fclose(cur_file_handle.file);

      cur_log_file_object->SetFilePtr(nullptr);  // invalidate
      cur_log_file_object->SetLogFileFD(-1);     // invalidate
    }
  }

  LOG_TRACE("new_file_num is %d", new_file_num);

  new_file_name = this->GetFileNameFromVersion(new_file_num);

  FILE *new_log_file = fopen(new_file_name.c_str(), "wb");

  if (new_log_file == NULL) {
    LOG_ERROR("new_log_file is NULL");
    return;
  }

  // now set the first 8 bytes to 0 - this is for the max_log id in this file
  fwrite((void *)&default_commit_id, sizeof(default_commit_id), 1,
         new_log_file);

  // now set the next 8 bytes to 0 - this is for the max delimiter in this file
  fwrite((void *)&default_delimiter, sizeof(default_delimiter), 1,
         new_log_file);

  cur_file_handle.file = new_log_file;
  cur_file_handle.fd = fileno(cur_file_handle.file);
  cur_file_handle.size = 0;

  if (cur_file_handle.fd == -1) {
    LOG_ERROR("cur_file_handle.fd is -1");
  }

  LOG_TRACE("FD of newly created file is %d", cur_file_handle.fd);

  LogFile *new_log_file_object = new LogFile(
      cur_file_handle, new_file_name, new_file_num, INVALID_CID, INVALID_CID);

  log_files_.push_back(new_log_file_object);

  log_file_counter_++;  // finally, increment log_file_counter_

  LOG_TRACE("log_file_counter is %d", log_file_counter_);
}

bool WriteAheadFrontendLogger::FileSwitchCondIsTrue() {
  struct stat stat_buf;
  if (cur_file_handle.fd == -1) return false;

  fstat(cur_file_handle.fd, &stat_buf);
  cur_file_handle.size = stat_buf.st_size;

  return cur_file_handle.size >
         LogManager::GetInstance().GetLogFileSizeLimit() * 1024;
}

void WriteAheadFrontendLogger::OpenNextLogFile() {
  cid_t temp_max_log_id_file, temp_max_delimiter_file;

  if (log_files_.size() == 0) {  // no log files, fresh start
    LOG_TRACE("Size of log files list is 0.");
    cur_file_handle = INVALID_FILE_HANDLE;
    return;
  }

  if (this->log_file_cursor_ >= (int)this->log_files_.size()) {
    LOG_TRACE("Cursor has reached the end. No more log files to read from.");
    fclose(cur_file_handle.file);
    cur_file_handle = INVALID_FILE_HANDLE;
    return;
  }

  if (log_file_cursor_ != 0)  // close old file
  {
    LOG_TRACE("Closing last opened file");
    fclose(cur_file_handle.file);
  }

  // open the next file
  cur_file_handle.file =
      fopen(GetFileNameFromVersion(log_files_[log_file_cursor_]->GetLogNumber())
                .c_str(),
            "rb");

  if (cur_file_handle.file == NULL) {
    LOG_ERROR("Couldn't open next log file");
    cur_file_handle = INVALID_FILE_HANDLE;
    return;
  } else {
    LOG_TRACE("Opened new log file for recovery");
  }

  cur_file_handle.fd = fileno(cur_file_handle.file);

  LOG_TRACE("FD of opened file is %d", (int)cur_file_handle.fd);

  // Skip first 8 bytes of max commit id
  size_t read_size =
      fread((void *)&temp_max_log_id_file, sizeof(temp_max_log_id_file), 1,
            cur_file_handle.file);
  if (read_size != 1) {
    LOG_ERROR("Read failed after opening file %s",
              GetFileNameFromVersion(
                  log_files_[log_file_cursor_]->GetLogNumber()).c_str());
  }

  LOG_TRACE("On startup: MaxLogId of this file is %d",
           (int)temp_max_log_id_file);

  // Skip next 8 bytes of max delimiter
  read_size = fread((void *)&temp_max_delimiter_file,
                    sizeof(temp_max_delimiter_file), 1, cur_file_handle.file);

  if (read_size != 1) {
    LOG_ERROR("Read failed after opening file %s",
              GetFileNameFromVersion(
                  log_files_[log_file_cursor_]->GetLogNumber()).c_str());
  }

  LOG_TRACE("On startup: MaxDelimiter of this file is %d",
           (int)temp_max_delimiter_file);

  struct stat stat_buf;

  fstat(cur_file_handle.fd, &stat_buf);
  cur_file_handle.size = stat_buf.st_size;

  log_file_cursor_++;
  LOG_TRACE("Cursor is now %d", (int)log_file_cursor_);
}

void WriteAheadFrontendLogger::TruncateLog(cid_t truncate_log_id) {
  int return_val;

  // delete stale log files except the one currently being used
  for (int i = 0; i < (int)log_files_.size() - 1; i++) {
    if (truncate_log_id >= log_files_[i]->GetMaxLogId()) {
      // XXX Do we need directory prefix before log file name?
      return_val = remove(log_files_[i]->GetLogFileName().c_str());
      if (return_val != 0) {
        LOG_ERROR("Couldn't delete log file: %s error: %s",
                  log_files_[i]->GetLogFileName().c_str(), strerror(errno));
      }
      // remove entry from list anyway
      delete log_files_[i];
      log_files_.erase(log_files_.begin() + i);
      i--;  // update cursor
    }
  }
}

void WriteAheadFrontendLogger::InitLogDirectory() {

  // Get log directory
  auto &log_manager = logging::LogManager::GetInstance();
  peloton_log_directory = log_manager.GetLogDirectoryName() + wal_directory_path;

  auto success =
      LoggingUtil::CreateDirectory(peloton_log_directory.c_str(), 0700);
  if (success) {
    LOG_TRACE("Logging directory is: %s", peloton_log_directory.c_str());
  } else {
    LOG_ERROR("Failed to create logging directory");
  }
}

<<<<<<< HEAD
=======
// TODO should we probably implement this
void WriteAheadFrontendLogger::SetLogDirectory(char *arg
                                               __attribute__((unused))) {
  LOG_TRACE("%s", arg);
}

>>>>>>> bfc0abfd
std::string WriteAheadFrontendLogger::GetFileNameFromVersion(int version) {
  return std::string(peloton_log_directory.c_str()) + "/" + LOG_FILE_PREFIX +
         std::to_string(version) + LOG_FILE_SUFFIX;
}

std::pair<cid_t, cid_t>
WriteAheadFrontendLogger::ExtractMaxLogIdAndMaxDelimFromLogFileRecords(
    FILE *log_file) {
  bool reached_end_of_file = false;
  struct stat log_stats;
  cid_t max_log_id_so_far = 0, max_delim_so_far = 0;
  FileHandle file_handle;

  file_handle.file = log_file;
  file_handle.fd = fileno(log_file);

  fstat(file_handle.fd, &log_stats);
  file_handle.size = log_stats.st_size;

  while (reached_end_of_file == false) {
    // Read the first byte to identify log record type
    // If that is not possible, then wrap up recovery
    auto record_type = LoggingUtil::GetNextLogRecordType(file_handle);

    cid_t commit_id = INVALID_CID;

    TupleRecord *tuple_record;

    switch (record_type) {
      case LOGRECORD_TYPE_TRANSACTION_BEGIN:
      case LOGRECORD_TYPE_TRANSACTION_COMMIT:
      case LOGRECORD_TYPE_ITERATION_DELIMITER: {
        // Check for torn log write
        TransactionRecord txn_rec(record_type);
        if (LoggingUtil::ReadTransactionRecordHeader(txn_rec, file_handle) ==
            false) {
          return std::pair<cid_t, cid_t>(UINT64_MAX, UINT64_MAX);
        }
        commit_id = txn_rec.GetTransactionId();
        if (commit_id > max_log_id_so_far) max_log_id_so_far = commit_id;

        if (record_type == LOGRECORD_TYPE_ITERATION_DELIMITER) {
          if (commit_id > max_delim_so_far) max_delim_so_far = commit_id;
        }
        break;
      }
      case LOGRECORD_TYPE_WAL_TUPLE_INSERT:
      case LOGRECORD_TYPE_WAL_TUPLE_UPDATE: {
        tuple_record = new TupleRecord(record_type);

        if (LoggingUtil::ReadTupleRecordHeader(*tuple_record, file_handle) ==
            false) {
          LOG_ERROR("Could not read tuple record header.");
          delete tuple_record;
          return std::pair<cid_t, cid_t>(UINT64_MAX, UINT64_MAX);
        }

        auto cid = tuple_record->GetTransactionId();

        if (cid > max_log_id_so_far) max_log_id_so_far = cid;

        auto table = LoggingUtil::GetTable(*tuple_record);
        if (!table) {
          LoggingUtil::SkipTupleRecordBody(file_handle);
          delete tuple_record;
          continue;
        }

        // Read off the tuple record body from the log
        auto record_body = LoggingUtil::ReadTupleRecordBody(
            table->GetSchema(), recovery_pool, file_handle);
        delete tuple_record;
        delete record_body;

        break;
      }
      case LOGRECORD_TYPE_WAL_TUPLE_DELETE: {
        tuple_record = new TupleRecord(record_type);

        if (LoggingUtil::ReadTupleRecordHeader(*tuple_record, file_handle) ==
            false) {
          delete tuple_record;
          return std::pair<cid_t, cid_t>(UINT64_MAX, UINT64_MAX);
        }

        auto cid = tuple_record->GetTransactionId();

        if (cid > max_log_id_so_far) max_log_id_so_far = cid;
        delete tuple_record;
        break;
      }
      default:
        reached_end_of_file = true;
        break;
    }
  }
  return std::pair<cid_t, cid_t>(max_log_id_so_far, max_delim_so_far);
}

void WriteAheadFrontendLogger::SetLoggerID(int id) {
  logger_id = id;
  peloton_log_directory += std::to_string(id);
}

void WriteAheadFrontendLogger::UpdateMaxDelimiterForRecovery() {
  // this method must update the max delimiter id to be used for recovery
  int num_log_files = log_files_.size();
  cid_t max_delimiter_last_file;

  if (num_log_files == 0) {
    return;  // no delimiter, default is 0
  }

  max_delimiter_last_file = log_files_[num_log_files - 1]->GetMaxDelimiter();

  if (max_delimiter_last_file != 0) {
    // found a delimiter in the last file! use it to update max delimiter for
    // recovery
    max_delimiter_for_recovery = max_delimiter_last_file;
    return;
  }

  // we didn't find a delimiter in the last file

  if (num_log_files == 1) {
    return;  // no other file to pick up delimiter from, return
  }

  // take delimiter from the last-but-one file!
  max_delimiter_for_recovery = log_files_[num_log_files - 2]->GetMaxDelimiter();
}

}  // namespace logging
}  // namespace peloton<|MERGE_RESOLUTION|>--- conflicted
+++ resolved
@@ -1075,15 +1075,6 @@
   }
 }
 
-<<<<<<< HEAD
-=======
-// TODO should we probably implement this
-void WriteAheadFrontendLogger::SetLogDirectory(char *arg
-                                               __attribute__((unused))) {
-  LOG_TRACE("%s", arg);
-}
-
->>>>>>> bfc0abfd
 std::string WriteAheadFrontendLogger::GetFileNameFromVersion(int version) {
   return std::string(peloton_log_directory.c_str()) + "/" + LOG_FILE_PREFIX +
          std::to_string(version) + LOG_FILE_SUFFIX;
