//===----------------------------------------------------------------------===//
//
//                         Peloton
//
// tuple_record.cpp
//
// Identification: src/backend/logging/records/tuple_record.cpp
//
// Copyright (c) 2015-16, Carnegie Mellon University Database Group
//
//===----------------------------------------------------------------------===//

#include "backend/logging/records/tuple_record.h"
#include "backend/common/logger.h"
#include "backend/storage/tuple.h"

namespace peloton {
namespace logging {

/**
 * @brief Serialize given data
 * @return true if we serialize data otherwise false
 */
bool TupleRecord::Serialize(CopySerializeOutput &output) {
  bool status = true;
  output.Reset();

  // Serialize the common variables such as database oid, table oid, etc.
  SerializeHeader(output);

  // Serialize other parts depends on type
  switch (GetType()) {
    case LOGRECORD_TYPE_WAL_TUPLE_INSERT:
    case LOGRECORD_TYPE_WAL_TUPLE_UPDATE: {
      storage::Tuple *tuple = (storage::Tuple *)data;
      tuple->SerializeTo(output);
      break;
    }

    case LOGRECORD_TYPE_WAL_TUPLE_DELETE:
      // Nothing to do here !
      break;

    case LOGRECORD_TYPE_WBL_TUPLE_INSERT:
    case LOGRECORD_TYPE_WBL_TUPLE_DELETE:
    case LOGRECORD_TYPE_WBL_TUPLE_UPDATE:
      // Nothing to do here !
      break;

    default: {
      LOG_WARN("Unsupported TUPLE RECORD TYPE");
      status = false;
      break;
    }
  }

  message_length = output.Size();
  message = new char[message_length];
  std::memcpy(message, output.Data(), message_length);

  return status;
}

/**
 * @brief Serialize LogRecordHeader
 * @param output
 */
void TupleRecord::SerializeHeader(CopySerializeOutput &output) {
  // Record LogRecordType first
  output.WriteEnumInSingleByte(log_record_type);

  size_t start = output.Position();
  // then reserve 4 bytes for the header size
  output.WriteInt(0);

  output.WriteLong(db_oid);
  output.WriteLong(table_oid);
  output.WriteLong(cid);
  output.WriteLong(insert_location.block);
  output.WriteLong(insert_location.offset);
  output.WriteLong(delete_location.block);
  output.WriteLong(delete_location.offset);

  output.WriteIntAt(
      start, static_cast<int32_t>(output.Position() - start - sizeof(int32_t)));
}

/**
 * @brief Deserialize LogRecordHeader
 * @param input
 */
void TupleRecord::DeserializeHeader(CopySerializeInputBE &input) {
  input.ReadInt();
  db_oid = (oid_t)(input.ReadLong());
  assert(db_oid);
  table_oid = (oid_t)(input.ReadLong());
  assert(table_oid);
  cid = (txn_id_t)(input.ReadLong());
  assert(cid);
  insert_location.block = (oid_t)(input.ReadLong());
  insert_location.offset = (oid_t)(input.ReadLong());
  delete_location.block = (oid_t)(input.ReadLong());
  delete_location.offset = (oid_t)(input.ReadLong());
}

// Used for write behind logging
size_t TupleRecord::GetTupleRecordSize(void) {
  // log_record_type + header_legnth + db_oid + table_oid + txn_id +
  // insert_location + delete_location
  return sizeof(char) + sizeof(int) + sizeof(oid_t) + sizeof(oid_t) +
         sizeof(txn_id_t) + sizeof(ItemPointer) * 2;
}

<<<<<<< HEAD
void TupleRecord::SetTuple(storage::Tuple *tuple){
  this->tuple = tuple;
}

storage::Tuple *TupleRecord::GetTuple(){
  return tuple;
}

// just for debugging
void TupleRecord::Print() {
  std::cout << "#LOG TYPE:" << LogRecordTypeToString(GetType()) << "\n";
  std::cout << " #Db  ID:" << GetDatabaseOid() << "\n";
  std::cout << " #Tb  ID:" << GetTableId() << "\n";
  std::cout << " #Txn ID:" << GetTransactionId() << "\n";
  std::cout << " #Insert Location :" << GetInsertLocation().block;
  std::cout << " " << GetInsertLocation().offset << "\n";
  std::cout << " #Delete Location :" << GetDeleteLocation().block;
  std::cout << " " << GetDeleteLocation().offset << "\n";
  std::cout << "\n";
=======
const std::string TupleRecord::GetInfo() const {
  std::ostringstream os;

  os << "#LOG TYPE:" << LogRecordTypeToString(GetType()) << "\n";
  os << " #Db  ID:" << GetDatabaseOid() << "\n";
  os << " #Tb  ID:" << GetTableId() << "\n";
  os << " #Txn ID:" << GetTransactionId() << "\n";
  os << " #Insert Location :" << GetInsertLocation().block;
  os << " " << GetInsertLocation().offset << "\n";
  os << " #Delete Location :" << GetDeleteLocation().block;
  os << " " << GetDeleteLocation().offset << "\n";
  os << "\n";

  return os.str();
>>>>>>> af8337a2
}

}  // namespace logging
}  // namespace peloton<|MERGE_RESOLUTION|>--- conflicted
+++ resolved
@@ -111,7 +111,6 @@
          sizeof(txn_id_t) + sizeof(ItemPointer) * 2;
 }
 
-<<<<<<< HEAD
 void TupleRecord::SetTuple(storage::Tuple *tuple){
   this->tuple = tuple;
 }
@@ -120,18 +119,6 @@
   return tuple;
 }
 
-// just for debugging
-void TupleRecord::Print() {
-  std::cout << "#LOG TYPE:" << LogRecordTypeToString(GetType()) << "\n";
-  std::cout << " #Db  ID:" << GetDatabaseOid() << "\n";
-  std::cout << " #Tb  ID:" << GetTableId() << "\n";
-  std::cout << " #Txn ID:" << GetTransactionId() << "\n";
-  std::cout << " #Insert Location :" << GetInsertLocation().block;
-  std::cout << " " << GetInsertLocation().offset << "\n";
-  std::cout << " #Delete Location :" << GetDeleteLocation().block;
-  std::cout << " " << GetDeleteLocation().offset << "\n";
-  std::cout << "\n";
-=======
 const std::string TupleRecord::GetInfo() const {
   std::ostringstream os;
 
@@ -146,7 +133,6 @@
   os << "\n";
 
   return os.str();
->>>>>>> af8337a2
 }
 
 }  // namespace logging
