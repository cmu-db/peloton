--- conflicted
+++ resolved
@@ -60,74 +60,9 @@
   CreateFile();
 
   auto &log_manager = LogManager::GetInstance();
-<<<<<<< HEAD
-  // wait if recovery is in process
-  log_manager.WaitForModeTransition(LOGGING_STATUS_TYPE_LOGGING, true);
-  logger_ = log_manager.GetBackendLogger();
-
-  while (true) {
-    // build executor context
-    std::unique_ptr<concurrency::Transaction> txn(
-        txn_manager.BeginTransaction());
-    start_commit_id = txn->GetBeginCommitId();
-    assert(txn);
-    assert(txn.get());
-    LOG_TRACE("Txn ID = %lu, Start commit id = %lu ", txn->GetTransactionId(),
-              start_commit_id);
-
-    std::unique_ptr<executor::ExecutorContext> executor_context(
-        new executor::ExecutorContext(
-            txn.get(), bridge::PlanTransformer::BuildParams(nullptr, nullptr)));
-    LOG_TRACE("Building the executor tree");
-
-    auto &catalog_manager = catalog::Manager::GetInstance();
-    auto database_count = catalog_manager.GetDatabaseCount();
-    bool failure = false;
-
-    // Add txn begin record
-    std::shared_ptr<LogRecord> begin_record(new TransactionRecord(
-        LOGRECORD_TYPE_TRANSACTION_BEGIN, start_commit_id));
-    CopySerializeOutput begin_output_buffer;
-    begin_record->Serialize(begin_output_buffer);
-    records_.push_back(begin_record);
-
-    for (oid_t database_idx = 0; database_idx < database_count && !failure;
-         database_idx++) {
-      auto database = catalog_manager.GetDatabase(database_idx);
-      auto table_count = database->GetTableCount();
-      auto database_oid = database->GetOid();
-      for (oid_t table_idx = 0; table_idx < table_count && !failure;
-           table_idx++) {
-        /* Get the target table */
-        storage::DataTable *target_table = database->GetTable(table_idx);
-        assert(target_table);
-        LOG_INFO("SeqScan: database oid %u table oid %u: %s", database_idx,
-                 table_idx, target_table->GetName().c_str());
-
-        auto schema = target_table->GetSchema();
-        assert(schema);
-        std::vector<oid_t> column_ids;
-        column_ids.resize(schema->GetColumnCount());
-        std::iota(column_ids.begin(), column_ids.end(), 0);
-
-        /* Construct the Peloton plan node */
-        LOG_TRACE("Initializing the executor tree");
-        std::unique_ptr<planner::SeqScanPlan> scan_plan_node(
-            new planner::SeqScanPlan(target_table, nullptr, column_ids));
-        std::unique_ptr<executor::SeqScanExecutor> scan_executor(
-            new executor::SeqScanExecutor(scan_plan_node.get(),
-                                          executor_context.get()));
-        if (!Execute(scan_executor.get(), txn.get(), target_table,
-                     database_oid)) {
-          break;
-        }
-      }
-    }
-=======
   if (logger_ == nullptr) {
     logger_.reset(BackendLogger::GetBackendLogger(LOGGING_TYPE_NVM_WAL));
   }
->>>>>>> 0bd90421
 
   start_commit_id_ = log_manager.GetGlobalMaxFlushedCommitId();
   if (start_commit_id_ == INVALID_CID) {
@@ -159,7 +94,7 @@
       storage::DataTable *target_table = database->GetTable(table_idx);
       assert(target_table);
       LOG_TRACE("SeqScan: database idx %u table idx %u: %s", database_idx,
-               table_idx, target_table->GetName().c_str());
+                table_idx, target_table->GetName().c_str());
       Scan(target_table, database_oid);
     }
   }
@@ -271,8 +206,8 @@
   if (max_oid_ < target_location.block) {
     max_oid_ = tile_group_id;
   }
-  LOG_TRACE("Inserted a tuple from checkpoint: (%u, %u)",
-            target_location.block, target_location.offset);
+  LOG_TRACE("Inserted a tuple from checkpoint: (%u, %u)", target_location.block,
+            target_location.offset);
 }
 
 void SimpleCheckpoint::Scan(storage::DataTable *target_table,
@@ -386,7 +321,7 @@
   records_.clear();
 
   if (!disable_file_access) {
-	//Close and sync the current one
+    // Close and sync the current one
     fclose(file_handle_.file);
 
     // Remove previous version
