--- conflicted
+++ resolved
@@ -234,9 +234,6 @@
 
 ItemPointer DataTable::InsertTuple(const storage::Tuple *tuple, ItemPointer **itemptr_ptr) {
   // First, do integrity checks and claim a slot
-<<<<<<< HEAD
-  ItemPointer location = GetEmptyTupleSlot(tuple);
-
   ItemPointer *temp_ptr = nullptr;
 
   // Upper layer don't want to know infomation about index
@@ -244,9 +241,7 @@
     itemptr_ptr = &temp_ptr;
   }
 
-=======
   ItemPointer location = FillInEmptyTupleSlot(tuple);
->>>>>>> e29bbc66
   if (location.block == INVALID_OID) {
     LOG_WARN("Failed to get tuple slot.");
     return INVALID_ITEMPOINTER;
