--- conflicted
+++ resolved
@@ -9,31 +9,18 @@
 // Copyright (c) 2015, Carnegie Mellon University Database Group
 //
 //===----------------------------------------------------------------------===//
-<<<<<<< HEAD
 
 #include <mutex>
 #include <utility>
 
 #include "backend/brain/clusterer.h"
 #include "backend/storage/data_table.h"
-=======
-
-#include <mutex>
-#include <utility>
-
-#include "backend/brain/clusterer.h"
-#include "backend/storage/data_table.h"
 
 #include "../benchmark/hyadapt/hyadapt_configuration.h"
->>>>>>> 588d7562
 #include "backend/storage/database.h"
 #include "backend/common/exception.h"
 #include "backend/common/logger.h"
 #include "backend/index/index.h"
-<<<<<<< HEAD
-#include "backend/benchmark/hyadapt/configuration.h"
-=======
->>>>>>> 588d7562
 #include "backend/storage/tile_group.h"
 #include "backend/storage/tuple.h"
 #include "backend/storage/tile.h"
@@ -47,19 +34,11 @@
 std::vector<peloton::oid_t> hyadapt_column_ids;
 
 double peloton_projectivity;
-<<<<<<< HEAD
 
 int peloton_num_groups;
 
 bool peloton_fsm;
 
-=======
-
-int peloton_num_groups;
-
-bool peloton_fsm;
-
->>>>>>> 588d7562
 namespace peloton {
 namespace storage {
 
@@ -123,7 +102,6 @@
     auto last_commit_id = transaction->GetLastCommitId();
     bool visible =
         header->IsVisible(tuple_offset, transaction_id, last_commit_id);
-<<<<<<< HEAD
 
     if (visible) return true;
   }
@@ -131,15 +109,6 @@
   return false;
 }
 
-=======
-
-    if (visible) return true;
-  }
-
-  return false;
-}
-
->>>>>>> 588d7562
 //===--------------------------------------------------------------------===//
 // TUPLE HELPER OPERATIONS
 //===--------------------------------------------------------------------===//
@@ -236,21 +205,12 @@
     LOG_WARN("Index constraint violated");
     return INVALID_ITEMPOINTER;
   }
-<<<<<<< HEAD
 
   // Increase the table's number of tuples by 1
   IncreaseNumberOfTuplesBy(1);
   // Increase the indexes' number of tuples by 1 as well
   for (auto index : indexes) index->IncreaseNumberOfTuplesBy(1);
 
-=======
-
-  // Increase the table's number of tuples by 1
-  IncreaseNumberOfTuplesBy(1);
-  // Increase the indexes' number of tuples by 1 as well
-  for (auto index : indexes) index->IncreaseNumberOfTuplesBy(1);
-
->>>>>>> 588d7562
   return location;
 }
 
@@ -448,8 +408,6 @@
   else if (layout_type == LAYOUT_COLUMN) {
     for (oid_t col_itr = 0; col_itr < col_count; col_itr++) {
       column_map[col_itr] = std::make_pair(col_itr, 0);
-<<<<<<< HEAD
-=======
     }
   }
   // hybrid layout map
@@ -508,7 +466,6 @@
       LOG_TRACE("Slot exists in last tile group :: %lu %lu ",
                 active_tuple_count, allocated_tuple_count);
       return INVALID_OID;
->>>>>>> 588d7562
     }
 
     LOG_TRACE("Added a tile group ");
@@ -550,104 +507,6 @@
     catalog::Manager::GetInstance().AddTileGroup(tile_group_id, tile_group);
     LOG_TRACE("Recording tile group : %lu ", tile_group_id);
   }
-<<<<<<< HEAD
-  // hybrid layout map
-  else if (layout_type == LAYOUT_HYBRID) {
-    // TODO: Fallback option for regular tables
-    if (col_count < 10) {
-      for (oid_t col_itr = 0; col_itr < col_count; col_itr++) {
-        column_map[col_itr] = std::make_pair(0, col_itr);
-      }
-    } else {
-      column_map = GetStaticColumnMap(table_name, col_count);
-    }
-  } else {
-    throw Exception("Unknown tilegroup layout option : " +
-                    std::to_string(layout_type));
-  }
-
-  return column_map;
-}
-
-oid_t DataTable::AddDefaultTileGroup() {
-  column_map_type column_map;
-  oid_t tile_group_id = INVALID_OID;
-
-  // Figure out the partitioning for given tilegroup layout
-  column_map = GetTileGroupLayout((LayoutType)peloton_layout_mode);
-
-  // Create a tile group with that partitioning
-  std::shared_ptr<TileGroup> tile_group(GetTileGroupWithLayout(column_map));
-  assert(tile_group.get());
-  tile_group_id = tile_group.get()->GetTileGroupId();
-
-  LOG_TRACE("Trying to add a tile group ");
-  {
-    std::lock_guard<std::mutex> lock(table_mutex);
-
-    // Check if we actually need to allocate a tile group
-
-    // (A) no tile groups in table
-    if (tile_groups.empty()) {
-      LOG_TRACE("Added first tile group ");
-      tile_groups.push_back(tile_group->GetTileGroupId());
-      // add tile group metadata in locator
-      catalog::Manager::GetInstance().AddTileGroup(tile_group_id, tile_group);
-      LOG_TRACE("Recording tile group : %lu ", tile_group_id);
-      return tile_group_id;
-    }
-
-    // (B) no slots in last tile group in table
-    auto last_tile_group_offset = GetTileGroupCount() - 1;
-    auto last_tile_group = GetTileGroup(last_tile_group_offset);
-
-    oid_t active_tuple_count = last_tile_group->GetNextTupleSlot();
-    oid_t allocated_tuple_count = last_tile_group->GetAllocatedTupleCount();
-    if (active_tuple_count < allocated_tuple_count) {
-      LOG_TRACE("Slot exists in last tile group :: %lu %lu ",
-                active_tuple_count, allocated_tuple_count);
-      return INVALID_OID;
-    }
-
-    LOG_TRACE("Added a tile group ");
-    tile_groups.push_back(tile_group->GetTileGroupId());
-
-    // add tile group metadata in locator
-    catalog::Manager::GetInstance().AddTileGroup(tile_group_id, tile_group);
-    LOG_TRACE("Recording tile group : %lu ", tile_group_id);
-  }
-
-  return tile_group_id;
-}
-
-oid_t DataTable::AddTileGroupWithOid(oid_t tile_group_id) {
-  assert(tile_group_id);
-
-  std::vector<catalog::Schema> schemas;
-  schemas.push_back(*schema);
-
-  column_map_type column_map;
-  // default column map
-  auto col_count = schema->GetColumnCount();
-  for (oid_t col_itr = 0; col_itr < col_count; col_itr++) {
-    column_map[col_itr] = std::make_pair(0, col_itr);
-  }
-
-  std::shared_ptr<TileGroup> tile_group(TileGroupFactory::GetTileGroup(
-      database_oid, table_oid, tile_group_id, this, schemas, column_map,
-      tuples_per_tilegroup));
-
-  LOG_TRACE("Trying to add a tile group ");
-  {
-    std::lock_guard<std::mutex> lock(table_mutex);
-
-    LOG_TRACE("Added a tile group ");
-    tile_groups.push_back(tile_group->GetTileGroupId());
-
-    // add tile group metadata in locator
-    catalog::Manager::GetInstance().AddTileGroup(tile_group_id, tile_group);
-    LOG_TRACE("Recording tile group : %lu ", tile_group_id);
-  }
 
   return tile_group_id;
 }
@@ -683,43 +542,6 @@
   return manager.GetTileGroup(tile_group_id);
 }
 
-=======
-
-  return tile_group_id;
-}
-
-void DataTable::AddTileGroup(const std::shared_ptr<TileGroup> &tile_group) {
-  {
-    std::lock_guard<std::mutex> lock(table_mutex);
-
-    tile_groups.push_back(tile_group->GetTileGroupId());
-    oid_t tile_group_id = tile_group->GetTileGroupId();
-
-    // add tile group in catalog
-    catalog::Manager::GetInstance().AddTileGroup(tile_group_id, tile_group);
-    LOG_TRACE("Recording tile group : %lu ", tile_group_id);
-  }
-}
-
-size_t DataTable::GetTileGroupCount() const {
-  size_t size = tile_groups.size();
-  return size;
-}
-
-std::shared_ptr<storage::TileGroup> DataTable::GetTileGroup(
-    oid_t tile_group_offset) const {
-  assert(tile_group_offset < GetTileGroupCount());
-  auto tile_group_id = tile_groups[tile_group_offset];
-  return GetTileGroupById(tile_group_id);
-}
-
-std::shared_ptr<storage::TileGroup> DataTable::GetTileGroupById(
-    oid_t tile_group_id) const {
-  auto &manager = catalog::Manager::GetInstance();
-  return manager.GetTileGroup(tile_group_id);
-}
-
->>>>>>> 588d7562
 const std::string DataTable::GetInfo() const {
   std::ostringstream os;
 
