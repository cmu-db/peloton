--- conflicted
+++ resolved
@@ -78,7 +78,6 @@
 
   ~TileGroupHeader();
 
-<<<<<<< HEAD
   oid_t GetNextEmptyTupleSlot(int get_recycled) {
     oid_t tuple_slot_id = INVALID_OID;
 
@@ -128,7 +127,8 @@
     //LOG_INFO("###### LARGEST TUPLE SLOT USED = %lu", GetNextTupleSlot());
     //LOG_INFO("###### TUPLE SLOT USED = %lu", tuple_slot_id);
     return tuple_slot_id;
-=======
+  }
+
   // this function is only called by DataTable::GetEmptyTupleSlot().
   oid_t GetNextEmptyTupleSlot() {
     oid_t tuple_slot_id = next_tuple_slot.fetch_add(1, std::memory_order_relaxed);
@@ -138,8 +138,8 @@
     } else {
       return tuple_slot_id;
     }
->>>>>>> e8c2ef83
-  }
+  }
+
 
   /**
    * Used by logging
@@ -381,12 +381,9 @@
   std::atomic<oid_t> next_tuple_slot;
 
   // synch helpers
-<<<<<<< HEAD
   std::mutex tile_header_mutex;
 
-=======
   Spinlock tile_header_lock;
->>>>>>> e8c2ef83
 };
 
 }  // End storage namespace
