//===----------------------------------------------------------------------===//
//
//                         Peloton
//
// tile_group_header.h
//
// Identification: src/backend/storage/tile_group_header.h
//
// Copyright (c) 2015-16, Carnegie Mellon University Database Group
//
//===----------------------------------------------------------------------===//

#pragma once

#include "backend/common/logger.h"
#include "backend/common/platform.h"
#include "backend/common/printable.h"
#include "backend/logging/log_manager.h"
#include "backend/gc/gc_manager.h"
#include "backend/expression/container_tuple.h"

#include <atomic>
#include <iostream>
#include <cassert>
#include <queue>
#include <vector>
#include <cstring>

namespace peloton {
namespace storage {

//===--------------------------------------------------------------------===//
// Tile Group Header
//===--------------------------------------------------------------------===//

/**
 *
 * This contains information related to MVCC.
 * It is shared by all tiles in a tile group.
 *
 * Layout :
 *
 *  -----------------------------------------------------------------------------
 *  | TxnID (8 bytes)  | BeginTimeStamp (8 bytes) | EndTimeStamp (8 bytes) |
<<<<<<< HEAD
 *  | NextItemPointer (16 bytes) | PrevItemPointer (16 bytes) | 
 *  | ReservedField  (24 bytes) | InsertCommit (1 byte) | DeleteCommit (1 byte)
=======
 *  | NextItemPointer (8 bytes) | PrevItemPointer (8 bytes) | IndexCount(4 bytes) | 
 *  | ReservedField (24 bytes)
 *  | InsertCommit (1 byte) | DeleteCommit (1 byte)
>>>>>>> b8322b98
 *  -----------------------------------------------------------------------------
 */

#define TUPLE_HEADER_LOCATION data + (tuple_slot_id * header_entry_size)

class TileGroupHeader : public Printable {
  TileGroupHeader() = delete;

 public:
  TileGroupHeader(const BackendType &backend_type, const int &tuple_count);

  TileGroupHeader &operator=(const peloton::storage::TileGroupHeader &other) {
    // check for self-assignment
    if (&other == this) return *this;

    header_size = other.header_size;

    // copy over all the data
    memcpy(data, other.data, header_size);

    num_tuple_slots = other.num_tuple_slots;
    oid_t val = other.next_tuple_slot;
    next_tuple_slot = val;

    return *this;
  }

  ~TileGroupHeader();

  // this function is only called by DataTable::GetEmptyTupleSlot().
  oid_t GetNextEmptyTupleSlot() {
    oid_t tuple_slot_id =
        next_tuple_slot.fetch_add(1, std::memory_order_relaxed);

    if (tuple_slot_id >= num_tuple_slots) {
      return INVALID_OID;
    } else {
      return tuple_slot_id;
    }
  }

  /**
   * Used by logging
   */
  // TODO: rewrite the code!!!
  bool GetEmptyTupleSlot(const oid_t &tuple_slot_id) {
    tile_header_lock.Lock();
    if (tuple_slot_id < num_tuple_slots) {
      if (next_tuple_slot <= tuple_slot_id) {
        next_tuple_slot = tuple_slot_id + 1;
      }
      tile_header_lock.Unlock();
      return true;
    } else {
      tile_header_lock.Unlock();
      return false;
    }
  }

  oid_t GetCurrentNextTupleSlot() const {
    // Carefully check if the next_tuple_slot is out of boundary
    oid_t next_tid = next_tuple_slot;
    if (next_tid < num_tuple_slots) {
      return next_tid;
    } else {
      return num_tuple_slots;
    }
  }

  oid_t GetActiveTupleCount();

  //===--------------------------------------------------------------------===//
  // MVCC utilities
  //===--------------------------------------------------------------------===//

  // Getters

  // DOUBLE CHECK: whether we need atomic load???
  // it is possible that some other transactions are modifying the txn_id,
  // but the current transaction reads the txn_id.
  // the returned value seems to be uncertain.
  inline txn_id_t GetTransactionId(const oid_t &tuple_slot_id) const {
    // txn_id_t *txn_id_ptr = (txn_id_t *)(TUPLE_HEADER_LOCATION);
    // return __atomic_load_n(txn_id_ptr, __ATOMIC_RELAXED);
    return *((txn_id_t *)(TUPLE_HEADER_LOCATION));
  }

  inline cid_t GetBeginCommitId(const oid_t &tuple_slot_id) const {
    return *((cid_t *)(TUPLE_HEADER_LOCATION + begin_cid_offset));
  }

  inline cid_t GetEndCommitId(const oid_t &tuple_slot_id) const {
    return *((cid_t *)(TUPLE_HEADER_LOCATION + end_cid_offset));
  }

  inline ItemPointer GetNextItemPointer(const oid_t &tuple_slot_id) const {
    return *((ItemPointer *)(TUPLE_HEADER_LOCATION + next_pointer_offset));
  }

  inline ItemPointer GetPrevItemPointer(const oid_t &tuple_slot_id) const {
    return *((ItemPointer *)(TUPLE_HEADER_LOCATION + prev_pointer_offset));
  }

  // constraint: at most 24 bytes.
  inline char *GetReservedFieldRef(const oid_t &tuple_slot_id) const {
    return (char *)(TUPLE_HEADER_LOCATION + reserved_field_offset);
  }

  inline bool GetInsertCommit(const oid_t &tuple_slot_id) const {
    return *((bool *)(TUPLE_HEADER_LOCATION + insert_commit_offset));
  }

  inline bool GetDeleteCommit(const oid_t &tuple_slot_id) const {
    return *((bool *)(TUPLE_HEADER_LOCATION + delete_commit_offset));
  }

  // used only by occ_rb_txn_manager
  inline char* GetPrevItempointerField(const oid_t &tuple_slot_id) const {
    return (char *)(TUPLE_HEADER_LOCATION + prev_pointer_offset);
  }

  // Setters

  inline void SetTileGroup(TileGroup *tile_group) {
    this->tile_group = tile_group;
  }
  inline void SetTransactionId(const oid_t &tuple_slot_id,
                               const txn_id_t &transaction_id) {
    *((txn_id_t *)(TUPLE_HEADER_LOCATION)) = transaction_id;
  }

  inline void SetBeginCommitId(const oid_t &tuple_slot_id,
                               const cid_t &begin_cid) {
    *((cid_t *)(TUPLE_HEADER_LOCATION + begin_cid_offset)) = begin_cid;
  }

  inline void SetEndCommitId(const oid_t &tuple_slot_id,
                             const cid_t &end_cid) const {
    *((cid_t *)(TUPLE_HEADER_LOCATION + end_cid_offset)) = end_cid;
  }

  inline void SetNextItemPointer(const oid_t &tuple_slot_id,
                                 const ItemPointer &item) const {
    *((ItemPointer *)(TUPLE_HEADER_LOCATION + next_pointer_offset)) = item;
  }

  inline void SetPrevItemPointer(const oid_t &tuple_slot_id,
                                 const ItemPointer &item) const {
    *((ItemPointer *)(TUPLE_HEADER_LOCATION + prev_pointer_offset)) = item;
  }

  inline void SetInsertCommit(const oid_t &tuple_slot_id,
                              const bool commit) const {
    *((bool *)(TUPLE_HEADER_LOCATION + insert_commit_offset)) = commit;
  }

  inline void SetDeleteCommit(const oid_t &tuple_slot_id,
                              const bool commit) const {
    *((bool *)(TUPLE_HEADER_LOCATION + delete_commit_offset)) = commit;
  }

  // Getters for addresses
  inline txn_id_t *GetTransactionIdLocation(const oid_t &tuple_slot_id) const {
    return ((txn_id_t *)(TUPLE_HEADER_LOCATION));
  }

  inline txn_id_t SetAtomicTransactionId(const oid_t &tuple_slot_id,
                                         const txn_id_t &old_txn_id,
                                         const txn_id_t &new_txn_id) const {
    txn_id_t *txn_id_ptr = (txn_id_t *)(TUPLE_HEADER_LOCATION);
    return __sync_val_compare_and_swap(txn_id_ptr, old_txn_id, new_txn_id);
  }

  inline bool SetAtomicTransactionId(const oid_t &tuple_slot_id,
                                     const txn_id_t &transaction_id) const {
    txn_id_t *txn_id_ptr = (txn_id_t *)(TUPLE_HEADER_LOCATION);
    return __sync_bool_compare_and_swap(txn_id_ptr, INITIAL_TXN_ID,
                                        transaction_id);
  }

  void PrintVisibility(txn_id_t txn_id, cid_t at_cid);

  // Sync the contents
  void Sync();

  //===--------------------------------------------------------------------===//
  // Utilities
  //===--------------------------------------------------------------------===//

  // Get a string representation for debugging
  const std::string GetInfo() const;

  static inline size_t GetReserverdSize() {return  reserverd_size;}
  // *
  // -----------------------------------------------------------------------------
  // *  | TxnID (8 bytes)  | BeginTimeStamp (8 bytes) | EndTimeStamp (8 bytes) |
  // *  | NextItemPointer (8 bytes) | PrevItemPointer (8 bytes) |
  // ReservedField (24 bytes)
  // *  | InsertCommit (1 byte) | DeleteCommit (1 byte)
  // *
  // -----------------------------------------------------------------------------

  // header entry size is the size of the layout described above
  static const size_t reserverd_size = 24;
<<<<<<< HEAD
  static const size_t header_entry_size = sizeof(txn_id_t) + 2 * sizeof(cid_t) +
                                          2 * sizeof(ItemPointer) + reserverd_size +
                                          2 * sizeof(bool);
=======
  static const size_t header_entry_size =
      sizeof(txn_id_t) + 2 * sizeof(cid_t) + 2 * sizeof(ItemPointer) + reserverd_size +
      2 * sizeof(bool);
>>>>>>> b8322b98
  static const size_t txn_id_offset = 0;
  static const size_t begin_cid_offset = sizeof(txn_id_t);
  static const size_t end_cid_offset = begin_cid_offset + sizeof(cid_t);
  static const size_t next_pointer_offset = end_cid_offset + sizeof(cid_t);
  static const size_t prev_pointer_offset =
      next_pointer_offset + sizeof(ItemPointer);
  static const size_t reserved_field_offset =
      prev_pointer_offset + sizeof(ItemPointer);
  static const size_t insert_commit_offset = reserved_field_offset + reserverd_size;
  static const size_t delete_commit_offset =
      insert_commit_offset + sizeof(bool);

private:
  //===--------------------------------------------------------------------===//
  // Data members
  //===--------------------------------------------------------------------===//

  // Backend
  BackendType backend_type;

  // Associated tile_group
  TileGroup *tile_group;

  size_t header_size;

  // set of fixed-length tuple slots
  char *data;

  // number of tuple slots allocated
  oid_t num_tuple_slots;

  // next free tuple slot
  // WARNING: this variable may not be the right boundary of the tile
  // IT MAY OUT OF BOUNDARY! ALWAYS CHECK IF IT EXCEEDS num_tuple_slots
  std::atomic<oid_t> next_tuple_slot;

  Spinlock tile_header_lock;
};

}  // End storage namespace
}  // End peloton namespace<|MERGE_RESOLUTION|>--- conflicted
+++ resolved
@@ -42,14 +42,8 @@
  *
  *  -----------------------------------------------------------------------------
  *  | TxnID (8 bytes)  | BeginTimeStamp (8 bytes) | EndTimeStamp (8 bytes) |
-<<<<<<< HEAD
- *  | NextItemPointer (16 bytes) | PrevItemPointer (16 bytes) | 
- *  | ReservedField  (24 bytes) | InsertCommit (1 byte) | DeleteCommit (1 byte)
-=======
  *  | NextItemPointer (8 bytes) | PrevItemPointer (8 bytes) | IndexCount(4 bytes) | 
- *  | ReservedField (24 bytes)
- *  | InsertCommit (1 byte) | DeleteCommit (1 byte)
->>>>>>> b8322b98
+ *  | ReservedField (24 bytes) | InsertCommit (1 byte) | DeleteCommit (1 byte)
  *  -----------------------------------------------------------------------------
  */
 
@@ -254,15 +248,10 @@
 
   // header entry size is the size of the layout described above
   static const size_t reserverd_size = 24;
-<<<<<<< HEAD
+  // FIXME: there is no space reserved for index count?
   static const size_t header_entry_size = sizeof(txn_id_t) + 2 * sizeof(cid_t) +
                                           2 * sizeof(ItemPointer) + reserverd_size +
                                           2 * sizeof(bool);
-=======
-  static const size_t header_entry_size =
-      sizeof(txn_id_t) + 2 * sizeof(cid_t) + 2 * sizeof(ItemPointer) + reserverd_size +
-      2 * sizeof(bool);
->>>>>>> b8322b98
   static const size_t txn_id_offset = 0;
   static const size_t begin_cid_offset = sizeof(txn_id_t);
   static const size_t end_cid_offset = begin_cid_offset + sizeof(cid_t);
