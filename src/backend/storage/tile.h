--- conflicted
+++ resolved
@@ -161,11 +161,7 @@
   void DeserializeTuplesFromWithoutHeader(SerializeInputBE &input,
                                           VarlenPool *pool = nullptr);
 
-<<<<<<< HEAD
-  peloton::Pool *GetPool() { return (pool); }
-=======
   VarlenPool *GetPool() { return (pool); }
->>>>>>> 8747ba31
 
   char *GetTupleLocation(const oid_t tuple_slot_id) const;
 
