--- conflicted
+++ resolved
@@ -1,16 +1,3 @@
-<<<<<<< HEAD
-/*-------------------------------------------------------------------------
- *
- * schema_transformer.h
- * file description
- *
- * Copyright(c) 2015, CMU
- *
- * /peloton/src/backend/bridge/ddl/schema_transformer.h
- *
- *-------------------------------------------------------------------------
- */
-=======
 //===----------------------------------------------------------------------===//
 //
 //                         PelotonDB
@@ -22,7 +9,6 @@
 // Copyright (c) 2015, Carnegie Mellon University Database Group
 //
 //===----------------------------------------------------------------------===//
->>>>>>> f4c52ae8
 
 #pragma once
 
