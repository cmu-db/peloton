/*-------------------------------------------------------------------------
 *
 * bridge_test_mix.cpp
 * file description
 *
 * Copyright(c) 2015, CMU
 *
 * /peloton/tests/bridge/bridge_test_mix.cpp
 *
 *-------------------------------------------------------------------------
 */

#include "bridge_test.h"

#include "backend/bridge/ddl/bridge.h"
#include "backend/bridge/ddl/ddl.h"
#include "backend/bridge/ddl/ddl_table.h"
#include "backend/bridge/ddl/ddl_index.h"
#include "backend/catalog/manager.h"
#include "backend/storage/database.h"

namespace peloton {
namespace bridge {

/**
 * @brief Test many DDL functions together
 */
<<<<<<< HEAD
void BridgeTest::DDL_MIX_TEST() {

  DDL_MIX_TEST_1();

  DDL_MIX_TEST_2();

  DDL_MIX_TEST_3();

}
=======
void BridgeTest::DDL_MIX_TEST() { DDL_MIX_TEST_1(); }
>>>>>>> 2d9197f5

/**
 * @brief Create a table with simple columns that contain
 *        column-level constraints such as single column
 *        primary key, unique, and reference table
 */
void BridgeTest::DDL_MIX_TEST_1() {
  auto& manager = catalog::Manager::GetInstance();
  storage::Database* db =
      manager.GetDatabaseWithOid(Bridge::GetCurrentDatabaseOid());

  // Get the simple columns
  std::vector<catalog::Column> columns = CreateSimpleColumns();

  // Table name and oid
  std::string table_name = "test_table_column_constraint";
  oid_t table_oid = 50001;

  // Create a table
  bool status = DDLTable::CreateTable(table_oid, table_name, columns);
  assert(status);

  // Get the table pointer and schema
  storage::DataTable* table = db->GetTableWithOid(table_oid);
  catalog::Schema* schema = table->GetSchema();

  // Create the constrains
  catalog::Constraint notnull_constraint(CONSTRAINT_TYPE_NOTNULL);

  // Add one constraint to the one column
  schema->AddConstraint("id", notnull_constraint);

  // Create a primary key index and added primary key constraint to the 'name'
  // column
  oid_t primary_key_index_oid = 50002;
  CreateSamplePrimaryKeyIndex(table_name, primary_key_index_oid);

  // Create a unique index and added unique constraint to the 'time' column
  oid_t unique_index_oid = 50003;
  CreateSampleUniqueIndex(table_name, unique_index_oid);

  // Create a reference table and foreign key constraint and added unique
  // constraint to the 'salary' column
  std::string pktable_name = "pktable";
  oid_t pktable_oid = 50004;
  CreateSampleForeignKey(pktable_oid, pktable_name, columns, table_oid);

  // Check the first column's constraint
  catalog::Column column = schema->GetColumn(0);
  CheckColumnWithConstraint(column, CONSTRAINT_TYPE_NOTNULL, "", 1);

  // Check the second column's constraint and index
  column = schema->GetColumn(1);
  CheckColumnWithConstraint(column, CONSTRAINT_TYPE_PRIMARY,
                            table_name + "_pkey", 1);
  index::Index* index = table->GetIndexWithOid(primary_key_index_oid);
  CheckIndex(index, table_name + "_pkey", 1, INDEX_TYPE_BTREE_MULTIMAP,
             INDEX_CONSTRAINT_TYPE_PRIMARY_KEY, true);

  // Check the third column's constraint and index
  column = schema->GetColumn(2);
  CheckColumnWithConstraint(column, CONSTRAINT_TYPE_UNIQUE, table_name + "_key",
                            1);
  index = table->GetIndexWithOid(unique_index_oid);
  CheckIndex(index, table_name + "_key", 1, INDEX_TYPE_BTREE_MULTIMAP,
             INDEX_CONSTRAINT_TYPE_UNIQUE, true);

  // Check the fourth column's constraint and foreign key
  column = schema->GetColumn(3);
  CheckColumnWithConstraint(column, CONSTRAINT_TYPE_FOREIGN,
                            "THIS_IS_FOREIGN_CONSTRAINT", 1, 0);
  catalog::ForeignKey* pktable = table->GetForeignKey(0);
  CheckForeignKey(pktable, pktable_oid, "THIS_IS_FOREIGN_CONSTRAINT", 1, 1, 'r',
                  'c');

  // Drop the table
  status = DDLTable::DropTable(table_oid);
  assert(status);

  // Drop the table
  status = DDLTable::DropTable(pktable_oid);
  assert(status);

  std::cout << ":::::: " << __func__ << " DONE\n";
}

/**
 * @brief Test DDL and DML together. Create a table and drop it. Create a table
 *  again and insert tuple into the table. 
 */
void BridgeTest::DDL_MIX_TEST_2() {

  auto& manager = catalog::Manager::GetInstance();
  storage::Database* db = manager.GetDatabaseWithOid(Bridge::GetCurrentDatabaseOid());

  // Get the simple columns
  std::vector<catalog::Column> columns = CreateSimpleColumns();

  // Table name and oid
  std::string table_name = "ddl_dml_mix_test_table";
  oid_t table_oid = 60001;

  // Create a table
  bool status = DDLTable::CreateTable(table_oid, table_name, columns);
  assert(status);

  // Drop the table
  status = DDLTable::DropTable(table_oid);
  assert(status);

  // Create a table again
  status = DDLTable::CreateTable(table_oid, table_name, columns);
  assert(status);

  // Get the table pointer and schema
  storage::DataTable* table = db->GetTableWithOid(table_oid);
  catalog::Schema *schema = table->GetSchema();

  // Ensure that the tile group is as expected.
  assert(schema->GetColumnCount() == 4);

  // Insert tuples
  const bool allocate = true;

  for (int col_itr = 0; col_itr < 5; col_itr++) {

    storage::Tuple tuple(schema, allocate);

    // Setting values
    Value integerValue = ValueFactory::GetIntegerValue(243432);
    Value stringValue = ValueFactory::GetStringValue("dude");
    Value timestampValue = ValueFactory::GetTimestampValue(10.22);
    Value doubleValue = ValueFactory::GetDoubleValue(244643.1236);
 
    tuple.SetValue(0, integerValue);
    tuple.SetValue(1, stringValue);
    tuple.SetValue(2, timestampValue);
    tuple.SetValue(3, doubleValue);

    table->InsertTuple((txn_id_t)col_itr, &tuple, false);

    assert(tuple.GetValue(0) == integerValue);
    assert(tuple.GetValue(1) == stringValue);
    assert(tuple.GetValue(2) == timestampValue);
    assert(tuple.GetValue(3) == doubleValue);
  }

  // Drop the table
  status = DDLTable::DropTable(table_oid);
  assert(status);

  std::cout << ":::::: " << __func__ << " DONE\n";
}

/**
 * @brief UpdateStats Test
 */
void BridgeTest::DDL_MIX_TEST_3() {
  bool status;

  // Get db
  auto& manager = catalog::Manager::GetInstance();
  storage::Database* db = manager.GetDatabaseWithOid(Bridge::GetCurrentDatabaseOid());

  // Get the simple columns
  std::vector<catalog::Column> columns = CreateSimpleColumns();
  std::string table_name = "DDL_MIX_TEST_3";

  // Create a table in Postgres
  oid_t table_oid = CreateTableInPostgres(table_name);
  assert(table_oid);

  // Create a table in Peloton as well
  status = DDLTable::CreateTable(table_oid, table_name, columns);
  assert(status);

  // insert tuple
   // Get the table pointer and schema
  storage::DataTable* table = db->GetTableWithOid(table_oid);
  catalog::Schema *schema = table->GetSchema();

  // Ensure that the tile group is as expected.
  assert(schema->GetColumnCount() == 4);

  // Insert tuples
  const bool allocate = true;

  for (int col_itr = 0; col_itr < 5; col_itr++) {

    storage::Tuple tuple(schema, allocate);

    // Setting values
    Value integerValue = ValueFactory::GetIntegerValue(243432);
    Value stringValue = ValueFactory::GetStringValue("dude");
    Value timestampValue = ValueFactory::GetTimestampValue(10.22);
    Value doubleValue = ValueFactory::GetDoubleValue(244643.1236);
 
    tuple.SetValue(0, integerValue);
    tuple.SetValue(1, stringValue);
    tuple.SetValue(2, timestampValue);
    tuple.SetValue(3, doubleValue);

    table->InsertTuple((txn_id_t)col_itr, &tuple, false);

    assert(tuple.GetValue(0) == integerValue);
    assert(tuple.GetValue(1) == stringValue);
    assert(tuple.GetValue(2) == timestampValue);
    assert(tuple.GetValue(3) == doubleValue);
  }

  // get the number of tuples
  assert( Bridge::GetNumberOfTuples(table_oid) == 0 );

  // analyze
  db->UpdateStats();

  // get the number of tuples
  assert( Bridge::GetNumberOfTuples(table_oid) == 5 );

  // create table
  // Create a table in Peloton as well
  status = DDLTable::CreateTable(table_oid+1, table_name+"second", columns);
  assert(status);

  // Drop the table in Postgres
  status = DropTableInPostgres(table_name);
  assert(status);

  // Drop the table
  status = DDLTable::DropTable(table_oid);
  assert(status);

  // Drop the table
  status = DDLTable::DropTable(table_oid+1);
  assert(status);

  std::cout << ":::::: " << __func__ << " DONE\n";
}

}  // End bridge namespace
}  // End peloton namespace<|MERGE_RESOLUTION|>--- conflicted
+++ resolved
@@ -25,7 +25,6 @@
 /**
  * @brief Test many DDL functions together
  */
-<<<<<<< HEAD
 void BridgeTest::DDL_MIX_TEST() {
 
   DDL_MIX_TEST_1();
@@ -35,9 +34,6 @@
   DDL_MIX_TEST_3();
 
 }
-=======
-void BridgeTest::DDL_MIX_TEST() { DDL_MIX_TEST_1(); }
->>>>>>> 2d9197f5
 
 /**
  * @brief Create a table with simple columns that contain
