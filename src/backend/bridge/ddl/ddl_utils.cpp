//===----------------------------------------------------------------------===//
//
//                         PelotonDB
//
// ddl_utils.cpp
//
// Identification: src/backend/bridge/ddl/ddl_utils.cpp
//
// Copyright (c) 2015, Carnegie Mellon University Database Group
//
//===----------------------------------------------------------------------===//

#include <cassert>
#include <iostream>

#include "backend/bridge/ddl/ddl_utils.h"
#include "backend/bridge/ddl/format_transformer.h"
#include "backend/bridge/ddl/bridge.h"
#include "backend/common/logger.h"
#include "backend/storage/database.h"

#include "parser/parse_type.h"
#include "utils/syscache.h"
#include "miscadmin.h"
#include "parser/parse_utilcmd.h"
#include "access/htup_details.h"
#include "utils/resowner.h"
#include "catalog/pg_type.h"
#include "commands/dbcommands.h"

namespace peloton {
namespace bridge {

//===--------------------------------------------------------------------===//
// DDL Utils
//===--------------------------------------------------------------------===//


Database_Info* DDLUtils::PrepareCreatedbStmt(Database_Info* parsetree){
  CreatedbStmt *stmt = (CreatedbStmt*)parsetree;
  Database_Info* db_info = (Database_Info*)palloc(sizeof(Database_Info));
  db_info->type = nodeTag(parsetree);
  // FIXME : failed
  db_info->database_oid = get_database_oid(stmt->dbname, false);
  return db_info;
}

Database_Info* DDLUtils::PrepareDropdbStmt(Database_Info* parsetree){
  DropdbStmt *stmt = (DropdbStmt *)parsetree;
  Database_Info* db_info = (Database_Info*)palloc(sizeof(Database_Info));
  db_info->type = nodeTag(parsetree);
  db_info->database_oid = get_database_oid(stmt->dbname, stmt->missing_ok);
  return db_info;
}

/**
 * @brief preparing data
 * @param parsetree
 */
DDL_Info* DDLUtils::peloton_prepare_data(Node *parsetree) {
  DDL_Info* ddl_info = nullptr;
  switch (nodeTag(parsetree)) {

//    case T_CreatedbStmt: {
//      ddl_info = PrepareCreatedbStmt(
//                 reinterpret_cast<Database_Info*>(parsetree));
//      break;
//    }

    case T_DropdbStmt: {
      ddl_info = PrepareDropdbStmt(
                 reinterpret_cast<Database_Info*>(parsetree));
      break;
    }

    case T_CreateStmt:
    case T_CreateForeignTableStmt: {
      List *stmts = ((CreateStmt *)parsetree)->stmts;
      oid_t relation_oid = ((CreateStmt *)parsetree)->relation_id;
      ListCell *l;

      foreach (l, stmts) {
        Node *stmt = (Node *)lfirst(l);
        if (IsA(stmt, CreateStmt)) {
          CreateStmt *Cstmt = (CreateStmt *)stmt;

          // Get the column list from the create statement
          List *ColumnList = (List *)(Cstmt->tableElts);

          // Parse the CreateStmt and construct ColumnInfo
          ListCell *entry;
          int column_itr = 1;
          foreach (entry, ColumnList) {
            ColumnDef *coldef = static_cast<ColumnDef *>(lfirst(entry));

            Oid typeoid = typenameTypeId(NULL, coldef->typeName);
            int32 typemod;
            typenameTypeIdAndMod(NULL, coldef->typeName, &typeoid, &typemod);

            // Get type length
            Type tup = typeidType(typeoid);
            int typelen = typeLen(tup);
            ReleaseSysCache(tup);

            // For a fixed-size type, typlen is the number of bytes in the
            // internal
            // representation of the type. But for a variable-length type,
            // typlen
            // is
            // negative.
            if (typelen == -1) typelen = typemod;

            // Use existing TypeName structure
            coldef->typeName->type_oid = typeoid;
            coldef->typeName->type_len = typelen;

            if (coldef->raw_default != NULL || coldef->cooked_default != NULL)
              SetDefaultConstraint(coldef, column_itr++, relation_oid);
          }
        }
      }
      break;
    }
    default:
      // Don't need to prepare for other cases
      break;
      break;
  }
  return ddl_info;
}

/**
 * @brief setting default constraint
 */
void DDLUtils::SetDefaultConstraint(ColumnDef *coldef, int column_itr,
                                    oid_t relation_oid) {
  Relation relation = heap_open(relation_oid, AccessShareLock);
  int num_defva = relation->rd_att->constr->num_defval;
  for (int def_itr = 0; def_itr < num_defva; def_itr++) {
    if (column_itr == relation->rd_att->constr->defval[def_itr].adnum) {
      char *default_expression =
          relation->rd_att->constr->defval[def_itr].adbin;
      coldef->cooked_default =
          static_cast<Node *>(stringToNode(default_expression));
    }
  }
  heap_close(relation, AccessShareLock);
}

/**
 * @brief parsing create statement
 * @param Cstmt a create statement
 * @param column_infos to create a table
 * @param refernce_table_infos to store reference table to the table
 */
void DDLUtils::ParsingCreateStmt(
<<<<<<< HEAD
    CreateStmt *Cstmt, std::vector<catalog::Column> &column_infos){
=======
    CreateStmt *Cstmt, std::vector<catalog::Column> &column_infos) {
>>>>>>> 0f95c15c
  assert(Cstmt);

  //===--------------------------------------------------------------------===//
  // Column Infomation
  //===--------------------------------------------------------------------===//

  // Get the column list from the create statement
  List *ColumnList = (List *)(Cstmt->tableElts);

  // Parse the CreateStmt and construct ColumnInfo
  ListCell *entry;
  foreach (entry, ColumnList) {
    ColumnDef *coldef = static_cast<ColumnDef *>(lfirst(entry));

    // Get the type oid and type mod with given typeName
    Oid typeoid = coldef->typeName->type_oid;
    int typelen = coldef->typeName->type_len;


    PostgresValueFormat postgresValueFormat( typeoid, typelen, typelen);
    PelotonValueFormat pelotonValueFormat = FormatTransformer::TransformValueFormat(postgresValueFormat);

    ValueType column_valueType = pelotonValueFormat.GetType();
    int column_length = pelotonValueFormat.GetLength();
    bool is_inlined = pelotonValueFormat.IsInlined();

    std::string column_name = coldef->colname;

    //===--------------------------------------------------------------------===//
    // Column Constraint
    //===--------------------------------------------------------------------===//

    std::vector<catalog::Constraint> column_constraints;

    if (coldef->constraints != NULL) {
      ListCell *constNodeEntry;

      foreach (constNodeEntry, coldef->constraints) {
        Constraint *ConstraintNode =
            static_cast<Constraint *>(lfirst(constNodeEntry));
        ConstraintType contype;
        std::string conname;

        // CONSTRAINT TYPE
        contype = PostgresConstraintTypeToPelotonConstraintType(
            (PostgresConstraintType)ConstraintNode->contype);

        // CONSTRAINT NAME
        if (ConstraintNode->conname != NULL) {
          conname = ConstraintNode->conname;
        } else {
          conname = "";
        }

        switch (contype) {
          case CONSTRAINT_TYPE_UNIQUE:
          case CONSTRAINT_TYPE_FOREIGN:
            continue;

          case CONSTRAINT_TYPE_NULL:
          case CONSTRAINT_TYPE_NOTNULL:
          case CONSTRAINT_TYPE_PRIMARY: {
            catalog::Constraint constraint(contype, conname);
            column_constraints.push_back(constraint);
            break;
          }
          case CONSTRAINT_TYPE_CHECK: {
            catalog::Constraint constraint(contype, conname,
                                           ConstraintNode->raw_expr);
            column_constraints.push_back(constraint);
            break;
          }
          case CONSTRAINT_TYPE_DEFAULT: {
            catalog::Constraint constraint(contype, conname,
                                           coldef->cooked_default);
            column_constraints.push_back(constraint);
            break;
          }
          default: {
            LOG_WARN("Unrecognized constraint type %d\n", (int)contype);
            break;
          }
        }
      }
    }  // end of parsing constraint

    catalog::Column column_info(column_valueType, column_length, column_name,
                                is_inlined);

    for (auto constraint : column_constraints)
      column_info.AddConstraint(constraint);

    // Insert column_info into ColumnInfos
    column_infos.push_back(column_info);
  }  // end of parsing column list
}

}  // namespace bridge
}  // namespace peloton<|MERGE_RESOLUTION|>--- conflicted
+++ resolved
@@ -154,11 +154,9 @@
  * @param refernce_table_infos to store reference table to the table
  */
 void DDLUtils::ParsingCreateStmt(
-<<<<<<< HEAD
+
     CreateStmt *Cstmt, std::vector<catalog::Column> &column_infos){
-=======
-    CreateStmt *Cstmt, std::vector<catalog::Column> &column_infos) {
->>>>>>> 0f95c15c
+
   assert(Cstmt);
 
   //===--------------------------------------------------------------------===//
