//===----------------------------------------------------------------------===//
//
//                         PelotonDB
//
// mapper.h
//
// Identification: src/backend/bridge/dml/mapper/mapper.h
//
// Copyright (c) 2015, Carnegie Mellon University Database Group
//
//===----------------------------------------------------------------------===//

#pragma once

#include "backend/planner/abstract_plan.h"
#include "backend/bridge/ddl/bridge.h"
#include "backend/bridge/dml/expr/expr_transformer.h"
#include "backend/bridge/dml/tuple/tuple_transformer.h"
#include "backend/bridge/dml/mapper/dml_raw_structures.h"
#include "backend/expression/abstract_expression.h"
#include "backend/expression/expression_util.h"
#include "backend/common/logger.h"
#include "backend/common/cache.h"
#include "backend/planner/project_info.h"

#include "postgres.h"
#include "c.h"
#include "executor/execdesc.h"
#include "utils/rel.h"

#define PLAN_CACHE_SIZE 100

namespace peloton {
namespace bridge {

//===--------------------------------------------------------------------===//
// Plan Transformer (From Postgres To Peloton)
//===--------------------------------------------------------------------===//

class PlanTransformer {
 public:
  PlanTransformer(const PlanTransformer &) = delete;
  PlanTransformer &operator=(const PlanTransformer &) = delete;
  PlanTransformer(PlanTransformer &&) = delete;
  PlanTransformer &operator=(PlanTransformer &&) = delete;

  PlanTransformer() : plan_cache_(PLAN_CACHE_SIZE, CleanPlan) {}

  /* Plan caching */
  static PlanTransformer &GetInstance();

  std::shared_ptr<const planner::AbstractPlan> GetCachedPlan(
      const char *prepStmtName);

  /* Plan Mapping */
  std::shared_ptr<const planner::AbstractPlan> TransformPlan(
      AbstractPlanState *planstate, const char *prepStmtName);

  static const planner::AbstractPlan *TransformPlan(
      AbstractPlanState *planstate);

  // Analyze the plan
  static void AnalyzePlan(planner::AbstractPlan *plan, PlanState *planstate);

  // static bool CleanPlan(const planner::AbstractPlan *root);

  static void CleanPlan(const planner::AbstractPlan *root);

  static std::vector<Value> BuildParams(const ParamListInfo param_list);

 private:
  Cache<std::string, const planner::AbstractPlan> plan_cache_;

  //===--------------------------------------------------------------------===//
  // Options controlling some transform operations
  //===--------------------------------------------------------------------===//

  class TransformOptions {
   public:
    bool use_projInfo = true;  // Use Plan.projInfo or not
    TransformOptions() = default;
    TransformOptions(bool pi) : use_projInfo(pi) {}
  };

  static const TransformOptions DefaultOptions;

  static const planner::AbstractPlan *TransformPlan(
      AbstractPlanState *planstate, const TransformOptions options);

  //===--------------------------------------------------------------------===//
  // MODIFY TABLE FAMILY
  //===--------------------------------------------------------------------===//

  static const planner::AbstractPlan *TransformModifyTable(
      const ModifyTablePlanState *planstate, const TransformOptions options);

  static const planner::AbstractPlan *TransformInsert(
      const ModifyTablePlanState *planstate, const TransformOptions options);
  static const planner::AbstractPlan *TransformUpdate(
      const ModifyTablePlanState *planstate, const TransformOptions options);
  static const planner::AbstractPlan *TransformDelete(
      const ModifyTablePlanState *planstate, const TransformOptions options);

  //===--------------------------------------------------------------------===//
  // SCAN FAMILY
  //===--------------------------------------------------------------------===//

  /*
   * The Scan.projInfo in Scan may be processed in three possible
   * ways:
   * 1. It is stolen by the scan's parent. Then, options.use_projInfo should be
   * false
   * and the transform methods will skip processing projInfo.
   * 2. It is a pure direct map, which will be converted to a column list for
   * AbstractScanNode.
   * 3. It contains non-trivial projections. In this case, the transform methods
   * will
   * generate a projection plan node and put it on top of the scan node.
   */
  static const planner::AbstractPlan *TransformSeqScan(
      const SeqScanPlanState *planstate, const TransformOptions options);
  static const planner::AbstractPlan *TransformIndexScan(
      const IndexScanPlanState *planstate, const TransformOptions options);
  static const planner::AbstractPlan *TransformIndexOnlyScan(
      const IndexOnlyScanPlanState *planstate, const TransformOptions options);
  static const planner::AbstractPlan *TransformBitmapHeapScan(
      const BitmapHeapScanPlanState *planstate, const TransformOptions options);

  //===--------------------------------------------------------------------===//
  // JOIN FAMILY
  //===--------------------------------------------------------------------===//

  static const planner::AbstractPlan *TransformNestLoop(
      const NestLoopPlanState *planstate);

  static const planner::AbstractPlan *TransformMergeJoin(
      const MergeJoinPlanState *plan_state);

  static const planner::AbstractPlan *TransformHashJoin(
      const HashJoinPlanState *plan_state);

  //===--------------------------------------------------------------------===//
  // OTHERS
  //===--------------------------------------------------------------------===//

  static const planner::AbstractPlan *TransformLockRows(
      const LockRowsPlanState *planstate);

  static const planner::AbstractPlan *TransformUnique(
      const UniquePlanState *planstate);

  static const planner::AbstractPlan *TransformMaterialization(
      const MaterialPlanState *planstate);

  static const planner::AbstractPlan *TransformLimit(
      const LimitPlanState *planstate);

  static const planner::AbstractPlan *TransformAgg(
      const AggPlanState *plan_state);

  static const planner::AbstractPlan *TransformSort(
      const SortPlanState *plan_state);

  static const planner::AbstractPlan *TransformHash(
      const HashPlanState *plan_state);

<<<<<<< HEAD
  static PelotonJoinType TransformJoinType(
      const JoinType type);
=======
  static PelotonJoinType TransformJoinType(const JoinType type);
>>>>>>> bea8fd50

  //===--------------------------------------------------------------------===//
  // Common utility functions for Scans
  //===--------------------------------------------------------------------===//

  // Analyze the columns in the plan
  static void GetColumnsAccessed(const planner::AbstractPlan *plan,
                                 std::vector<oid_t> &target_list,
                                 std::vector<oid_t> &qual, oid_t &database_oid,
                                 oid_t &table_id);

  static void GetGenericInfoFromScanState(
      planner::AbstractPlan *&parent,
      expression::AbstractExpression *&predicate,
      std::vector<oid_t> &out_col_list, const AbstractScanPlanState *sstate,
      bool use_projInfo = true);

  static const planner::ProjectInfo *BuildProjectInfo(
      const PelotonProjectionInfo *pi);

  static const planner::ProjectInfo::TargetList BuildTargetList(
      const List *targetList, int column_count);

  static expression::AbstractExpression *BuildPredicateFromQual(List *qual);

  static const std::vector<oid_t> BuildColumnListFromDirectMap(
      planner::ProjectInfo::DirectMapList dmlist);

  static const std::vector<oid_t> BuildColumnListFromTargetList(
      planner::ProjectInfo::TargetList target_list);

  static void BuildColumnListFromExpr(
      std::vector<oid_t> &col_ids,
      const expression::AbstractExpression *expression);

  static const planner::ProjectInfo *BuildProjectInfoFromTLSkipJunk(
      List *targetLis);
};

}  // namespace bridge
}  // namespace peloton<|MERGE_RESOLUTION|>--- conflicted
+++ resolved
@@ -164,12 +164,7 @@
   static const planner::AbstractPlan *TransformHash(
       const HashPlanState *plan_state);
 
-<<<<<<< HEAD
-  static PelotonJoinType TransformJoinType(
-      const JoinType type);
-=======
   static PelotonJoinType TransformJoinType(const JoinType type);
->>>>>>> bea8fd50
 
   //===--------------------------------------------------------------------===//
   // Common utility functions for Scans
