--- conflicted
+++ resolved
@@ -1,16 +1,3 @@
-<<<<<<< HEAD
-/*-------------------------------------------------------------------------
- *
- * mapper_nested_loop_join.cpp
- * file description
- *
- * Copyright(c) 2015, CMU
- *
- * /peloton/src/backend/bridge/dml/mapper/mapper_nested_loop_join.cpp
- *
- *-------------------------------------------------------------------------
- */
-=======
 //===----------------------------------------------------------------------===//
 //
 //                         PelotonDB
@@ -22,7 +9,6 @@
 // Copyright (c) 2015, Carnegie Mellon University Database Group
 //
 //===----------------------------------------------------------------------===//
->>>>>>> 07b37b96
 
 #include "backend/bridge/dml/mapper/mapper.h"
 #include "backend/planner/nested_loop_join_node.h"
