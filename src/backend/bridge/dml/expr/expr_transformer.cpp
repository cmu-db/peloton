/*-------------------------------------------------------------------------
 *
 * expr_transformer.cpp
 * file description
 *
 * Copyright(c) 2015, CMU
 *
 *-------------------------------------------------------------------------
 */

#include <unordered_map>

#include "nodes/pprint.h"
#include "nodes/execnodes.h"
#include "utils/rel.h"
#include "utils/lsyscache.h"
#include "parser/parsetree.h"

#include "backend/bridge/dml/tuple/tuple_transformer.h"
#include "backend/bridge/dml/expr/pg_func_map.h"
#include "backend/bridge/dml/expr/expr_transformer.h"
#include "backend/bridge/dml/executor/plan_executor.h"
#include "backend/common/logger.h"
#include "backend/common/value.h"
#include "backend/common/value_factory.h"
#include "backend/expression/expression_util.h"
#include "backend/expression/expression_util_new.h"
#include "backend/expression/cast_expression.h"
#include "backend/expression/abstract_expression.h"
#include "backend/expression/vector_expression.h"
#include "backend/expression/constant_value_expression.h"
#include "postgres/include/executor/executor.h"
#include "backend/expression/comparison_expression.h"
<<<<<<< HEAD
=======
#include "backend/expression/string_expression.h"
>>>>>>> afb253fe

namespace peloton {
namespace bridge {

/**
 * @brief Transform a ExprState tree (Postgres) to a AbstractExpression tree
 * (Peloton) recursively.
 * @return  The transformed expression tree. NULL if input is empty.
 */
expression::AbstractExpression *ExprTransformer::TransformExpr(
    const ExprState *expr_state) {
  if (nullptr == expr_state) {
    LOG_TRACE("Null expression");
    return nullptr;
  }

  expression::AbstractExpression *peloton_expr = nullptr;

  /* Special case:
   * Input is a list of expressions.
   * Transform it to a conjunction tree.
   */
  if (expr_state->type == T_List) {
    peloton_expr = TransformList(expr_state);
    return peloton_expr;
  }

  switch (nodeTag(expr_state->expr)) {
    case T_Const:
      peloton_expr = TransformConst(expr_state);
      break;

    case T_OpExpr:
      peloton_expr = TransformOp(expr_state);
      break;

    case T_ScalarArrayOpExpr:
      peloton_expr = TransformScalarArrayOp(expr_state); // (inlined)ComparisonExpression is returned
      break;

    case T_Var:
      peloton_expr = TransformVar(expr_state);
      break;

    case T_BoolExpr:
      peloton_expr = TransformBool(expr_state);
      break;

    case T_Param:
      peloton_expr = TransformParam(expr_state);
      break;

    case T_RelabelType:
      peloton_expr = TransformRelabelType(expr_state);
      break;

    case T_FuncExpr:
      peloton_expr = TransformFunc(expr_state);
      break;

    case T_Aggref:
      peloton_expr = TransformAggRef(expr_state);
      break;

    default:
      LOG_ERROR("Unsupported Postgres Expr type: %u (see 'nodes.h')",
                nodeTag(expr_state->expr));
  }

  return peloton_expr;
}

expression::AbstractExpression *ExprTransformer::TransformExpr(
    const Expr *expr) {
  if (nullptr == expr) {
    LOG_TRACE("Null expression");
    return nullptr;
  }

  expression::AbstractExpression *peloton_expr = nullptr;

  switch (nodeTag(expr)) {
    case T_Const:
      peloton_expr = TransformConst(expr);
      break;

    case T_Var:
      peloton_expr = TransformVar(expr);
      break;

    default:
      LOG_ERROR("Unsupported Postgres Expr type: %u (see 'nodes.h')",
                nodeTag(expr));
  }

  return peloton_expr;
}

std::vector<std::unique_ptr<const expression::AbstractExpression>>
ExprTransformer::TransformExprList(const ExprState *expr_state) {
  std::vector<std::unique_ptr<const expression::AbstractExpression>>
  exprs;  // a list of AND'ed expressions
  if (nodeTag(expr_state->expr) == T_List) {
    const List *list = reinterpret_cast<const List *>(expr_state);
    ListCell *l;
    assert(list_length(list) > 0);
    LOG_TRACE("Expression List of length %d", list_length(list));

    foreach (l, list) {
      const ExprState *expr_state =
          reinterpret_cast<const ExprState *>(lfirst(l));
      exprs.emplace_back(ExprTransformer::TransformExpr(expr_state));
    }
  } else {
    exprs.emplace_back(ExprTransformer::TransformExpr(expr_state));
  }

  return exprs;
}

bool ExprTransformer::CleanExprTree(expression::AbstractExpression *root) {
  // AbstractExpression's destructor already handles deleting children
  delete root;

  return true;
}

expression::AbstractExpression *ExprTransformer::TransformConst(
    const ExprState *es) {
  auto const_expr = reinterpret_cast<const Const *>(es->expr);

  Value value;

  if (const_expr->constisnull) {  // Constant is null
    value = ValueFactory::GetNullValue();
  } else if (const_expr->constbyval) {  // non null
    value = TupleTransformer::GetValue(const_expr->constvalue,
                                       const_expr->consttype);
  } else if (const_expr->constlen == -1) {
    LOG_TRACE("Probably handing a string constant ");
    value = TupleTransformer::GetValue(const_expr->constvalue,
                                       const_expr->consttype);
  } else {
    LOG_ERROR(
        "Unknown Const profile: constlen = %d , constbyval = %d, constvalue = "
        "%lu ",
        const_expr->constlen, const_expr->constbyval,
        (long unsigned)const_expr->constvalue);
  }

  // A Const Expr has no children.
  auto rv = expression::ConstantValueFactory(value);
  return rv;
}

expression::AbstractExpression *ExprTransformer::TransformConst(
    const Expr *es) {
  auto const_expr = reinterpret_cast<const Const *>(es);

  Value value;

  if (const_expr->constisnull) {  // Constant is null
    value = ValueFactory::GetNullValue();
  } else if (const_expr->constbyval) {  // non null
    value = TupleTransformer::GetValue(const_expr->constvalue,
                                       const_expr->consttype);
  } else if (const_expr->constlen == -1) {
    LOG_TRACE("Probably handing a string constant ");
    value = TupleTransformer::GetValue(const_expr->constvalue,
                                       const_expr->consttype);
  } else {
    LOG_ERROR(
        "Unknown Const profile: constlen = %d , constbyval = %d, constvalue = "
        "%lu ",
        const_expr->constlen, const_expr->constbyval,
        (long unsigned)const_expr->constvalue);
  }

  // A Const Expr has no children.
  // modified by michael for IN operator
  // if (false) {
  if (const_expr->consttype == POSTGRES_VALUE_TYPE_TEXT_ARRAY ||
      const_expr->consttype == POSTGRES_VALUE_TYPE_INT2_ARRAY ||
      const_expr->consttype == POSTGRES_VALUE_TYPE_INT4_ARRAY ||
      const_expr->consttype == POSTGRES_VALUE_TYPE_FLOADT4_ARRAY ||
      const_expr->consttype == POSTGRES_VALUE_TYPE_OID_ARRAY) {
    std::vector<expression::AbstractExpression *> *vecExpr =
        new std::vector<expression::AbstractExpression *>;
    Value tmpVal;
    int nElements = value.ArrayLength();
    for (int i = 0; i < nElements; i++) {
      tmpVal = value.ItemAtIndex(i);
      std::string str = tmpVal.GetInfo();
      expression::AbstractExpression *ce =
          expression::ConstantValueFactory(tmpVal);
      vecExpr->push_back(ce);
    }
    auto rv = expression::VectorFactory(VALUE_TYPE_ARRAY, vecExpr);
    return rv;
    // Free val and vector here ?michael vector_expression delete vecExpr
  } else {
    auto rv = expression::ConstantValueFactory(value);
    return rv;
  }
}

expression::AbstractExpression *ExprTransformer::TransformOp(
    const ExprState *es) {
  LOG_TRACE("Transform Op ");

  auto op_expr = reinterpret_cast<const OpExpr *>(es->expr);
  auto func_state = reinterpret_cast<const FuncExprState *>(es);

  assert(op_expr->opfuncid !=
      0);  // Hopefully it has been filled in by PG planner

  auto pg_func_id = op_expr->opfuncid;

  return ReMapPgFunc(pg_func_id, func_state->args);
}

expression::AbstractExpression *ExprTransformer::TransformScalarArrayOp(
    const ExprState *es) {
  LOG_TRACE("Transform ScalarArrayOp ");

  auto op_expr = reinterpret_cast<const ScalarArrayOpExpr *>(es->expr);
  // Ensure that it has been filled in by PG planner
  assert(op_expr->opfuncid != 0);

  const List *list = op_expr->args;
  // Ensure that it has at most two parameters
  assert(list_length(list) <= 2);

  // Extract function arguments (at most two)
  expression::AbstractExpression *lc = nullptr;
  expression::AbstractExpression *rc = nullptr;
  int ic = 0;
  ListCell *arg;
  foreach (arg, list) {
    Expr *ex = (Expr *)lfirst(arg);

    if (ic >= list_length(list)) break;
    if (ic == 0)
      lc = TransformExpr(ex);
    else if (ic == 1)
      rc = TransformExpr(ex);
    else
      break;

    ic++;
  }

  return expression::ComparisonFactory(EXPRESSION_TYPE_COMPARE_IN, lc, rc);
}

expression::AbstractExpression *ExprTransformer::TransformFunc(
    const ExprState *es) {
  auto fn_es = reinterpret_cast<const FuncExprState *>(es);
  auto fn_expr = reinterpret_cast<const FuncExpr *>(es->expr);

  assert(fn_expr->xpr.type == T_FuncExpr);

  auto pg_func_id = fn_expr->funcid;
  auto rettype = fn_expr->funcresulttype;

  LOG_TRACE("PG Func oid : %u , return type : %u ", pg_func_id, rettype);
  LOG_TRACE("PG funcid in planstate : %u", fn_es->func.fn_oid);

  auto retval = ReMapPgFunc(pg_func_id, fn_es->args);

  // FIXME It will generate incorrect results.
  if (!retval) {
    LOG_ERROR("Unknown function. By-pass it for now. (May be incorrect.");
    assert(list_length(fn_es->args) > 0);

    ExprState *first_child = (ExprState *)lfirst(list_head(fn_es->args));
    return TransformExpr(first_child);
  }

  if (retval->GetExpressionType() == EXPRESSION_TYPE_CAST) {
    expression::CastExpression *cast_expr =
        reinterpret_cast<expression::CastExpression *>(retval);
    ExprState *first_child = (ExprState *)lfirst(list_head(fn_es->args));
    cast_expr->SetChild(TransformExpr(first_child));
    PostgresValueType type = static_cast<PostgresValueType>(rettype);
    cast_expr->SetResultType(type);
    return cast_expr;
  }

  return retval;
}

expression::AbstractExpression *ExprTransformer::TransformVar(
    const ExprState *es) {
  // Var expr only needs default ES
  auto var_expr = reinterpret_cast<const Var *>(es->expr);

  oid_t tuple_idx =
      (var_expr->varno == INNER_VAR
          ? 1
              : 0);  // Seems reasonable, c.f. ExecEvalScalarVarFast()

  /*
   * Special case: an varattno of zero in PG
   * means return the whole row.
   * We don't want that, just return null.
   */
  if (!AttributeNumberIsValid(var_expr->varattno) ||
      !AttrNumberIsForUserDefinedAttr(var_expr->varattno)) {
    return nullptr;
  }

  oid_t value_idx =
      static_cast<oid_t>(AttrNumberGetAttrOffset(var_expr->varattno));

  LOG_TRACE("tuple_idx = %lu , value_idx = %lu ", tuple_idx, value_idx);

  // TupleValue expr has no children.
  return expression::TupleValueFactory(tuple_idx, value_idx);
}

expression::AbstractExpression *ExprTransformer::TransformVar(const Expr *es) {
  // Var expr only needs default ES
  auto var_expr = reinterpret_cast<const Var *>(es);

  oid_t tuple_idx =
      (var_expr->varno == INNER_VAR
          ? 1
              : 0);  // Seems reasonable, c.f. ExecEvalScalarVarFast()

  /*
   * Special case: an varattno of zero in PG
   * means return the whole row.
   * We don't want that, just return null.
   */
  if (!AttributeNumberIsValid(var_expr->varattno) ||
      !AttrNumberIsForUserDefinedAttr(var_expr->varattno)) {
    return nullptr;
  }

  oid_t value_idx =
      static_cast<oid_t>(AttrNumberGetAttrOffset(var_expr->varattno));

  LOG_TRACE("tuple_idx = %lu , value_idx = %lu ", tuple_idx, value_idx);

  // TupleValue expr has no children.
  return expression::TupleValueFactory(tuple_idx, value_idx);
}

expression::AbstractExpression *ExprTransformer::TransformBool(
    const ExprState *es) {
  auto bool_expr = reinterpret_cast<const BoolExpr *>(es->expr);
  auto bool_state = reinterpret_cast<const BoolExprState *>(es);

  auto bool_op = bool_expr->boolop;

  /*
   * AND and OR can take >=2 arguments,
   * while NOT should take only one.
   */
  assert(bool_state->args);
  assert(bool_op != NOT_EXPR || list_length(bool_state->args) == 1);
  assert(bool_op == NOT_EXPR || list_length(bool_state->args) >= 2);

  auto args = bool_state->args;

  switch (bool_op) {
    case AND_EXPR:
      LOG_TRACE("Bool AND list ");
      return TransformList(reinterpret_cast<const ExprState *>(args),
                           EXPRESSION_TYPE_CONJUNCTION_AND);

    case OR_EXPR:
      LOG_TRACE("Bool OR list ");
      return TransformList(reinterpret_cast<const ExprState *>(args),
                           EXPRESSION_TYPE_CONJUNCTION_OR);

    case NOT_EXPR: {
      LOG_TRACE("Bool NOT ");
      auto child_es =
          reinterpret_cast<const ExprState *>(lfirst(list_head(args)));
      auto child = TransformExpr(child_es);
      return expression::OperatorFactory(EXPRESSION_TYPE_OPERATOR_NOT, child,
                                         nullptr);
    }

    default:
      LOG_ERROR("Unrecognized BoolExpr : %u", bool_op);
  }

  return nullptr;
}

expression::AbstractExpression *ExprTransformer::TransformParam(
    const ExprState *es) {
  auto param_expr = reinterpret_cast<const Param *>(es->expr);

  switch (param_expr->paramkind) {
    case PARAM_EXTERN: {
      LOG_TRACE("Handle EXTERN PARAM");
      return expression::ParameterValueFactory(param_expr->paramid -
                                               1);  // 1 indexed
    } break;
    case PARAM_EXEC: {
        LOG_TRACE("Handle EXEC PARAM");
        return expression::ParameterValueFactory(param_expr->paramid);  // 1 indexed
    } break;
    //PARAM_SUBLINK,
    //PARAM_MULTIEXPR
    default:
      LOG_ERROR("Unrecognized param kind %d", param_expr->paramkind);
      break;
  }

  return nullptr;
}

expression::AbstractExpression *ExprTransformer::TransformRelabelType(
    const ExprState *es) {
  auto state = reinterpret_cast<const GenericExprState *>(es);
  auto expr = reinterpret_cast<const RelabelType *>(es->expr);
  auto child_state = state->arg;

  assert(expr->relabelformat == COERCE_IMPLICIT_CAST);

  LOG_TRACE("Handle relabel as %d", expr->resulttype);
  expression::AbstractExpression *child =
      ExprTransformer::TransformExpr(child_state);

  PostgresValueType type = static_cast<PostgresValueType>(expr->resulttype);

  return expression::CastFactory(type, child);
}

expression::AbstractExpression *ExprTransformer::TransformAggRef(
    const ExprState *es) {
  auto aggref_state = reinterpret_cast<const AggrefExprState *>(es);

  assert(aggref_state->aggno >= 0);

  int value_idx = aggref_state->aggno;
  int tuple_idx = 1;

  // Raw aggregate values would be passed as the RIGHT tuple
  return expression::TupleValueFactory(tuple_idx, value_idx);
}

expression::AbstractExpression *ExprTransformer::TransformList(
    const ExprState *es, ExpressionType et) {
  assert(et == EXPRESSION_TYPE_CONJUNCTION_AND ||
         et == EXPRESSION_TYPE_CONJUNCTION_OR);

  const List *list = reinterpret_cast<const List *>(es);
  ListCell *l;
  int length = list_length(list);
  if (length == 0) return nullptr;
  LOG_TRACE("Expression List of length %d", length);
  std::list<expression::AbstractExpression *>
  exprs;  // a list of AND'ed expressions

  foreach (l, list) {
    const ExprState *expr_state =
        reinterpret_cast<const ExprState *>(lfirst(l));
    exprs.push_back(ExprTransformer::TransformExpr(expr_state));
  }

  return expression::ConjunctionFactory(et, exprs);
}

/**
 * @brief Helper function: re-map Postgres's builtin function
 * to proper expression type in Peloton
 *
 * @param pg_func_id  PG Function Id used to lookup function in \b
 *fmrg_builtin[]
 * (see Postgres source file 'fmgrtab.cpp')
 * @param args  The argument list in PG ExprState
 * @return            Corresponding expression tree in peloton.
 */
expression::AbstractExpression *ExprTransformer::ReMapPgFunc(Oid pg_func_id,
                                                             List *args) {
  assert(pg_func_id > 0);

  // Perform lookup
  auto itr = kPgFuncMap.find(pg_func_id);

  if (itr == kPgFuncMap.end()) {
    LOG_ERROR("Unsupported PG Op Function ID : %u (check fmgrtab.cpp)",
              pg_func_id);
    return nullptr;
  }
  PltFuncMetaInfo func_meta = itr->second;

  if (func_meta.exprtype == EXPRESSION_TYPE_CAST) {
    // it is a cast, but we need casted type and the child expr.
    // so we just create an empty cast expr and return it.
    return expression::CastFactory();
  }

  // mperron some string functions have 4 children
  assert(list_length(args) <=
         EXPRESSION_MAX_ARG_NUM);  // Hopefully it has at most three parameters
  assert(func_meta.nargs <= EXPRESSION_MAX_ARG_NUM);

  // Extract function arguments (at most four)
  expression::AbstractExpression *children[EXPRESSION_MAX_ARG_NUM];
  for (int i = 0; i < EXPRESSION_MAX_ARG_NUM; i++) {
    children[i] = nullptr;
  }
  int i = 0;
  ListCell *arg;
  foreach (arg, args) {
    ExprState *argstate = (ExprState *)lfirst(arg);

    if (i >= func_meta.nargs) break;

    children[i] = TransformExpr(argstate);

    i++;
  }

  // Construct the corresponding Peloton expression
  auto plt_exprtype = func_meta.exprtype;

  switch (plt_exprtype) {
    case EXPRESSION_TYPE_COMPARE_EQUAL:
    case EXPRESSION_TYPE_COMPARE_NOTEQUAL:
    case EXPRESSION_TYPE_COMPARE_GREATERTHAN:
    case EXPRESSION_TYPE_COMPARE_LESSTHAN:
    case EXPRESSION_TYPE_COMPARE_GREATERTHANOREQUALTO:
    case EXPRESSION_TYPE_COMPARE_LESSTHANOREQUALTO:
      return expression::ComparisonFactory(plt_exprtype, children[0],
                                           children[1]);

    case EXPRESSION_TYPE_OPERATOR_PLUS:
    case EXPRESSION_TYPE_OPERATOR_MINUS:
    case EXPRESSION_TYPE_OPERATOR_MULTIPLY:
    case EXPRESSION_TYPE_OPERATOR_DIVIDE:
    case EXPRESSION_TYPE_SUBSTR:
    case EXPRESSION_TYPE_ASCII:
    case EXPRESSION_TYPE_OCTET_LEN:
    case EXPRESSION_TYPE_CHAR:
    case EXPRESSION_TYPE_CHAR_LEN:
    case EXPRESSION_TYPE_SPACE:
    case EXPRESSION_TYPE_CONCAT:
    case EXPRESSION_TYPE_OVERLAY:
    case EXPRESSION_TYPE_LEFT:
    case EXPRESSION_TYPE_RIGHT:
    case EXPRESSION_TYPE_RTRIM:
    case EXPRESSION_TYPE_LTRIM:
    case EXPRESSION_TYPE_BTRIM:
    case EXPRESSION_TYPE_REPLACE:
    case EXPRESSION_TYPE_REPEAT:
    case EXPRESSION_TYPE_POSITION:
      return expression::OperatorFactory(plt_exprtype, children[0], children[1],
                                         children[2], children[3]);

    default:
      LOG_ERROR(
          "This Peloton ExpressionType is in our map but not transformed here "
          ": %u",
          plt_exprtype);
  }

  return nullptr;
}

}  // namespace bridge
}  // namespace peloton<|MERGE_RESOLUTION|>--- conflicted
+++ resolved
@@ -31,10 +31,9 @@
 #include "backend/expression/constant_value_expression.h"
 #include "postgres/include/executor/executor.h"
 #include "backend/expression/comparison_expression.h"
-<<<<<<< HEAD
-=======
+#include "postgres/include/executor/executor.h"
+#include "backend/expression/comparison_expression.h"
 #include "backend/expression/string_expression.h"
->>>>>>> afb253fe
 
 namespace peloton {
 namespace bridge {
@@ -72,7 +71,7 @@
       break;
 
     case T_ScalarArrayOpExpr:
-      peloton_expr = TransformScalarArrayOp(expr_state); // (inlined)ComparisonExpression is returned
+      peloton_expr = TransformScalarArrayOp(expr_state);
       break;
 
     case T_Var:
@@ -136,7 +135,7 @@
 std::vector<std::unique_ptr<const expression::AbstractExpression>>
 ExprTransformer::TransformExprList(const ExprState *expr_state) {
   std::vector<std::unique_ptr<const expression::AbstractExpression>>
-  exprs;  // a list of AND'ed expressions
+      exprs;  // a list of AND'ed expressions
   if (nodeTag(expr_state->expr) == T_List) {
     const List *list = reinterpret_cast<const List *>(expr_state);
     ListCell *l;
@@ -249,7 +248,7 @@
   auto func_state = reinterpret_cast<const FuncExprState *>(es);
 
   assert(op_expr->opfuncid !=
-      0);  // Hopefully it has been filled in by PG planner
+         0);  // Hopefully it has been filled in by PG planner
 
   auto pg_func_id = op_expr->opfuncid;
 
@@ -261,12 +260,11 @@
   LOG_TRACE("Transform ScalarArrayOp ");
 
   auto op_expr = reinterpret_cast<const ScalarArrayOpExpr *>(es->expr);
-  // Ensure that it has been filled in by PG planner
-  assert(op_expr->opfuncid != 0);
-
+  // auto sa_state = reinterpret_cast<const ScalarArrayOpExprState*>(es);
+  assert(op_expr->opfuncid !=
+         0);  // Hopefully it has been filled in by PG planner
   const List *list = op_expr->args;
-  // Ensure that it has at most two parameters
-  assert(list_length(list) <= 2);
+  assert(list_length(list) <= 2);  // Hopefully it has at most two parameters
 
   // Extract function arguments (at most two)
   expression::AbstractExpression *lc = nullptr;
@@ -288,6 +286,8 @@
   }
 
   return expression::ComparisonFactory(EXPRESSION_TYPE_COMPARE_IN, lc, rc);
+  // return expression::ComparisonFactory(EXPRESSION_TYPE_COMPARE_EQUAL, lc,
+  // rc);
 }
 
 expression::AbstractExpression *ExprTransformer::TransformFunc(
@@ -334,8 +334,8 @@
 
   oid_t tuple_idx =
       (var_expr->varno == INNER_VAR
-          ? 1
-              : 0);  // Seems reasonable, c.f. ExecEvalScalarVarFast()
+           ? 1
+           : 0);  // Seems reasonable, c.f. ExecEvalScalarVarFast()
 
   /*
    * Special case: an varattno of zero in PG
@@ -362,8 +362,8 @@
 
   oid_t tuple_idx =
       (var_expr->varno == INNER_VAR
-          ? 1
-              : 0);  // Seems reasonable, c.f. ExecEvalScalarVarFast()
+           ? 1
+           : 0);  // Seems reasonable, c.f. ExecEvalScalarVarFast()
 
   /*
    * Special case: an varattno of zero in PG
@@ -493,7 +493,7 @@
   if (length == 0) return nullptr;
   LOG_TRACE("Expression List of length %d", length);
   std::list<expression::AbstractExpression *>
-  exprs;  // a list of AND'ed expressions
+      exprs;  // a list of AND'ed expressions
 
   foreach (l, list) {
     const ExprState *expr_state =
