--- conflicted
+++ resolved
@@ -31,19 +31,12 @@
   MergeJoinNode(MergeJoinNode &&) = delete;
   MergeJoinNode &operator=(MergeJoinNode &&) = delete;
 
-<<<<<<< HEAD
   MergeJoinNode(const expression::AbstractExpression *predicate,
                 const ProjectInfo *proj_info,
                 const expression::AbstractExpression *join_clause)
       : AbstractJoinPlanNode(JOIN_TYPE_INVALID, predicate, proj_info),
         join_clause_(join_clause) {  // FIXME
-=======
-  MergeJoinNode(expression::AbstractExpression *predicate,
-                const ProjectInfo *proj_info)
-      : AbstractJoinPlanNode(JOIN_TYPE_INVALID, predicate,
-                             proj_info) {  // FIXME
->>>>>>> 7e4a60f5
-    // Nothing to see here...
+   // Nothing to see here...
   }
 
   inline PlanNodeType GetPlanNodeType() const {
