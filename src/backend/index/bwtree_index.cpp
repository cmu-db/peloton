--- conflicted
+++ resolved
@@ -59,16 +59,10 @@
           class KeyEqualityChecker>
 bool BWTreeIndex<KeyType, ValueType, KeyComparator,
                  KeyEqualityChecker>::CondInsertEntry(
-<<<<<<< HEAD
     UNUSED_ATTRIBUTE const storage::Tuple *key,
-    UNUSED_ATTRIBUTE const ItemPointer &location, UNUSED_ATTRIBUTE
-    std::function<bool(const ItemPointer &)> predicate) {
-=======
-    __attribute__((unused)) const storage::Tuple *key,
-    __attribute__((unused)) const ItemPointer &location, __attribute__((unused))
-    std::function<bool(const ItemPointer &)> predicate,
-    ItemPointer **itemptr_ptr __attribute__((unused))) {
->>>>>>> a758ce30
+    UNUSED_ATTRIBUTE const ItemPointer &location,
+    UNUSED_ATTRIBUTE std::function<bool(const ItemPointer &)> predicate
+    UNUSED_ATTRIBUTE ItemPointer **itemptr_ptr ) {
   return false;
 }
 
