//===----------------------------------------------------------------------===//
//
//                         Peloton
//
// btree_index.cpp
//
// Identification: src/backend/index/btree_index.cpp
//
// Copyright (c) 2015-16, Carnegie Mellon University Database Group
//
//===----------------------------------------------------------------------===//

#include "backend/index/btree_index.h"
#include "backend/index/index_key.h"
#include "backend/common/logger.h"
#include "backend/storage/tuple.h"

namespace peloton {
namespace index {

template <typename KeyType, typename ValueType, class KeyComparator,
          class KeyEqualityChecker>
BTreeIndex<KeyType, ValueType, KeyComparator, KeyEqualityChecker>::BTreeIndex(
    IndexMetadata *metadata)
    : Index(metadata),
      container(KeyComparator(metadata)),
      equals(metadata),
      comparator(metadata) {}

template <typename KeyType, typename ValueType, class KeyComparator,
          class KeyEqualityChecker>
BTreeIndex<KeyType, ValueType, KeyComparator,
           KeyEqualityChecker>::~BTreeIndex() {}

template <typename KeyType, typename ValueType, class KeyComparator,
          class KeyEqualityChecker>
bool BTreeIndex<KeyType, ValueType, KeyComparator,
                KeyEqualityChecker>::InsertEntry(const storage::Tuple *key,
                                                 ItemPointer &location) {
  KeyType index_key;
  index_key.SetFromKey(key);

  {
    index_lock.WriteLock();

    // Insert the key, val pair
    container.insert(std::pair<KeyType, ValueType>(index_key, location));

    index_lock.Unlock();
  }

  return true;
}

template <typename KeyType, typename ValueType, class KeyComparator,
          class KeyEqualityChecker>
bool BTreeIndex<KeyType, ValueType, KeyComparator,
                KeyEqualityChecker>::DeleteEntry(const storage::Tuple *key,
                                                 const ItemPointer &location) {
  KeyType index_key;
  index_key.SetFromKey(key);

  {
    index_lock.WriteLock();

    // Delete the < key, location > pair
    bool try_again = true;
    while (try_again == true) {
      // Unset try again
      try_again = false;

      // Lookup matching entries
      auto entries = container.equal_range(index_key);
      for (auto iterator = entries.first; iterator != entries.second;
           iterator++) {
        ItemPointer value = iterator->second;

        if ((value.block == location.block) &&
            (value.offset == location.offset)) {
          container.erase(iterator);
          // Set try again
          try_again = true;
          break;
        }
      }
    }

    index_lock.Unlock();
  }

  return true;
}

template <typename KeyType, typename ValueType, class KeyComparator,
    class KeyEqualityChecker>
<<<<<<< HEAD
bool BTreeIndex<KeyType, ValueType, KeyComparator, KeyEqualityChecker>
::ConditionalInsertEntry(const storage::Tuple *key,
    const ItemPointer &location,
    std::function<bool(const storage::Tuple *, const ItemPointer &)> predicate) {

  std::vector<ItemPointer> result;
  KeyType index_key;
  index_key.SetFromKey(key);

  {
    index_lock.ReadLock();

    // find the <key, location> pair
    auto entries = container.equal_range(index_key);
    for (auto entry = entries.first; entry != entries.second; ++entry) {
      if (predicate(key, entry->second))
        return false;
    }

    // Insert the key, val pair
    container.insert(std::pair<KeyType, ValueType>(index_key, location));
=======
bool BTreeIndex<KeyType, ValueType, KeyComparator,
        KeyEqualityChecker>::UpdateEntry(__attribute__((unused)) const storage::Tuple *oldkey,
         __attribute__((unused)) const storage::Tuple *newkey,
         __attribute__((unused)) const ItemPointer &location) {

  // atomically delete old key and insert new key
  KeyType index_delete_key, index_insert_key;
  index_delete_key.SetFromKey(oldkey);
  index_insert_key.SetFromKey(newkey);

  int deleted_kv_num = 0;

  {
    index_lock.WriteLock();

    // Delete the < old_key, location > pair
    bool try_again = true;
    while (try_again == true) {
      // Unset try again
      try_again = false;

      // Lookup matching entries
      auto entries = container.equal_range(index_delete_key);
      for (auto iterator = entries.first; iterator != entries.second;
           iterator++) {
        ItemPointer value = iterator->second;

        if ((value.block == location.block) &&
            (value.offset == location.offset)) {
          container.erase(iterator);
          deleted_kv_num ++;

          // Set try again
          try_again = true;
          break;
        }
      }
    }

    // Insert the key, val pair
    while (deleted_kv_num--) {
      container.insert(std::pair<KeyType, ValueType>(index_insert_key, location));
    }
>>>>>>> e3416cf7

    index_lock.Unlock();
  }

  return true;
<<<<<<< HEAD
}
=======
};
>>>>>>> e3416cf7

template <typename KeyType, typename ValueType, class KeyComparator,
          class KeyEqualityChecker>
std::vector<ItemPointer>
BTreeIndex<KeyType, ValueType, KeyComparator, KeyEqualityChecker>::Scan(
    const std::vector<Value> &values, const std::vector<oid_t> &key_column_ids,
    const std::vector<ExpressionType> &expr_types,
    const ScanDirectionType &scan_direction) {
  std::vector<ItemPointer> result;
  KeyType index_key;

  {
    index_lock.ReadLock();

    // Check if we have leading (leftmost) column equality
    // refer :
    // http://www.postgresql.org/docs/8.2/static/indexes-multicolumn.html
    oid_t leading_column_id = 0;
    auto key_column_ids_itr = std::find(
        key_column_ids.begin(), key_column_ids.end(), leading_column_id);

    // SPECIAL CASE : leading column id is one of the key column ids
    // and is involved in a equality constraint
    bool special_case = false;
    if (key_column_ids_itr != key_column_ids.end()) {
      auto offset = std::distance(key_column_ids.begin(), key_column_ids_itr);
      if (expr_types[offset] == EXPRESSION_TYPE_COMPARE_EQUAL) {
        special_case = true;
      }
    }

    LOG_TRACE("Special case : %d ", special_case);

    auto scan_begin_itr = container.begin();
    std::unique_ptr<storage::Tuple> start_key;
    bool all_constraints_are_equal = false;

    // If it is a special case, we can figure out the range to scan in the index
    if (special_case == true) {
      start_key.reset(new storage::Tuple(metadata->GetKeySchema(), true));

      // Construct the lower bound key tuple
      all_constraints_are_equal = ConstructLowerBoundTuple(
          start_key.get(), values, key_column_ids, expr_types);
      LOG_TRACE("All constraints are equal : %d ", all_constraints_are_equal);
      index_key.SetFromKey(start_key.get());

      index_key.SetFromKey(start_key.get());

      // Set scan begin iterator
      scan_begin_itr = container.equal_range(index_key).first;
    }

    switch (scan_direction) {
      case SCAN_DIRECTION_TYPE_FORWARD:
      case SCAN_DIRECTION_TYPE_BACKWARD: {
        // Scan the index entries in forward direction
        for (auto scan_itr = scan_begin_itr; scan_itr != container.end();
             scan_itr++) {
          auto scan_current_key = scan_itr->first;
          auto tuple =
              scan_current_key.GetTupleForComparison(metadata->GetKeySchema());

          // Compare the current key in the scan with "values" based on
          // "expression types"
          // For instance, "5" EXPR_GREATER_THAN "2" is true
          if (Compare(tuple, key_column_ids, expr_types, values) == true) {
            ItemPointer location = scan_itr->second;
            result.push_back(location);
          } else {
            // We can stop scanning if we know that all constraints are equal
            if (all_constraints_are_equal == true) {
              break;
            }
          }
        }

      } break;

      case SCAN_DIRECTION_TYPE_INVALID:
      default:
        throw Exception("Invalid scan direction \n");
        break;
    }

    index_lock.Unlock();
  }

  return result;
}

template <typename KeyType, typename ValueType, class KeyComparator,
          class KeyEqualityChecker>
std::vector<ItemPointer> BTreeIndex<KeyType, ValueType, KeyComparator,
                                    KeyEqualityChecker>::ScanAllKeys() {
  std::vector<ItemPointer> result;

  {
    index_lock.ReadLock();

    auto itr = container.begin();

    // scan all entries
    while (itr != container.end()) {
      ItemPointer location = itr->second;
      result.push_back(location);
      itr++;
    }

    index_lock.Unlock();
  }

  return result;
}

/**
 * @brief Return all locations related to this key.
 */
template <typename KeyType, typename ValueType, class KeyComparator,
          class KeyEqualityChecker>
std::vector<ItemPointer>
BTreeIndex<KeyType, ValueType, KeyComparator, KeyEqualityChecker>::ScanKey(
    const storage::Tuple *key) {
  std::vector<ItemPointer> result;
  KeyType index_key;
  index_key.SetFromKey(key);

  {
    index_lock.ReadLock();

    // find the <key, location> pair
    auto entries = container.equal_range(index_key);
    for (auto entry = entries.first; entry != entries.second; ++entry) {
      result.push_back(entry->second);
    }

    index_lock.Unlock();
  }

  return result;
}

template <typename KeyType, typename ValueType, class KeyComparator,
          class KeyEqualityChecker>
std::string BTreeIndex<KeyType, ValueType, KeyComparator,
                       KeyEqualityChecker>::GetTypeName() const {
  return "Btree";
}

// Explicit template instantiation
template class BTreeIndex<IntsKey<1>, ItemPointer, IntsComparator<1>,
                          IntsEqualityChecker<1>>;
template class BTreeIndex<IntsKey<2>, ItemPointer, IntsComparator<2>,
                          IntsEqualityChecker<2>>;
template class BTreeIndex<IntsKey<3>, ItemPointer, IntsComparator<3>,
                          IntsEqualityChecker<3>>;
template class BTreeIndex<IntsKey<4>, ItemPointer, IntsComparator<4>,
                          IntsEqualityChecker<4>>;

template class BTreeIndex<GenericKey<4>, ItemPointer, GenericComparator<4>,
                          GenericEqualityChecker<4>>;
template class BTreeIndex<GenericKey<8>, ItemPointer, GenericComparator<8>,
                          GenericEqualityChecker<8>>;
template class BTreeIndex<GenericKey<12>, ItemPointer, GenericComparator<12>,
                          GenericEqualityChecker<12>>;
template class BTreeIndex<GenericKey<16>, ItemPointer, GenericComparator<16>,
                          GenericEqualityChecker<16>>;
template class BTreeIndex<GenericKey<24>, ItemPointer, GenericComparator<24>,
                          GenericEqualityChecker<24>>;
template class BTreeIndex<GenericKey<32>, ItemPointer, GenericComparator<32>,
                          GenericEqualityChecker<32>>;
template class BTreeIndex<GenericKey<48>, ItemPointer, GenericComparator<48>,
                          GenericEqualityChecker<48>>;
template class BTreeIndex<GenericKey<64>, ItemPointer, GenericComparator<64>,
                          GenericEqualityChecker<64>>;
template class BTreeIndex<GenericKey<96>, ItemPointer, GenericComparator<96>,
                          GenericEqualityChecker<96>>;
template class BTreeIndex<GenericKey<128>, ItemPointer, GenericComparator<128>,
                          GenericEqualityChecker<128>>;
template class BTreeIndex<GenericKey<256>, ItemPointer, GenericComparator<256>,
                          GenericEqualityChecker<256>>;
template class BTreeIndex<GenericKey<512>, ItemPointer, GenericComparator<512>,
                          GenericEqualityChecker<512>>;

template class BTreeIndex<TupleKey, ItemPointer, TupleKeyComparator,
                          TupleKeyEqualityChecker>;

}  // End index namespace
}  // End peloton namespace<|MERGE_RESOLUTION|>--- conflicted
+++ resolved
@@ -93,7 +93,6 @@
 
 template <typename KeyType, typename ValueType, class KeyComparator,
     class KeyEqualityChecker>
-<<<<<<< HEAD
 bool BTreeIndex<KeyType, ValueType, KeyComparator, KeyEqualityChecker>
 ::ConditionalInsertEntry(const storage::Tuple *key,
     const ItemPointer &location,
@@ -104,72 +103,26 @@
   index_key.SetFromKey(key);
 
   {
-    index_lock.ReadLock();
+    index_lock.WriteLock();
 
     // find the <key, location> pair
     auto entries = container.equal_range(index_key);
     for (auto entry = entries.first; entry != entries.second; ++entry) {
-      if (predicate(key, entry->second))
+      if (predicate(key, entry->second)) {
+        LOG_INFO("this key is already visible or dirty in the index");
         return false;
-    }
-
+      }
+    }
+
+    LOG_INFO("k,v pair successfully inserted");
     // Insert the key, val pair
     container.insert(std::pair<KeyType, ValueType>(index_key, location));
-=======
-bool BTreeIndex<KeyType, ValueType, KeyComparator,
-        KeyEqualityChecker>::UpdateEntry(__attribute__((unused)) const storage::Tuple *oldkey,
-         __attribute__((unused)) const storage::Tuple *newkey,
-         __attribute__((unused)) const ItemPointer &location) {
-
-  // atomically delete old key and insert new key
-  KeyType index_delete_key, index_insert_key;
-  index_delete_key.SetFromKey(oldkey);
-  index_insert_key.SetFromKey(newkey);
-
-  int deleted_kv_num = 0;
-
-  {
-    index_lock.WriteLock();
-
-    // Delete the < old_key, location > pair
-    bool try_again = true;
-    while (try_again == true) {
-      // Unset try again
-      try_again = false;
-
-      // Lookup matching entries
-      auto entries = container.equal_range(index_delete_key);
-      for (auto iterator = entries.first; iterator != entries.second;
-           iterator++) {
-        ItemPointer value = iterator->second;
-
-        if ((value.block == location.block) &&
-            (value.offset == location.offset)) {
-          container.erase(iterator);
-          deleted_kv_num ++;
-
-          // Set try again
-          try_again = true;
-          break;
-        }
-      }
-    }
-
-    // Insert the key, val pair
-    while (deleted_kv_num--) {
-      container.insert(std::pair<KeyType, ValueType>(index_insert_key, location));
-    }
->>>>>>> e3416cf7
 
     index_lock.Unlock();
   }
 
   return true;
-<<<<<<< HEAD
-}
-=======
-};
->>>>>>> e3416cf7
+}
 
 template <typename KeyType, typename ValueType, class KeyComparator,
           class KeyEqualityChecker>
