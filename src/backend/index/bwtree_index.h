--- conflicted
+++ resolved
@@ -47,17 +47,12 @@
 
   bool DeleteEntry(const storage::Tuple *key, const ItemPointer &location);
 
-<<<<<<< HEAD
   // TODO: implement this
   bool ConditionalInsertEntry(const storage::Tuple *key __attribute__((unused)),
                               const ItemPointer &location __attribute__((unused)),
                               std::function<bool(const storage::Tuple *, const ItemPointer &)> predicate __attribute__((unused)))
                               {return true;}
-=======
-  bool UpdateEntry(__attribute__((unused)) const storage::Tuple *oldkey,
-                   __attribute__((unused)) const storage::Tuple *newkey,
-                   __attribute__((unused)) const ItemPointer &location);
->>>>>>> a8702c7f
+
 
   std::vector<ItemPointer> Scan(const std::vector<Value> &values,
                                 const std::vector<oid_t> &key_column_ids,
