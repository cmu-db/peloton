//===----------------------------------------------------------------------===//
//
//                         Peloton
//
// btree_index.h
//
// Identification: src/backend/index/btree_index.h
//
// Copyright (c) 2015-16, Carnegie Mellon University Database Group
//
//===----------------------------------------------------------------------===//

#pragma once

#include <vector>
#include <string>

#include "backend/catalog/manager.h"
#include "backend/common/platform.h"
#include "backend/common/types.h"
#include "backend/index/index.h"

#include "stx/btree_multimap.h"

namespace peloton {
namespace index {

/**
 * STX B+tree-based index implementation.
 *
 * @see Index
 */
template <typename KeyType, typename ValueType, class KeyComparator,
          class KeyEqualityChecker>
class BTreeIndex : public Index {
  friend class IndexFactory;

  // Define the container type
  typedef stx::btree_multimap<KeyType, ValueType, KeyComparator> MapType;

  class Dummylock {
  public:
    void Lock() {}
    void Unlock() {}
  };

 public:
  BTreeIndex(IndexMetadata *metadata);

  ~BTreeIndex();

  bool InsertEntry(const storage::Tuple *key, const ItemPointer &location);

  bool DeleteEntry(const storage::Tuple *key, const ItemPointer &location);

  bool CondInsertEntry(const storage::Tuple *key, const ItemPointer &location,
                       std::function<bool(const ItemPointer &)> predicate,
                       ItemPointer **itempointer_ptr);

  void Scan(const std::vector<Value> &values,
            const std::vector<oid_t> &key_column_ids,
            const std::vector<ExpressionType> &expr_types,
            const ScanDirectionType &scan_direction,
            std::vector<ItemPointer> &);

  void ScanAllKeys(std::vector<ItemPointer> &);

  void ScanKey(const storage::Tuple *key, std::vector<ItemPointer> &);

  void Scan(const std::vector<Value> &values,
            const std::vector<oid_t> &key_column_ids,
            const std::vector<ExpressionType> &exprs,
            const ScanDirectionType &scan_direction,
            std::vector<ItemPointer *> &result);

  void ScanAllKeys(std::vector<ItemPointer *> &result);

  void ScanKey(const storage::Tuple *key,
               std::vector<ItemPointer *> &result);

  std::string GetTypeName() const;

  bool Cleanup() { return true; }

  size_t GetMemoryFootprint() { return container.GetMemoryFootprint(); }

 protected:
  MapType container;

  // equality checker and comparator
  KeyEqualityChecker equals;
  KeyComparator comparator;

  // synch helper
<<<<<<< HEAD
  // Spinlock index_lock;
=======
  //Spinlock index_lock;
>>>>>>> 07c6fa5f
  Dummylock index_lock;
};

}  // End index namespace
}  // End peloton namespace<|MERGE_RESOLUTION|>--- conflicted
+++ resolved
@@ -92,11 +92,7 @@
   KeyComparator comparator;
 
   // synch helper
-<<<<<<< HEAD
-  // Spinlock index_lock;
-=======
   //Spinlock index_lock;
->>>>>>> 07c6fa5f
   Dummylock index_lock;
 };
 
