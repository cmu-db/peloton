--- conflicted
+++ resolved
@@ -62,40 +62,13 @@
 size_t GetLogFileSize();
 
 static void WriteOutput(double value) {
-<<<<<<< HEAD
-  LOG_INFO("----------------------------------------------------------\n");
-  LOG_INFO("%d %f %d %d :: %lf", state.logging_type, ycsb::state.update_ratio,
-           ycsb::state.scale_factor, ycsb::state.backend_count, value);
-
-  auto& storage_manager = storage::StorageManager::GetInstance();
-  auto& log_manager = logging::LogManager::GetInstance();
-  // FIXME accumulate fsync count across all frontend loggers
-  auto frontend_logger = log_manager.GetFrontendLogger(0);
-  auto fsync_count = 0;
-  if (frontend_logger != nullptr) {
-    fsync_count = frontend_logger->GetFsyncCount();
-  }
-
-  LOG_INFO("LOG  :: FSYNC count         : %d", fsync_count);
-  LOG_INFO("DATA :: CLFLUSH count (NVM) : %lu",
-           storage_manager.GetClflushCount());
-  LOG_INFO("DATA :: MSYNC count   (HDD) : %lu",
-           storage_manager.GetMsyncCount());
-
-  out << state.logging_type << " ";
-  out << ycsb::state.update_ratio << " ";
-  out << ycsb::state.scale_factor << " ";
-  out << ycsb::state.backend_count << " ";
-  out << value << "\n";
-  out.flush();
-=======
 	std::cout << "----------------------------------------------------------\n";
 	std::cout << state.benchmark_type << " "
 	    << state.logging_type << " "
 	    << ycsb::state.update_ratio << " "
 	    << ycsb::state.scale_factor << " "
 	    << ycsb::state.backend_count << " "
-      << ycsb::state.skew_factor << " "
+      << ycsb::state.zipf_theta << " "
       << state.transaction_count << " "
       << state.nvm_latency << " "
       << state.pcommit_latency << " "
@@ -104,24 +77,12 @@
       " :: ";
 	std::cout << value << "\n";
 
-	auto &storage_manager = storage::StorageManager::GetInstance();
-	auto& log_manager = logging::LogManager::GetInstance();
-	auto frontend_logger = log_manager.GetFrontendLogger();
-	auto fsync_count = 0;
-	if(frontend_logger != nullptr){
-		fsync_count = frontend_logger->GetFsyncCount();
-	}
-
-	std::cout << "LOG  :: FSYNC count         : " << fsync_count << "\n";
-	std::cout << "DATA :: CLFLUSH count (NVM) : " << storage_manager.GetClflushCount() << "\n";
-	std::cout << "DATA :: MSYNC count   (HDD) : " << storage_manager.GetMsyncCount() << "\n";
-
   out << state.benchmark_type << " ";
 	out << state.logging_type << " ";
 	out << ycsb::state.update_ratio << " ";
 	out << ycsb::state.scale_factor << " ";
   out << ycsb::state.backend_count << " ";
-  out << ycsb::state.skew_factor << " ";
+  out << ycsb::state.zipf_theta << " ";
   out << ycsb::state.transaction_count << " ";
   out << state.nvm_latency << " ";
   out << state.pcommit_latency << " ";
@@ -129,7 +90,6 @@
   out << state.asynchronous_mode << " ";
   out << value << "\n";
 	out.flush();
->>>>>>> dab4c2f4
 }
 
 std::string GetFilePath(std::string directory_path, std::string file_name) {
@@ -197,11 +157,8 @@
     }
   }
 
-<<<<<<< HEAD
-=======
   timer.Start();
 
->>>>>>> dab4c2f4
   // Build the log
   BuildLog();
 
@@ -231,7 +188,8 @@
     WriteOutput(log_file_size);
   }
   else if(state.experiment_type == EXPERIMENT_TYPE_LATENCY) {
-    WriteOutput(ycsb::state.latency);
+    // TODO: Fix this
+    WriteOutput(ycsb::state.flush_freq);
   }
 
   return true;
