//===----------------------------------------------------------------------===//
//
//                         Peloton
//
// logger_workload.h
//
// Identification: src/backend/benchmark/logger/logger_workload.h
//
// Copyright (c) 2015-16, Carnegie Mellon University Database Group
//
//===----------------------------------------------------------------------===//

#pragma once

#include <memory>

#include "backend/benchmark/logger/logger_configuration.h"

namespace peloton {

namespace catalog {
class Column;
class Schema;
}

namespace storage {
class Tuple;
class DataTable;
}

namespace benchmark {
namespace logger {

extern configuration state;

//===--------------------------------------------------------------------===//
// PREPARE LOG FILE
//===--------------------------------------------------------------------===//

bool PrepareLogFile(std::string file_name);

//===--------------------------------------------------------------------===//
// CHECK RECOVERY
//===--------------------------------------------------------------------===//

void ResetSystem(void);

void DoRecovery(std::string file_name);

//===--------------------------------------------------------------------===//
// WRITING LOG RECORD
//===--------------------------------------------------------------------===//

<<<<<<< HEAD
void BuildLog();
=======
void BuildLog(oid_t db_oid, oid_t table_oid);

void RunBackends(storage::DataTable* table,
                 const std::vector<std::unique_ptr<storage::Tuple> >& tuples);

std::vector<ItemPointer> InsertTuples(
    storage::DataTable* table,
    const std::vector<std::unique_ptr<storage::Tuple> >& tuples,
    bool committed);

void DeleteTuples(storage::DataTable* table,
                  const std::vector<ItemPointer>& locations,
                  bool committed);

std::vector<ItemPointer> UpdateTuples(
    storage::DataTable* table,
    const std::vector<ItemPointer>& locations,
    const std::vector<std::unique_ptr<storage::Tuple> >& tuples,
    bool committed);

//===--------------------------------------------------------------------===//
// Utility functions
//===--------------------------------------------------------------------===//

void CreateDatabase(oid_t db_oid);

void CreateDatabaseAndTable(oid_t db_oid, oid_t table_oid);

storage::DataTable* CreateUserTable(oid_t db_oid, oid_t table_oid);

std::vector<catalog::Column> CreateSchema(void);

void DropDatabaseAndTable(oid_t db_oid, oid_t table_oid);

void DropDatabase(oid_t db_oid);

void CheckTupleCount(oid_t db_oid, oid_t table_oid, oid_t expected);
>>>>>>> 22f2177f

}  // namespace logger
}  // namespace benchmark
}  // namespace peloton<|MERGE_RESOLUTION|>--- conflicted
+++ resolved
@@ -51,47 +51,7 @@
 // WRITING LOG RECORD
 //===--------------------------------------------------------------------===//
 
-<<<<<<< HEAD
 void BuildLog();
-=======
-void BuildLog(oid_t db_oid, oid_t table_oid);
-
-void RunBackends(storage::DataTable* table,
-                 const std::vector<std::unique_ptr<storage::Tuple> >& tuples);
-
-std::vector<ItemPointer> InsertTuples(
-    storage::DataTable* table,
-    const std::vector<std::unique_ptr<storage::Tuple> >& tuples,
-    bool committed);
-
-void DeleteTuples(storage::DataTable* table,
-                  const std::vector<ItemPointer>& locations,
-                  bool committed);
-
-std::vector<ItemPointer> UpdateTuples(
-    storage::DataTable* table,
-    const std::vector<ItemPointer>& locations,
-    const std::vector<std::unique_ptr<storage::Tuple> >& tuples,
-    bool committed);
-
-//===--------------------------------------------------------------------===//
-// Utility functions
-//===--------------------------------------------------------------------===//
-
-void CreateDatabase(oid_t db_oid);
-
-void CreateDatabaseAndTable(oid_t db_oid, oid_t table_oid);
-
-storage::DataTable* CreateUserTable(oid_t db_oid, oid_t table_oid);
-
-std::vector<catalog::Column> CreateSchema(void);
-
-void DropDatabaseAndTable(oid_t db_oid, oid_t table_oid);
-
-void DropDatabase(oid_t db_oid);
-
-void CheckTupleCount(oid_t db_oid, oid_t table_oid, oid_t expected);
->>>>>>> 22f2177f
 
 }  // namespace logger
 }  // namespace benchmark
