//===----------------------------------------------------------------------===//
//
//                         Peloton
//
// logger_configuration.cpp
//
// Identification: src/backend/benchmark/logger/logger_configuration.cpp
//
// Copyright (c) 2015-16, Carnegie Mellon University Database Group
//
//===----------------------------------------------------------------------===//

#include <iomanip>
#include <algorithm>
#include <sys/stat.h>

#undef NDEBUG

#include "backend/common/exception.h"
#include "backend/common/logger.h"
#include "backend/benchmark/logger/logger_configuration.h"
#include "backend/benchmark/ycsb/ycsb_configuration.h"

namespace peloton {
namespace benchmark {
namespace logger {

void Usage(FILE* out) {
  fprintf(out,
          "Command line options :  logger <options> \n"
          "   -h --help              :  Print help message \n"
<<<<<<< HEAD
          "   -l --logging-type      :  Logging type (THIS IS NOW NUM_LOGGERS)\n"
=======
          "   -a --asynchronous-mode :  Asynchronous mode \n"
          "   -b --backend-count     :  Backend count \n"
          "   -c --column-count      :  # of columns \n"
          "   -d --flush-mode        :  Flush mode \n"
          "   -e --experiment-type   :  Experiment Type \n"
>>>>>>> a6b7e3e6
          "   -f --data-file-size    :  Data file size (MB) \n"
          "   -h --help              :  Print help message \n"
          "   -k --scale-factor      :  # of tuples \n"
          "   -l --logging-type      :  Logging type \n"
          "   -n --nvm-latency       :  NVM latency \n"
          "   -p --pcommit-latency   :  pcommit latency \n"
          "   -s --skew              :  Skew \n"
          "   -t --transactions      :  # of transactions \n"
          "   -u --write-ratio       :  Fraction of updates \n"
<<<<<<< HEAD
          "   -b --backend-count     :  Backend count \n");
}

static struct option opts[] = {
    {"experiment-type", optional_argument, NULL, 'e'},
    {"scale_factor", optional_argument, NULL, 'k'},
    {"duration", optional_argument, NULL, 'd'},
    {"snapshot_duration", optional_argument, NULL, 's'},
    {"column_count", optional_argument, NULL, 'c'},
    {"update_ratio", optional_argument, NULL, 'u'},
    {"backend_count", optional_argument, NULL, 'b'},
    {"enable_logging", optional_argument, NULL, 'l'},
    {"sync_commit", optional_argument, NULL, 'x'},
    {"wait_time", optional_argument, NULL, 'w'},
    {"file_size", optional_argument, NULL, 'f'},
    {"log_buffer_size", optional_argument, NULL, 'z'},
    {"checkpointer", optional_argument, NULL, 'p'},
    {"flush_freq", optional_argument, NULL, 'q'},

=======
          "   -w --wait-timeout      :  Wait timeout (us) \n"
          "   -y --benchmark_type    :  Benchmark type \n"
  );
}

static struct option opts[] = {
    {"asynchronous_mode", optional_argument, NULL, 'a'},
    {"backend_count", optional_argument, NULL, 'b'},
    {"column_count", optional_argument, NULL, 'c'},
    {"flush_mode", optional_argument, NULL, 'd'},
    {"experiment-type", optional_argument, NULL, 'e'},
    {"data-file-size", optional_argument, NULL, 'f'},
    {"scale-factor", optional_argument, NULL, 'k'},
    {"logging-type", optional_argument, NULL, 'l'},
    {"nvm-latency", optional_argument, NULL, 'n'},
    {"pcommit-latency", optional_argument, NULL, 'p'},
    {"skew", optional_argument, NULL, 's'},
    {"transactions", optional_argument, NULL, 't'},
    {"update_ratio", optional_argument, NULL, 'u'},
    {"wait-timeout", optional_argument, NULL, 'w'},
    {"benchmark_type", optional_argument, NULL, 'y'},
>>>>>>> a6b7e3e6
    {NULL, 0, NULL, 0}};

static void ValidateLoggingType(const configuration& state) {
  if (state.logging_type <= LOGGING_TYPE_INVALID) {
    LOG_ERROR("Invalid logging_type :: %d", state.logging_type);
    exit(EXIT_FAILURE);
  }

  LOG_INFO("Logging_type :: %s", LoggingTypeToString(state.logging_type).c_str());
}

<<<<<<< HEAD
static void ValidateDataFileSize(const configuration& state) {
=======
std::string BenchmarkTypeToString(BenchmarkType type) {
  switch (type) {
    case BENCHMARK_TYPE_INVALID:
      return "INVALID";

    case BENCHMARK_TYPE_YCSB:
      return "YCSB";
    case BENCHMARK_TYPE_TPCC:
      return "TPCC";

    default:
      LOG_ERROR("Invalid benchmark_type :: %d", type);
      exit(EXIT_FAILURE);
  }
  return "INVALID";
}

std::string ExperimentTypeToString(ExperimentType type) {
  switch (type) {
    case EXPERIMENT_TYPE_INVALID:
      return "INVALID";

    case EXPERIMENT_TYPE_THROUGHPUT:
      return "THROUGHPUT";
    case EXPERIMENT_TYPE_RECOVERY:
      return "RECOVERY";
    case EXPERIMENT_TYPE_STORAGE:
      return "STORAGE";
    case EXPERIMENT_TYPE_LATENCY:
      return "LATENCY";

    default:
      LOG_ERROR("Invalid experiment_type :: %d", type);
      exit(EXIT_FAILURE);
  }

  return "INVALID";
}

static void ValidateBenchmarkType(
    const configuration& state) {
  if (state.benchmark_type <= 0 || state.benchmark_type >= 3) {
    std::cout << "Invalid benchmark_type :: " << state.benchmark_type
        << std::endl;
    exit(EXIT_FAILURE);
  }

  std::cout << std::setw(20) << std::left << "benchmark_type "
      << " : " << BenchmarkTypeToString(state.benchmark_type) << std::endl;

}

static void ValidateDataFileSize(
    const configuration& state) {
>>>>>>> a6b7e3e6
  if (state.data_file_size <= 0) {
    LOG_ERROR("Invalid data_file_size :: %lu", state.data_file_size);
    exit(EXIT_FAILURE);
  }

  LOG_INFO("data_file_size :: %lu", state.data_file_size);
}

<<<<<<< HEAD
static void ValidateExperiment(const configuration& state) {
=======
static void ValidateExperimentType(
    const configuration& state) {
>>>>>>> a6b7e3e6
  if (state.experiment_type < 0 || state.experiment_type > 4) {
    LOG_ERROR("Invalid experiment_type :: %d", state.experiment_type);
    exit(EXIT_FAILURE);
  }

<<<<<<< HEAD
  LOG_INFO("experiment_type :: %d", state.experiment_type);
=======
  std::cout << std::setw(20) << std::left << "experiment_type "
      << " : " << ExperimentTypeToString(state.experiment_type) << std::endl;
>>>>>>> a6b7e3e6
}

static void ValidateWaitTimeout(const configuration& state) {
  if (state.wait_timeout < 0) {
    LOG_ERROR("Invalid wait_timeout :: %lu", state.wait_timeout);
    exit(EXIT_FAILURE);
  }

  LOG_INFO("wait_timeout :: %lu", state.wait_timeout);
}

<<<<<<< HEAD
static void ValidateLogFileDir(configuration& state) {
=======
static void ValidateFlushMode(
    const configuration& state) {
  if (state.flush_mode <= 0 || state.flush_mode >= 3) {
    std::cout << "Invalid flush_mode :: " << state.flush_mode << std::endl;
    exit(EXIT_FAILURE);
  }

  std::cout << std::setw(20) << std::left << "flush_mode "
      << " : " << state.flush_mode << std::endl;
}

static void ValidateNVMLatency(
    const configuration& state) {
  if (state.nvm_latency < 0) {
    std::cout << "Invalid nvm_latency :: " << state.nvm_latency << std::endl;
    exit(EXIT_FAILURE);
  }

  std::cout << std::setw(20) << std::left << "nvm_latency "
      << " : " << state.nvm_latency << std::endl;
}

static void ValidatePCOMMITLatency(
    const configuration& state) {
  if (state.pcommit_latency < 0) {
    std::cout << "Invalid pcommit_latency :: " << state.pcommit_latency << std::endl;
    exit(EXIT_FAILURE);
  }

  std::cout << std::setw(20) << std::left << "pcommit_latency "
      << " : " << state.pcommit_latency << std::endl;
}

static void ValidateTransactionCount(const configuration &state) {
  if (state.transaction_count <= 0) {
    std::cout << "Invalid transaction_count :: " << state.transaction_count
        << std::endl;
    exit(EXIT_FAILURE);
  }

  std::cout << std::setw(20) << std::left << "transaction_count "
      << " : " << state.transaction_count << std::endl;
}

static void ValidateLogFileDir(
    configuration& state) {
>>>>>>> a6b7e3e6
  struct stat data_stat;

  // Assign log file dir based on logging type
  switch (state.logging_type) {
    // Log file on NVM
    case LOGGING_TYPE_NVM_WAL:
    case LOGGING_TYPE_NVM_WBL: {
      int status = stat(NVM_DIR, &data_stat);
      if (status == 0 && S_ISDIR(data_stat.st_mode)) {
        state.log_file_dir = NVM_DIR;
      }
    } break;

    // Log file on HDD
    case LOGGING_TYPE_HDD_WAL:
    case LOGGING_TYPE_HDD_WBL: {
      int status = stat(HDD_DIR, &data_stat);
      if (status == 0 && S_ISDIR(data_stat.st_mode)) {
        state.log_file_dir = HDD_DIR;
      }
    } break;

    case LOGGING_TYPE_INVALID:
    default: {
      int status = stat(TMP_DIR, &data_stat);
      if (status == 0 && S_ISDIR(data_stat.st_mode)) {
        state.log_file_dir = TMP_DIR;
      } else {
        throw Exception("Could not find temp directory : " +
                        std::string(TMP_DIR));
      }
    } break;
  }

  LOG_INFO("log_file_dir :: %s", state.log_file_dir.c_str());
}

void ParseArguments(int argc, char* argv[], configuration& state) {
  // Default Values
  state.logging_type = LOGGING_TYPE_NVM_WAL;

  state.log_file_dir = TMP_DIR;
  state.data_file_size = 512;

  state.experiment_type = EXPERIMENT_TYPE_INVALID;
  state.wait_timeout = 200;
  state.benchmark_type = BENCHMARK_TYPE_YCSB;
  state.transaction_count = 100;
  state.flush_mode = 2;
  state.nvm_latency = 0;
  state.pcommit_latency = 0;

  // Default Values
  // Default Values
  ycsb::state.scale_factor = 1;
<<<<<<< HEAD
  ycsb::state.duration = 10;
  ycsb::state.snapshot_duration = 0.1;
  ycsb::state.column_count = 10;
  ycsb::state.update_ratio = 0.5;
  ycsb::state.backend_count = 2;
  ycsb::state.num_loggers = 0;
  ycsb::state.sync_commit = 0;
  ycsb::state.wait_timeout = 0;
  ycsb::state.file_size = 32;
  ycsb::state.log_buffer_size = 32768;
  ycsb::state.checkpointer = 0;
  ycsb::state.flush_freq = 0;
=======
  ycsb::state.column_count = 10;
  ycsb::state.update_ratio = 0.5;
  ycsb::state.backend_count = 2;
  ycsb::state.skew_factor = 1;

  ycsb::state.transaction_count = state.transaction_count;
>>>>>>> a6b7e3e6

  // Parse args
  while (1) {
    int idx = 0;
<<<<<<< HEAD
    int c = getopt_long(argc, argv, "ahk:d:s:c:u:b:l:x:w:f:z:p:q:", opts, &idx);
=======
    int c = getopt_long(argc, argv, "a:b:c:e:d:f:hk:l:n:p:s:t:u:w:y:", opts, &idx);
>>>>>>> a6b7e3e6

    if (c == -1) break;

    switch (c) {
<<<<<<< HEAD
      case 'k':
        ycsb::state.scale_factor = atoi(optarg);
        break;
      case 'd':
        ycsb::state.duration = atof(optarg);
        break;
      case 's':
        ycsb::state.snapshot_duration = atof(optarg);
=======
      case 'l':
        state.logging_type = (LoggingType)atoi(optarg);
        break;
      case 'f':
        state.data_file_size = atoi(optarg);
        break;
      case 'e':
        state.experiment_type = (ExperimentType)atoi(optarg);
        break;
      case 'w':
        state.wait_timeout = atoi(optarg);
        break;
      case 'y':
        state.benchmark_type = (BenchmarkType)atoi(optarg);
        break;
      case 'd':
        state.flush_mode = atoi(optarg);
        break;
      case 'n':
        state.nvm_latency = atoi(optarg);
        break;
      case 'p':
        state.pcommit_latency = atoi(optarg);
        break;
      case 'a':
        state.asynchronous_mode = atoi(optarg);
        break;

        // YCSB
      case 'k':
        ycsb::state.scale_factor = atoi(optarg);
        break;
      case 't':
        state.transaction_count = atoi(optarg);
        ycsb::state.transaction_count = atoi(optarg);
>>>>>>> a6b7e3e6
        break;
      case 'c':
        ycsb::state.column_count = atoi(optarg);
        break;
      case 'u':
        ycsb::state.update_ratio = atof(optarg);
        break;
      case 'b':
        ycsb::state.backend_count = atoi(optarg);
        break;
<<<<<<< HEAD
      case 'x':
        ycsb::state.sync_commit = atoi(optarg);
        break;
      case 'l':
        ycsb::state.num_loggers = atoi(optarg);
        break;
      case 'w':
        ycsb::state.wait_timeout = atol(optarg);
        break;
      case 'f':
        ycsb::state.file_size = atoi(optarg);
        break;
      case 'z':
        ycsb::state.log_buffer_size = atoi(optarg);
        break;
      case 'p':
        ycsb::state.checkpointer = atoi(optarg);
        break;
      case 'q':
        ycsb::state.flush_freq = atoi(optarg);
        break;
=======
      case 's':
        ycsb::state.skew_factor = atoi(optarg);
        break;

>>>>>>> a6b7e3e6
      case 'h':
        Usage(stderr);
        exit(EXIT_FAILURE);
        break;
      default:
        exit(EXIT_FAILURE);
        break;
    }
  }

  // Print configurations
  ValidateLoggingType(state);
  ValidateDataFileSize(state);
  ValidateLogFileDir(state);
  ValidateWaitTimeout(state);
  ValidateExperimentType(state);
  ValidateBenchmarkType(state);
  ValidateTransactionCount(state);
  ValidateFlushMode(state);
  ValidateNVMLatency(state);
  ValidatePCOMMITLatency(state);

  // Print configuration
  ycsb::ValidateScaleFactor(ycsb::state);
  ycsb::ValidateColumnCount(ycsb::state);
  ycsb::ValidateUpdateRatio(ycsb::state);
  ycsb::ValidateBackendCount(ycsb::state);
<<<<<<< HEAD
  ycsb::ValidateLogging(ycsb::state);
  ycsb::ValidateDuration(ycsb::state);
  ycsb::ValidateSnapshotDuration(ycsb::state);
  //  ycsb::ValidateFlushFreq(ycsb::state);
=======
  ycsb::ValidateSkewFactor(ycsb::state);

>>>>>>> a6b7e3e6
}

}  // namespace logger
}  // namespace benchmark
}  // namespace peloton<|MERGE_RESOLUTION|>--- conflicted
+++ resolved
@@ -29,15 +29,11 @@
   fprintf(out,
           "Command line options :  logger <options> \n"
           "   -h --help              :  Print help message \n"
-<<<<<<< HEAD
-          "   -l --logging-type      :  Logging type (THIS IS NOW NUM_LOGGERS)\n"
-=======
           "   -a --asynchronous-mode :  Asynchronous mode \n"
           "   -b --backend-count     :  Backend count \n"
           "   -c --column-count      :  # of columns \n"
           "   -d --flush-mode        :  Flush mode \n"
           "   -e --experiment-type   :  Experiment Type \n"
->>>>>>> a6b7e3e6
           "   -f --data-file-size    :  Data file size (MB) \n"
           "   -h --help              :  Print help message \n"
           "   -k --scale-factor      :  # of tuples \n"
@@ -47,37 +43,19 @@
           "   -s --skew              :  Skew \n"
           "   -t --transactions      :  # of transactions \n"
           "   -u --write-ratio       :  Fraction of updates \n"
-<<<<<<< HEAD
-          "   -b --backend-count     :  Backend count \n");
-}
-
-static struct option opts[] = {
-    {"experiment-type", optional_argument, NULL, 'e'},
-    {"scale_factor", optional_argument, NULL, 'k'},
-    {"duration", optional_argument, NULL, 'd'},
-    {"snapshot_duration", optional_argument, NULL, 's'},
-    {"column_count", optional_argument, NULL, 'c'},
-    {"update_ratio", optional_argument, NULL, 'u'},
-    {"backend_count", optional_argument, NULL, 'b'},
-    {"enable_logging", optional_argument, NULL, 'l'},
-    {"sync_commit", optional_argument, NULL, 'x'},
-    {"wait_time", optional_argument, NULL, 'w'},
-    {"file_size", optional_argument, NULL, 'f'},
-    {"log_buffer_size", optional_argument, NULL, 'z'},
-    {"checkpointer", optional_argument, NULL, 'p'},
-    {"flush_freq", optional_argument, NULL, 'q'},
-
-=======
-          "   -w --wait-timeout      :  Wait timeout (us) \n"
-          "   -y --benchmark_type    :  Benchmark type \n"
+          "   -v --duration          :  Duration \n"
+          "   -w --checkpointer      :  Checkpointer \n"
+          "   -x --flush-frequency   :  Flush frequency \n"
+          "   -y --benchmark-type    :  Benchmark type \n"
+          "   -z --log-buffer-size   :  Log buffer size \n"
   );
 }
 
 static struct option opts[] = {
     {"asynchronous_mode", optional_argument, NULL, 'a'},
     {"backend_count", optional_argument, NULL, 'b'},
-    {"column_count", optional_argument, NULL, 'c'},
-    {"flush_mode", optional_argument, NULL, 'd'},
+    {"column-count", optional_argument, NULL, 'c'},
+    {"flush-mode", optional_argument, NULL, 'd'},
     {"experiment-type", optional_argument, NULL, 'e'},
     {"data-file-size", optional_argument, NULL, 'f'},
     {"scale-factor", optional_argument, NULL, 'k'},
@@ -86,10 +64,12 @@
     {"pcommit-latency", optional_argument, NULL, 'p'},
     {"skew", optional_argument, NULL, 's'},
     {"transactions", optional_argument, NULL, 't'},
-    {"update_ratio", optional_argument, NULL, 'u'},
-    {"wait-timeout", optional_argument, NULL, 'w'},
-    {"benchmark_type", optional_argument, NULL, 'y'},
->>>>>>> a6b7e3e6
+    {"update-ratio", optional_argument, NULL, 'u'},
+    {"duration", optional_argument, NULL, 'v'},
+    {"checkpointer", optional_argument, NULL, 'w'},
+    {"flush-frequency", optional_argument, NULL, 'x'},
+    {"benchmark-type", optional_argument, NULL, 'y'},
+    {"log-buffer-size", optional_argument, NULL, 'z'},
     {NULL, 0, NULL, 0}};
 
 static void ValidateLoggingType(const configuration& state) {
@@ -101,9 +81,6 @@
   LOG_INFO("Logging_type :: %s", LoggingTypeToString(state.logging_type).c_str());
 }
 
-<<<<<<< HEAD
-static void ValidateDataFileSize(const configuration& state) {
-=======
 std::string BenchmarkTypeToString(BenchmarkType type) {
   switch (type) {
     case BENCHMARK_TYPE_INVALID:
@@ -158,7 +135,6 @@
 
 static void ValidateDataFileSize(
     const configuration& state) {
->>>>>>> a6b7e3e6
   if (state.data_file_size <= 0) {
     LOG_ERROR("Invalid data_file_size :: %lu", state.data_file_size);
     exit(EXIT_FAILURE);
@@ -167,23 +143,15 @@
   LOG_INFO("data_file_size :: %lu", state.data_file_size);
 }
 
-<<<<<<< HEAD
-static void ValidateExperiment(const configuration& state) {
-=======
 static void ValidateExperimentType(
     const configuration& state) {
->>>>>>> a6b7e3e6
   if (state.experiment_type < 0 || state.experiment_type > 4) {
     LOG_ERROR("Invalid experiment_type :: %d", state.experiment_type);
     exit(EXIT_FAILURE);
   }
 
-<<<<<<< HEAD
-  LOG_INFO("experiment_type :: %d", state.experiment_type);
-=======
   std::cout << std::setw(20) << std::left << "experiment_type "
       << " : " << ExperimentTypeToString(state.experiment_type) << std::endl;
->>>>>>> a6b7e3e6
 }
 
 static void ValidateWaitTimeout(const configuration& state) {
@@ -195,9 +163,6 @@
   LOG_INFO("wait_timeout :: %lu", state.wait_timeout);
 }
 
-<<<<<<< HEAD
-static void ValidateLogFileDir(configuration& state) {
-=======
 static void ValidateFlushMode(
     const configuration& state) {
   if (state.flush_mode <= 0 || state.flush_mode >= 3) {
@@ -244,7 +209,6 @@
 
 static void ValidateLogFileDir(
     configuration& state) {
->>>>>>> a6b7e3e6
   struct stat data_stat;
 
   // Assign log file dir based on logging type
@@ -298,9 +262,7 @@
   state.pcommit_latency = 0;
 
   // Default Values
-  // Default Values
   ycsb::state.scale_factor = 1;
-<<<<<<< HEAD
   ycsb::state.duration = 10;
   ycsb::state.snapshot_duration = 0.1;
   ycsb::state.column_count = 10;
@@ -313,37 +275,20 @@
   ycsb::state.log_buffer_size = 32768;
   ycsb::state.checkpointer = 0;
   ycsb::state.flush_freq = 0;
-=======
-  ycsb::state.column_count = 10;
-  ycsb::state.update_ratio = 0.5;
-  ycsb::state.backend_count = 2;
-  ycsb::state.skew_factor = 1;
 
   ycsb::state.transaction_count = state.transaction_count;
->>>>>>> a6b7e3e6
 
   // Parse args
   while (1) {
     int idx = 0;
-<<<<<<< HEAD
-    int c = getopt_long(argc, argv, "ahk:d:s:c:u:b:l:x:w:f:z:p:q:", opts, &idx);
-=======
-    int c = getopt_long(argc, argv, "a:b:c:e:d:f:hk:l:n:p:s:t:u:w:y:", opts, &idx);
->>>>>>> a6b7e3e6
+    int c = getopt_long(argc, argv, "a:b:c:e:f:hk:l:n:p:t:u:w:y:", opts, &idx);
 
     if (c == -1) break;
 
     switch (c) {
-<<<<<<< HEAD
       case 'k':
         ycsb::state.scale_factor = atoi(optarg);
         break;
-      case 'd':
-        ycsb::state.duration = atof(optarg);
-        break;
-      case 's':
-        ycsb::state.snapshot_duration = atof(optarg);
-=======
       case 'l':
         state.logging_type = (LoggingType)atoi(optarg);
         break;
@@ -373,13 +318,9 @@
         break;
 
         // YCSB
-      case 'k':
-        ycsb::state.scale_factor = atoi(optarg);
-        break;
       case 't':
         state.transaction_count = atoi(optarg);
         ycsb::state.transaction_count = atoi(optarg);
->>>>>>> a6b7e3e6
         break;
       case 'c':
         ycsb::state.column_count = atoi(optarg);
@@ -390,34 +331,10 @@
       case 'b':
         ycsb::state.backend_count = atoi(optarg);
         break;
-<<<<<<< HEAD
-      case 'x':
-        ycsb::state.sync_commit = atoi(optarg);
-        break;
-      case 'l':
-        ycsb::state.num_loggers = atoi(optarg);
-        break;
-      case 'w':
-        ycsb::state.wait_timeout = atol(optarg);
-        break;
-      case 'f':
-        ycsb::state.file_size = atoi(optarg);
-        break;
-      case 'z':
-        ycsb::state.log_buffer_size = atoi(optarg);
-        break;
-      case 'p':
-        ycsb::state.checkpointer = atoi(optarg);
-        break;
-      case 'q':
-        ycsb::state.flush_freq = atoi(optarg);
-        break;
-=======
       case 's':
-        ycsb::state.skew_factor = atoi(optarg);
-        break;
-
->>>>>>> a6b7e3e6
+        ycsb::state.zipf_theta = atoi(optarg);
+        break;
+
       case 'h':
         Usage(stderr);
         exit(EXIT_FAILURE);
@@ -445,15 +362,8 @@
   ycsb::ValidateColumnCount(ycsb::state);
   ycsb::ValidateUpdateRatio(ycsb::state);
   ycsb::ValidateBackendCount(ycsb::state);
-<<<<<<< HEAD
-  ycsb::ValidateLogging(ycsb::state);
-  ycsb::ValidateDuration(ycsb::state);
-  ycsb::ValidateSnapshotDuration(ycsb::state);
-  //  ycsb::ValidateFlushFreq(ycsb::state);
-=======
-  ycsb::ValidateSkewFactor(ycsb::state);
-
->>>>>>> a6b7e3e6
+  //ycsb::ValidateSkewFactor(ycsb::state);
+
 }
 
 }  // namespace logger
