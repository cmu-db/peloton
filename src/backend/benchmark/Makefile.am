--- conflicted
+++ resolved
@@ -37,15 +37,9 @@
                     backend/benchmark/ycsb/ycsb_configuration.cpp \
                     backend/benchmark/ycsb/ycsb_workload.cpp \
                     backend/benchmark/ycsb/ycsb_loader.cpp \
-<<<<<<< HEAD
                     backend/benchmark/ycsb/ycsb_read.cpp \
                     backend/benchmark/ycsb/ycsb_update.cpp \
                     backend/benchmark/ycsb/ycsb_mixed.cpp
-=======
-                    backend/benchmark/tpcc/tpcc_configuration.cpp \
-                    backend/benchmark/tpcc/tpcc_workload.cpp \
-                    backend/benchmark/tpcc/tpcc_loader.cpp
->>>>>>> e88ca2cd
 
 logger_LDFLAGS =
 logger_CPPFLAGS = $(benchmark_common_cppflags)
