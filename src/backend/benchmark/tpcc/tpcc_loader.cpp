--- conflicted
+++ resolved
@@ -17,10 +17,6 @@
 #include <chrono>
 #include <iostream>
 #include <ctime>
-<<<<<<< HEAD
-#include <cassert>
-=======
->>>>>>> e88ca2cd
 #include <cstring>
 
 #include "backend/benchmark/tpcc/tpcc_loader.h"
@@ -117,10 +113,7 @@
 const int syllable_count = 10;
 const char *syllables[syllable_count] = {"BAR", "OUGHT", "ABLE", "PRI", "PRES",
                            "ESES", "ANTI", "CALLY", "ATION", "EING"};
-<<<<<<< HEAD
 const std::string data_constant = std::string("FOO");
-=======
->>>>>>> e88ca2cd
 
 NURandConstant nu_rand_const;
 /////////////////////////////////////////////////////////
@@ -197,31 +190,18 @@
 
   // Primary index on W_ID
   std::vector<oid_t> key_attrs = {0};
-<<<<<<< HEAD
 
   auto tuple_schema = warehouse_table->GetSchema();
   catalog::Schema *key_schema = catalog::Schema::CopySchema(tuple_schema, key_attrs);
   key_schema->SetIndexedColumns(key_attrs);
   bool unique = true;
 
-=======
-
-  auto tuple_schema = warehouse_table->GetSchema();
-  catalog::Schema *key_schema = catalog::Schema::CopySchema(tuple_schema, key_attrs);
-  key_schema->SetIndexedColumns(key_attrs);
-  bool unique = true;
-
->>>>>>> e88ca2cd
   index::IndexMetadata *index_metadata = new index::IndexMetadata(
       "warehouse_pkey", warehouse_table_pkey_index_oid, INDEX_TYPE_BTREE,
       INDEX_CONSTRAINT_TYPE_PRIMARY_KEY, tuple_schema, key_schema, unique);
 
   index::Index *pkey_index = index::IndexFactory::GetInstance(index_metadata);
-<<<<<<< HEAD
-  
-=======
-
->>>>>>> e88ca2cd
+
   warehouse_table->AddIndex(pkey_index);
 }
 
@@ -341,21 +321,12 @@
 
   // Primary index on I_ID
   std::vector<oid_t> key_attrs = {0};
-<<<<<<< HEAD
 
   auto tuple_schema = item_table->GetSchema();
   catalog::Schema *key_schema = catalog::Schema::CopySchema(tuple_schema, key_attrs);
   key_schema->SetIndexedColumns(key_attrs);
   bool unique = true;
 
-=======
-
-  auto tuple_schema = item_table->GetSchema();
-  catalog::Schema *key_schema = catalog::Schema::CopySchema(tuple_schema, key_attrs);
-  key_schema->SetIndexedColumns(key_attrs);
-  bool unique = true;
-
->>>>>>> e88ca2cd
   index::IndexMetadata* index_metadata = new index::IndexMetadata(
     "item_pkey", item_table_pkey_index_oid, INDEX_TYPE_BTREE,
     INDEX_CONSTRAINT_TYPE_PRIMARY_KEY, tuple_schema, key_schema, unique);
@@ -473,11 +444,6 @@
   customer_table->AddIndex(pkey_index);
 
 
-<<<<<<< HEAD
-  
-=======
-
->>>>>>> e88ca2cd
   // Secondary index on C_W_ID, C_D_ID, C_LAST
   key_attrs = {1, 2, 5};
   key_schema = catalog::Schema::CopySchema(tuple_schema, key_attrs);
@@ -620,21 +586,12 @@
 
   // Primary index on S_I_ID, S_W_ID
   std::vector<oid_t> key_attrs = {0, 1};
-<<<<<<< HEAD
 
   auto tuple_schema = stock_table->GetSchema();
   catalog::Schema *key_schema = catalog::Schema::CopySchema(tuple_schema, key_attrs);
   key_schema->SetIndexedColumns(key_attrs);
   bool unique = true;
 
-=======
-
-  auto tuple_schema = stock_table->GetSchema();
-  catalog::Schema *key_schema = catalog::Schema::CopySchema(tuple_schema, key_attrs);
-  key_schema->SetIndexedColumns(key_attrs);
-  bool unique = true;
-
->>>>>>> e88ca2cd
   index::IndexMetadata* index_metadata = new index::IndexMetadata(
     "stock_pkey", stock_table_pkey_index_oid, INDEX_TYPE_BTREE,
     INDEX_CONSTRAINT_TYPE_PRIMARY_KEY, tuple_schema, key_schema, unique);
@@ -914,11 +871,7 @@
 
 // A non-uniform random number, as defined by TPC-C 2.1.6. (page 20).
 int GetNURand(int a, int x, int y) {
-<<<<<<< HEAD
-  assert(x <= y);
-=======
   PL_ASSERT(x <= y);
->>>>>>> e88ca2cd
   int c = nu_rand_const.c_last;
 
   if (a == 255) {
@@ -928,11 +881,7 @@
   } else if (a == 8191) {
     c = nu_rand_const.order_line_itme_id;
   } else {
-<<<<<<< HEAD
-    assert(false);
-=======
     PL_ASSERT(false);
->>>>>>> e88ca2cd
   }
 
   return (((GetRandomInteger(0, a) | GetRandomInteger(x, y)) + c) % (y - x + 1)) + x;
@@ -941,23 +890,6 @@
 
 // A last name as defined by TPC-C 4.3.2.3. Not actually random.
 std::string GetLastName(int number) {
-<<<<<<< HEAD
-  assert(number >= 0 && number <= 999);
-
-  int idx[3];
-  idx[0] = number / 100;
-  idx[1] = (number / 10 % 10);
-  idx[2] = number % 10;
-  auto res = std::string(name_length, '\0');
-  int res_itr = 0;
-
-  for ( int i = 0; i < 3; ++i) {
-    for (const char *c = syllables[idx[i]]; *c != '\0'; ++c) {
-      res[res_itr++] = *c;
-    }
-  }
-  return res;
-=======
   PL_ASSERT(number >= 0 && number <= 999);
 
   int idx1 = number / 100;
@@ -970,7 +902,6 @@
   std::strcat(lastname_cstr, syllables[idx3]);
 
   return std::string(lastname_cstr, name_length);
->>>>>>> e88ca2cd
 }
 
 // A non-uniform random last name, as defined by TPC-C 4.3.2.3.
@@ -996,7 +927,6 @@
   return sample;
 }
 
-<<<<<<< HEAD
 void GetStringFromValue(const Value &value, std::string &str) {
   assert(value.GetValueType() == VALUE_TYPE_VARCHAR);
   str.clear();
@@ -1022,8 +952,6 @@
 
   LOG_INFO("Get string %s from value", str.c_str());
 }
-=======
->>>>>>> e88ca2cd
 
 bool GetRandomBoolean(double ratio) {
   double sample = (double) rand() / RAND_MAX;
@@ -1217,11 +1145,7 @@
                                                    const int warehouse_id,
                                                    const std::unique_ptr<VarlenPool>& pool) {
   // Customer id begins from 0
-<<<<<<< HEAD
-  assert(customer_id >= 0 && customer_id < state.customers_per_district);
-=======
   PL_ASSERT(customer_id >= 0 && customer_id < state.customers_per_district);
->>>>>>> e88ca2cd
 
   auto customer_table_schema = customer_table->GetSchema();
   std::unique_ptr<storage::Tuple> customer_tuple(new storage::Tuple(customer_table_schema, allocate));
