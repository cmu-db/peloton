--- conflicted
+++ resolved
@@ -474,163 +474,11 @@
   return std::move(logical_tile_values);
 }
 
-<<<<<<< HEAD
-bool RunNewOrder(){
-  /*
-     "NEW_ORDER": {
-     "getWarehouseTaxRate": "SELECT W_TAX FROM WAREHOUSE WHERE W_ID = ?", # w_id
-     "getDistrict": "SELECT D_TAX, D_NEXT_O_ID FROM DISTRICT WHERE D_ID = ? AND D_W_ID = ?", # d_id, w_id
-     "getCustomer": "SELECT C_DISCOUNT, C_LAST, C_CREDIT FROM CUSTOMER WHERE C_W_ID = ? AND C_D_ID = ? AND C_ID = ?", # w_id, d_id, c_id
-     "incrementNextOrderId": "UPDATE DISTRICT SET D_NEXT_O_ID = ? WHERE D_ID = ? AND D_W_ID = ?", # d_next_o_id, d_id, w_id
-     "createOrder": "INSERT INTO ORDERS (O_ID, O_D_ID, O_W_ID, O_C_ID, O_ENTRY_D, O_CARRIER_ID, O_OL_CNT, O_ALL_LOCAL) VALUES (?, ?, ?, ?, ?, ?, ?, ?)", # d_next_o_id, d_id, w_id, c_id, o_entry_d, o_carrier_id, o_ol_cnt, o_all_local
-     "createNewOrder": "INSERT INTO NEW_ORDER (NO_O_ID, NO_D_ID, NO_W_ID) VALUES (?, ?, ?)", # o_id, d_id, w_id
-     "getItemInfo": "SELECT I_PRICE, I_NAME, I_DATA FROM ITEM WHERE I_ID = ?", # ol_i_id
-     "getStockInfo": "SELECT S_QUANTITY, S_DATA, S_YTD, S_ORDER_CNT, S_REMOTE_CNT, S_DIST_%02d FROM STOCK WHERE S_I_ID = ? AND S_W_ID = ?", # d_id, ol_i_id, ol_supply_w_id
-     "updateStock": "UPDATE STOCK SET S_QUANTITY = ?, S_YTD = ?, S_ORDER_CNT = ?, S_REMOTE_CNT = ? WHERE S_I_ID = ? AND S_W_ID = ?", # s_quantity, s_order_cnt, s_remote_cnt, ol_i_id, ol_supply_w_id
-     "createOrderLine": "INSERT INTO ORDER_LINE (OL_O_ID, OL_D_ID, OL_W_ID, OL_NUMBER, OL_I_ID, OL_SUPPLY_W_ID, OL_DELIVERY_D, OL_QUANTITY, OL_AMOUNT, OL_DIST_INFO) VALUES (?, ?, ?, ?, ?, ?, ?, ?, ?, ?)", # o_id, d_id, w_id, ol_number, ol_i_id, ol_supply_w_id, ol_quantity, ol_amount, ol_dist_info
-     }
-   */
-
-  LOG_INFO("-------------------------------------");
-
-  int warehouse_id = GetRandomInteger(0, state.warehouse_count - 1);
-  int district_id = GetRandomInteger(0, state.districts_per_warehouse - 1);
-  //int customer_id = GetRandomInteger(0, state.customers_per_district);
-  int o_ol_cnt = GetRandomInteger(orders_min_ol_cnt, orders_max_ol_cnt);
-  //auto o_entry_ts = GetTimeStamp();
-
-  std::vector<int> i_ids, i_w_ids, i_qtys;
-  //bool o_all_local = true;
-
-  for (auto ol_itr = 0; ol_itr < o_ol_cnt; ol_itr++) {
-    i_ids.push_back(GetRandomInteger(0, state.item_count));
-    bool remote = GetRandomBoolean(new_order_remote_txns);
-    i_w_ids.push_back(warehouse_id);
-
-    if(remote == true) {
-      i_w_ids[ol_itr] = GetRandomIntegerExcluding(0, state.warehouse_count - 1, warehouse_id);
-      //o_all_local = false;
-    }
-
-    i_qtys.push_back(GetRandomInteger(0, order_line_max_ol_quantity));
-  }
-
-  auto &txn_manager = concurrency::TransactionManagerFactory::GetInstance();
-  auto txn = txn_manager.BeginTransaction();
-  std::unique_ptr<VarlenPool> pool(new VarlenPool(BACKEND_TYPE_MM));
-  std::unique_ptr<executor::ExecutorContext> context(
-      new executor::ExecutorContext(txn));
-
-  // getWarehouseTaxRate
-
-  std::vector<oid_t> warehouse_column_ids = {7}; // W_TAX
-
-  // Create and set up index scan executor
-  std::vector<oid_t> warehouse_key_column_ids = {0}; // W_ID
-  std::vector<ExpressionType> warehouse_expr_types;
-  std::vector<Value> warehouse_key_values;
-  std::vector<expression::AbstractExpression *> runtime_keys;
-
-  warehouse_expr_types.push_back(
-      ExpressionType::EXPRESSION_TYPE_COMPARE_EQUAL);
-  warehouse_key_values.push_back(ValueFactory::GetIntegerValue(warehouse_id));
-  auto warehouse_pkey_index = warehouse_table->GetIndexWithOid(
-      warehouse_table_pkey_index_oid);
-  planner::IndexScanPlan::IndexScanDesc warehouse_index_scan_desc(
-      warehouse_pkey_index, warehouse_key_column_ids, warehouse_expr_types,
-      warehouse_key_values, runtime_keys);
-
-  // Create plan node.
-  auto predicate = nullptr;
-  planner::IndexScanPlan warehouse_index_scan_node(warehouse_table, predicate,
-                                                   warehouse_column_ids,
-                                                   warehouse_index_scan_desc);
-  executor::IndexScanExecutor warehouse_index_scan_executor(&warehouse_index_scan_node,
-                                                            context.get());
-
-  auto gwtr_lists_values = ExecuteTest(&warehouse_index_scan_executor);
-  if(gwtr_lists_values.empty() == true) {
-    LOG_ERROR("getWarehouseTaxRate failed");
-    txn_manager.AbortTransaction();
-    return false;
-  }
-
-  auto w_tax = gwtr_lists_values[0][0];
-  LOG_TRACE("W_TAX: %s", w_tax.GetInfo().c_str());
-
-
-  // getDistrict
-
-  std::vector<oid_t> district_column_ids = {8, 10}; // D_TAX, D_NEXT_O_ID
-
-  // Create and set up index scan executor
-  std::vector<oid_t> district_key_column_ids = {0, 1}; // D_ID, D_W_ID
-  std::vector<ExpressionType> district_expr_types;
-  std::vector<Value> district_key_values;
-
-  district_expr_types.push_back(
-      ExpressionType::EXPRESSION_TYPE_COMPARE_EQUAL);
-  district_expr_types.push_back(
-      ExpressionType::EXPRESSION_TYPE_COMPARE_EQUAL);
-  district_key_values.push_back(ValueFactory::GetIntegerValue(district_id));
-  district_key_values.push_back(ValueFactory::GetIntegerValue(warehouse_id));
-
-  auto district_pkey_index = district_table->GetIndexWithOid(
-      district_table_pkey_index_oid);
-  planner::IndexScanPlan::IndexScanDesc district_index_scan_desc(
-      district_pkey_index, district_key_column_ids, district_expr_types,
-      district_key_values, runtime_keys);
-
-  // Create plan node.
-  planner::IndexScanPlan district_index_scan_node(district_table, predicate,
-                                                  district_column_ids,
-                                                  district_index_scan_desc);
-  executor::IndexScanExecutor district_index_scan_executor(&district_index_scan_node,
-                                                           context.get());
-
-  auto gd_lists_values = ExecuteTest(&district_index_scan_executor);
-
-  if(gd_lists_values.empty() == true) {
-    LOG_ERROR("getDistrict failed");
-    txn_manager.AbortTransaction();
-    return false;
-  }
-
-  auto result = txn->GetResult();
-
-  // transaction passed execution.
-  if (result == Result::RESULT_SUCCESS) {
-
-    result = txn_manager.CommitTransaction();
-
-    if (result == Result::RESULT_SUCCESS) {
-      // transaction passed commitment.
-      auto d_tax = gd_lists_values[0][0];
-      LOG_TRACE("D_TAX: %d", d_tax);
-      auto d_next_o_id = gd_lists_values[0][1];
-      LOG_TRACE("D_NEXT_O_ID: %d", d_next_o_id);
-
-      return true;
-    } else {
-      // transaction failed commitment.
-      assert(result == Result::RESULT_ABORTED ||
-             result == Result::RESULT_FAILURE);
-      return false;
-    }
-  }
-  // transaction aborted during execution.
-  else {
-    assert(result == Result::RESULT_ABORTED ||
-           result == Result::RESULT_FAILURE);
-    result = txn_manager.AbortTransaction();
-    return false;
-=======
 void ExecuteUpdateTest(executor::AbstractExecutor* executor) {
   // Run all the executors
   bool status = executor->Init();
   if (status == false) {
     throw Exception("Init failed");
->>>>>>> 413a3d0e
   }
 
   // Execute stuff
