//===----------------------------------------------------------------------===//
//
//                         PelotonDB
//
// workload.cpp
//
// Identification: benchmark/tpcc/workload.cpp
//
// Copyright (c) 2015, Carnegie Mellon University Database Group
//
//===----------------------------------------------------------------------===//

#include <memory>
#include <string>
#include <unordered_map>
#include <vector>
#include <chrono>
#include <iostream>
#include <ctime>
#include <cassert>
#include <thread>
#include <algorithm>
#include <random>
#include <cstddef>
#include <limits>

#undef NDEBUG

#include "backend/benchmark/tpcc/tpcc_workload.h"
#include "backend/benchmark/tpcc/tpcc_configuration.h"
#include "backend/benchmark/tpcc/tpcc_loader.h"

#include "backend/catalog/manager.h"
#include "backend/catalog/schema.h"

#include "backend/common/types.h"
#include "backend/common/value.h"
#include "backend/common/value_factory.h"
#include "backend/common/logger.h"
#include "backend/common/timer.h"
#include "backend/common/generator.h"

#include "backend/concurrency/transaction.h"
#include "backend/concurrency/transaction_manager_factory.h"

#include "backend/executor/executor_context.h"
#include "backend/executor/abstract_executor.h"
#include "backend/executor/logical_tile.h"
#include "backend/executor/logical_tile_factory.h"
#include "backend/executor/materialization_executor.h"
#include "backend/executor/update_executor.h"
#include "backend/executor/index_scan_executor.h"

#include "backend/expression/abstract_expression.h"
#include "backend/expression/constant_value_expression.h"
#include "backend/expression/tuple_value_expression.h"
#include "backend/expression/comparison_expression.h"
#include "backend/expression/expression_util.h"
#include "backend/expression/container_tuple.h"

#include "backend/index/index_factory.h"

#include "backend/logging/log_manager.h"

#include "backend/planner/abstract_plan.h"
#include "backend/planner/materialization_plan.h"
#include "backend/planner/insert_plan.h"
#include "backend/planner/update_plan.h"
#include "backend/planner/index_scan_plan.h"

#include "backend/storage/data_table.h"
#include "backend/storage/table_factory.h"

namespace peloton {
namespace benchmark {
namespace tpcc {

/////////////////////////////////////////////////////////
// TRANSACTION TYPES
/////////////////////////////////////////////////////////

bool RunStockLevel();

bool RunDelivery();

bool RunOrderStatus();

bool RunPayment();

bool RunNewOrder();

/////////////////////////////////////////////////////////
// WORKLOAD
/////////////////////////////////////////////////////////

// Used to control backend execution
volatile bool run_backends = true;

// Committed transaction counts
std::vector<double> transaction_counts;

void RunBackend(oid_t thread_id) {
  auto committed_transaction_count = 0;

  // Run these many transactions
  while (true) {
    // Check if the backend should stop
    if (run_backends == false) {
      break;
    }

    // We only run new order txns
    auto transaction_status = RunNewOrder();

    // Update transaction count if it committed
    if(transaction_status == true){
      committed_transaction_count++;
    }
  }

  // Set committed_transaction_count
  transaction_counts[thread_id] = committed_transaction_count;
}

void RunWorkload() {
  // Execute the workload to build the log
  std::vector<std::thread> thread_group;
  oid_t num_threads = state.backend_count;
  transaction_counts.resize(num_threads);

  // Launch a group of threads
  for (oid_t thread_itr = 0; thread_itr < num_threads; ++thread_itr) {
    thread_group.push_back(std::move(std::thread(RunBackend, thread_itr)));
  }

  // Sleep for duration specified by user and then stop the backends
  auto sleep_period = std::chrono::milliseconds(state.duration);
  std::this_thread::sleep_for(sleep_period);
  run_backends = false;

  // Join the threads with the main thread
  for (oid_t thread_itr = 0; thread_itr < num_threads; ++thread_itr) {
    thread_group[thread_itr].join();
  }

  // Compute total committed transactions
  auto sum_transaction_count = 0;
  for(auto transaction_count : transaction_counts){
    sum_transaction_count += transaction_count;
  }

  // Compute average throughput and latency
  state.throughput = (sum_transaction_count * 1000)/state.duration;
  state.latency = state.backend_count/state.throughput;
}

/////////////////////////////////////////////////////////
// TRANSACTIONS
/////////////////////////////////////////////////////////

std::vector<std::vector<Value>>
ExecuteTest(executor::AbstractExecutor* executor) {
  bool status = false;

  // Run all the executors
  status = executor->Init();
  if (status == false) {
    throw Exception("Init failed");
  }

  std::vector<std::vector<Value>> logical_tile_values;

  // Execute stuff
  while (executor->Execute() == true) {
    std::unique_ptr<executor::LogicalTile> result_tile(
        executor->GetOutput());

    if(result_tile == nullptr)
      break;

    auto column_count = result_tile->GetColumnCount();

    for (oid_t tuple_id : *result_tile) {
      expression::ContainerTuple<executor::LogicalTile> cur_tuple(result_tile.get(),
                                                                  tuple_id);
      std::vector<Value> tuple_values;
      for (oid_t column_itr = 0; column_itr < column_count; column_itr++){
        auto value = cur_tuple.GetValue(column_itr);
        tuple_values.push_back(value);
      }

      // Move the tuple list
      logical_tile_values.push_back(std::move(tuple_values));
    }
  }

  return std::move(logical_tile_values);
}


std::vector<std::vector<Value>>
ExecuteReadTest(executor::AbstractExecutor* executor) {
  // Run all the executors
  bool status = executor->Init();
  if (status == false) {
    throw Exception("Init failed");
  }

  std::vector<std::vector<Value>> logical_tile_values;

  // Execute stuff
  while (executor->Execute() == true) {
    std::unique_ptr<executor::LogicalTile> result_tile(executor->GetOutput());

    // is this possible?
    if(result_tile == nullptr)
      break;

    auto column_count = result_tile->GetColumnCount();

    for (oid_t tuple_id : *result_tile) {
      expression::ContainerTuple<executor::LogicalTile> cur_tuple(result_tile.get(),
                                                                  tuple_id);
      std::vector<Value> tuple_values;
      for (oid_t column_itr = 0; column_itr < column_count; column_itr++){
        auto value = cur_tuple.GetValue(column_itr);
        tuple_values.push_back(value);
      }

      // Move the tuple list
      logical_tile_values.push_back(std::move(tuple_values));
    }
  }

  return std::move(logical_tile_values);
}

void ExecuteUpdateTest(executor::AbstractExecutor* executor) {
  // Run all the executors
  bool status = executor->Init();
  if (status == false) {
    throw Exception("Init failed");
  }

  // Execute stuff
  while (executor->Execute() == true);
}

bool RunNewOrder(){
   /*
     "NEW_ORDER": {
     "getWarehouseTaxRate": "SELECT W_TAX FROM WAREHOUSE WHERE W_ID = ?", # w_id
     "getDistrict": "SELECT D_TAX, D_NEXT_O_ID FROM DISTRICT WHERE D_ID = ? AND D_W_ID = ?", # d_id, w_id
     "getCustomer": "SELECT C_DISCOUNT, C_LAST, C_CREDIT FROM CUSTOMER WHERE C_W_ID = ? AND C_D_ID = ? AND C_ID = ?", # w_id, d_id, c_id
     "incrementNextOrderId": "UPDATE DISTRICT SET D_NEXT_O_ID = ? WHERE D_ID = ? AND D_W_ID = ?", # d_next_o_id, d_id, w_id
     "createOrder": "INSERT INTO ORDERS (O_ID, O_D_ID, O_W_ID, O_C_ID, O_ENTRY_D, O_CARRIER_ID, O_OL_CNT, O_ALL_LOCAL) VALUES (?, ?, ?, ?, ?, ?, ?, ?)", # d_next_o_id, d_id, w_id, c_id, o_entry_d, o_carrier_id, o_ol_cnt, o_all_local
     "createNewOrder": "INSERT INTO NEW_ORDER (NO_O_ID, NO_D_ID, NO_W_ID) VALUES (?, ?, ?)", # o_id, d_id, w_id
     "getItemInfo": "SELECT I_PRICE, I_NAME, I_DATA FROM ITEM WHERE I_ID = ?", # ol_i_id
     "getStockInfo": "SELECT S_QUANTITY, S_DATA, S_YTD, S_ORDER_CNT, S_REMOTE_CNT, S_DIST_%02d FROM STOCK WHERE S_I_ID = ? AND S_W_ID = ?", # d_id, ol_i_id, ol_supply_w_id
     "updateStock": "UPDATE STOCK SET S_QUANTITY = ?, S_YTD = ?, S_ORDER_CNT = ?, S_REMOTE_CNT = ? WHERE S_I_ID = ? AND S_W_ID = ?", # s_quantity, s_order_cnt, s_remote_cnt, ol_i_id, ol_supply_w_id
     "createOrderLine": "INSERT INTO ORDER_LINE (OL_O_ID, OL_D_ID, OL_W_ID, OL_NUMBER, OL_I_ID, OL_SUPPLY_W_ID, OL_DELIVERY_D, OL_QUANTITY, OL_AMOUNT, OL_DIST_INFO) VALUES (?, ?, ?, ?, ?, ?, ?, ?, ?, ?)", # o_id, d_id, w_id, ol_number, ol_i_id, ol_supply_w_id, ol_quantity, ol_amount, ol_dist_info
     }
   */

  /////////////////////////////////////////////////////////
  // PREPARE ARGUMENTS
  /////////////////////////////////////////////////////////

  int warehouse_id = GetRandomInteger(0, state.warehouse_count - 1);
  int district_id = GetRandomInteger(0, state.districts_per_warehouse - 1);
  int customer_id = GetRandomInteger(0, state.customers_per_district - 1);
  int o_ol_cnt = GetRandomInteger(orders_min_ol_cnt, orders_max_ol_cnt);

  std::vector<int> i_ids, ol_w_ids, ol_qtys;
  bool o_all_local = true;

  for (auto ol_itr = 0; ol_itr < o_ol_cnt; ol_itr++) {
    i_ids.push_back(GetRandomInteger(0, state.item_count - 1));
    bool remote = GetRandomBoolean(new_order_remote_txns);
    ol_w_ids.push_back(warehouse_id);

    if(remote == true) {
      ol_w_ids[ol_itr] = GetRandomIntegerExcluding(0, state.warehouse_count - 1, warehouse_id);
      o_all_local = false;
    }

    ol_qtys.push_back(GetRandomInteger(0, order_line_max_ol_quantity));
  }

  /////////////////////////////////////////////////////////
  // BEGIN TRANSACTION
  /////////////////////////////////////////////////////////
  auto &txn_manager = concurrency::TransactionManagerFactory::GetInstance();
  auto txn = txn_manager.BeginTransaction();

  std::unique_ptr<executor::ExecutorContext> context(
      new executor::ExecutorContext(txn));

  LOG_TRACE("getItemInfo: SELECT I_PRICE, I_NAME, I_DATA FROM ITEM WHERE I_ID = ?");
  for (auto item_id : i_ids) {
    LOG_TRACE("item_id: %d", int(item_id));

    std::vector<oid_t> item_column_ids = {2, 3, 4}; // I_NAME, I_PRICE, I_DATA

    // Create and set up index scan executor
    std::vector<oid_t> item_key_column_ids = {0}; // I_ID
    std::vector<ExpressionType> item_expr_types;
    std::vector<Value> item_key_values;
    std::vector<expression::AbstractExpression *> runtime_keys;

    item_expr_types.push_back(
        ExpressionType::EXPRESSION_TYPE_COMPARE_EQUAL);
    item_key_values.push_back(ValueFactory::GetIntegerValue(item_id));

    auto item_pkey_index = item_table->GetIndexWithOid(
        item_table_pkey_index_oid);

    planner::IndexScanPlan::IndexScanDesc item_index_scan_desc(
        item_pkey_index, item_key_column_ids, item_expr_types,
        item_key_values, runtime_keys);

    // Create plan node.
    auto predicate = nullptr;

    static planner::IndexScanPlan item_index_scan_node(item_table, predicate,
                                                       item_column_ids,
                                                       item_index_scan_desc);

    executor::IndexScanExecutor item_index_scan_executor(&item_index_scan_node,
                                                         context.get());

    auto gii_lists_values = ExecuteReadTest(&item_index_scan_executor);

    if (txn->GetResult() != Result::RESULT_SUCCESS) {
      txn_manager.AbortTransaction();
      return false;
    }

    if (gii_lists_values.size() != 1) {
      assert(false);
    }

  }

  // getWarehouseTaxRate
  LOG_TRACE("getWarehouseTaxRate: SELECT W_TAX FROM WAREHOUSE WHERE W_ID = ?");

  std::vector<oid_t> warehouse_column_ids = {7}; // W_TAX

  // Create and set up index scan executor
  std::vector<oid_t> warehouse_key_column_ids = {0}; // W_ID
  std::vector<ExpressionType> warehouse_expr_types;
  std::vector<Value> warehouse_key_values;
  std::vector<expression::AbstractExpression *> runtime_keys;

  warehouse_expr_types.push_back(
      ExpressionType::EXPRESSION_TYPE_COMPARE_EQUAL);
  warehouse_key_values.push_back(ValueFactory::GetSmallIntValue(warehouse_id));

  auto warehouse_pkey_index = warehouse_table->GetIndexWithOid(
      warehouse_table_pkey_index_oid);

  planner::IndexScanPlan::IndexScanDesc warehouse_index_scan_desc(
      warehouse_pkey_index, warehouse_key_column_ids, warehouse_expr_types,
      warehouse_key_values, runtime_keys);

  // Create plan node.
  auto predicate = nullptr;

  planner::IndexScanPlan warehouse_index_scan_node(warehouse_table, predicate,
                                                   warehouse_column_ids,
                                                   warehouse_index_scan_desc);

  executor::IndexScanExecutor warehouse_index_scan_executor(&warehouse_index_scan_node,
                                                            context.get());

  auto gwtr_lists_values = ExecuteReadTest(&warehouse_index_scan_executor);

  if (txn->GetResult() != Result::RESULT_SUCCESS) {
    txn_manager.AbortTransaction();
    return false;
  }

  if (gwtr_lists_values.size() != 1) {
    assert(false);
  }

  auto w_tax = gwtr_lists_values[0][0];

  LOG_TRACE("W_TAX: %s", w_tax.GetInfo().c_str());


  // getDistrict
  LOG_TRACE("getDistrict: SELECT D_TAX, D_NEXT_O_ID FROM DISTRICT WHERE D_ID = ? AND D_W_ID = ?");

  std::vector<oid_t> district_column_ids = {8, 10}; // D_TAX, D_NEXT_O_ID

  // Create and set up index scan executor
  std::vector<oid_t> district_key_column_ids = {0, 1}; // D_ID, D_W_ID
  std::vector<ExpressionType> district_expr_types;
  std::vector<Value> district_key_values;

  district_expr_types.push_back(
      ExpressionType::EXPRESSION_TYPE_COMPARE_EQUAL);
  district_expr_types.push_back(
      ExpressionType::EXPRESSION_TYPE_COMPARE_EQUAL);
  district_key_values.push_back(ValueFactory::GetTinyIntValue(district_id));
  district_key_values.push_back(ValueFactory::GetSmallIntValue(warehouse_id));

  auto district_pkey_index = district_table->GetIndexWithOid(
      district_table_pkey_index_oid);

  planner::IndexScanPlan::IndexScanDesc district_index_scan_desc(
      district_pkey_index, district_key_column_ids, district_expr_types,
      district_key_values, runtime_keys);

  // Create plan node.
  planner::IndexScanPlan district_index_scan_node(district_table, predicate,
                                                  district_column_ids,
                                                  district_index_scan_desc);
  executor::IndexScanExecutor district_index_scan_executor(&district_index_scan_node,
                                                           context.get());

  auto gd_lists_values = ExecuteReadTest(&district_index_scan_executor);

  if (txn->GetResult() != Result::RESULT_SUCCESS) {
    txn_manager.AbortTransaction();
    return false;
  }

  if (gd_lists_values.size() != 1) {
    assert(false);
  }

  auto d_tax = gd_lists_values[0][0];
  auto d_next_o_id = gd_lists_values[0][1];
  LOG_TRACE("D_TAX: %s, D_NEXT_O_ID: %s", d_tax.GetInfo().c_str(), d_next_o_id.GetInfo().c_str());


  // getCustomer
  LOG_TRACE("getCustomer: SELECT C_DISCOUNT, C_LAST, C_CREDIT FROM CUSTOMER WHERE C_W_ID = ? AND C_D_ID = ? AND C_ID = ?");

  std::vector<oid_t> customer_column_ids = {5, 13, 15}; // C_LAST, C_CREDIT, C_DISCOUNT

  // Create and set up index scan executor
  std::vector<oid_t> customer_key_column_ids = {0, 1, 2}; // C_ID, C_D_ID, C_W_ID
  std::vector<ExpressionType> customer_expr_types;
  std::vector<Value> customer_key_values;

  customer_expr_types.push_back(
      ExpressionType::EXPRESSION_TYPE_COMPARE_EQUAL);
  customer_expr_types.push_back(
      ExpressionType::EXPRESSION_TYPE_COMPARE_EQUAL);
  customer_expr_types.push_back(
      ExpressionType::EXPRESSION_TYPE_COMPARE_EQUAL);
  customer_key_values.push_back(ValueFactory::GetIntegerValue(customer_id));
  customer_key_values.push_back(ValueFactory::GetTinyIntValue(district_id));
  customer_key_values.push_back(ValueFactory::GetSmallIntValue(warehouse_id));

  auto customer_pkey_index = customer_table->GetIndexWithOid(
      customer_table_pkey_index_oid);

  planner::IndexScanPlan::IndexScanDesc customer_index_scan_desc(
      customer_pkey_index, customer_key_column_ids, customer_expr_types,
      customer_key_values, runtime_keys);

  // Create plan node.
  planner::IndexScanPlan customer_index_scan_node(customer_table, predicate,
                                                  customer_column_ids,
                                                  customer_index_scan_desc);
  executor::IndexScanExecutor customer_index_scan_executor(&customer_index_scan_node,
                                                           context.get());

  auto gc_lists_values = ExecuteReadTest(&customer_index_scan_executor);

  if (txn->GetResult() != Result::RESULT_SUCCESS) {
    txn_manager.AbortTransaction();
    return false;
  }

  if (gc_lists_values.size() != 1) {
    LOG_ERROR("Could not find customer : %d", customer_id);
    return false;
  }

  // auto c_last = gd_lists_values[0][0];
  // auto c_credit = gd_lists_values[0][1];
  // auto c_discount = gd_lists_values[0][2];

  // incrementNextOrderId
  LOG_TRACE("incrementNextOrderId: UPDATE DISTRICT SET D_NEXT_O_ID = ? WHERE D_ID = ? AND D_W_ID = ?");

  std::vector<oid_t> district_update_column_ids = {10}; // D_NEXT_O_ID

  // Create plan node.
  planner::IndexScanPlan district_update_index_scan_node(district_table, predicate,
                                                         district_update_column_ids,
                                                         district_index_scan_desc);
  executor::IndexScanExecutor district_update_index_scan_executor(&district_update_index_scan_node,
                                                                  context.get());

  int district_update_value = ValuePeeker::PeekAsInteger(d_next_o_id) + 1;

  planner::ProjectInfo::TargetList district_target_list;
  planner::ProjectInfo::DirectMapList district_direct_map_list;

  // Update the last attribute
  for (oid_t col_itr = 0; col_itr < 10; col_itr++) {
    district_direct_map_list.emplace_back(col_itr,
                                          std::pair<oid_t, oid_t>(0, col_itr));
  }

  Value district_update_val = ValueFactory::GetIntegerValue(district_update_value);
  district_target_list.emplace_back(
      10, expression::ExpressionUtil::ConstantValueFactory(district_update_val));

  std::unique_ptr<const planner::ProjectInfo> district_project_info(
      new planner::ProjectInfo(std::move(district_target_list),
                               std::move(district_direct_map_list)));
  planner::UpdatePlan district_update_node(district_table, std::move(district_project_info));

  executor::UpdateExecutor district_update_executor(&district_update_node, context.get());
  district_update_executor.AddChild(&district_update_index_scan_executor);

  ExecuteUpdateTest(&district_update_executor);

  if (txn->GetResult() != Result::RESULT_SUCCESS) {
    txn_manager.AbortTransaction();
    return false;
  }

  LOG_TRACE("createOrder: INSERT INTO ORDERS (O_ID, O_D_ID, O_W_ID, O_C_ID, O_ENTRY_D, O_CARRIER_ID, O_OL_CNT, O_ALL_LOCAL)");

  std::unique_ptr<storage::Tuple> orders_tuple(new storage::Tuple(orders_table->GetSchema(), true));

  // O_ID
  orders_tuple->SetValue(0, d_next_o_id, nullptr);
  // O_C_ID
  orders_tuple->SetValue(1, ValueFactory::GetIntegerValue(customer_id), nullptr);
  // O_D_ID
  orders_tuple->SetValue(2, ValueFactory::GetTinyIntValue(district_id), nullptr);
  // O_W_ID
  orders_tuple->SetValue(3, ValueFactory::GetSmallIntValue(warehouse_id), nullptr);
  // O_ENTRY_D
  //auto o_entry_d = GetTimeStamp();
  orders_tuple->SetValue(4, ValueFactory::GetTimestampValue(1) , nullptr);
  // O_CARRIER_ID
  orders_tuple->SetValue(5, ValueFactory::GetIntegerValue(0), nullptr);
  // O_OL_CNT
  orders_tuple->SetValue(6, ValueFactory::GetIntegerValue(o_ol_cnt), nullptr);
  // O_ALL_LOCAL
  orders_tuple->SetValue(7, ValueFactory::GetIntegerValue(o_all_local), nullptr);

  planner::InsertPlan orders_node(orders_table, std::move(orders_tuple));
  executor::InsertExecutor orders_executor(&orders_node, context.get());
  orders_executor.Execute();


  LOG_TRACE("createNewOrder: INSERT INTO NEW_ORDER (NO_O_ID, NO_D_ID, NO_W_ID) VALUES (?, ?, ?)");
  std::unique_ptr<storage::Tuple> new_order_tuple(new storage::Tuple(new_order_table->GetSchema(), true));

  // NO_O_ID
  new_order_tuple->SetValue(0, d_next_o_id, nullptr);
  // NO_D_ID
  new_order_tuple->SetValue(1, ValueFactory::GetTinyIntValue(district_id), nullptr);
  // NO_W_ID
  new_order_tuple->SetValue(2, ValueFactory::GetSmallIntValue(warehouse_id), nullptr);

  planner::InsertPlan new_order_node(new_order_table, std::move(new_order_tuple));
  executor::InsertExecutor new_order_executor(&new_order_node, context.get());
  new_order_executor.Execute();

  for (size_t i = 0; i < i_ids.size(); ++i) {
    int item_id = i_ids.at(i);
    int ol_w_id = ol_w_ids.at(i);
    int ol_qty = ol_qtys.at(i);

    LOG_TRACE("getStockInfo: SELECT S_QUANTITY, S_DATA, S_YTD, S_ORDER_CNT, S_REMOTE_CNT, S_DIST_? FROM STOCK WHERE S_I_ID = ? AND S_W_ID = ?");

    // S_QUANTITY, S_DIST_%02d, S_YTD, S_ORDER_CNT, S_REMOTE_CNT, S_DATA
    std::vector<oid_t> stock_column_ids = {2, oid_t(3 + district_id), 13, 14, 15, 16};

    // Create and set up index scan executor
    std::vector<oid_t> stock_key_column_ids = {0, 1}; // S_I_ID, S_W_ID
    std::vector<ExpressionType> stock_expr_types;
    std::vector<Value> stock_key_values;
    std::vector<expression::AbstractExpression *> runtime_keys;

    stock_expr_types.push_back(
        ExpressionType::EXPRESSION_TYPE_COMPARE_EQUAL);
    stock_expr_types.push_back(
        ExpressionType::EXPRESSION_TYPE_COMPARE_EQUAL);
    stock_key_values.push_back(ValueFactory::GetTinyIntValue(item_id));
    stock_key_values.push_back(ValueFactory::GetSmallIntValue(ol_w_id));

    auto stock_pkey_index = stock_table->GetIndexWithOid(
        stock_table_pkey_index_oid);

    planner::IndexScanPlan::IndexScanDesc stock_index_scan_desc(
        stock_pkey_index, stock_key_column_ids, stock_expr_types,
        stock_key_values, runtime_keys);

    // Create plan node.
    auto predicate = nullptr;

    planner::IndexScanPlan stock_index_scan_node(stock_table, predicate,
                                                 stock_column_ids,
                                                 stock_index_scan_desc);

    executor::IndexScanExecutor stock_index_scan_executor(&stock_index_scan_node,
                                                          context.get());

    auto gsi_lists_values = ExecuteReadTest(&stock_index_scan_executor);

    if (txn->GetResult() != Result::RESULT_SUCCESS) {
      txn_manager.AbortTransaction();
      return false;
    }

    if (gsi_lists_values.size() != 1) {
      assert(false);
    }

    int s_quantity = ValuePeeker::PeekAsInteger(gsi_lists_values[0][0]);

    if (s_quantity >= ol_qty + 10) {
      s_quantity = s_quantity - ol_qty;
    } else {
      s_quantity = s_quantity + 91 - ol_qty;
    }

    Value s_data = gsi_lists_values[0][1];

    int s_ytd = ValuePeeker::PeekAsInteger(gsi_lists_values[0][2]) + ol_qty;

    int s_order_cnt = ValuePeeker::PeekAsInteger(gsi_lists_values[0][3]) + 1;

    int s_remote_cnt = ValuePeeker::PeekAsInteger(gsi_lists_values[0][4]);

    if (ol_w_id != warehouse_id) {
      s_remote_cnt += 1;
    }

    LOG_TRACE("updateStock: UPDATE STOCK SET S_QUANTITY = ?, S_YTD = ?, S_ORDER_CNT = ?, S_REMOTE_CNT = ? WHERE S_I_ID = ? AND S_W_ID = ?");

    std::vector<oid_t> stock_update_column_ids = {2, 13, 14, 15}; // S_QUANTITY, S_YTD, S_ORDER_CNT, S_REMOTE_CNT

    // Create plan node.
    planner::IndexScanPlan stock_update_index_scan_node(stock_table, predicate,
                                                        stock_update_column_ids,
                                                        stock_index_scan_desc);
    executor::IndexScanExecutor stock_update_index_scan_executor(&stock_update_index_scan_node,
                                                                 context.get());

    planner::ProjectInfo::TargetList stock_target_list;
    planner::ProjectInfo::DirectMapList stock_direct_map_list;

    // Update the last attribute
    for (oid_t col_itr = 0; col_itr < 17; col_itr++) {
      if (col_itr != 2 && col_itr != 13 && col_itr != 14 && col_itr != 15) {
        stock_direct_map_list.emplace_back(col_itr,
                                           std::pair<oid_t, oid_t>(0, col_itr));
      }
    }

    stock_target_list.emplace_back(
        2, expression::ExpressionUtil::ConstantValueFactory(ValueFactory::GetIntegerValue(s_quantity)));
    stock_target_list.emplace_back(
        13, expression::ExpressionUtil::ConstantValueFactory(ValueFactory::GetIntegerValue(s_ytd)));
    stock_target_list.emplace_back(
        14, expression::ExpressionUtil::ConstantValueFactory(ValueFactory::GetIntegerValue(s_order_cnt)));
    stock_target_list.emplace_back(
        15, expression::ExpressionUtil::ConstantValueFactory(ValueFactory::GetIntegerValue(s_remote_cnt)));

    std::unique_ptr<const planner::ProjectInfo> stock_project_info(
        new planner::ProjectInfo(std::move(stock_target_list),
                                 std::move(stock_direct_map_list)));
    planner::UpdatePlan stock_update_node(stock_table, std::move(stock_project_info));

    executor::UpdateExecutor stock_update_executor(&stock_update_node, context.get());
    stock_update_executor.AddChild(&stock_update_index_scan_executor);

    ExecuteUpdateTest(&stock_update_executor);

    if (txn->GetResult() != Result::RESULT_SUCCESS) {
      txn_manager.AbortTransaction();
      return false;
    }

    LOG_TRACE("createOrderLine: INSERT INTO ORDER_LINE (OL_O_ID, OL_D_ID, OL_W_ID, OL_NUMBER, OL_I_ID, OL_SUPPLY_W_ID, OL_DELIVERY_D, OL_QUANTITY, OL_AMOUNT, OL_DIST_INFO) VALUES (?, ?, ?, ?, ?, ?, ?, ?, ?, ?)");

    std::unique_ptr<storage::Tuple> order_line_tuple(new storage::Tuple(order_line_table->GetSchema(), true));

    // OL_O_ID
    order_line_tuple->SetValue(0, d_next_o_id, nullptr);
    // OL_D_ID
    order_line_tuple->SetValue(1, ValueFactory::GetTinyIntValue(district_id), nullptr);
    // OL_W_ID
    order_line_tuple->SetValue(2, ValueFactory::GetSmallIntValue(warehouse_id), nullptr);
    // OL_NUMBER
    order_line_tuple->SetValue(3, ValueFactory::GetIntegerValue(i), nullptr);
    // OL_I_ID
    order_line_tuple->SetValue(4, ValueFactory::GetIntegerValue(item_id), nullptr);
    // OL_SUPPLY_W_ID
    order_line_tuple->SetValue(5, ValueFactory::GetSmallIntValue(ol_w_id), nullptr);
    // OL_DELIVERY_D
    order_line_tuple->SetValue(6, ValueFactory::GetTimestampValue(1) , nullptr);
    // OL_QUANTITY
    order_line_tuple->SetValue(7, ValueFactory::GetIntegerValue(ol_qty), nullptr);
    // OL_AMOUNT
    // TODO: workaround!!! I don't know how to get float from Value.
    order_line_tuple->SetValue(8, ValueFactory::GetDoubleValue(0), nullptr);
    // OL_DIST_INFO
    order_line_tuple->SetValue(9, s_data, nullptr);

    planner::InsertPlan order_line_node(order_line_table, std::move(order_line_tuple));
    executor::InsertExecutor order_line_executor(&order_line_node, context.get());
    order_line_executor.Execute();

  }

  // transaction passed execution.
  assert(txn->GetResult() == Result::RESULT_SUCCESS);

  auto result = txn_manager.CommitTransaction();

  if (result == Result::RESULT_SUCCESS) {
    LOG_TRACE("D_TAX: %d", gd_lists_values[0][0]);
    LOG_TRACE("D_NEXT_O_ID: %d", gd_lists_values[0][1]);

    return true;
  } else {
    assert(result == Result::RESULT_ABORTED ||
           result == Result::RESULT_FAILURE);
    return false;
  }
}

bool RunPayment(){
  /*
     "PAYMENT": {
     "getWarehouse": "SELECT W_NAME, W_STREET_1, W_STREET_2, W_CITY, W_STATE, W_ZIP FROM WAREHOUSE WHERE W_ID = ?", # w_id
     "updateWarehouseBalance": "UPDATE WAREHOUSE SET W_YTD = W_YTD + ? WHERE W_ID = ?", # h_amount, w_id
     "getDistrict": "SELECT D_NAME, D_STREET_1, D_STREET_2, D_CITY, D_STATE, D_ZIP FROM DISTRICT WHERE D_W_ID = ? AND D_ID = ?", # w_id, d_id
     "updateDistrictBalance": "UPDATE DISTRICT SET D_YTD = D_YTD + ? WHERE D_W_ID = ? AND D_ID = ?", # h_amount, d_w_id, d_id
     "getCustomerByCustomerId": "SELECT C_ID, C_FIRST, C_MIDDLE, C_LAST, C_STREET_1, C_STREET_2, C_CITY, C_STATE, C_ZIP, C_PHONE, C_SINCE, C_CREDIT, C_CREDIT_LIM, C_DISCOUNT, C_BALANCE, C_YTD_PAYMENT, C_PAYMENT_CNT, C_DATA FROM CUSTOMER WHERE C_W_ID = ? AND C_D_ID = ? AND C_ID = ?", # w_id, d_id, c_id
     "getCustomersByLastName": "SELECT C_ID, C_FIRST, C_MIDDLE, C_LAST, C_STREET_1, C_STREET_2, C_CITY, C_STATE, C_ZIP, C_PHONE, C_SINCE, C_CREDIT, C_CREDIT_LIM, C_DISCOUNT, C_BALANCE, C_YTD_PAYMENT, C_PAYMENT_CNT, C_DATA FROM CUSTOMER WHERE C_W_ID = ? AND C_D_ID = ? AND C_LAST = ? ORDER BY C_FIRST", # w_id, d_id, c_last
     "updateBCCustomer": "UPDATE CUSTOMER SET C_BALANCE = ?, C_YTD_PAYMENT = ?, C_PAYMENT_CNT = ?, C_DATA = ? WHERE C_W_ID = ? AND C_D_ID = ? AND C_ID = ?", # c_balance, c_ytd_payment, c_payment_cnt, c_data, c_w_id, c_d_id, c_id
     "updateGCCustomer": "UPDATE CUSTOMER SET C_BALANCE = ?, C_YTD_PAYMENT = ?, C_PAYMENT_CNT = ? WHERE C_W_ID = ? AND C_D_ID = ? AND C_ID = ?", # c_balance, c_ytd_payment, c_payment_cnt, c_w_id, c_d_id, c_id
     "insertHistory": "INSERT INTO HISTORY VALUES (?, ?, ?, ?, ?, ?, ?, ?)",
     }
   */

  LOG_TRACE("-------------------------------------");

  //int warehouse_id = GetRandomInteger(0, state.warehouse_count - 1);
  //int district_id = GetRandomInteger(0, state.districts_per_warehouse - 1);
  return true;
}

bool RunOrderStatus(){
  /*
    "ORDER_STATUS": {
    "getCustomerByCustomerId": "SELECT C_ID, C_FIRST, C_MIDDLE, C_LAST, C_BALANCE FROM CUSTOMER WHERE C_W_ID = ? AND C_D_ID = ? AND C_ID = ?", # w_id, d_id, c_id
    "getCustomersByLastName": "SELECT C_ID, C_FIRST, C_MIDDLE, C_LAST, C_BALANCE FROM CUSTOMER WHERE C_W_ID = ? AND C_D_ID = ? AND C_LAST = ? ORDER BY C_FIRST", # w_id, d_id, c_last
    "getLastOrder": "SELECT O_ID, O_CARRIER_ID, O_ENTRY_D FROM ORDERS WHERE O_W_ID = ? AND O_D_ID = ? AND O_C_ID = ? ORDER BY O_ID DESC LIMIT 1", # w_id, d_id, c_id
    "getOrderLines": "SELECT OL_SUPPLY_W_ID, OL_I_ID, OL_QUANTITY, OL_AMOUNT, OL_DELIVERY_D FROM ORDER_LINE WHERE OL_W_ID = ? AND OL_D_ID = ? AND OL_O_ID = ?", # w_id, d_id, o_id
    }
   */
  return true;
}

bool RunDelivery(){
  /*
   "DELIVERY": {
   "getNewOrder": "SELECT NO_O_ID FROM NEW_ORDER WHERE NO_D_ID = ? AND NO_W_ID = ? AND NO_O_ID > -1 LIMIT 1", #
   "deleteNewOrder": "DELETE FROM NEW_ORDER WHERE NO_D_ID = ? AND NO_W_ID = ? AND NO_O_ID = ?", # d_id, w_id, no_o_id
   "getCId": "SELECT O_C_ID FROM ORDERS WHERE O_ID = ? AND O_D_ID = ? AND O_W_ID = ?", # no_o_id, d_id, w_id
   "updateOrders": "UPDATE ORDERS SET O_CARRIER_ID = ? WHERE O_ID = ? AND O_D_ID = ? AND O_W_ID = ?", # o_carrier_id, no_o_id, d_id, w_id
   "updateOrderLine": "UPDATE ORDER_LINE SET OL_DELIVERY_D = ? WHERE OL_O_ID = ? AND OL_D_ID = ? AND OL_W_ID = ?", # o_entry_d, no_o_id, d_id, w_id
   "sumOLAmount": "SELECT SUM(OL_AMOUNT) FROM ORDER_LINE WHERE OL_O_ID = ? AND OL_D_ID = ? AND OL_W_ID = ?", # no_o_id, d_id, w_id
   "updateCustomer": "UPDATE CUSTOMER SET C_BALANCE = C_BALANCE + ? WHERE C_ID = ? AND C_D_ID = ? AND C_W_ID = ?", # ol_total, c_id, d_id, w_id
   }
   */
  return true;
}

bool RunStockLevel() {
  /*
     "STOCK_LEVEL": {
     "getOId": "SELECT D_NEXT_O_ID FROM DISTRICT WHERE D_W_ID = ? AND D_ID = ?",
     "getStockCount": "SELECT COUNT(DISTINCT(OL_I_ID)) FROM ORDER_LINE, STOCK  WHERE OL_W_ID = ? AND OL_D_ID = ? AND OL_O_ID < ? AND OL_O_ID >= ? AND S_W_ID = ? AND S_I_ID = OL_I_ID AND S_QUANTITY < ?
     }
   */
  return true;
}


/////////////////////////////////////////////////////////
// TABLES
/////////////////////////////////////////////////////////

/*
   CREATE TABLE WAREHOUSE (
   0 W_ID SMALLINT DEFAULT '0' NOT NULL,
   1 W_NAME VARCHAR(16) DEFAULT NULL,
   2 W_STREET_1 VARCHAR(32) DEFAULT NULL,
   3 W_STREET_2 VARCHAR(32) DEFAULT NULL,
   4 W_CITY VARCHAR(32) DEFAULT NULL,
   5 W_STATE VARCHAR(2) DEFAULT NULL,
   6 W_ZIP VARCHAR(9) DEFAULT NULL,
   7 W_TAX FLOAT DEFAULT NULL,
   8 W_YTD FLOAT DEFAULT NULL,
   CONSTRAINT W_PK_ARRAY PRIMARY KEY (W_ID)
   );

   INDEXES:
   0 W_ID
 */

/*
   CREATE TABLE DISTRICT (
   0 D_ID TINYINT DEFAULT '0' NOT NULL,
   1 D_W_ID SMALLINT DEFAULT '0' NOT NULL REFERENCES WAREHOUSE (W_ID),
   2 D_NAME VARCHAR(16) DEFAULT NULL,
   3 D_STREET_1 VARCHAR(32) DEFAULT NULL,
   4 D_STREET_2 VARCHAR(32) DEFAULT NULL,
   5 D_CITY VARCHAR(32) DEFAULT NULL,
   6 D_STATE VARCHAR(2) DEFAULT NULL,
   7 D_ZIP VARCHAR(9) DEFAULT NULL,
   8 D_TAX FLOAT DEFAULT NULL,
   9 D_YTD FLOAT DEFAULT NULL,
   10 D_NEXT_O_ID INT DEFAULT NULL,
   PRIMARY KEY (D_W_ID,D_ID)
   );

   INDEXES:
   0, 1 D_ID, D_W_ID
 */

/*
   CREATE TABLE ITEM (
   0 I_ID INTEGER DEFAULT '0' NOT NULL,
   1 I_IM_ID INTEGER DEFAULT NULL,
   2 I_NAME VARCHAR(32) DEFAULT NULL,
   3 I_PRICE FLOAT DEFAULT NULL,
   4 I_DATA VARCHAR(64) DEFAULT NULL,
   CONSTRAINT I_PK_ARRAY PRIMARY KEY (I_ID)
   );

   INDEXES:
   0 I_ID
 */
/*
     CREATE TABLE CUSTOMER (
     0  C_ID INTEGER DEFAULT '0' NOT NULL,
     1  C_D_ID TINYINT DEFAULT '0' NOT NULL,
     2  C_W_ID SMALLINT DEFAULT '0' NOT NULL,
     3  C_FIRST VARCHAR(32) DEFAULT NULL,
     4  C_MIDDLE VARCHAR(2) DEFAULT NULL,
     5  C_LAST VARCHAR(32) DEFAULT NULL,
     6  C_STREET_1 VARCHAR(32) DEFAULT NULL,
     7  C_STREET_2 VARCHAR(32) DEFAULT NULL,
     8  C_CITY VARCHAR(32) DEFAULT NULL,
     9  C_STATE VARCHAR(2) DEFAULT NULL,
     10 C_ZIP VARCHAR(9) DEFAULT NULL,
     11 C_PHONE VARCHAR(32) DEFAULT NULL,
     12 C_SINCE TIMESTAMP DEFAULT CURRENT_TIMESTAMP NOT NULL,
     13 C_CREDIT VARCHAR(2) DEFAULT NULL,
     14 C_CREDIT_LIM FLOAT DEFAULT NULL,
     15 C_DISCOUNT FLOAT DEFAULT NULL,
     16 C_BALANCE FLOAT DEFAULT NULL,
     17 C_YTD_PAYMENT FLOAT DEFAULT NULL,
     18 C_PAYMENT_CNT INTEGER DEFAULT NULL,
     19 C_DELIVERY_CNT INTEGER DEFAULT NULL,
     20 C_DATA VARCHAR(500),
     PRIMARY KEY (C_W_ID,C_D_ID,C_ID),
     UNIQUE (C_W_ID,C_D_ID,C_LAST,C_FIRST),
     CONSTRAINT C_FKEY_D FOREIGN KEY (C_D_ID, C_W_ID) REFERENCES DISTRICT (D_ID, D_W_ID)
     );
     CREATE INDEX IDX_CUSTOMER ON CUSTOMER (C_W_ID,C_D_ID,C_LAST);

     INDEXES:
     0, 1, 2 C_ID, C_W_ID, C_D_ID
     1, 2, 5 C_W_ID, C_D_ID, C_LAST
 */
/*
    CREATE TABLE HISTORY (
    0 H_C_ID INTEGER DEFAULT NULL,
    1 H_C_D_ID TINYINT DEFAULT NULL,
    2 H_C_W_ID SMALLINT DEFAULT NULL,
    3 H_D_ID TINYINT DEFAULT NULL,
    4 H_W_ID SMALLINT DEFAULT '0' NOT NULL,
    5 H_DATE TIMESTAMP DEFAULT CURRENT_TIMESTAMP NOT NULL,
    6 H_AMOUNT FLOAT DEFAULT NULL,
    7 H_DATA VARCHAR(32) DEFAULT NULL,
    CONSTRAINT H_FKEY_C FOREIGN KEY (H_C_ID, H_C_D_ID, H_C_W_ID) REFERENCES CUSTOMER (C_ID, C_D_ID, C_W_ID),
    CONSTRAINT H_FKEY_D FOREIGN KEY (H_D_ID, H_W_ID) REFERENCES DISTRICT (D_ID, D_W_ID)
    );
 */
/*
   CREATE TABLE STOCK (
   0  S_I_ID INTEGER DEFAULT '0' NOT NULL REFERENCES ITEM (I_ID),
   1  S_W_ID SMALLINT DEFAULT '0 ' NOT NULL REFERENCES WAREHOUSE (W_ID),
   2  S_QUANTITY INTEGER DEFAULT '0' NOT NULL,
   3  S_DIST_01 VARCHAR(32) DEFAULT NULL,
   4  S_DIST_02 VARCHAR(32) DEFAULT NULL,
   5  S_DIST_03 VARCHAR(32) DEFAULT NULL,
   6  S_DIST_04 VARCHAR(32) DEFAULT NULL,
   7  S_DIST_05 VARCHAR(32) DEFAULT NULL,
   8  S_DIST_06 VARCHAR(32) DEFAULT NULL,
   9  S_DIST_07 VARCHAR(32) DEFAULT NULL,
   10 S_DIST_08 VARCHAR(32) DEFAULT NULL,
   11 S_DIST_09 VARCHAR(32) DEFAULT NULL,
   12 S_DIST_10 VARCHAR(32) DEFAULT NULL,
   13 S_YTD INTEGER DEFAULT NULL,
   14 S_ORDER_CNT INTEGER DEFAULT NULL,
   15 S_REMOTE_CNT INTEGER DEFAULT NULL,
   16 S_DATA VARCHAR(64) DEFAULT NULL,
   PRIMARY KEY (S_W_ID,S_I_ID)
   );

   INDEXES:
   0, 1 S_I_ID, S_W_ID
 */
/*
   CREATE TABLE ORDERS (
   0 O_ID INTEGER DEFAULT '0' NOT NULL,
   1 O_C_ID INTEGER DEFAULT NULL,
   2 O_D_ID TINYINT DEFAULT '0' NOT NULL,
   3 O_W_ID SMALLINT DEFAULT '0' NOT NULL,
   4 O_ENTRY_D TIMESTAMP DEFAULT CURRENT_TIMESTAMP NOT NULL,
   5 O_CARRIER_ID INTEGER DEFAULT NULL,
   6 O_OL_CNT INTEGER DEFAULT NULL,
   7 O_ALL_LOCAL INTEGER DEFAULT NULL,
   PRIMARY KEY (O_W_ID,O_D_ID,O_ID),
   UNIQUE (O_W_ID,O_D_ID,O_C_ID,O_ID),
   CONSTRAINT O_FKEY_C FOREIGN KEY (O_C_ID, O_D_ID, O_W_ID) REFERENCES CUSTOMER (C_ID, C_D_ID, C_W_ID)
   );
   CREATE INDEX IDX_ORDERS ON ORDERS (O_W_ID,O_D_ID,O_C_ID);

   INDEXES:
   0, 2, 3 O_ID, O_D_ID, O_W_ID
   1, 2, 3 O_C_ID, O_D_ID, O_W_ID
 */
/*
   CREATE TABLE NEW_ORDER (
   0 NO_O_ID INTEGER DEFAULT '0' NOT NULL,
   1 NO_D_ID TINYINT DEFAULT '0' NOT NULL,
   2 NO_W_ID SMALLINT DEFAULT '0' NOT NULL,
   CONSTRAINT NO_PK_TREE PRIMARY KEY (NO_D_ID,NO_W_ID,NO_O_ID),
   CONSTRAINT NO_FKEY_O FOREIGN KEY (NO_O_ID, NO_D_ID, NO_W_ID) REFERENCES ORDERS (O_ID, O_D_ID, O_W_ID)
   );

   INDEXES:
   0, 1, 2 NO_O_ID, NO_D_ID, NO_W_ID
 */
/*
   CREATE TABLE ORDER_LINE (
   0 OL_O_ID INTEGER DEFAULT '0' NOT NULL,
   1 OL_D_ID TINYINT DEFAULT '0' NOT NULL,
   2 OL_W_ID SMALLINT DEFAULT '0' NOT NULL,
   3 OL_NUMBER INTEGER DEFAULT '0' NOT NULL,
   4 OL_I_ID INTEGER DEFAULT NULL,
   5 OL_SUPPLY_W_ID SMALLINT DEFAULT NULL,
   6 OL_DELIVERY_D TIMESTAMP DEFAULT NULL,
   7 OL_QUANTITY INTEGER DEFAULT NULL,
   8 OL_AMOUNT FLOAT DEFAULT NULL,
   9 OL_DIST_INFO VARCHAR(32) DEFAULT NULL,
   PRIMARY KEY (OL_W_ID,OL_D_ID,OL_O_ID,OL_NUMBER),
   CONSTRAINT OL_FKEY_O FOREIGN KEY (OL_O_ID, OL_D_ID, OL_W_ID) REFERENCES ORDERS (O_ID, O_D_ID, O_W_ID),
   CONSTRAINT OL_FKEY_S FOREIGN KEY (OL_I_ID, OL_SUPPLY_W_ID) REFERENCES STOCK (S_I_ID, S_W_ID)
   );
   CREATE INDEX IDX_ORDER_LINE_TREE ON ORDER_LINE (OL_W_ID,OL_D_ID,OL_O_ID);

   INDEXES:
   0, 1, 2, 3 OL_O_ID, OL_D_ID, OL_W_ID, OL_NUMBER
   0, 1, 2 OL_O_ID, OL_D_ID, OL_W_ID
 */

<<<<<<< HEAD
=======
/////////////////////////////////////////////////////////
// TRANSACTIONS
/////////////////////////////////////////////////////////

std::vector<std::vector<Value>>
ExecuteTest(executor::AbstractExecutor* executor) {
  bool status = false;

  // Run all the executors
  status = executor->Init();
  if (status == false) {
    throw Exception("Init failed");
  }

  std::vector<std::vector<Value>> logical_tile_values;

  // Execute stuff
  while (executor->Execute() == true) {
    std::unique_ptr<executor::LogicalTile> result_tile(
        executor->GetOutput());

    if(result_tile == nullptr)
      break;

    auto column_count = result_tile->GetColumnCount();

    for (oid_t tuple_id : *result_tile) {
      expression::ContainerTuple<executor::LogicalTile> cur_tuple(result_tile.get(),
                                                                  tuple_id);
      std::vector<Value> tuple_values;
      for (oid_t column_itr = 0; column_itr < column_count; column_itr++){
        auto value = cur_tuple.GetValue(column_itr);
        tuple_values.push_back(value);
      }

      // Move the tuple list
      logical_tile_values.push_back(std::move(tuple_values));
    }
  }

  return std::move(logical_tile_values);
}

bool RunNewOrder(){
  /*
     "NEW_ORDER": {
     "getWarehouseTaxRate": "SELECT W_TAX FROM WAREHOUSE WHERE W_ID = ?", # w_id
     "getDistrict": "SELECT D_TAX, D_NEXT_O_ID FROM DISTRICT WHERE D_ID = ? AND D_W_ID = ?", # d_id, w_id
     "getCustomer": "SELECT C_DISCOUNT, C_LAST, C_CREDIT FROM CUSTOMER WHERE C_W_ID = ? AND C_D_ID = ? AND C_ID = ?", # w_id, d_id, c_id
     "incrementNextOrderId": "UPDATE DISTRICT SET D_NEXT_O_ID = ? WHERE D_ID = ? AND D_W_ID = ?", # d_next_o_id, d_id, w_id
     "createOrder": "INSERT INTO ORDERS (O_ID, O_D_ID, O_W_ID, O_C_ID, O_ENTRY_D, O_CARRIER_ID, O_OL_CNT, O_ALL_LOCAL) VALUES (?, ?, ?, ?, ?, ?, ?, ?)", # d_next_o_id, d_id, w_id, c_id, o_entry_d, o_carrier_id, o_ol_cnt, o_all_local
     "createNewOrder": "INSERT INTO NEW_ORDER (NO_O_ID, NO_D_ID, NO_W_ID) VALUES (?, ?, ?)", # o_id, d_id, w_id
     "getItemInfo": "SELECT I_PRICE, I_NAME, I_DATA FROM ITEM WHERE I_ID = ?", # ol_i_id
     "getStockInfo": "SELECT S_QUANTITY, S_DATA, S_YTD, S_ORDER_CNT, S_REMOTE_CNT, S_DIST_%02d FROM STOCK WHERE S_I_ID = ? AND S_W_ID = ?", # d_id, ol_i_id, ol_supply_w_id
     "updateStock": "UPDATE STOCK SET S_QUANTITY = ?, S_YTD = ?, S_ORDER_CNT = ?, S_REMOTE_CNT = ? WHERE S_I_ID = ? AND S_W_ID = ?", # s_quantity, s_order_cnt, s_remote_cnt, ol_i_id, ol_supply_w_id
     "createOrderLine": "INSERT INTO ORDER_LINE (OL_O_ID, OL_D_ID, OL_W_ID, OL_NUMBER, OL_I_ID, OL_SUPPLY_W_ID, OL_DELIVERY_D, OL_QUANTITY, OL_AMOUNT, OL_DIST_INFO) VALUES (?, ?, ?, ?, ?, ?, ?, ?, ?, ?)", # o_id, d_id, w_id, ol_number, ol_i_id, ol_supply_w_id, ol_quantity, ol_amount, ol_dist_info
     }
   */

  LOG_INFO("-------------------------------------");

  int warehouse_id = GetRandomInteger(0, state.warehouse_count - 1);
  int district_id = GetRandomInteger(0, state.districts_per_warehouse - 1);
  //int customer_id = GetRandomInteger(0, state.customers_per_district);
  int o_ol_cnt = GetRandomInteger(orders_min_ol_cnt, orders_max_ol_cnt);
  //auto o_entry_ts = GetTimeStamp();

  std::vector<int> i_ids, i_w_ids, i_qtys;
  //bool o_all_local = true;

  for (auto ol_itr = 0; ol_itr < o_ol_cnt; ol_itr++) {
    i_ids.push_back(GetRandomInteger(0, state.item_count));
    bool remote = GetRandomBoolean(new_order_remote_txns);
    i_w_ids.push_back(warehouse_id);

    if(remote == true) {
      i_w_ids[ol_itr] = GetRandomIntegerExcluding(0, state.warehouse_count - 1, warehouse_id);
      //o_all_local = false;
    }

    i_qtys.push_back(GetRandomInteger(0, order_line_max_ol_quantity));
  }

  auto &txn_manager = concurrency::TransactionManagerFactory::GetInstance();
  auto txn = txn_manager.BeginTransaction();
  std::unique_ptr<VarlenPool> pool(new VarlenPool(BACKEND_TYPE_MM));
  std::unique_ptr<executor::ExecutorContext> context(
      new executor::ExecutorContext(txn));

  // getWarehouseTaxRate

  std::vector<oid_t> warehouse_column_ids = {7}; // W_TAX

  // Create and set up index scan executor
  std::vector<oid_t> warehouse_key_column_ids = {0}; // W_ID
  std::vector<ExpressionType> warehouse_expr_types;
  std::vector<Value> warehouse_key_values;
  std::vector<expression::AbstractExpression *> runtime_keys;

  warehouse_expr_types.push_back(
      ExpressionType::EXPRESSION_TYPE_COMPARE_EQUAL);
  warehouse_key_values.push_back(ValueFactory::GetIntegerValue(warehouse_id));
  auto warehouse_pkey_index = warehouse_table->GetIndexWithOid(
      warehouse_table_pkey_index_oid);
  planner::IndexScanPlan::IndexScanDesc warehouse_index_scan_desc(
      warehouse_pkey_index, warehouse_key_column_ids, warehouse_expr_types,
      warehouse_key_values, runtime_keys);

  // Create plan node.
  auto predicate = nullptr;
  planner::IndexScanPlan warehouse_index_scan_node(warehouse_table, predicate,
                                                   warehouse_column_ids,
                                                   warehouse_index_scan_desc);
  executor::IndexScanExecutor warehouse_index_scan_executor(&warehouse_index_scan_node,
                                                            context.get());

  auto gwtr_lists_values = ExecuteTest(&warehouse_index_scan_executor);
  if(gwtr_lists_values.empty() == true) {
    LOG_ERROR("getWarehouseTaxRate failed");
    txn_manager.AbortTransaction();
    return false;
  }

  auto w_tax = gwtr_lists_values[0][0];
  LOG_TRACE("W_TAX: %s", w_tax.GetInfo().c_str());

  // getDistrict

  std::vector<oid_t> district_column_ids = {8, 10}; // D_TAX, D_NEXT_O_ID

  // Create and set up index scan executor
  std::vector<oid_t> district_key_column_ids = {0, 1}; // D_ID, D_W_ID
  std::vector<ExpressionType> district_expr_types;
  std::vector<Value> district_key_values;

  district_expr_types.push_back(
      ExpressionType::EXPRESSION_TYPE_COMPARE_EQUAL);
  district_expr_types.push_back(
      ExpressionType::EXPRESSION_TYPE_COMPARE_EQUAL);
  district_key_values.push_back(ValueFactory::GetIntegerValue(district_id));
  district_key_values.push_back(ValueFactory::GetIntegerValue(warehouse_id));

  auto district_pkey_index = district_table->GetIndexWithOid(
      district_table_pkey_index_oid);
  planner::IndexScanPlan::IndexScanDesc district_index_scan_desc(
      district_pkey_index, district_key_column_ids, district_expr_types,
      district_key_values, runtime_keys);

  // Create plan node.
  planner::IndexScanPlan district_index_scan_node(district_table, predicate,
                                                  district_column_ids,
                                                  district_index_scan_desc);
  executor::IndexScanExecutor district_index_scan_executor(&district_index_scan_node,
                                                           context.get());

  auto gd_lists_values = ExecuteTest(&district_index_scan_executor);

  if(gd_lists_values.empty() == true) {
    LOG_ERROR("getDistrict failed");
    txn_manager.AbortTransaction();
    return false;
  }

  auto result = txn->GetResult();
  auto d_tax = gd_lists_values[0][0];
  LOG_TRACE("D_TAX: %s", d_tax.GetInfo().c_str());
  auto d_next_o_id = gd_lists_values[0][1];
  LOG_TRACE("D_NEXT_O_ID: %s", d_next_o_id.GetInfo().c_str());

  // transaction passed execution.
  if (result == Result::RESULT_SUCCESS) {

    result = txn_manager.CommitTransaction();
    auto d_tax = gd_lists_values[0][0];
    // LOG_TRACE("D_TAX: %d", d_tax);
    auto d_next_o_id = gd_lists_values[0][1];
    // LOG_TRACE("D_NEXT_O_ID: %d", d_next_o_id);

    return true;
  }
  // transaction aborted during execution.
  else {
    assert(result == Result::RESULT_ABORTED ||
           result == Result::RESULT_FAILURE);
    result = txn_manager.AbortTransaction();
    return false;
  }

}

bool RunPayment(){
  /*
     "PAYMENT": {
     "getWarehouse": "SELECT W_NAME, W_STREET_1, W_STREET_2, W_CITY, W_STATE, W_ZIP FROM WAREHOUSE WHERE W_ID = ?", # w_id
     "updateWarehouseBalance": "UPDATE WAREHOUSE SET W_YTD = W_YTD + ? WHERE W_ID = ?", # h_amount, w_id
     "getDistrict": "SELECT D_NAME, D_STREET_1, D_STREET_2, D_CITY, D_STATE, D_ZIP FROM DISTRICT WHERE D_W_ID = ? AND D_ID = ?", # w_id, d_id
     "updateDistrictBalance": "UPDATE DISTRICT SET D_YTD = D_YTD + ? WHERE D_W_ID = ? AND D_ID = ?", # h_amount, d_w_id, d_id
     "getCustomerByCustomerId": "SELECT C_ID, C_FIRST, C_MIDDLE, C_LAST, C_STREET_1, C_STREET_2, C_CITY, C_STATE, C_ZIP, C_PHONE, C_SINCE, C_CREDIT, C_CREDIT_LIM, C_DISCOUNT, C_BALANCE, C_YTD_PAYMENT, C_PAYMENT_CNT, C_DATA FROM CUSTOMER WHERE C_W_ID = ? AND C_D_ID = ? AND C_ID = ?", # w_id, d_id, c_id
     "getCustomersByLastName": "SELECT C_ID, C_FIRST, C_MIDDLE, C_LAST, C_STREET_1, C_STREET_2, C_CITY, C_STATE, C_ZIP, C_PHONE, C_SINCE, C_CREDIT, C_CREDIT_LIM, C_DISCOUNT, C_BALANCE, C_YTD_PAYMENT, C_PAYMENT_CNT, C_DATA FROM CUSTOMER WHERE C_W_ID = ? AND C_D_ID = ? AND C_LAST = ? ORDER BY C_FIRST", # w_id, d_id, c_last
     "updateBCCustomer": "UPDATE CUSTOMER SET C_BALANCE = ?, C_YTD_PAYMENT = ?, C_PAYMENT_CNT = ?, C_DATA = ? WHERE C_W_ID = ? AND C_D_ID = ? AND C_ID = ?", # c_balance, c_ytd_payment, c_payment_cnt, c_data, c_w_id, c_d_id, c_id
     "updateGCCustomer": "UPDATE CUSTOMER SET C_BALANCE = ?, C_YTD_PAYMENT = ?, C_PAYMENT_CNT = ? WHERE C_W_ID = ? AND C_D_ID = ? AND C_ID = ?", # c_balance, c_ytd_payment, c_payment_cnt, c_w_id, c_d_id, c_id
     "insertHistory": "INSERT INTO HISTORY VALUES (?, ?, ?, ?, ?, ?, ?, ?)",
     }
   */

  LOG_INFO("-------------------------------------");

  //int warehouse_id = GetRandomInteger(0, state.warehouse_count - 1);
  //int district_id = GetRandomInteger(0, state.districts_per_warehouse - 1);
  return true;
}

bool RunOrderStatus(){
  /*
    "ORDER_STATUS": {
    "getCustomerByCustomerId": "SELECT C_ID, C_FIRST, C_MIDDLE, C_LAST, C_BALANCE FROM CUSTOMER WHERE C_W_ID = ? AND C_D_ID = ? AND C_ID = ?", # w_id, d_id, c_id
    "getCustomersByLastName": "SELECT C_ID, C_FIRST, C_MIDDLE, C_LAST, C_BALANCE FROM CUSTOMER WHERE C_W_ID = ? AND C_D_ID = ? AND C_LAST = ? ORDER BY C_FIRST", # w_id, d_id, c_last
    "getLastOrder": "SELECT O_ID, O_CARRIER_ID, O_ENTRY_D FROM ORDERS WHERE O_W_ID = ? AND O_D_ID = ? AND O_C_ID = ? ORDER BY O_ID DESC LIMIT 1", # w_id, d_id, c_id
    "getOrderLines": "SELECT OL_SUPPLY_W_ID, OL_I_ID, OL_QUANTITY, OL_AMOUNT, OL_DELIVERY_D FROM ORDER_LINE WHERE OL_W_ID = ? AND OL_D_ID = ? AND OL_O_ID = ?", # w_id, d_id, o_id
    }
   */
    return true;
}

bool RunDelivery(){
  /*
   "DELIVERY": {
   "getNewOrder": "SELECT NO_O_ID FROM NEW_ORDER WHERE NO_D_ID = ? AND NO_W_ID = ? AND NO_O_ID > -1 LIMIT 1", #
   "deleteNewOrder": "DELETE FROM NEW_ORDER WHERE NO_D_ID = ? AND NO_W_ID = ? AND NO_O_ID = ?", # d_id, w_id, no_o_id
   "getCId": "SELECT O_C_ID FROM ORDERS WHERE O_ID = ? AND O_D_ID = ? AND O_W_ID = ?", # no_o_id, d_id, w_id
   "updateOrders": "UPDATE ORDERS SET O_CARRIER_ID = ? WHERE O_ID = ? AND O_D_ID = ? AND O_W_ID = ?", # o_carrier_id, no_o_id, d_id, w_id
   "updateOrderLine": "UPDATE ORDER_LINE SET OL_DELIVERY_D = ? WHERE OL_O_ID = ? AND OL_D_ID = ? AND OL_W_ID = ?", # o_entry_d, no_o_id, d_id, w_id
   "sumOLAmount": "SELECT SUM(OL_AMOUNT) FROM ORDER_LINE WHERE OL_O_ID = ? AND OL_D_ID = ? AND OL_W_ID = ?", # no_o_id, d_id, w_id
   "updateCustomer": "UPDATE CUSTOMER SET C_BALANCE = C_BALANCE + ? WHERE C_ID = ? AND C_D_ID = ? AND C_W_ID = ?", # ol_total, c_id, d_id, w_id
   }
   */
   return true;
}

bool RunStockLevel() {
  /*
     "STOCK_LEVEL": {
     "getOId": "SELECT D_NEXT_O_ID FROM DISTRICT WHERE D_W_ID = ? AND D_ID = ?",
     "getStockCount": "SELECT COUNT(DISTINCT(OL_I_ID)) FROM ORDER_LINE, STOCK  WHERE OL_W_ID = ? AND OL_D_ID = ? AND OL_O_ID < ? AND OL_O_ID >= ? AND S_W_ID = ? AND S_I_ID = OL_I_ID AND S_QUANTITY < ?
     }
   */
     return true;
}

>>>>>>> 3856d82a
}  // namespace tpcc
}  // namespace benchmark
}  // namespace peloton<|MERGE_RESOLUTION|>--- conflicted
+++ resolved
@@ -23,8 +23,6 @@
 #include <random>
 #include <cstddef>
 #include <limits>
-
-#undef NDEBUG
 
 #include "backend/benchmark/tpcc/tpcc_workload.h"
 #include "backend/benchmark/tpcc/tpcc_configuration.h"
@@ -978,258 +976,6 @@
    0, 1, 2 OL_O_ID, OL_D_ID, OL_W_ID
  */
 
-<<<<<<< HEAD
-=======
-/////////////////////////////////////////////////////////
-// TRANSACTIONS
-/////////////////////////////////////////////////////////
-
-std::vector<std::vector<Value>>
-ExecuteTest(executor::AbstractExecutor* executor) {
-  bool status = false;
-
-  // Run all the executors
-  status = executor->Init();
-  if (status == false) {
-    throw Exception("Init failed");
-  }
-
-  std::vector<std::vector<Value>> logical_tile_values;
-
-  // Execute stuff
-  while (executor->Execute() == true) {
-    std::unique_ptr<executor::LogicalTile> result_tile(
-        executor->GetOutput());
-
-    if(result_tile == nullptr)
-      break;
-
-    auto column_count = result_tile->GetColumnCount();
-
-    for (oid_t tuple_id : *result_tile) {
-      expression::ContainerTuple<executor::LogicalTile> cur_tuple(result_tile.get(),
-                                                                  tuple_id);
-      std::vector<Value> tuple_values;
-      for (oid_t column_itr = 0; column_itr < column_count; column_itr++){
-        auto value = cur_tuple.GetValue(column_itr);
-        tuple_values.push_back(value);
-      }
-
-      // Move the tuple list
-      logical_tile_values.push_back(std::move(tuple_values));
-    }
-  }
-
-  return std::move(logical_tile_values);
-}
-
-bool RunNewOrder(){
-  /*
-     "NEW_ORDER": {
-     "getWarehouseTaxRate": "SELECT W_TAX FROM WAREHOUSE WHERE W_ID = ?", # w_id
-     "getDistrict": "SELECT D_TAX, D_NEXT_O_ID FROM DISTRICT WHERE D_ID = ? AND D_W_ID = ?", # d_id, w_id
-     "getCustomer": "SELECT C_DISCOUNT, C_LAST, C_CREDIT FROM CUSTOMER WHERE C_W_ID = ? AND C_D_ID = ? AND C_ID = ?", # w_id, d_id, c_id
-     "incrementNextOrderId": "UPDATE DISTRICT SET D_NEXT_O_ID = ? WHERE D_ID = ? AND D_W_ID = ?", # d_next_o_id, d_id, w_id
-     "createOrder": "INSERT INTO ORDERS (O_ID, O_D_ID, O_W_ID, O_C_ID, O_ENTRY_D, O_CARRIER_ID, O_OL_CNT, O_ALL_LOCAL) VALUES (?, ?, ?, ?, ?, ?, ?, ?)", # d_next_o_id, d_id, w_id, c_id, o_entry_d, o_carrier_id, o_ol_cnt, o_all_local
-     "createNewOrder": "INSERT INTO NEW_ORDER (NO_O_ID, NO_D_ID, NO_W_ID) VALUES (?, ?, ?)", # o_id, d_id, w_id
-     "getItemInfo": "SELECT I_PRICE, I_NAME, I_DATA FROM ITEM WHERE I_ID = ?", # ol_i_id
-     "getStockInfo": "SELECT S_QUANTITY, S_DATA, S_YTD, S_ORDER_CNT, S_REMOTE_CNT, S_DIST_%02d FROM STOCK WHERE S_I_ID = ? AND S_W_ID = ?", # d_id, ol_i_id, ol_supply_w_id
-     "updateStock": "UPDATE STOCK SET S_QUANTITY = ?, S_YTD = ?, S_ORDER_CNT = ?, S_REMOTE_CNT = ? WHERE S_I_ID = ? AND S_W_ID = ?", # s_quantity, s_order_cnt, s_remote_cnt, ol_i_id, ol_supply_w_id
-     "createOrderLine": "INSERT INTO ORDER_LINE (OL_O_ID, OL_D_ID, OL_W_ID, OL_NUMBER, OL_I_ID, OL_SUPPLY_W_ID, OL_DELIVERY_D, OL_QUANTITY, OL_AMOUNT, OL_DIST_INFO) VALUES (?, ?, ?, ?, ?, ?, ?, ?, ?, ?)", # o_id, d_id, w_id, ol_number, ol_i_id, ol_supply_w_id, ol_quantity, ol_amount, ol_dist_info
-     }
-   */
-
-  LOG_INFO("-------------------------------------");
-
-  int warehouse_id = GetRandomInteger(0, state.warehouse_count - 1);
-  int district_id = GetRandomInteger(0, state.districts_per_warehouse - 1);
-  //int customer_id = GetRandomInteger(0, state.customers_per_district);
-  int o_ol_cnt = GetRandomInteger(orders_min_ol_cnt, orders_max_ol_cnt);
-  //auto o_entry_ts = GetTimeStamp();
-
-  std::vector<int> i_ids, i_w_ids, i_qtys;
-  //bool o_all_local = true;
-
-  for (auto ol_itr = 0; ol_itr < o_ol_cnt; ol_itr++) {
-    i_ids.push_back(GetRandomInteger(0, state.item_count));
-    bool remote = GetRandomBoolean(new_order_remote_txns);
-    i_w_ids.push_back(warehouse_id);
-
-    if(remote == true) {
-      i_w_ids[ol_itr] = GetRandomIntegerExcluding(0, state.warehouse_count - 1, warehouse_id);
-      //o_all_local = false;
-    }
-
-    i_qtys.push_back(GetRandomInteger(0, order_line_max_ol_quantity));
-  }
-
-  auto &txn_manager = concurrency::TransactionManagerFactory::GetInstance();
-  auto txn = txn_manager.BeginTransaction();
-  std::unique_ptr<VarlenPool> pool(new VarlenPool(BACKEND_TYPE_MM));
-  std::unique_ptr<executor::ExecutorContext> context(
-      new executor::ExecutorContext(txn));
-
-  // getWarehouseTaxRate
-
-  std::vector<oid_t> warehouse_column_ids = {7}; // W_TAX
-
-  // Create and set up index scan executor
-  std::vector<oid_t> warehouse_key_column_ids = {0}; // W_ID
-  std::vector<ExpressionType> warehouse_expr_types;
-  std::vector<Value> warehouse_key_values;
-  std::vector<expression::AbstractExpression *> runtime_keys;
-
-  warehouse_expr_types.push_back(
-      ExpressionType::EXPRESSION_TYPE_COMPARE_EQUAL);
-  warehouse_key_values.push_back(ValueFactory::GetIntegerValue(warehouse_id));
-  auto warehouse_pkey_index = warehouse_table->GetIndexWithOid(
-      warehouse_table_pkey_index_oid);
-  planner::IndexScanPlan::IndexScanDesc warehouse_index_scan_desc(
-      warehouse_pkey_index, warehouse_key_column_ids, warehouse_expr_types,
-      warehouse_key_values, runtime_keys);
-
-  // Create plan node.
-  auto predicate = nullptr;
-  planner::IndexScanPlan warehouse_index_scan_node(warehouse_table, predicate,
-                                                   warehouse_column_ids,
-                                                   warehouse_index_scan_desc);
-  executor::IndexScanExecutor warehouse_index_scan_executor(&warehouse_index_scan_node,
-                                                            context.get());
-
-  auto gwtr_lists_values = ExecuteTest(&warehouse_index_scan_executor);
-  if(gwtr_lists_values.empty() == true) {
-    LOG_ERROR("getWarehouseTaxRate failed");
-    txn_manager.AbortTransaction();
-    return false;
-  }
-
-  auto w_tax = gwtr_lists_values[0][0];
-  LOG_TRACE("W_TAX: %s", w_tax.GetInfo().c_str());
-
-  // getDistrict
-
-  std::vector<oid_t> district_column_ids = {8, 10}; // D_TAX, D_NEXT_O_ID
-
-  // Create and set up index scan executor
-  std::vector<oid_t> district_key_column_ids = {0, 1}; // D_ID, D_W_ID
-  std::vector<ExpressionType> district_expr_types;
-  std::vector<Value> district_key_values;
-
-  district_expr_types.push_back(
-      ExpressionType::EXPRESSION_TYPE_COMPARE_EQUAL);
-  district_expr_types.push_back(
-      ExpressionType::EXPRESSION_TYPE_COMPARE_EQUAL);
-  district_key_values.push_back(ValueFactory::GetIntegerValue(district_id));
-  district_key_values.push_back(ValueFactory::GetIntegerValue(warehouse_id));
-
-  auto district_pkey_index = district_table->GetIndexWithOid(
-      district_table_pkey_index_oid);
-  planner::IndexScanPlan::IndexScanDesc district_index_scan_desc(
-      district_pkey_index, district_key_column_ids, district_expr_types,
-      district_key_values, runtime_keys);
-
-  // Create plan node.
-  planner::IndexScanPlan district_index_scan_node(district_table, predicate,
-                                                  district_column_ids,
-                                                  district_index_scan_desc);
-  executor::IndexScanExecutor district_index_scan_executor(&district_index_scan_node,
-                                                           context.get());
-
-  auto gd_lists_values = ExecuteTest(&district_index_scan_executor);
-
-  if(gd_lists_values.empty() == true) {
-    LOG_ERROR("getDistrict failed");
-    txn_manager.AbortTransaction();
-    return false;
-  }
-
-  auto result = txn->GetResult();
-  auto d_tax = gd_lists_values[0][0];
-  LOG_TRACE("D_TAX: %s", d_tax.GetInfo().c_str());
-  auto d_next_o_id = gd_lists_values[0][1];
-  LOG_TRACE("D_NEXT_O_ID: %s", d_next_o_id.GetInfo().c_str());
-
-  // transaction passed execution.
-  if (result == Result::RESULT_SUCCESS) {
-
-    result = txn_manager.CommitTransaction();
-    auto d_tax = gd_lists_values[0][0];
-    // LOG_TRACE("D_TAX: %d", d_tax);
-    auto d_next_o_id = gd_lists_values[0][1];
-    // LOG_TRACE("D_NEXT_O_ID: %d", d_next_o_id);
-
-    return true;
-  }
-  // transaction aborted during execution.
-  else {
-    assert(result == Result::RESULT_ABORTED ||
-           result == Result::RESULT_FAILURE);
-    result = txn_manager.AbortTransaction();
-    return false;
-  }
-
-}
-
-bool RunPayment(){
-  /*
-     "PAYMENT": {
-     "getWarehouse": "SELECT W_NAME, W_STREET_1, W_STREET_2, W_CITY, W_STATE, W_ZIP FROM WAREHOUSE WHERE W_ID = ?", # w_id
-     "updateWarehouseBalance": "UPDATE WAREHOUSE SET W_YTD = W_YTD + ? WHERE W_ID = ?", # h_amount, w_id
-     "getDistrict": "SELECT D_NAME, D_STREET_1, D_STREET_2, D_CITY, D_STATE, D_ZIP FROM DISTRICT WHERE D_W_ID = ? AND D_ID = ?", # w_id, d_id
-     "updateDistrictBalance": "UPDATE DISTRICT SET D_YTD = D_YTD + ? WHERE D_W_ID = ? AND D_ID = ?", # h_amount, d_w_id, d_id
-     "getCustomerByCustomerId": "SELECT C_ID, C_FIRST, C_MIDDLE, C_LAST, C_STREET_1, C_STREET_2, C_CITY, C_STATE, C_ZIP, C_PHONE, C_SINCE, C_CREDIT, C_CREDIT_LIM, C_DISCOUNT, C_BALANCE, C_YTD_PAYMENT, C_PAYMENT_CNT, C_DATA FROM CUSTOMER WHERE C_W_ID = ? AND C_D_ID = ? AND C_ID = ?", # w_id, d_id, c_id
-     "getCustomersByLastName": "SELECT C_ID, C_FIRST, C_MIDDLE, C_LAST, C_STREET_1, C_STREET_2, C_CITY, C_STATE, C_ZIP, C_PHONE, C_SINCE, C_CREDIT, C_CREDIT_LIM, C_DISCOUNT, C_BALANCE, C_YTD_PAYMENT, C_PAYMENT_CNT, C_DATA FROM CUSTOMER WHERE C_W_ID = ? AND C_D_ID = ? AND C_LAST = ? ORDER BY C_FIRST", # w_id, d_id, c_last
-     "updateBCCustomer": "UPDATE CUSTOMER SET C_BALANCE = ?, C_YTD_PAYMENT = ?, C_PAYMENT_CNT = ?, C_DATA = ? WHERE C_W_ID = ? AND C_D_ID = ? AND C_ID = ?", # c_balance, c_ytd_payment, c_payment_cnt, c_data, c_w_id, c_d_id, c_id
-     "updateGCCustomer": "UPDATE CUSTOMER SET C_BALANCE = ?, C_YTD_PAYMENT = ?, C_PAYMENT_CNT = ? WHERE C_W_ID = ? AND C_D_ID = ? AND C_ID = ?", # c_balance, c_ytd_payment, c_payment_cnt, c_w_id, c_d_id, c_id
-     "insertHistory": "INSERT INTO HISTORY VALUES (?, ?, ?, ?, ?, ?, ?, ?)",
-     }
-   */
-
-  LOG_INFO("-------------------------------------");
-
-  //int warehouse_id = GetRandomInteger(0, state.warehouse_count - 1);
-  //int district_id = GetRandomInteger(0, state.districts_per_warehouse - 1);
-  return true;
-}
-
-bool RunOrderStatus(){
-  /*
-    "ORDER_STATUS": {
-    "getCustomerByCustomerId": "SELECT C_ID, C_FIRST, C_MIDDLE, C_LAST, C_BALANCE FROM CUSTOMER WHERE C_W_ID = ? AND C_D_ID = ? AND C_ID = ?", # w_id, d_id, c_id
-    "getCustomersByLastName": "SELECT C_ID, C_FIRST, C_MIDDLE, C_LAST, C_BALANCE FROM CUSTOMER WHERE C_W_ID = ? AND C_D_ID = ? AND C_LAST = ? ORDER BY C_FIRST", # w_id, d_id, c_last
-    "getLastOrder": "SELECT O_ID, O_CARRIER_ID, O_ENTRY_D FROM ORDERS WHERE O_W_ID = ? AND O_D_ID = ? AND O_C_ID = ? ORDER BY O_ID DESC LIMIT 1", # w_id, d_id, c_id
-    "getOrderLines": "SELECT OL_SUPPLY_W_ID, OL_I_ID, OL_QUANTITY, OL_AMOUNT, OL_DELIVERY_D FROM ORDER_LINE WHERE OL_W_ID = ? AND OL_D_ID = ? AND OL_O_ID = ?", # w_id, d_id, o_id
-    }
-   */
-    return true;
-}
-
-bool RunDelivery(){
-  /*
-   "DELIVERY": {
-   "getNewOrder": "SELECT NO_O_ID FROM NEW_ORDER WHERE NO_D_ID = ? AND NO_W_ID = ? AND NO_O_ID > -1 LIMIT 1", #
-   "deleteNewOrder": "DELETE FROM NEW_ORDER WHERE NO_D_ID = ? AND NO_W_ID = ? AND NO_O_ID = ?", # d_id, w_id, no_o_id
-   "getCId": "SELECT O_C_ID FROM ORDERS WHERE O_ID = ? AND O_D_ID = ? AND O_W_ID = ?", # no_o_id, d_id, w_id
-   "updateOrders": "UPDATE ORDERS SET O_CARRIER_ID = ? WHERE O_ID = ? AND O_D_ID = ? AND O_W_ID = ?", # o_carrier_id, no_o_id, d_id, w_id
-   "updateOrderLine": "UPDATE ORDER_LINE SET OL_DELIVERY_D = ? WHERE OL_O_ID = ? AND OL_D_ID = ? AND OL_W_ID = ?", # o_entry_d, no_o_id, d_id, w_id
-   "sumOLAmount": "SELECT SUM(OL_AMOUNT) FROM ORDER_LINE WHERE OL_O_ID = ? AND OL_D_ID = ? AND OL_W_ID = ?", # no_o_id, d_id, w_id
-   "updateCustomer": "UPDATE CUSTOMER SET C_BALANCE = C_BALANCE + ? WHERE C_ID = ? AND C_D_ID = ? AND C_W_ID = ?", # ol_total, c_id, d_id, w_id
-   }
-   */
-   return true;
-}
-
-bool RunStockLevel() {
-  /*
-     "STOCK_LEVEL": {
-     "getOId": "SELECT D_NEXT_O_ID FROM DISTRICT WHERE D_W_ID = ? AND D_ID = ?",
-     "getStockCount": "SELECT COUNT(DISTINCT(OL_I_ID)) FROM ORDER_LINE, STOCK  WHERE OL_W_ID = ? AND OL_D_ID = ? AND OL_O_ID < ? AND OL_O_ID >= ? AND S_W_ID = ? AND S_I_ID = OL_I_ID AND S_QUANTITY < ?
-     }
-   */
-     return true;
-}
-
->>>>>>> 3856d82a
 }  // namespace tpcc
 }  // namespace benchmark
 }  // namespace peloton