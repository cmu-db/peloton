--- conflicted
+++ resolved
@@ -30,7 +30,6 @@
 
 static void WriteOutput() {
   LOG_INFO("----------------------------------------------------------");
-<<<<<<< HEAD
   LOG_INFO("%d :: %lf tps, %lf", state.scale_factor, state.throughput, state.abort_rate);
 
   out << state.scale_factor << "\n";
@@ -46,16 +45,6 @@
 
   out << state.throughput << " ";
   out << state.abort_rate << "\n";
-=======
-  LOG_INFO("%d %d :: %lf",
-           state.scale_factor,
-           state.backend_count,
-           stat);
-
-  out << state.scale_factor << " ";
-  out << state.backend_count << " ";
-  out << stat << "\n";
->>>>>>> e88ca2cd
   out.flush();
   out.close();
 }
@@ -72,12 +61,8 @@
   // Run the workload
   RunWorkload();
 
-<<<<<<< HEAD
+  // Emit throughput
   WriteOutput();
-=======
-  // Emit throughput
-  WriteOutput(state.throughput);
->>>>>>> e88ca2cd
 }
 
 }  // namespace tpcc
