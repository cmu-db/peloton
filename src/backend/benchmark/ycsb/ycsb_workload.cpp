--- conflicted
+++ resolved
@@ -144,26 +144,7 @@
 
   double throughput = (state.transaction_count * num_threads)/max_duration;
 
-<<<<<<< HEAD
-  WriteOutput(throughput);
-}
-
-static void WriteOutput(double stat) {
-  LOG_INFO("----------------------------------------------------------");
-  LOG_INFO("%lf %d %d :: %lf tps",
-           state.update_ratio,
-           state.scale_factor,
-           state.column_count,
-           stat);
-
-  out << state.update_ratio << " ";
-  out << state.scale_factor << " ";
-  out << state.column_count << " ";
-  out << stat << "\n";
-  out.flush();
-=======
   return throughput;
->>>>>>> d9fc9348
 }
 
 /////////////////////////////////////////////////////////
