--- conflicted
+++ resolved
@@ -70,11 +70,6 @@
 }
 
 inline void YCSBBootstrapLogger() {
-<<<<<<< HEAD
-
-  if (state.logging_enabled <= 0) return;
-=======
->>>>>>> bb3214bf
   peloton_logging_mode = LOGGING_TYPE_NVM_WAL;
   peloton_wait_timeout = state.wait_timeout;
   peloton_flush_frequency_micros = state.flush_freq;
