//===----------------------------------------------------------------------===//
//
//                         PelotonDB
//
// configuration.cpp
//
// Identification: benchmark/ycsb/configuration.cpp
//
// Copyright (c) 2015, Carnegie Mellon University Database Group
//
//===----------------------------------------------------------------------===//

#include <iomanip>
#include <algorithm>
#include <string.h>

#include "backend/benchmark/ycsb/ycsb_configuration.h"
#include "backend/common/logger.h"

namespace peloton {
namespace benchmark {
namespace ycsb {

void Usage(FILE *out) {
  fprintf(out,
          "Command line options : ycsb <options> \n"
          "   -h --help              :  Print help message \n"
<<<<<<< HEAD
          "   -k --scale_factor      :  # of tuples \n"
          "   -d --duration          :  execution duration \n"
          "   -s --snapshot_duration :  snapshot duration \n"
          "   -c --column_count      :  # of columns \n"
          "   -u --write_ratio       :  Fraction of updates \n"
          "   -b --backend_count     :  # of backends \n"
          "   -z --zipf_theta        :  theta to control skewness \n"
          "   -m --mix_txn           :  run read/write mix txn \n"
          "   -p --protocol          :  choose protocol, default OCC\n"
          "                             protocol could be occ, pcc, ssi, sread, ewrite, occrb, and to");
  exit(EXIT_FAILURE);
}

static struct option opts[] = {
    {"scale_factor", optional_argument, NULL, 'k'},
    {"duration", optional_argument, NULL, 'd'},
    {"snapshot_duration", optional_argument, NULL, 's'},
    {"column_count", optional_argument, NULL, 'c'},
    {"update_ratio", optional_argument, NULL, 'u'},
    {"backend_count", optional_argument, NULL, 'b'},
    {"zipf_theta", optional_argument, NULL, 'z'},
    {"mix_txn", no_argument, NULL, 'm'},
    {"protocol", optional_argument, NULL, 'p'},
=======
          "   -b --backend-count     :  # of backends \n"
          "   -c --column-count      :  # of columns \n"
          "   -d --duration          :  execution duration \n"
          "   -k --scale-factor      :  # of tuples \n"
          "   -s --skew              :  Skew factor \n"
          "   -u --update-ratio      :  Fraction of updates \n"
          );
}

static struct option opts[] = {
    {"backend-count", optional_argument, NULL, 'b'},
    {"column-count", optional_argument, NULL, 'c'},
    {"duration", optional_argument, NULL, 'd'},
    {"scale-factor", optional_argument, NULL, 'k'},
    {"skew", optional_argument, NULL, 's'},
    {"update-ratio", optional_argument, NULL, 'u'},
>>>>>>> e88ca2cd
    {NULL, 0, NULL, 0}};

void ValidateScaleFactor(const configuration &state) {
  if (state.scale_factor <= 0) {
    LOG_ERROR("Invalid scale_factor :: %d", state.scale_factor);
    exit(EXIT_FAILURE);
  }

  LOG_INFO("%s : %d", "scale_factor", state.scale_factor);
}

void ValidateColumnCount(const configuration &state) {
  if (state.column_count <= 0) {
    LOG_ERROR("Invalid column_count :: %d", state.column_count);
    exit(EXIT_FAILURE);
  }

  LOG_INFO("%s : %d", "column_count", state.column_count);
}

void ValidateUpdateRatio(const configuration &state) {
  if (state.update_ratio < 0 || state.update_ratio > 1) {
    LOG_ERROR("Invalid update_ratio :: %lf", state.update_ratio);
    exit(EXIT_FAILURE);
  }

  LOG_INFO("%s : %lf", "update_ratio", state.update_ratio);
}

void ValidateBackendCount(const configuration &state) {
  if (state.backend_count <= 0) {
    LOG_ERROR("Invalid backend_count :: %d", state.backend_count);
    exit(EXIT_FAILURE);
  }

  LOG_INFO("%s : %d", "backend_count", state.backend_count);
}

void ValidateDuration(const configuration &state) {
  if (state.duration <= 0) {
    LOG_ERROR("Invalid duration :: %d", state.duration);
    exit(EXIT_FAILURE);
  }

  LOG_INFO("%s : %d", "duration", state.duration);
}

void ValidateSkewFactor(const configuration &state) {
  if (state.skew_factor <= 0 || state.skew_factor >= 3) {
    LOG_ERROR("Invalid skew_factor :: %d", state.skew_factor);
    exit(EXIT_FAILURE);
  }

  LOG_INFO("%s : %d", "skew_factor", state.skew_factor);
}

void ValidateZipfTheta(const configuration &state) {
  if (state.zipf_theta < 0 || state.zipf_theta > 1.0) {
    LOG_ERROR("Invalid zipf_theta :: %lf", state.zipf_theta);
    exit(EXIT_FAILURE);
  }

  LOG_INFO("%s : %lf", "zipf_theta", state.zipf_theta);
}

void ParseArguments(int argc, char *argv[], configuration &state) {
  // Default Values
  state.scale_factor = 1;
  state.duration = 1000;
  state.column_count = 10;
  state.update_ratio = 1;
  state.backend_count = 2;
<<<<<<< HEAD
  state.zipf_theta = 0.0;
  state.run_mix = false;
  state.protocol = CONCURRENCY_TYPE_OPTIMISTIC;
=======
  state.skew_factor = SKEW_FACTOR_LOW;
>>>>>>> e88ca2cd

  // Parse args
  while (1) {
    int idx = 0;
<<<<<<< HEAD
    int c = getopt_long(argc, argv, "ahmk:d:s:c:u:b:z:p:", opts, &idx);
=======
    int c = getopt_long(argc, argv, "hb:c:d:k:s:u:", opts, &idx);
>>>>>>> e88ca2cd

    if (c == -1) break;

    switch (c) {
      case 'b':
        state.backend_count = atoi(optarg);
        break;
      case 'c':
        state.column_count = atoi(optarg);
        break;
      case 'd':
        state.duration = atoi(optarg);
        break;
      case 'k':
        state.scale_factor = atoi(optarg);
        break;
      case 's':
        state.skew_factor = (SkewFactor)atoi(optarg);
        break;
      case 'u':
        state.update_ratio = atof(optarg);
        break;
<<<<<<< HEAD
      case 'b':
        state.backend_count = atoi(optarg);
        break;
      case 'z':
        state.zipf_theta = atof(optarg);
        break;
=======

>>>>>>> e88ca2cd
      case 'h':
        Usage(stderr);
        exit(EXIT_FAILURE);
        break;
      case 'm':
        state.run_mix = true;
        state.update_ratio = 0.0;
        break;
      case 'p':
      {
        char *protocol = optarg;
        if (strcmp(protocol, "occ") == 0) {
          state.protocol = CONCURRENCY_TYPE_OPTIMISTIC;
        } else if (strcmp(protocol, "pcc") == 0) {
          state.protocol = CONCURRENCY_TYPE_PESSIMISTIC;
        } else if (strcmp(protocol, "ssi") == 0) {
          state.protocol = CONCURRENCY_TYPE_SSI;
        } else if (strcmp(protocol, "to") == 0) {
          state.protocol = CONCURRENCY_TYPE_TO;
        } else if (strcmp(protocol, "ewrite") == 0) {
          state.protocol = CONCURRENCY_TYPE_EAGER_WRITE;
        } else if (strcmp(protocol, "occrb") == 0) {
          state.protocol = CONCURRENCY_TYPE_OCC_RB;
        } else if (strcmp(protocol, "sread") == 0) {
          state.protocol = CONCURRENCY_TYPE_SPECULATIVE_READ;
        } else {
          fprintf(stderr, "\nUnknown protocol: %s\n", protocol);
          exit(EXIT_FAILURE);
        }
        break;
      }
      default:
        fprintf(stderr, "\nUnknown option: -%c-\n", c);
        Usage(stderr);
        exit(EXIT_FAILURE);
        break;
    }
  }

  // Print configuration
  ValidateBackendCount(state);
  ValidateScaleFactor(state);
  ValidateColumnCount(state);
  ValidateUpdateRatio(state);
  ValidateDuration(state);
<<<<<<< HEAD
  ValidateSnapshotDuration(state);
  ValidateZipfTheta(state);
=======
  ValidateSkewFactor(state);
>>>>>>> e88ca2cd

  LOG_INFO("%s : %d", "Run mix query", state.run_mix);
}

}  // namespace ycsb
}  // namespace benchmark
}  // namespace peloton<|MERGE_RESOLUTION|>--- conflicted
+++ resolved
@@ -9,6 +9,8 @@
 // Copyright (c) 2015, Carnegie Mellon University Database Group
 //
 //===----------------------------------------------------------------------===//
+
+#undef NDEBUG
 
 #include <iomanip>
 #include <algorithm>
@@ -25,7 +27,6 @@
   fprintf(out,
           "Command line options : ycsb <options> \n"
           "   -h --help              :  Print help message \n"
-<<<<<<< HEAD
           "   -k --scale_factor      :  # of tuples \n"
           "   -d --duration          :  execution duration \n"
           "   -s --snapshot_duration :  snapshot duration \n"
@@ -49,24 +50,6 @@
     {"zipf_theta", optional_argument, NULL, 'z'},
     {"mix_txn", no_argument, NULL, 'm'},
     {"protocol", optional_argument, NULL, 'p'},
-=======
-          "   -b --backend-count     :  # of backends \n"
-          "   -c --column-count      :  # of columns \n"
-          "   -d --duration          :  execution duration \n"
-          "   -k --scale-factor      :  # of tuples \n"
-          "   -s --skew              :  Skew factor \n"
-          "   -u --update-ratio      :  Fraction of updates \n"
-          );
-}
-
-static struct option opts[] = {
-    {"backend-count", optional_argument, NULL, 'b'},
-    {"column-count", optional_argument, NULL, 'c'},
-    {"duration", optional_argument, NULL, 'd'},
-    {"scale-factor", optional_argument, NULL, 'k'},
-    {"skew", optional_argument, NULL, 's'},
-    {"update-ratio", optional_argument, NULL, 'u'},
->>>>>>> e88ca2cd
     {NULL, 0, NULL, 0}};
 
 void ValidateScaleFactor(const configuration &state) {
@@ -107,20 +90,20 @@
 
 void ValidateDuration(const configuration &state) {
   if (state.duration <= 0) {
-    LOG_ERROR("Invalid duration :: %d", state.duration);
-    exit(EXIT_FAILURE);
-  }
-
-  LOG_INFO("%s : %d", "duration", state.duration);
-}
-
-void ValidateSkewFactor(const configuration &state) {
-  if (state.skew_factor <= 0 || state.skew_factor >= 3) {
-    LOG_ERROR("Invalid skew_factor :: %d", state.skew_factor);
-    exit(EXIT_FAILURE);
-  }
-
-  LOG_INFO("%s : %d", "skew_factor", state.skew_factor);
+    LOG_ERROR("Invalid duration :: %lf", state.duration);
+    exit(EXIT_FAILURE);
+  }
+
+  LOG_INFO("%s : %lf", "execution duration", state.duration);
+}
+
+void ValidateSnapshotDuration(const configuration &state) {
+  if (state.snapshot_duration <= 0) {
+    LOG_ERROR("Invalid snapshot_duration :: %lf", state.snapshot_duration);
+    exit(EXIT_FAILURE);
+  }
+
+  LOG_INFO("%s : %lf", "snapshot_duration", state.snapshot_duration);
 }
 
 void ValidateZipfTheta(const configuration &state) {
@@ -135,58 +118,44 @@
 void ParseArguments(int argc, char *argv[], configuration &state) {
   // Default Values
   state.scale_factor = 1;
-  state.duration = 1000;
+  state.duration = 10;
+  state.snapshot_duration = 0.1;
   state.column_count = 10;
-  state.update_ratio = 1;
+  state.update_ratio = 0.5;
   state.backend_count = 2;
-<<<<<<< HEAD
   state.zipf_theta = 0.0;
   state.run_mix = false;
   state.protocol = CONCURRENCY_TYPE_OPTIMISTIC;
-=======
-  state.skew_factor = SKEW_FACTOR_LOW;
->>>>>>> e88ca2cd
 
   // Parse args
   while (1) {
     int idx = 0;
-<<<<<<< HEAD
     int c = getopt_long(argc, argv, "ahmk:d:s:c:u:b:z:p:", opts, &idx);
-=======
-    int c = getopt_long(argc, argv, "hb:c:d:k:s:u:", opts, &idx);
->>>>>>> e88ca2cd
 
     if (c == -1) break;
 
     switch (c) {
+      case 'k':
+        state.scale_factor = atoi(optarg);
+        break;
+      case 'd':
+        state.duration = atof(optarg);
+        break;
+      case 's':
+        state.snapshot_duration = atof(optarg);
+        break;
+      case 'c':
+        state.column_count = atoi(optarg);
+        break;
+      case 'u':
+        state.update_ratio = atof(optarg);
+        break;
       case 'b':
         state.backend_count = atoi(optarg);
         break;
-      case 'c':
-        state.column_count = atoi(optarg);
-        break;
-      case 'd':
-        state.duration = atoi(optarg);
-        break;
-      case 'k':
-        state.scale_factor = atoi(optarg);
-        break;
-      case 's':
-        state.skew_factor = (SkewFactor)atoi(optarg);
-        break;
-      case 'u':
-        state.update_ratio = atof(optarg);
-        break;
-<<<<<<< HEAD
-      case 'b':
-        state.backend_count = atoi(optarg);
-        break;
       case 'z':
         state.zipf_theta = atof(optarg);
         break;
-=======
-
->>>>>>> e88ca2cd
       case 'h':
         Usage(stderr);
         exit(EXIT_FAILURE);
@@ -222,22 +191,17 @@
         fprintf(stderr, "\nUnknown option: -%c-\n", c);
         Usage(stderr);
         exit(EXIT_FAILURE);
-        break;
     }
   }
 
   // Print configuration
-  ValidateBackendCount(state);
   ValidateScaleFactor(state);
   ValidateColumnCount(state);
   ValidateUpdateRatio(state);
+  ValidateBackendCount(state);
   ValidateDuration(state);
-<<<<<<< HEAD
   ValidateSnapshotDuration(state);
   ValidateZipfTheta(state);
-=======
-  ValidateSkewFactor(state);
->>>>>>> e88ca2cd
 
   LOG_INFO("%s : %d", "Run mix query", state.run_mix);
 }
