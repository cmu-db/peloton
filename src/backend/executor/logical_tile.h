//===----------------------------------------------------------------------===//
//
//                         PelotonDB
//
// logical_tile.h
//
// Identification: src/backend/executor/logical_tile.h
//
// Copyright (c) 2015, Carnegie Mellon University Database Group
//
//===----------------------------------------------------------------------===//

#pragma once

#include <iterator>
#include <vector>
#include <memory>

#include "backend/common/printable.h"
#include "backend/common/types.h"

namespace peloton {

namespace catalog {
class Schema;
}

namespace storage {
class Tile;
class TileGroup;
}

namespace executor {

//===--------------------------------------------------------------------===//
// Logical Tile
//===--------------------------------------------------------------------===//

/**
 * Represents a Logical Tile that can represent columns in many Physical Tiles.
 *
 * LT :: <C1, C2>
 * C1 :: col 5 in PT 5
 * C2 :: col 3 in PT 9 ...
 *
 * LogicalTiles are only instantiated via LogicalTileFactory.
 */
class LogicalTile : public Printable {
  friend class LogicalTileFactory;

 public:
  struct ColumnInfo;

  /* A vector of position to represent a column */
  typedef std::vector<oid_t> PositionList;

  /* A vector of column to represent a tile */
  typedef std::vector<PositionList> PositionLists;

  LogicalTile(const LogicalTile &) = delete;
  LogicalTile &operator=(const LogicalTile &) = delete;
  LogicalTile(LogicalTile &&) = delete;
  LogicalTile &operator=(LogicalTile &&) = delete;

  ~LogicalTile();

  void AddColumn(const std::shared_ptr<storage::Tile> &base_tile,
                 oid_t origin_column_id, oid_t position_list_idx);

  void AddColumns(const std::shared_ptr<storage::TileGroup> &tile_group,
                  const std::vector<oid_t> &column_ids);

  void ProjectColumns(const std::vector<oid_t> &original_column_ids,
                      const std::vector<oid_t> &column_ids);

  int AddPositionList(PositionList &&position_list);

  void RemoveVisibility(oid_t tuple_id);

  storage::Tile *GetBaseTile(oid_t column_id);

  Value GetValue(oid_t tuple_id, oid_t column_id);

  size_t GetTupleCount();

  size_t GetColumnCount();

  const std::vector<ColumnInfo> &GetSchema() const;

  const ColumnInfo &GetColumnInfo(const oid_t column_id) const;

  catalog::Schema *GetPhysicalSchema() const;

  void SetSchema(std::vector<LogicalTile::ColumnInfo> &&schema);

  const PositionLists &GetPositionLists() const;

  const PositionList &GetPositionList(const oid_t column_id) const;

  void SetPositionLists(PositionLists &&position_lists);

  void SetPositionListsAndVisibility(PositionLists &&position_lists);

  // Get a string representation for debugging
  const std::string GetInfo() const;

  //===--------------------------------------------------------------------===//
  // Logical Tile Iterator
  //===--------------------------------------------------------------------===//

  /**
   * @brief Iterates through tuple ids in this logical tile.
   *
   * This provides easy access to tuples that are visible.
   */
  class iterator : public std::iterator<std::input_iterator_tag, oid_t> {
    // It's a friend so it can call this iterator's private constructor.
    friend class LogicalTile;

   public:
    iterator &operator++();

    iterator operator++(int);

    bool operator==(const iterator &rhs);

    bool operator!=(const iterator &rhs);

    oid_t operator*();

   private:
    iterator(LogicalTile *tile, bool begin);

    /** @brief Keeps track of position of iterator. */
    oid_t pos_;

    /** @brief Tile that this iterator is iterating over. */
    LogicalTile *tile_;
  };

  iterator begin();

  iterator end();

  //===--------------------------------------------------------------------===//
  // Column Info
  //===--------------------------------------------------------------------===//

  /** @brief Column metadata for logical tile */
  struct ColumnInfo {
    /** @brief Position list in logical tile that will correspond to this
     * column. */
    oid_t position_list_idx;

    /**
     * @brief Pointer to base tile that column is from.
     * IMPORTANT: We use a pointer instead of the oid of the tile to minimize
     * indirection.
     */
    std::shared_ptr<storage::Tile> base_tile;

    /** @brief Original column id of this logical tile column in its associated
     * base tile. */
    oid_t origin_column_id;
  };

  //===--------------------------------------------------------------------===//
  // Position Lists Builder
  //===--------------------------------------------------------------------===//
  class PositionListsBuilder {
   public:
    PositionListsBuilder();

    PositionListsBuilder(LogicalTile *left_tile, LogicalTile *right_tile);

<<<<<<< HEAD
=======
    PositionListsBuilder(const PositionLists *left_pos_list,
                         const PositionLists *right_pos_list);

>>>>>>> 588d7562
    inline void SetLeftSource(const PositionLists *left_source) {
      left_source_ = left_source;
    }

    inline void SetRightSource(const PositionLists *right_source) {
      right_source_ = right_source;
    }

    inline void AddRow(size_t left_itr, size_t right_itr) {
      assert(!invalid_);
      // First, copy the elements in left logical tile's tuple
      for (size_t output_tile_column_itr = 0;
           output_tile_column_itr < left_source_->size();
           output_tile_column_itr++) {
        output_lists_[output_tile_column_itr].push_back(
            (*left_source_)[output_tile_column_itr][left_itr]);
      }

      // Then, copy the elements in right logical tile's tuple
      for (size_t output_tile_column_itr = 0;
           output_tile_column_itr < right_source_->size();
           output_tile_column_itr++) {
        output_lists_[left_source_->size() + output_tile_column_itr].push_back(
            (*right_source_)[output_tile_column_itr][right_itr]);
      }
    }

    inline void AddLeftNullRow(size_t right_itr) {
      assert(!invalid_);
<<<<<<< HEAD
      // First, copy the elements in left logical tile's tuple
      for (size_t output_tile_column_itr = 0;
           output_tile_column_itr < left_source_->size();
=======
      // Determine the number of null position list on the left
      oid_t left_pos_list_size;
      if (left_source_ == nullptr) {
        left_pos_list_size = 1;
      } else {
        left_pos_list_size = left_source_->size();
      }

      // First, copy the elements in left logical tile's tuple
      for (size_t output_tile_column_itr = 0;
           output_tile_column_itr < left_pos_list_size;
>>>>>>> 588d7562
           output_tile_column_itr++) {
        output_lists_[output_tile_column_itr].push_back(NULL_OID);
      }

      // Then, copy the elements in right logical tile's tuple
      for (size_t output_tile_column_itr = 0;
           output_tile_column_itr < right_source_->size();
           output_tile_column_itr++) {
<<<<<<< HEAD
        output_lists_[left_source_->size() + output_tile_column_itr].push_back(
=======
        output_lists_[left_pos_list_size + output_tile_column_itr].push_back(
>>>>>>> 588d7562
            (*right_source_)[output_tile_column_itr][right_itr]);
      }
    }

    inline void AddRightNullRow(size_t left_itr) {
      assert(!invalid_);
<<<<<<< HEAD
=======
      // Determine the number of null position list on the right
      oid_t right_pos_list_size;
      if (right_source_ == nullptr) {
        right_pos_list_size = 1;
      } else {
        right_pos_list_size = right_source_->size();
      }

>>>>>>> 588d7562
      // First, copy the elements in left logical tile's tuple
      for (size_t output_tile_column_itr = 0;
           output_tile_column_itr < left_source_->size();
           output_tile_column_itr++) {
        output_lists_[output_tile_column_itr].push_back(
            (*left_source_)[output_tile_column_itr][left_itr]);
      }

      // Then, copy the elements in right logical tile's tuple
      for (size_t output_tile_column_itr = 0;
<<<<<<< HEAD
           output_tile_column_itr < right_source_->size();
=======
           output_tile_column_itr < right_pos_list_size;
>>>>>>> 588d7562
           output_tile_column_itr++) {
        output_lists_[left_source_->size() + output_tile_column_itr].push_back(
            NULL_OID);
      }
    }

    inline PositionLists &&Release() {
      invalid_ = true;
      return std::move(output_lists_);
    }

    inline size_t Size() const {
<<<<<<< HEAD
      if(output_lists_.size() >= 1)
        return output_lists_[0].size();
=======
      if (output_lists_.size() >= 1) return output_lists_[0].size();
>>>>>>> 588d7562
      return 0;
    }

   private:
    const PositionLists *left_source_ = nullptr;
    const PositionLists *right_source_ = nullptr;
    PositionLists output_lists_;
    bool invalid_ = false;
  };

 private:
  // Dummy default constructor
  LogicalTile(){};

  /**
   * @brief Mapping of column ids in this logical tile to the underlying
   *        position lists and columns in base tiles.
   */
  std::vector<ColumnInfo> schema_;

  /**
   * @brief Lists of position lists.
   * Each list contains positions corresponding to particular tiles/columns.
   */
  PositionLists position_lists_;

  /**
   * @brief Bit-vector storing visibility of each row in the position lists.
   * Used to cheaply invalidate rows of positions.
   */
  std::vector<bool> visible_rows_;

  /** @brief Total # of allocated slots in the logical tile **/
  oid_t total_tuples_ = 0;

  /** @brief Keeps track of the number of tuples that are still visible. */
  oid_t visible_tuples_ = 0;
};

}  // namespace executor
}  // namespace peloton<|MERGE_RESOLUTION|>--- conflicted
+++ resolved
@@ -173,12 +173,9 @@
 
     PositionListsBuilder(LogicalTile *left_tile, LogicalTile *right_tile);
 
-<<<<<<< HEAD
-=======
     PositionListsBuilder(const PositionLists *left_pos_list,
                          const PositionLists *right_pos_list);
 
->>>>>>> 588d7562
     inline void SetLeftSource(const PositionLists *left_source) {
       left_source_ = left_source;
     }
@@ -208,11 +205,6 @@
 
     inline void AddLeftNullRow(size_t right_itr) {
       assert(!invalid_);
-<<<<<<< HEAD
-      // First, copy the elements in left logical tile's tuple
-      for (size_t output_tile_column_itr = 0;
-           output_tile_column_itr < left_source_->size();
-=======
       // Determine the number of null position list on the left
       oid_t left_pos_list_size;
       if (left_source_ == nullptr) {
@@ -224,7 +216,6 @@
       // First, copy the elements in left logical tile's tuple
       for (size_t output_tile_column_itr = 0;
            output_tile_column_itr < left_pos_list_size;
->>>>>>> 588d7562
            output_tile_column_itr++) {
         output_lists_[output_tile_column_itr].push_back(NULL_OID);
       }
@@ -233,19 +224,13 @@
       for (size_t output_tile_column_itr = 0;
            output_tile_column_itr < right_source_->size();
            output_tile_column_itr++) {
-<<<<<<< HEAD
-        output_lists_[left_source_->size() + output_tile_column_itr].push_back(
-=======
         output_lists_[left_pos_list_size + output_tile_column_itr].push_back(
->>>>>>> 588d7562
             (*right_source_)[output_tile_column_itr][right_itr]);
       }
     }
 
     inline void AddRightNullRow(size_t left_itr) {
       assert(!invalid_);
-<<<<<<< HEAD
-=======
       // Determine the number of null position list on the right
       oid_t right_pos_list_size;
       if (right_source_ == nullptr) {
@@ -254,7 +239,6 @@
         right_pos_list_size = right_source_->size();
       }
 
->>>>>>> 588d7562
       // First, copy the elements in left logical tile's tuple
       for (size_t output_tile_column_itr = 0;
            output_tile_column_itr < left_source_->size();
@@ -265,11 +249,7 @@
 
       // Then, copy the elements in right logical tile's tuple
       for (size_t output_tile_column_itr = 0;
-<<<<<<< HEAD
-           output_tile_column_itr < right_source_->size();
-=======
            output_tile_column_itr < right_pos_list_size;
->>>>>>> 588d7562
            output_tile_column_itr++) {
         output_lists_[left_source_->size() + output_tile_column_itr].push_back(
             NULL_OID);
@@ -282,12 +262,7 @@
     }
 
     inline size_t Size() const {
-<<<<<<< HEAD
-      if(output_lists_.size() >= 1)
-        return output_lists_[0].size();
-=======
       if (output_lists_.size() >= 1) return output_lists_[0].size();
->>>>>>> 588d7562
       return 0;
     }
 
