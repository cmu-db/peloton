//===----------------------------------------------------------------------===//
//
//                         PelotonDB
//
// logical_tile.cpp
//
// Identification: src/backend/executor/logical_tile.cpp
//
// Copyright (c) 2015, Carnegie Mellon University Database Group
//
//===----------------------------------------------------------------------===//
<<<<<<< HEAD

=======
>>>>>>> 588d7562

#include <cassert>
#include <iostream>

#include "backend/catalog/schema.h"
#include "backend/common/value.h"
#include "backend/storage/tile_group.h"
#include "backend/storage/tile.h"
#include "backend/common/value_factory.h"
#include "backend/executor/logical_tile.h"

namespace peloton {
namespace executor {

/**
 * @brief Get the schema of the tile.
 * @return ColumnInfo-based schema of the tile.
 */
const std::vector<LogicalTile::ColumnInfo> &LogicalTile::GetSchema() const {
  return schema_;
}

/**
 * @brief Get the information about the column.
 * @return ColumnInfo of the column.
 */
const LogicalTile::ColumnInfo &LogicalTile::GetColumnInfo(
    const oid_t column_id) const {
  return schema_[column_id];
}

/**
 * @brief Construct the underlying physical schema of all the columns in the
 *logical tile.
 *
 * @return New schema object.
 */
catalog::Schema *LogicalTile::GetPhysicalSchema() const {
  std::vector<catalog::Column> physical_columns;

  for (ColumnInfo column : schema_) {
    auto schema = column.base_tile->GetSchema();
    auto physical_column = schema->GetColumn(column.origin_column_id);
    physical_columns.push_back(physical_column);
  }

  catalog::Schema *schema = new catalog::Schema(physical_columns);

  return schema;
}

/**
 * @brief Get the position lists of the tile.
 * @return Position lists of the tile.
 */
const LogicalTile::PositionLists &LogicalTile::GetPositionLists() const {
  return position_lists_;
}

/**
 * @brief Get the position list at given offset in the tile.
 * @return Position list associated with column.
 */
const LogicalTile::PositionList &LogicalTile::GetPositionList(
    const oid_t column_id) const {
  return position_lists_[column_id];
}

/**
 * @brief Set the position lists of the tile.
 * @param Position lists.
 */
void LogicalTile::SetPositionLists(
    LogicalTile::PositionLists &&position_lists) {
  position_lists_ = position_lists;
}

void LogicalTile::SetPositionListsAndVisibility(
    LogicalTile::PositionLists &&position_lists) {
  position_lists_ = position_lists;
  if (position_lists.size() > 0) {
    total_tuples_ = position_lists[0].size();
    visible_rows_.resize(position_lists_[0].size(), true);
    visible_tuples_ = position_lists_[0].size();
  }
}

/**
 * @brief Adds position list to logical tile.
 * @param position_list Position list to be added. Note the move semantics.
 *
 * The first position list to be added determines the number of rows in this
 * logical tile.
 *
 * @return Position list index of newly added list.
 */
int LogicalTile::AddPositionList(LogicalTile::PositionList &&position_list) {
  assert(position_lists_.size() == 0 ||
         position_lists_[0].size() == position_list.size());

  if (position_lists_.size() == 0) {
    visible_tuples_ = position_list.size();
    visible_rows_.resize(position_list.size(), true);

    // All tuples are visible initially
    total_tuples_ = visible_tuples_;
  }

  position_lists_.push_back(std::move(position_list));
  return position_lists_.size() - 1;
}

/**
 * @brief Remove visibility the specified tuple in the logical tile.
 * @param tuple_id Id of the specified tuple.
 */
void LogicalTile::RemoveVisibility(oid_t tuple_id) {
  assert(tuple_id < total_tuples_);
  assert(visible_rows_[tuple_id]);

  visible_rows_[tuple_id] = false;
  visible_tuples_--;
}

/**
 * @brief Returns base tile that the specified column was from.
 * @param column_id Id of the specified column.
 *
 * @return Pointer to base tile of specified column.
 */
storage::Tile *LogicalTile::GetBaseTile(oid_t column_id) {
  return schema_[column_id].base_tile.get();
}

/**
 * @brief Get the value at the specified field.
 * @param tuple_id Tuple id of the specified field (row/position).
 * @param column_id Column id of the specified field.
 *
 * @return Value at the specified field,
 *         or VALUE_TYPE_INVALID if it doesn't exist.
 */
// TODO: Deprecated. Avoid calling this function if possible.
Value LogicalTile::GetValue(oid_t tuple_id, oid_t column_id) {
  assert(column_id < schema_.size());
  assert(tuple_id < total_tuples_);
  assert(visible_rows_[tuple_id]);

  ColumnInfo &cp = schema_[column_id];
  oid_t base_tuple_id = position_lists_[cp.position_list_idx][tuple_id];
  storage::Tile *base_tile = cp.base_tile.get();

  LOG_TRACE("Tuple : %lu Column : %lu", base_tuple_id, cp.origin_column_id);
  if (base_tuple_id == NULL_OID) {
    return ValueFactory::GetNullValueByType(
        base_tile->GetSchema()->GetType(column_id));
  } else {
    return base_tile->GetValue(base_tuple_id, cp.origin_column_id);
  }
}

/**
 * @brief Returns the number of visible tuples in this logical tile.
 *
 * @return Number of tuples.
 */
size_t LogicalTile::GetTupleCount() { return visible_tuples_; }

/**
 * @brief Returns the number of columns.
 *
 * @return Number of columns.
 */
size_t LogicalTile::GetColumnCount() { return schema_.size(); }

/**
 * @brief Returns iterator pointing to first tuple.
 *
 * @return iterator pointing to first tuple.
 */
LogicalTile::iterator LogicalTile::begin() {
  bool begin = true;
  return iterator(this, begin);
}

/**
 * @brief Returns iterator indicating that we are past the last tuple.
 *
 * @return iterator indicating we're past the last tuple.
 */
LogicalTile::iterator LogicalTile::end() {
  bool begin = false;
  return iterator(this, begin);
}

/**
 * @brief Constructor for iterator.
 * @param Logical tile corresponding to this iterator.
 * @param begin Specifies whether we want the iterator initialized to point
 *              to the first tuple id, or to past-the-last tuple.
 */
LogicalTile::iterator::iterator(LogicalTile *tile, bool begin) : tile_(tile) {
  if (!begin) {
    pos_ = INVALID_OID;
    return;
  }

  auto total_tile_tuples = tile_->total_tuples_;

  // Find first visible tuple.
  pos_ = 0;
  while (pos_ < total_tile_tuples && !tile_->visible_rows_[pos_]) {
    pos_++;
  }

  // If no visible tuples...
  if (pos_ == total_tile_tuples) {
    pos_ = INVALID_OID;
  }
}

/**
 * @brief Increment operator.
 *
 * It ignores invisible tuples.
 *
 * @return iterator after the increment.
 */
LogicalTile::iterator &LogicalTile::iterator::operator++() {
  auto total_tile_tuples = tile_->total_tuples_;

  // Find next visible tuple.
  do {
    pos_++;
  } while (pos_ < total_tile_tuples && !tile_->visible_rows_[pos_]);

  if (pos_ == total_tile_tuples) {
    pos_ = INVALID_OID;
  }

  return *this;
}

/**
 * @brief Increment operator.
 *
 * It ignores invisible tuples.
 *
 * @return iterator before the increment.
 */
LogicalTile::iterator LogicalTile::iterator::operator++(int) {
  LogicalTile::iterator tmp(*this);
  operator++();
  return tmp;
}

/**
 * @brief Equality operator.
 * @param rhs The iterator to compare to.
 *
 * @return True if equal, false otherwise.
 */
bool LogicalTile::iterator::operator==(const iterator &rhs) {
  return pos_ == rhs.pos_ && tile_ == rhs.tile_;
}

/**
 * @brief Inequality operator.
 * @param rhs The iterator to compare to.
 *
 * @return False if equal, true otherwise.
 */
bool LogicalTile::iterator::operator!=(const iterator &rhs) {
  return pos_ != rhs.pos_ || tile_ != rhs.tile_;
}

/**
 * @brief Dereference operator.
 *
 * @return Id of tuple that iterator is pointing at.
 */
oid_t LogicalTile::iterator::operator*() { return pos_; }

LogicalTile::~LogicalTile() {
  // Automatically drops reference on base tiles for each column
<<<<<<< HEAD
}

LogicalTile::PositionListsBuilder::PositionListsBuilder() {
  // Nothing to do here !
}

LogicalTile::PositionListsBuilder::PositionListsBuilder(LogicalTile *left_tile,
                                                        LogicalTile *right_tile)
: left_source_(&left_tile->GetPositionLists()),
  right_source_(&right_tile->GetPositionLists()) {
  // Compute the output logical tile column count
  size_t left_tile_column_count = left_source_->size();
  size_t right_tile_column_count = right_source_->size();
  size_t output_tile_column_count =
      left_tile_column_count + right_tile_column_count;

  assert(left_tile_column_count > 0);
  assert(right_tile_column_count > 0);

  // Construct position lists for output tile
  for (size_t column_itr = 0; column_itr < output_tile_column_count;
      column_itr++) {
    output_lists_.push_back(std::vector<oid_t>());
  }
}

/**
 * @brief Set the schema of the tile.
 * @param ColumnInfo-based schema of the tile.
 */
void LogicalTile::SetSchema(std::vector<LogicalTile::ColumnInfo> &&schema) {
  schema_ = schema;
}

/**
 * @brief Adds column metadata to the logical tile.
 * @param base_tile Base tile that this column is from.
 * @param own_base_tile True if the logical tile should assume ownership of
 *                      the base tile passed in.
 * @param origin_column_id Original column id of this column in its base tile.
 * @param position_list_idx Index of the position list corresponding to this
 *        column.
 *
 * The position list corresponding to this column should be added
 * before the metadata.
 */
void LogicalTile::AddColumn(const std::shared_ptr<storage::Tile> &base_tile,
                            oid_t origin_column_id, oid_t position_list_idx) {
  ColumnInfo cp;

  // Add a reference to the base tile
  cp.base_tile = base_tile;

  cp.origin_column_id = origin_column_id;
  cp.position_list_idx = position_list_idx;
  schema_.push_back(cp);
}

/**
 * @brief Add the column specified in column_ids to this logical tile.
 */
void LogicalTile::AddColumns(
    const std::shared_ptr<storage::TileGroup> &tile_group,
    const std::vector<oid_t> &column_ids) {
  const int position_list_idx = 0;
  for (oid_t origin_column_id : column_ids) {
    oid_t base_tile_offset, tile_column_id;

    tile_group->LocateTileAndColumn(origin_column_id, base_tile_offset,
                                    tile_column_id);

    AddColumn(tile_group->GetTileReference(base_tile_offset), tile_column_id,
              position_list_idx);
  }
}

/**
 * @brief Given the original column ids, reorganize the schema to conform the
 * new column_ids
 * column_ids is a vector of oid_t. Each column_id is the index into the
 * original table schema
 * schema_ is a vector of ColumnInfos. Each ColumnInfo represents a column in
 * the corresponding place in colum_ids.
 */
void LogicalTile::ProjectColumns(const std::vector<oid_t> &original_column_ids,
                                 const std::vector<oid_t> &column_ids) {
  std::vector<ColumnInfo> new_schema;
  for (auto id : column_ids) {
    auto ret =
        std::find(original_column_ids.begin(), original_column_ids.end(), id);
    assert(ret != original_column_ids.end());
    new_schema.push_back(schema_[*ret]);
  }

  // remove references to base tiles from columns that are projected away
  schema_ = std::move(new_schema);
}

const std::string LogicalTile::GetInfo() const {
  std::ostringstream os;
  os << "\t-----------------------------------------------------------\n";
=======
}

LogicalTile::PositionListsBuilder::PositionListsBuilder() {
  // Nothing to do here !
}

LogicalTile::PositionListsBuilder::PositionListsBuilder(
    const LogicalTile::PositionLists *left_pos_list,
    const LogicalTile::PositionLists *right_pos_list) {
  const LogicalTile::PositionLists *non_empty_pos_list = nullptr;
  if (left_pos_list == nullptr) {
    non_empty_pos_list = right_pos_list;
    SetRightSource(right_pos_list);
  } else {
    non_empty_pos_list = left_pos_list;
    SetLeftSource(left_pos_list);
  }
  assert(non_empty_pos_list != nullptr);
  output_lists_.push_back(std::vector<oid_t>());
  // reserve one extra pos list for the empty tile
  for (size_t column_itr = 0; column_itr < non_empty_pos_list->size() + 1;
       column_itr++) {
    output_lists_.push_back(std::vector<oid_t>());
  }
}

/**
 * Initialize the position list of result tiles based on the number of
 * columns of the left and right tiles
 */
LogicalTile::PositionListsBuilder::PositionListsBuilder(LogicalTile *left_tile,
                                                        LogicalTile *right_tile)
    : left_source_(&left_tile->GetPositionLists()),
      right_source_(&right_tile->GetPositionLists()) {
  // Compute the output logical tile column count
  size_t left_tile_column_count = left_source_->size();
  size_t right_tile_column_count = right_source_->size();
  size_t output_tile_column_count =
      left_tile_column_count + right_tile_column_count;

  assert(left_tile_column_count > 0);
  assert(right_tile_column_count > 0);

  // Construct position lists for output tile
  for (size_t column_itr = 0; column_itr < output_tile_column_count;
       column_itr++) {
    output_lists_.push_back(std::vector<oid_t>());
  }
}
>>>>>>> 588d7562

/**
 * @brief Set the schema of the tile.
 * @param ColumnInfo-based schema of the tile.
 */
void LogicalTile::SetSchema(std::vector<LogicalTile::ColumnInfo> &&schema) {
  schema_ = schema;
}

<<<<<<< HEAD
  os << "\t-----------------------------------------------------------\n";
  os << "\t VALUES : \n";

  for (oid_t tuple_itr = 0; tuple_itr < total_tuples_; tuple_itr++) {

    if(visible_rows_[tuple_itr] == false)
      continue;

    os << "\t";

    for (oid_t column_itr = 0; column_itr < schema_.size(); column_itr++) {
      const LogicalTile::ColumnInfo &cp = schema_[column_itr];

      oid_t base_tuple_id = position_lists_[cp.position_list_idx][tuple_itr];

      if (base_tuple_id == NULL_OID) {
        os << ValueFactory::GetNullValueByType(
            cp.base_tile->GetSchema()->GetType(cp.origin_column_id)) << " ";
=======
/**
 * @brief Adds column metadata to the logical tile.
 * @param base_tile Base tile that this column is from.
 * @param own_base_tile True if the logical tile should assume ownership of
 *                      the base tile passed in.
 * @param origin_column_id Original column id of this column in its base tile.
 * @param position_list_idx Index of the position list corresponding to this
 *        column.
 *
 * The position list corresponding to this column should be added
 * before the metadata.
 */
void LogicalTile::AddColumn(const std::shared_ptr<storage::Tile> &base_tile,
                            oid_t origin_column_id, oid_t position_list_idx) {
  ColumnInfo cp;

  // Add a reference to the base tile
  cp.base_tile = base_tile;

  cp.origin_column_id = origin_column_id;
  cp.position_list_idx = position_list_idx;
  schema_.push_back(cp);
}

/**
 * @brief Add the column specified in column_ids to this logical tile.
 */
void LogicalTile::AddColumns(
    const std::shared_ptr<storage::TileGroup> &tile_group,
    const std::vector<oid_t> &column_ids) {
  const int position_list_idx = 0;
  for (oid_t origin_column_id : column_ids) {
    oid_t base_tile_offset, tile_column_id;

    tile_group->LocateTileAndColumn(origin_column_id, base_tile_offset,
                                    tile_column_id);

    AddColumn(tile_group->GetTileReference(base_tile_offset), tile_column_id,
              position_list_idx);
  }
}

/**
 * @brief Given the original column ids, reorganize the schema to conform the
 * new column_ids
 * column_ids is a vector of oid_t. Each column_id is the index into the
 * original table schema
 * schema_ is a vector of ColumnInfos. Each ColumnInfo represents a column in
 * the corresponding place in colum_ids.
 */
void LogicalTile::ProjectColumns(const std::vector<oid_t> &original_column_ids,
                                 const std::vector<oid_t> &column_ids) {
  std::vector<ColumnInfo> new_schema;
  for (auto id : column_ids) {
    auto ret =
        std::find(original_column_ids.begin(), original_column_ids.end(), id);
    assert(ret != original_column_ids.end());
    new_schema.push_back(schema_[*ret]);
  }

  // remove references to base tiles from columns that are projected away
  schema_ = std::move(new_schema);
}

const std::string LogicalTile::GetInfo() const {
  std::ostringstream os;
  os << "\t-----------------------------------------------------------\n";

  os << "\tLOGICAL TILE\n";

  os << "\t-----------------------------------------------------------\n";
  os << "\t VALUES : \n";

  // for each row in the logical tile
  for (oid_t tuple_itr = 0; tuple_itr < total_tuples_; tuple_itr++) {
    if (visible_rows_[tuple_itr] == false) continue;

    os << "\t";

    for (oid_t column_itr = 0; column_itr < schema_.size(); column_itr++) {
      const LogicalTile::ColumnInfo &cp = schema_[column_itr];

      oid_t base_tuple_id = position_lists_[cp.position_list_idx][tuple_itr];
      // get the value from the base physical tile
      if (base_tuple_id == NULL_OID) {
        os << ValueFactory::GetNullValueByType(
                  cp.base_tile->GetSchema()->GetType(cp.origin_column_id))
           << " ";
>>>>>>> 588d7562
      } else {
        os << cp.base_tile->GetValue(base_tuple_id, cp.origin_column_id) << " ";
      }
    }

    os << "\n";
  }

  os << "\t-----------------------------------------------------------\n";

  return os.str();
}

}  // End executor namespace
}  // End peloton namespace<|MERGE_RESOLUTION|>--- conflicted
+++ resolved
@@ -9,10 +9,6 @@
 // Copyright (c) 2015, Carnegie Mellon University Database Group
 //
 //===----------------------------------------------------------------------===//
-<<<<<<< HEAD
-
-=======
->>>>>>> 588d7562
 
 #include <cassert>
 #include <iostream>
@@ -298,109 +294,6 @@
 
 LogicalTile::~LogicalTile() {
   // Automatically drops reference on base tiles for each column
-<<<<<<< HEAD
-}
-
-LogicalTile::PositionListsBuilder::PositionListsBuilder() {
-  // Nothing to do here !
-}
-
-LogicalTile::PositionListsBuilder::PositionListsBuilder(LogicalTile *left_tile,
-                                                        LogicalTile *right_tile)
-: left_source_(&left_tile->GetPositionLists()),
-  right_source_(&right_tile->GetPositionLists()) {
-  // Compute the output logical tile column count
-  size_t left_tile_column_count = left_source_->size();
-  size_t right_tile_column_count = right_source_->size();
-  size_t output_tile_column_count =
-      left_tile_column_count + right_tile_column_count;
-
-  assert(left_tile_column_count > 0);
-  assert(right_tile_column_count > 0);
-
-  // Construct position lists for output tile
-  for (size_t column_itr = 0; column_itr < output_tile_column_count;
-      column_itr++) {
-    output_lists_.push_back(std::vector<oid_t>());
-  }
-}
-
-/**
- * @brief Set the schema of the tile.
- * @param ColumnInfo-based schema of the tile.
- */
-void LogicalTile::SetSchema(std::vector<LogicalTile::ColumnInfo> &&schema) {
-  schema_ = schema;
-}
-
-/**
- * @brief Adds column metadata to the logical tile.
- * @param base_tile Base tile that this column is from.
- * @param own_base_tile True if the logical tile should assume ownership of
- *                      the base tile passed in.
- * @param origin_column_id Original column id of this column in its base tile.
- * @param position_list_idx Index of the position list corresponding to this
- *        column.
- *
- * The position list corresponding to this column should be added
- * before the metadata.
- */
-void LogicalTile::AddColumn(const std::shared_ptr<storage::Tile> &base_tile,
-                            oid_t origin_column_id, oid_t position_list_idx) {
-  ColumnInfo cp;
-
-  // Add a reference to the base tile
-  cp.base_tile = base_tile;
-
-  cp.origin_column_id = origin_column_id;
-  cp.position_list_idx = position_list_idx;
-  schema_.push_back(cp);
-}
-
-/**
- * @brief Add the column specified in column_ids to this logical tile.
- */
-void LogicalTile::AddColumns(
-    const std::shared_ptr<storage::TileGroup> &tile_group,
-    const std::vector<oid_t> &column_ids) {
-  const int position_list_idx = 0;
-  for (oid_t origin_column_id : column_ids) {
-    oid_t base_tile_offset, tile_column_id;
-
-    tile_group->LocateTileAndColumn(origin_column_id, base_tile_offset,
-                                    tile_column_id);
-
-    AddColumn(tile_group->GetTileReference(base_tile_offset), tile_column_id,
-              position_list_idx);
-  }
-}
-
-/**
- * @brief Given the original column ids, reorganize the schema to conform the
- * new column_ids
- * column_ids is a vector of oid_t. Each column_id is the index into the
- * original table schema
- * schema_ is a vector of ColumnInfos. Each ColumnInfo represents a column in
- * the corresponding place in colum_ids.
- */
-void LogicalTile::ProjectColumns(const std::vector<oid_t> &original_column_ids,
-                                 const std::vector<oid_t> &column_ids) {
-  std::vector<ColumnInfo> new_schema;
-  for (auto id : column_ids) {
-    auto ret =
-        std::find(original_column_ids.begin(), original_column_ids.end(), id);
-    assert(ret != original_column_ids.end());
-    new_schema.push_back(schema_[*ret]);
-  }
-
-  // remove references to base tiles from columns that are projected away
-  schema_ = std::move(new_schema);
-}
-
-const std::string LogicalTile::GetInfo() const {
-  std::ostringstream os;
-  os << "\t-----------------------------------------------------------\n";
-=======
 }
 
 LogicalTile::PositionListsBuilder::PositionListsBuilder() {
@@ -450,7 +343,6 @@
     output_lists_.push_back(std::vector<oid_t>());
   }
 }
->>>>>>> 588d7562
 
 /**
  * @brief Set the schema of the tile.
@@ -460,26 +352,6 @@
   schema_ = schema;
 }
 
-<<<<<<< HEAD
-  os << "\t-----------------------------------------------------------\n";
-  os << "\t VALUES : \n";
-
-  for (oid_t tuple_itr = 0; tuple_itr < total_tuples_; tuple_itr++) {
-
-    if(visible_rows_[tuple_itr] == false)
-      continue;
-
-    os << "\t";
-
-    for (oid_t column_itr = 0; column_itr < schema_.size(); column_itr++) {
-      const LogicalTile::ColumnInfo &cp = schema_[column_itr];
-
-      oid_t base_tuple_id = position_lists_[cp.position_list_idx][tuple_itr];
-
-      if (base_tuple_id == NULL_OID) {
-        os << ValueFactory::GetNullValueByType(
-            cp.base_tile->GetSchema()->GetType(cp.origin_column_id)) << " ";
-=======
 /**
  * @brief Adds column metadata to the logical tile.
  * @param base_tile Base tile that this column is from.
@@ -568,7 +440,6 @@
         os << ValueFactory::GetNullValueByType(
                   cp.base_tile->GetSchema()->GetType(cp.origin_column_id))
            << " ";
->>>>>>> 588d7562
       } else {
         os << cp.base_tile->GetValue(base_tuple_id, cp.origin_column_id) << " ";
       }
