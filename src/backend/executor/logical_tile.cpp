--- conflicted
+++ resolved
@@ -427,11 +427,7 @@
 
   os << "\t-----------------------------------------------------------\n";
 
-<<<<<<< HEAD
   return os.str();
-=======
-  return os.str().c_str();
->>>>>>> 5e6eb9ba
 }
 
 }  // End executor namespace
