--- conflicted
+++ resolved
@@ -250,18 +250,7 @@
           // For speculative read, a transaction may incidentally miss a visible tuple due to a non-atomic
           // timestamp update. In such case, we just return false and abort the txn.
           transaction_manager.SetTransactionResult(RESULT_FAILURE);
-<<<<<<< HEAD
-=======
-          // FIXME: this cause unnecessary abort when we have delete operations
-          // Add all garbage tuples to GC manager
-          if(garbage_tuples.size() != 0) {
-            cid_t garbage_timestamp = transaction_manager.GetNextCommitId();
-            for (auto garbage : garbage_tuples) {
-              gc::GCManagerFactory::GetInstance().RecycleTupleSlot(
-                table_->GetOid(), garbage.block, garbage.offset, garbage_timestamp);
-            }
-          }
->>>>>>> dc4bb07b
+
           return false;
         }
 
