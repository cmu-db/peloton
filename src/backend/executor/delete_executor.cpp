//===----------------------------------------------------------------------===//
//
//                         PelotonDB
//
// delete_executor.cpp
//
// Identification: src/backend/executor/delete_executor.cpp
//
// Copyright (c) 2015, Carnegie Mellon University Database Group
//
//===----------------------------------------------------------------------===//

#include "backend/executor/delete_executor.h"

#include "../logging/log_manager.h"
#include "../logging/records/tuple_record.h"
#include "../planner/delete_plan.h"
#include "backend/catalog/manager.h"
#include "backend/common/logger.h"
#include "backend/executor/logical_tile.h"


namespace peloton {
namespace executor {

/**
 * @brief Constructor for delete executor.
 * @param node Delete node corresponding to this executor.
 */
DeleteExecutor::DeleteExecutor(planner::AbstractPlan *node,
                               ExecutorContext *executor_context)
    : AbstractExecutor(node, executor_context) {}

/**
 * @brief Nothing to init at the moment.
 * @return true on success, false otherwise.
 */
bool DeleteExecutor::DInit() {
  assert(children_.size() == 1);
  assert(executor_context_);

  assert(target_table_ == nullptr);

  // Delete tuples in logical tile
  LOG_INFO("Delete executor :: 1 child \n");

  // Grab data from plan node.
  const planner::DeletePlan &node = GetPlanNode<planner::DeletePlan>();
  target_table_ = node.GetTable();
  assert(target_table_);

  return true;
}

/**
 * @brief Delete the table tuples using the position list in the logical tile.
 *
 * If truncate is on, then it will truncate the table itself.
 * @return true on success, false otherwise.
 */
bool DeleteExecutor::DExecute() {
  assert(target_table_);

  // Retrieve next tile.
  const bool success = children_[0]->Execute();
  if (!success) {
    return false;
  }

  std::unique_ptr<LogicalTile> source_tile(children_[0]->GetOutput());

  storage::Tile *tile = source_tile->GetBaseTile(0);
  storage::TileGroup *tile_group = tile->GetTileGroup();

  auto &pos_lists = source_tile.get()->GetPositionLists();
  auto tile_group_id = tile_group->GetTileGroupId();
  auto transaction_ = executor_context_->GetTransaction();

  LOG_INFO("Source tile : %p Tuples : %lu \n", source_tile.get(),
            source_tile->GetTupleCount());

  LOG_INFO("Transaction ID: %lu\n", transaction_->GetTransactionId());

  // Delete each tuple
  for (oid_t visible_tuple_id : *source_tile) {
    oid_t physical_tuple_id = pos_lists[0][visible_tuple_id];

    LOG_INFO("Visible Tuple id : %d, Physical Tuple id : %d \n",
              visible_tuple_id, physical_tuple_id);

    peloton::ItemPointer delete_location(tile_group_id, physical_tuple_id);

<<<<<<< HEAD
=======
    // Logging 
    {
      auto& logManager = logging::LogManager::GetInstance();

      if(logManager.IsInLoggingMode()){
        auto logger = logManager.GetBackendLogger();
        auto record = logger->GetTupleRecord(LOGRECORD_TYPE_TUPLE_DELETE,
                                             transaction_->GetTransactionId(), 
                                             target_table_->GetOid(),
                                             INVALID_ITEMPOINTER,
                                             delete_location);

        logger->Log(record);
      }
    }

    // try to delete the tuple
    // this might fail due to a concurrent operation that has latched the tuple
>>>>>>> 8747ba31
    bool status = target_table_->DeleteTuple(transaction_, delete_location);

    if (status == false) {
      LOG_INFO("Fail to delete. Set txn failure");
      transaction_->SetResult(peloton::Result::RESULT_FAILURE);
      return false;
    }
    executor_context_->num_processed += 1; // deleted one
    transaction_->RecordDelete(delete_location);
  }

  return true;
}

}  // namespace executor
}  // namespace peloton<|MERGE_RESOLUTION|>--- conflicted
+++ resolved
@@ -90,8 +90,6 @@
 
     peloton::ItemPointer delete_location(tile_group_id, physical_tuple_id);
 
-<<<<<<< HEAD
-=======
     // Logging 
     {
       auto& logManager = logging::LogManager::GetInstance();
@@ -110,7 +108,6 @@
 
     // try to delete the tuple
     // this might fail due to a concurrent operation that has latched the tuple
->>>>>>> 8747ba31
     bool status = target_table_->DeleteTuple(transaction_, delete_location);
 
     if (status == false) {
