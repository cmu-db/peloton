//===----------------------------------------------------------------------===//
//
//                         Peloton
//
// delete_executor.cpp
//
// Identification: src/backend/executor/delete_executor.cpp
//
// Copyright (c) 2015-16, Carnegie Mellon University Database Group
//
//===----------------------------------------------------------------------===//

#include "backend/executor/delete_executor.h"
#include "backend/executor/executor_context.h"

#include "backend/common/value.h"
#include "backend/planner/delete_plan.h"
#include "backend/catalog/manager.h"
#include "backend/expression/container_tuple.h"
#include "backend/common/logger.h"
#include "backend/executor/logical_tile.h"
#include "backend/storage/data_table.h"
#include "backend/storage/tile.h"
#include "backend/storage/tile_group.h"
#include "backend/storage/tile_group_header.h"
#include "backend/storage/tuple.h"
#include "backend/concurrency/transaction_manager_factory.h"

namespace peloton {
namespace executor {

/**
 * @brief Constructor for delete executor.
 * @param node Delete node corresponding to this executor.
 */
DeleteExecutor::DeleteExecutor(const planner::AbstractPlan *node,
                               ExecutorContext *executor_context)
    : AbstractExecutor(node, executor_context) {}

/**
 * @brief Nothing to init at the moment.
 * @return true on success, false otherwise.
 */
bool DeleteExecutor::DInit() {
  assert(children_.size() == 1);
  assert(executor_context_);

  assert(target_table_ == nullptr);

  // Delete tuples in logical tile
  LOG_TRACE("Delete executor :: 1 child ");

  // Grab data from plan node.
  const planner::DeletePlan &node = GetPlanNode<planner::DeletePlan>();
  target_table_ = node.GetTable();
  assert(target_table_);

  return true;
}

/**
 * @brief Delete the table tuples using the position list in the logical tile.
 *
 * If truncate is on, then it will truncate the table itself.
 * @return true on success, false otherwise.
 */
bool DeleteExecutor::DExecute() {
  assert(target_table_);
  LOG_INFO("In delete executor");

  // Retrieve next tile.
  if (!children_[0]->Execute()) {
    return false;
  }

  std::unique_ptr<LogicalTile> source_tile(children_[0]->GetOutput());

  auto &pos_lists = source_tile.get()->GetPositionLists();
  storage::Tile *tile = source_tile->GetBaseTile(0);
  storage::TileGroup *tile_group = tile->GetTileGroup();
  storage::TileGroupHeader *tile_group_header = tile_group->GetHeader();

  auto tile_group_id = tile_group->GetTileGroupId();
  auto &transaction_manager =
      concurrency::TransactionManagerFactory::GetInstance();

  LOG_TRACE("Source tile : %p Tuples : %lu ", source_tile.get(),
            source_tile->GetTupleCount());

  LOG_TRACE("Transaction ID: %lu",
            executor_context_->GetTransaction()->GetTransactionId());

  // Delete each tuple
  for (oid_t visible_tuple_id : *source_tile) {
    oid_t physical_tuple_id = pos_lists[0][visible_tuple_id];

    ItemPointer old_location(tile_group_id, physical_tuple_id);


<<<<<<< HEAD
    LOG_INFO("Visible Tuple id : %u, Physical Tuple id : %u ",
=======
    LOG_TRACE("Visible Tuple id : %u, Physical Tuple id : %u ",
>>>>>>> 4d7ea035
              visible_tuple_id, physical_tuple_id);

    if (transaction_manager.IsOwner(tile_group_header, physical_tuple_id) ==
        true) {
      // if the thread is the owner of the tuple, then directly update in place.

      transaction_manager.PerformDelete(old_location);

    } else if (transaction_manager.IsOwnable(tile_group_header,
                                             physical_tuple_id) == true) {
      // if the tuple is not owned by any transaction and is visible to current
      // transaction.

      if (transaction_manager.AcquireOwnership(tile_group_header, tile_group_id,
                                               physical_tuple_id) == false) {
        transaction_manager.SetTransactionResult(RESULT_FAILURE);
        return false;
      }

      if (concurrency::TransactionManagerFactory::GetProtocol() == CONCURRENCY_TYPE_OCC_RB) {
        // If we are using rollback segment, what we need to do is flip the delete
        // flag in the master copy.
        transaction_manager.PerformDelete(old_location);

      } else {
        // if it is the latest version and not locked by other threads, then
        // insert a new version.
        std::unique_ptr<storage::Tuple> new_tuple(new storage::Tuple(target_table_->GetSchema(), true));

        // Make a copy of the original tuple and allocate a new tuple
        expression::ContainerTuple<storage::TileGroup> old_tuple(
          tile_group, physical_tuple_id);

        // finally insert updated tuple into the table
        ItemPointer new_location = target_table_->InsertEmptyVersion(new_tuple.get());

        if (new_location.IsNull() == true) {
          LOG_TRACE("Fail to insert new tuple. Set txn failure.");
          transaction_manager.YieldOwnership(tile_group_id, physical_tuple_id);
          transaction_manager.SetTransactionResult(Result::RESULT_FAILURE);
          return false;
        }
        transaction_manager.PerformDelete(old_location, new_location);
      }
      executor_context_->num_processed += 1;  // deleted one

    } else {
      // transaction should be aborted as we cannot update the latest version.
      LOG_TRACE("Fail to update tuple. Set txn failure.");
      transaction_manager.SetTransactionResult(Result::RESULT_FAILURE);
      return false;
    }
  }

  return true;
}

}  // namespace executor
}  // namespace peloton<|MERGE_RESOLUTION|>--- conflicted
+++ resolved
@@ -96,12 +96,7 @@
 
     ItemPointer old_location(tile_group_id, physical_tuple_id);
 
-
-<<<<<<< HEAD
     LOG_INFO("Visible Tuple id : %u, Physical Tuple id : %u ",
-=======
-    LOG_TRACE("Visible Tuple id : %u, Physical Tuple id : %u ",
->>>>>>> 4d7ea035
               visible_tuple_id, physical_tuple_id);
 
     if (transaction_manager.IsOwner(tile_group_header, physical_tuple_id) ==
