--- conflicted
+++ resolved
@@ -128,7 +128,6 @@
     }
     transaction_->RecordInsert(location);
 
-<<<<<<< HEAD
    // Logging 
    {
       auto& logManager = logging::LogManager::GetInstance();
@@ -137,16 +136,14 @@
   
         auto record = new logging::TupleRecord(LOGRECORD_TYPE_TUPLE_INSERT, 
                                                transaction_->GetTransactionId(), 
-                                               target_table->GetOid(),
+                                               target_table_->GetOid(),
                                                location,
                                                tuple.get());
         logger->Insert(record);
       }
     }
 
-=======
     executor_context_->num_processed += 1; // insert one
->>>>>>> fa6c9fb0
     done_ = true;
     return true;
   }
