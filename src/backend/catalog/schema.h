--- conflicted
+++ resolved
@@ -12,11 +12,6 @@
 
 #pragma once
 
-<<<<<<< HEAD
-#include <vector>
-
-=======
->>>>>>> d773d605
 #include "backend/common/printable.h"
 #include "backend/catalog/column.h"
 
