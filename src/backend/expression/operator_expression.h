--- conflicted
+++ resolved
@@ -114,7 +114,6 @@
     throw Exception(
         "OperatorAlternativeExpression::Evaluate function has no "
         "implementation.");
-<<<<<<< HEAD
   }
 
   std::string DebugInfo(const std::string &spacer) const {
@@ -147,40 +146,6 @@
   }
 
   std::string DebugInfo(const std::string &spacer) const {
-=======
-  }
-
-  std::string DebugInfo(const std::string &spacer) const {
-    return (spacer + "Operator ALTERNATIVE Expression");
-  }
-};
-
-class OperatorCaseWhenExpression : public AbstractExpression {
- public:
-  OperatorCaseWhenExpression(ValueType vt, AbstractExpression *left,
-                             OperatorAlternativeExpression *right)
-      : AbstractExpression(EXPRESSION_TYPE_OPERATOR_CASE_WHEN, left, right),
-        m_returnType(vt){};
-
-  Value Evaluate(const AbstractTuple *tuple1, const AbstractTuple *tuple2,
-                 executor::ExecutorContext *context) const {
-    assert(m_left);
-    assert(m_right);
-    Value thenClause = m_left->Evaluate(tuple1, tuple2, context);
-
-    if (thenClause.IsTrue()) {
-      return m_right->GetLeft()
-          ->Evaluate(tuple1, tuple2, context)
-          .CastAs(m_returnType);
-    } else {
-      return m_right->GetRight()
-          ->Evaluate(tuple1, tuple2, context)
-          .CastAs(m_returnType);
-    }
-  }
-
-  std::string DebugInfo(const std::string &spacer) const {
->>>>>>> 588d7562
     return (spacer + "Operator CASE WHEN Expression");
   }
 
@@ -216,14 +181,11 @@
   inline Value op(Value left, Value right) const {
     return left.OpDivide(right);
   }
-<<<<<<< HEAD
-=======
 };
 
 class OpMod {
  public:
   inline Value op(Value left, Value right) const { return left.OpMod(right); }
->>>>>>> 588d7562
 };
 
 /*
