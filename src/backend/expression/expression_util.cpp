//===----------------------------------------------------------------------===//
//
//                         PelotonDB
//
// expression_util.cpp
//
// Identification: src/backend/expression/expression_util.cpp
//
// Copyright (c) 2015, Carnegie Mellon University Database Group
//
//===----------------------------------------------------------------------===//

#include <cassert>
#include <sstream>
#include <cstdlib>
#include <stdexcept>

#include "backend/expression/expression_util.h"

#include "backend/common/value_factory.h"
#include "backend/common/exception.h"
#include "backend/common/logger.h"

#include "backend/expression/abstract_expression.h"

#include "backend/expression/operator_expression.h"
#include "backend/expression/string_expression.h"
#include "backend/expression/comparison_expression.h"
#include "backend/expression/conjunction_expression.h"
#include "backend/expression/constant_value_expression.h"
#include "backend/expression/tuple_value_expression.h"
#include "backend/expression/cast_expression.h"
#include "backend/expression/tuple_address_expression.h"

#include "backend/expression/vector_expression.h"

#include <json_spirit.h>

namespace peloton {
namespace expression {

// Function static helper templated functions to vivify an optimal
//    comparison class.
AbstractExpression *GetGeneral(ExpressionType c, AbstractExpression *l,
                               AbstractExpression *r) {
  assert(l);
  assert(r);
  switch (c) {
    case (EXPRESSION_TYPE_COMPARE_EQUAL):
      return new ComparisonExpression<CmpEq>(c, l, r);
    case (EXPRESSION_TYPE_COMPARE_NOTEQUAL):
      return new ComparisonExpression<CmpNe>(c, l, r);
    case (EXPRESSION_TYPE_COMPARE_LESSTHAN):
      return new ComparisonExpression<CmpLt>(c, l, r);
    case (EXPRESSION_TYPE_COMPARE_GREATERTHAN):
      return new ComparisonExpression<CmpGt>(c, l, r);
    case (EXPRESSION_TYPE_COMPARE_LESSTHANOREQUALTO):
      return new ComparisonExpression<CmpLte>(c, l, r);
    case (EXPRESSION_TYPE_COMPARE_GREATERTHANOREQUALTO):
      return new ComparisonExpression<CmpGte>(c, l, r);
    case (EXPRESSION_TYPE_COMPARE_IN):
      return new ComparisonExpression<CmpIn>(c, l, r);
    default:
      char message[256];
      sprintf(message,
              "Invalid ExpressionType '%s' called"
              " for ComparisonExpression",
              ExpressionTypeToString(c).c_str());
      throw ExpressionException(message);
  }
}

template <typename L, typename R>
AbstractExpression *GetMoreSpecialized(ExpressionType c, L *l, R *r) {
  assert(l);
  assert(r);
  switch (c) {
    case (EXPRESSION_TYPE_COMPARE_EQUAL):
      return new InlinedComparisonExpression<CmpEq, L, R>(c, l, r);
    case (EXPRESSION_TYPE_COMPARE_NOTEQUAL):
      return new InlinedComparisonExpression<CmpNe, L, R>(c, l, r);
    case (EXPRESSION_TYPE_COMPARE_LESSTHAN):
      return new InlinedComparisonExpression<CmpLt, L, R>(c, l, r);
    case (EXPRESSION_TYPE_COMPARE_GREATERTHAN):
      return new InlinedComparisonExpression<CmpGt, L, R>(c, l, r);
    case (EXPRESSION_TYPE_COMPARE_LESSTHANOREQUALTO):
      return new InlinedComparisonExpression<CmpLte, L, R>(c, l, r);
    case (EXPRESSION_TYPE_COMPARE_GREATERTHANOREQUALTO):
      return new InlinedComparisonExpression<CmpGte, L, R>(c, l, r);
    case (EXPRESSION_TYPE_COMPARE_LIKE):
<<<<<<< HEAD
      return new InlinedComparisonExpression<CmpLike, L, R>(c, l, r);
    case (EXPRESSION_TYPE_COMPARE_IN):
      return new InlinedComparisonExpression<CmpIn, L, R>(c, l, r);
=======
      return new InlinedComparisonExpression<CmpLike, L, R>(
          c, l, r);
    case (EXPRESSION_TYPE_COMPARE_IN):
      return new InlinedComparisonExpression<CmpIn, L, R>(
          c, l, r);
>>>>>>> afb253fe
    default:
      char message[256];
      sprintf(message,
              "Invalid ExpressionType '%s' called for"
              " ComparisonExpression",
              ExpressionTypeToString(c).c_str());
      throw ExpressionException(message);
  }
}

// convert the enumerated value type into a concrete c type for the
// comparison helper templates.
AbstractExpression *ComparisonFactory(ExpressionType c, AbstractExpression *lc,
                                      AbstractExpression *rc) {
  assert(lc);

  TupleValueExpression *l_tuple = dynamic_cast<TupleValueExpression *>(lc);

  TupleValueExpression *r_tuple = dynamic_cast<TupleValueExpression *>(rc);

  // more specialization available?
  ConstantValueExpression *l_const =
      dynamic_cast<ConstantValueExpression *>(lc);

  switch (c) {
    case EXPRESSION_TYPE_COMPARE_EQUAL:
    case EXPRESSION_TYPE_COMPARE_NOTEQUAL:
    case EXPRESSION_TYPE_COMPARE_GREATERTHAN:
    case EXPRESSION_TYPE_COMPARE_LESSTHAN:
    case EXPRESSION_TYPE_COMPARE_GREATERTHANOREQUALTO:
    case EXPRESSION_TYPE_COMPARE_LESSTHANOREQUALTO: {
      ConstantValueExpression *r_const =
          dynamic_cast<ConstantValueExpression *>(rc);

      // this will inline getValue(), hooray!
      if (l_const != nullptr &&
          r_const != nullptr) {  // CONST-CONST can it happen?
        return GetMoreSpecialized<ConstantValueExpression,
                                  ConstantValueExpression>(c, l_const, r_const);
      } else if (l_const != nullptr && r_tuple != nullptr) {  // CONST-TUPLE
        return GetMoreSpecialized<ConstantValueExpression,
                                  TupleValueExpression>(c, l_const, r_tuple);
      } else if (l_tuple != nullptr && r_const != nullptr) {  // TUPLE-CONST
        return GetMoreSpecialized<TupleValueExpression,
                                  ConstantValueExpression>(c, l_tuple, r_const);
      } else if (l_tuple != nullptr && r_tuple != nullptr) {  // TUPLE-TUPLE
        return GetMoreSpecialized<TupleValueExpression, TupleValueExpression>(
            c, l_tuple, r_tuple);
      }
    } break;

    case EXPRESSION_TYPE_COMPARE_IN: {
      VectorExpression *r_vector = dynamic_cast<VectorExpression *>(rc);

      // this will inline getValue(), hooray!
      if (l_const != nullptr &&
          r_vector != nullptr) {  // CONST-CONST can it happen?
        return GetMoreSpecialized<ConstantValueExpression, VectorExpression>(
            c, l_const, r_vector);
      } else if (l_const != nullptr && r_tuple != nullptr) {  // CONST-TUPLE
        return GetMoreSpecialized<ConstantValueExpression,
                                  TupleValueExpression>(c, l_const, r_tuple);
      } else if (l_tuple != nullptr && r_vector != nullptr) {  // TUPLE-CONST
        return GetMoreSpecialized<TupleValueExpression, VectorExpression>(
            c, l_tuple, r_vector);
      } else if (l_tuple != nullptr && r_tuple != nullptr) {  // TUPLE-TUPLE
        return GetMoreSpecialized<TupleValueExpression, TupleValueExpression>(
            c, l_tuple, r_tuple);
      }
    } break;

    default:
      LOG_ERROR(
          "This Peloton ExpressionType is in our map but not transformed here "
          ": %u",
          c);
  }

  // okay, still getTypedValue is beneficial.
  return GetGeneral(c, lc, rc);
}

// convert the enumerated value type into a concrete c type for the
//  operator expression templated ctors
AbstractExpression *OperatorFactory(ExpressionType et,
                                    AbstractExpression *first,
                                    AbstractExpression *second) {
  return OperatorFactory(et, first, second, nullptr, nullptr);
}

// convert the enumerated value type into a concrete c type for the
//  operator expression templated ctors
AbstractExpression *OperatorFactory(ExpressionType et,
                                    AbstractExpression *first,
                                    AbstractExpression *second,
                                    AbstractExpression *third,
                                    AbstractExpression *fourth) {
  AbstractExpression *ret = nullptr;

  switch (et) {
    case (EXPRESSION_TYPE_OPERATOR_PLUS):
      ret = new OperatorExpression<OpPlus>(et, first, second);
      break;

    case (EXPRESSION_TYPE_OPERATOR_MINUS):
      ret = new OperatorExpression<OpMinus>(et, first, second);
      break;

    case (EXPRESSION_TYPE_OPERATOR_MULTIPLY):
      ret = new OperatorExpression<OpMultiply>(et, first, second);
      break;

    case (EXPRESSION_TYPE_OPERATOR_DIVIDE):
      ret = new OperatorExpression<OpDivide>(et, first, second);
      break;

    case (EXPRESSION_TYPE_OPERATOR_NOT):
      ret = new OperatorNotExpression(first);
      break;
    case (EXPRESSION_TYPE_SUBSTR):
      ret = new SubstringExpression(first, second, third);
      break;

    case (EXPRESSION_TYPE_CONCAT):
      ret = new ConcatExpression(first, second);
      break;

    case (EXPRESSION_TYPE_ASCII):
      ret = new AsciiExpression(first);
      break;

    case (EXPRESSION_TYPE_CHAR):
      ret = new CharExpression(first);
      break;

    case (EXPRESSION_TYPE_CHAR_LEN):
      ret = new CharLengthExpression(first);
      break;

    case (EXPRESSION_TYPE_OCTET_LEN):
      ret = new OctetLengthExpression(first);
      break;
    case (EXPRESSION_TYPE_POSITION):
      ret = new PositionExpression(first, second);
      break;
    case (EXPRESSION_TYPE_REPEAT):
      ret = new RepeatExpression(first, second);
      break;
    case (EXPRESSION_TYPE_LEFT):
      ret = new LeftExpression(first, second);
      break;
    case (EXPRESSION_TYPE_RIGHT):
      ret = new RightExpression(first, second);
      break;
    case (EXPRESSION_TYPE_REPLACE):
      ret = new ReplaceExpression(first, second, third);
      break;
    case (EXPRESSION_TYPE_OVERLAY):
      ret = new OverlayExpression(first, second, third, fourth);
      break;

    case (EXPRESSION_TYPE_LTRIM):
      ret = new LTrimExpression(first, second);
      break;
    case (EXPRESSION_TYPE_RTRIM):
      ret = new RTrimExpression(first, second);
      break;
    case (EXPRESSION_TYPE_BTRIM):
      ret = new BTrimExpression(first, second);
      break;
    case (EXPRESSION_TYPE_OPERATOR_MOD):
      throw ExpressionException("Mod operator is not yet supported.");

    case (EXPRESSION_TYPE_OPERATOR_CONCAT):
      throw ExpressionException("Concat operator not yet supported.");

    case (EXPRESSION_TYPE_OPERATOR_CAST):
      throw ExpressionException("Cast operator not yet supported.");

    default:
      throw ExpressionException("operator ctor helper out of sync");
  }
  return ret;
}

// convert the enumerated value type into a concrete c type for
// constant value expressions templated ctors
AbstractExpression *ConstantValueFactory(
    json_spirit::Object &obj, __attribute__((unused)) ValueType vt,
    __attribute__((unused)) ExpressionType et,
    __attribute__((unused)) AbstractExpression *lc,
    __attribute__((unused)) AbstractExpression *rc) {
  // read before ctor - can then instantiate fully init'd obj.
  Value newvalue;
  json_spirit::Value valueValue = json_spirit::find_value(obj, "VALUE");
  if (valueValue == json_spirit::Value::null) {
    throw ExpressionException(
        "constantValueFactory: Could not find"
        " VALUE value");
  }

  if (valueValue.type() == json_spirit::str_type) {
    std::string nullcheck = valueValue.get_str();
    if (nullcheck == "nullptr") {
      newvalue = Value::GetNullValue(vt);
      return ConstantValueFactory(newvalue);
    }
  }

  switch (vt) {
    case VALUE_TYPE_INVALID:
      throw ExpressionException(
          "constantValueFactory: Value type should"
          " never be VALUE_TYPE_INVALID");
    case VALUE_TYPE_NULL:
      throw ExpressionException(
          "constantValueFactory: And they should be"
          " never be this either! VALUE_TYPE_nullptr");
    case VALUE_TYPE_TINYINT:
      newvalue = ValueFactory::GetTinyIntValue(
          static_cast<int8_t>(valueValue.get_int64()));
      break;
    case VALUE_TYPE_SMALLINT:
      newvalue = ValueFactory::GetSmallIntValue(
          static_cast<int16_t>(valueValue.get_int64()));
      break;
    case VALUE_TYPE_INTEGER:
      newvalue = ValueFactory::GetIntegerValue(
          static_cast<int32_t>(valueValue.get_int64()));
      break;
    case VALUE_TYPE_BIGINT:
      newvalue = ValueFactory::GetBigIntValue(
          static_cast<int64_t>(valueValue.get_int64()));
      break;
    case VALUE_TYPE_DOUBLE:
      newvalue = ValueFactory::GetDoubleValue(
          static_cast<double>(valueValue.get_real()));
      break;
    case VALUE_TYPE_VARCHAR:
      newvalue = ValueFactory::GetStringValue(valueValue.get_str());
      break;
    case VALUE_TYPE_VARBINARY:
      // uses hex encoding
      newvalue = ValueFactory::GetBinaryValue(valueValue.get_str());
      break;
    case VALUE_TYPE_TIMESTAMP:
      newvalue = ValueFactory::GetTimestampValue(
          static_cast<int64_t>(valueValue.get_int64()));
      break;
    case VALUE_TYPE_DECIMAL:
      newvalue = ValueFactory::GetDecimalValueFromString(valueValue.get_str());
      break;
    default:
      throw ExpressionException(
          "constantValueFactory: Unrecognized value"
          " type");
  }

  return ConstantValueFactory(newvalue);
}

// provide an interface for creating constant value expressions that
// is more useful to testcases */
AbstractExpression *ConstantValueFactory(const Value &newvalue) {
  return new ConstantValueExpression(newvalue);
}

// convert the enumerated value type into a concrete c type for
// parameter value expression templated ctors */
AbstractExpression *ParameterValueFactory(
    json_spirit::Object &obj, __attribute__((unused)) ExpressionType et,
    __attribute__((unused)) AbstractExpression *lc,
    __attribute__((unused)) AbstractExpression *rc) {
  // read before ctor - can then instantiate fully init'd obj.
  json_spirit::Value paramIdxValue = json_spirit::find_value(obj, "PARAM_IDX");
  if (paramIdxValue == json_spirit::Value::null) {
    throw ExpressionException(
        "parameterValueFactory: Could not find"
        " PARAM_IDX value");
  }

  int param_idx = paramIdxValue.get_int();
  assert(param_idx >= 0);
  return ParameterValueFactory(param_idx);
}

AbstractExpression *ParameterValueFactory(int idx) {
  return new ParameterValueExpression(idx);
}

AbstractExpression *TupleValueFactory(int tuple_idx, int value_idx) {
  return new TupleValueExpression(tuple_idx, value_idx);
}

// convert the enumerated value type into a concrete c type for
// tuple value expression templated ctors
AbstractExpression *TupleValueFactory(json_spirit::Object &obj,
                                      __attribute__((unused)) ExpressionType et,
                                      __attribute__((unused))
                                      AbstractExpression *lc,
                                      __attribute__((unused))
                                      AbstractExpression *rc) {
  // read the tuple value expression specific data
  json_spirit::Value valueIdxValue = json_spirit::find_value(obj, "COLUMN_IDX");

  json_spirit::Value tableName = json_spirit::find_value(obj, "TABLE_NAME");

  json_spirit::Value columnName = json_spirit::find_value(obj, "COLUMN_NAME");

  // verify input
  if (valueIdxValue == json_spirit::Value::null) {
    throw ExpressionException(
        "tupleValueFactory: Could not find"
        " COLUMN_IDX value");
  }
  if (valueIdxValue.get_int() < 0) {
    throw ExpressionException("tupleValueFactory: invalid column_idx.");
  }

  if (tableName == json_spirit::Value::null) {
    throw ExpressionException("tupleValueFactory: no table name in TVE");
  }

  if (columnName == json_spirit::Value::null) {
    throw ExpressionException(
        "tupleValueFactory: no column name in"
        " TVE");
  }

  // FIXME: Shouldn't this vary between 0 and 1 depending on left or right tuple
  // ?
  int tuple_idx = 0;

  return new TupleValueExpression(tuple_idx, valueIdxValue.get_int());
}

AbstractExpression *ConjunctionFactory(ExpressionType et,
                                       AbstractExpression *lc,
                                       AbstractExpression *rc) {
  switch (et) {
    case (EXPRESSION_TYPE_CONJUNCTION_AND):
      return new ConjunctionExpression<ConjunctionAnd>(et, lc, rc);
    case (EXPRESSION_TYPE_CONJUNCTION_OR):
      return new ConjunctionExpression<ConjunctionOr>(et, lc, rc);
    default:
      return nullptr;
  }
}

/**
 * @brief Construct a conjunction expression from a list of AND'ed or OR'ed
 * expressions
 * @return A constructed peloton expression
 */
AbstractExpression *ConjunctionFactory(ExpressionType et,
                                       std::list<AbstractExpression *> exprs) {
  if (exprs.empty())
    return expression::ConstantValueFactory(
        ValueFactory::GetBooleanValue(true));

  AbstractExpression *front = exprs.front();
  exprs.pop_front();

  if (exprs.empty()) return front;
  switch (et) {
    case (EXPRESSION_TYPE_CONJUNCTION_AND):
      return new expression::ConjunctionExpression<ConjunctionAnd>(
          et, front, expression::ConjunctionFactory(et, exprs));
    case (EXPRESSION_TYPE_CONJUNCTION_OR):
      return new expression::ConjunctionExpression<ConjunctionOr>(
          et, front, expression::ConjunctionFactory(et, exprs));
    default:
      return nullptr;
  }
}

/**
 * @brief Construct a cast expression
 * @return A constructed peloton expression
 */
AbstractExpression *CastFactory(PostgresValueType type,
                                AbstractExpression *child) {
  return new expression::CastExpression(type, child);
}

// Given an expression type and a valuetype, find the best
// templated ctor to invoke. Several helpers, above, aid in this
// pursuit. Each instantiated expression must consume any
// class-specific serialization from serialize_io.
AbstractExpression *ExpressionFactory(json_spirit::Object &obj,
                                      ExpressionType et, ValueType vt,
                                      __attribute__((unused)) int vs,
                                      AbstractExpression *lc,
                                      AbstractExpression *rc) {
  LOG_TRACE("expressionFactory request: ");
  LOG_TRACE("%s %d", ExpressionTypeToString(et).c_str(), et);
  LOG_TRACE("%d %d", vt, vs);

  AbstractExpression *ret = nullptr;

  switch (et) {
    // Operators
    case (EXPRESSION_TYPE_OPERATOR_PLUS):
    case (EXPRESSION_TYPE_OPERATOR_MINUS):
    case (EXPRESSION_TYPE_OPERATOR_MULTIPLY):
    case (EXPRESSION_TYPE_OPERATOR_DIVIDE):
    case (EXPRESSION_TYPE_OPERATOR_CONCAT):
    case (EXPRESSION_TYPE_OPERATOR_MOD):
    case (EXPRESSION_TYPE_OPERATOR_CAST):
    case (EXPRESSION_TYPE_OPERATOR_NOT):
      ret = OperatorFactory(et, lc, rc);
      break;

    // Comparisons
    case (EXPRESSION_TYPE_COMPARE_EQUAL):
    case (EXPRESSION_TYPE_COMPARE_NOTEQUAL):
    case (EXPRESSION_TYPE_COMPARE_LESSTHAN):
    case (EXPRESSION_TYPE_COMPARE_GREATERTHAN):
    case (EXPRESSION_TYPE_COMPARE_LESSTHANOREQUALTO):
    case (EXPRESSION_TYPE_COMPARE_GREATERTHANOREQUALTO):
    case (EXPRESSION_TYPE_COMPARE_LIKE):
      ret = ComparisonFactory(et, lc, rc);
      break;

    // Conjunctions
    case (EXPRESSION_TYPE_CONJUNCTION_AND):
    case (EXPRESSION_TYPE_CONJUNCTION_OR):
      ret = ConjunctionFactory(et, lc, rc);
      break;

    // Constant Values, parameters, tuples
    case (EXPRESSION_TYPE_VALUE_CONSTANT):
      ret = ConstantValueFactory(obj, vt, et, lc, rc);
      break;

    case (EXPRESSION_TYPE_VALUE_PARAMETER):
      ret = ParameterValueFactory(obj, et, lc, rc);
      break;

    case (EXPRESSION_TYPE_VALUE_TUPLE):
      ret = TupleValueFactory(obj, et, lc, rc);
      break;

    case (EXPRESSION_TYPE_VALUE_TUPLE_ADDRESS):
      ret = new TupleAddressExpression();
      break;

    // must handle all known expressions in this factory
    default:
      char message[256];
      sprintf(message, "Invalid ExpressionType '%s' requested from factory",
              ExpressionTypeToString(et).c_str());
      throw ExpressionException(message);
  }

  // written thusly to ease testing/inspecting return content.
  LOG_TRACE("Created %s", ExpressionTypeToString(et).c_str());
  return ret;
}

AbstractExpression *VectorFactory(
    ValueType elementType, const std::vector<AbstractExpression *> *arguments) {
  assert(arguments);
  return new VectorExpression(elementType, *arguments);
}

}  // End expression namespace
}  // End peloton namespace<|MERGE_RESOLUTION|>--- conflicted
+++ resolved
@@ -88,17 +88,13 @@
     case (EXPRESSION_TYPE_COMPARE_GREATERTHANOREQUALTO):
       return new InlinedComparisonExpression<CmpGte, L, R>(c, l, r);
     case (EXPRESSION_TYPE_COMPARE_LIKE):
-<<<<<<< HEAD
       return new InlinedComparisonExpression<CmpLike, L, R>(c, l, r);
-    case (EXPRESSION_TYPE_COMPARE_IN):
-      return new InlinedComparisonExpression<CmpIn, L, R>(c, l, r);
-=======
       return new InlinedComparisonExpression<CmpLike, L, R>(
           c, l, r);
     case (EXPRESSION_TYPE_COMPARE_IN):
+      return new InlinedComparisonExpression<CmpIn, L, R>(c, l, r);
       return new InlinedComparisonExpression<CmpIn, L, R>(
           c, l, r);
->>>>>>> afb253fe
     default:
       char message[256];
       sprintf(message,
