--- conflicted
+++ resolved
@@ -19,11 +19,6 @@
 
 class ConstantValueExpression : public AbstractExpression {
  public:
-<<<<<<< HEAD
-  ConstantValueExpression(const Value &value)
-      : AbstractExpression(EXPRESSION_TYPE_VALUE_CONSTANT) {
-    this->value = value;
-=======
   ConstantValueExpression(const Value &cvalue)
  : AbstractExpression(EXPRESSION_TYPE_VALUE_CONSTANT) {
     /**
@@ -33,8 +28,6 @@
      * (and probably yes in production).
      */
     this->value = ValueFactory::Clone(cvalue);
-
->>>>>>> 9d38520f
   }
 
   virtual ~ConstantValueExpression() {
