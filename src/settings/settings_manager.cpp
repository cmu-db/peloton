//===----------------------------------------------------------------------===//
//
//                         Peloton
//
// settings_manager.cpp
//
// Identification: src/settings/settings_manager.cpp
//
// Copyright (c) 2015-2017, Carnegie Mellon University Database Group
//
//===----------------------------------------------------------------------===//

#include <gflags/gflags.h>

#include "type/type_id.h"
#include "catalog/settings_catalog.h"
#include "common/exception.h"
#include "concurrency/transaction_manager_factory.h"
#include "settings/settings_manager.h"
#include "type/ephemeral_pool.h"
#include "type/value_factory.h"
#include "util/stringbox_util.h"

// This will expand to define all the settings defined in settings.h
// using GFlag's DEFINE_...() macro. See settings_macro.h.
#define __SETTING_GFLAGS_DEFINE__
#include "settings/settings_macro.h"
#include "settings/settings.h"
#undef __SETTING_GFLAGS_DEFINE__

namespace peloton {
namespace settings {

SettingsManager &SettingsManager::GetInstance() {
  static SettingsManager settings_manager;
  return settings_manager;
}

/** @brief      Get setting value as integer.
 *  @param      ID to get the setting.
 *  @return     Setting value
 */
int32_t SettingsManager::GetInt(SettingId id) const {
  return GetValue(id).GetAs<int32_t>();
}

/** @brief      Get setting value as double.
 *  @param      ID to get the setting.
 *  @return     Setting value
 */
double SettingsManager::GetDouble(SettingId id) const {
  return GetValue(id).GetAs<double>();
}

/** @brief      Get setting value as boolean.
 *  @param      ID to get the setting.
 *  @return     Setting value
 */
bool SettingsManager::GetBool(SettingId id) const {
  return GetValue(id).GetAs<bool>();
}

/** @brief      Get setting value as string.
 *  @param      ID to get the setting.
 *  @return     Setting value
 */
std::string SettingsManager::GetString(SettingId id) const {
  return GetValue(id).ToString();
}

/** @brief      Get setting value as Value object.
 *  @param      ID to get the setting.
 *  @return     Setting value
 */
type::Value SettingsManager::GetValue(SettingId id) const {
  // TODO: Look up the value from catalog
  // Because querying a catalog table needs to create a new transaction and
  // creating transaction needs to get setting values,
  // it will be a infinite recursion here.

  auto param = settings_.find(id);
  return param->second.value;
}

/** @brief      Set setting value as integer.
 *  @param      id  ID to set the setting.
 *  @param      value  Value set to the setting.
 *  @param      set_default  Set the value to default in addition if true.
 *  @param      txn  TransactionContext for the catalog control.
 *                   This has to be set after catalog initialization.
 */
void SettingsManager::SetInt(SettingId id, int32_t value, bool set_default,
                             concurrency::TransactionContext *txn) {
  SetValue(id, type::ValueFactory::GetIntegerValue(value), set_default, txn);
}

/** @brief      Set setting value as double.
 *  @param      id  ID to set the setting.
 *  @param      value  Value set to the setting.
 *  @param      set_default  Set the value to default in addition if true.
 *  @param      txn  TransactionContext for the catalog control.
 *                   This has to be set after catalog initialization.
 */
void SettingsManager::SetDouble(SettingId id, double value, bool set_default,
                                concurrency::TransactionContext *txn) {
  SetValue(id, type::ValueFactory::GetDecimalValue(value), set_default, txn);
}

/** @brief      Set setting value as boolean.
 *  @param      id  ID to set the setting.
 *  @param      value  Value set to the setting.
 *  @param      set_default  Set the value to default in addition if true.
 *  @param      txn  TransactionContext for the catalog control.
 *                   This has to be set after catalog initialization.
 */
void SettingsManager::SetBool(SettingId id, bool value, bool set_default,
                              concurrency::TransactionContext *txn) {
  SetValue(id, type::ValueFactory::GetBooleanValue(value), set_default, txn);
}

/** @brief      Set setting value as string.
 *  @param      id  ID to set the setting.
 *  @param      value  Value set to the setting.
 *  @param      set_default  Set the value to default in addition if true.
 *  @param      txn  TransactionContext for the catalog control.
 *                   This has to be set after catalog initialization.
 */
void SettingsManager::SetString(SettingId id, const std::string &value,
                                bool set_default,
                                concurrency::TransactionContext *txn) {
  SetValue(id, type::ValueFactory::GetVarcharValue(value), set_default, txn);
}

/** @brief      Set setting value as Value object.
 *  @param      id  ID to set the setting.
 *  @param      value  Value set to the setting.
 *  @param      set_default  Set the value to default in addition if true.
 *  @param      txn  TransactionContext for the catalog control.
 *                   This has to be set after catalog initialization.
 */
void SettingsManager::SetValue(SettingId id, const type::Value &value,
                               bool set_default,
                               concurrency::TransactionContext *txn) {
  auto param = settings_.find(id);

  // Check min-max bound if value is a following type
  if ((value.GetTypeId() == type::TypeId::BIGINT ||
       value.GetTypeId() == type::TypeId::INTEGER ||
       value.GetTypeId() == type::TypeId::SMALLINT ||
       value.GetTypeId() == type::TypeId::TINYINT ||
       value.GetTypeId() == type::TypeId::DECIMAL) &&
      !value.CompareBetweenInclusive(param->second.min_value,
                                     param->second.max_value)) {
    throw SettingsException("Value given for \"" + param->second.name +
                            "\" is not in its min-max bounds (" +
                            param->second.min_value.ToString() + "-" +
                            param->second.max_value.ToString() + ")");
  }

  // Catalog update if initialized
  if (catalog_initialized_) {
    PELOTON_ASSERT(txn != nullptr);
    if (!UpdateCatalog(param->second.name, value, set_default, txn)) {
      throw SettingsException("failed to set value " + value.ToString() +
                              " to " + param->second.name);
    }
  }

  // Set value
  param->second.value = value;

  // Set default_value if set_default is true
  if (set_default) {
    param->second.default_value = value;
  }
}

/** @brief      Reset a setting value to default value.
 *  @param      id  ID to reset the setting.
 *  @param      txn  TransactionContext for the catalog control.
 *                   This has to be set after catalog initialization.
 */
void SettingsManager::ResetValue(SettingId id,
                                 concurrency::TransactionContext *txn) {
  auto param = settings_.find(id);
  auto default_value = param->second.default_value;

  // Catalog update if initialized
  if (catalog_initialized_) {
    PELOTON_ASSERT(txn != nullptr);
    if (!UpdateCatalog(param->second.name, default_value, false, txn)) {
      throw SettingsException("failed to set value " +
                              default_value.ToString() + " to " +
                              param->second.name);
    }
  }

  // set default_value into the setting value
  param->second.value = default_value;
}

void SettingsManager::InitializeCatalog() {
  if (catalog_initialized_) return;

  auto &txn_manager = concurrency::TransactionManagerFactory::GetInstance();
  auto txn = txn_manager.BeginTransaction();

  for (auto s : settings_) {
<<<<<<< HEAD
    if (!InsertCatalog(s.second, txn)) {
=======
    // TODO: Use Update instead Delete & Insert
    settings_catalog.DeleteSetting(txn, s.second.name);
    if (!settings_catalog.InsertSetting(txn,
                                        s.second.name,
                                        s.second.value.ToString(),
                                        s.second.value.GetTypeId(),
                                        s.second.desc,
                                        "",
                                        "",
                                        s.second.default_value.ToString(),
                                        s.second.is_mutable,
                                        s.second.is_persistent,
                                        pool)) {
>>>>>>> 2b67714f
      txn_manager.AbortTransaction(txn);
      throw SettingsException("failed to initialize catalog pg_settings on " +
                              s.second.name);
    }
  }
  txn_manager.CommitTransaction(txn);
  catalog_initialized_ = true;
}

/** @brief      Refresh all setting values from setting catalog.
 *  @param      txn  TransactionContext for the catalog control.
 */
void SettingsManager::UpdateSettingListFromCatalog(
    concurrency::TransactionContext *txn) {
  auto &settings_catalog = catalog::SettingsCatalog::GetInstance(txn);

  // Update each setting value from pg_settings
  for (auto param = settings_.begin(); param != settings_.end(); param++) {
    auto setting_entry = settings_catalog.GetSettingsCatalogEntry(param->second.name, txn);

    if (setting_entry != nullptr) {
      // Set the setting value and the default value
      param->second.value = setting_entry->GetValue();
      param->second.default_value = setting_entry->GetDefaultValue();
    } else {
      LOG_ERROR("Setting %s can't be found within SettingsCatalog",
                param->second.name.c_str());
      PELOTON_ASSERT(false);
    }
  }
}

const std::string SettingsManager::GetInfo() const {
  const uint32_t box_width = 72;
  const std::string title = "PELOTON SETTINGS";

  std::string info;
  info.append(StringUtil::Format("%*s\n", box_width / 2 + title.length() / 2,
                                 title.c_str()));
  info.append(StringUtil::Repeat("=", box_width)).append("\n");

  // clang-format off
  info.append(StringUtil::Format("%34s:   %-34i\n", "Port", GetInt(SettingId::port)));
  info.append(StringUtil::Format("%34s:   %-34s\n", "Socket Family", GetString(SettingId::socket_family).c_str()));
  info.append(StringUtil::Format("%34s:   %-34s\n", "Statistics", GetInt(SettingId::stats_mode) ? "enabled" : "disabled"));
  info.append(StringUtil::Format("%34s:   %-34i\n", "Max Connections", GetInt(SettingId::max_connections)));
  info.append(StringUtil::Format("%34s:   %-34s\n", "Index Tuner", GetBool(SettingId::index_tuner) ? "enabled" : "disabled"));
  info.append(StringUtil::Format("%34s:   %-34s\n", "Layout Tuner", GetBool(SettingId::layout_tuner) ? "enabled" : "disabled"));
  info.append(StringUtil::Format("%34s:   (queue size %i, %i threads)\n", "Worker Pool", GetInt(SettingId::monoqueue_task_queue_size), GetInt(SettingId::monoqueue_worker_pool_size)));
  info.append(StringUtil::Format("%34s:   %-34s\n", "Parallel Query Execution", GetBool(SettingId::parallel_execution) ? "enabled" : "disabled"));
  info.append(StringUtil::Format("%34s:   %-34i\n", "Min. Parallel Table Scan Size", GetInt(SettingId::min_parallel_table_scan_size)));
  info.append(StringUtil::Format("%34s:   %-34s\n", "Code-generation", GetBool(SettingId::codegen) ? "enabled" : "disabled"));
  info.append(StringUtil::Format("%34s:   %-34s\n", "Print IR Statistics", GetBool(SettingId::print_ir_stats) ? "enabled" : "disabled"));
  info.append(StringUtil::Format("%34s:   %-34s\n", "Dump IR", GetBool(SettingId::dump_ir) ? "enabled" : "disabled"));
  info.append(StringUtil::Format("%34s:   %-34i\n", "Optimization Timeout", GetInt(SettingId::task_execution_timeout)));
  info.append(StringUtil::Format("%34s:   %-34i\n", "Number of GC threads", GetInt(SettingId::gc_num_threads)));
  // clang-format on

  return StringBoxUtil::Box(info);
}

void SettingsManager::ShowInfo() { LOG_INFO("\n%s\n", GetInfo().c_str()); }

void SettingsManager::DefineSetting(SettingId id, const std::string &name,
                                    const type::Value &value,
                                    const std::string &description,
                                    const type::Value &default_value,
                                    const type::Value &min_value,
                                    const type::Value &max_value,
                                    bool is_mutable, bool is_persistent) {
  if (settings_.find(id) != settings_.end()) {
    throw SettingsException("settings " + name + " already exists");
  }

  // Only below types support min-max bound checking
  if (value.GetTypeId() == type::TypeId::BIGINT ||
      value.GetTypeId() == type::TypeId::INTEGER ||
      value.GetTypeId() == type::TypeId::SMALLINT ||
      value.GetTypeId() == type::TypeId::TINYINT ||
      value.GetTypeId() == type::TypeId::DECIMAL) {
    if (!value.CompareBetweenInclusive(min_value, max_value))
      throw SettingsException(
          "Value given for \"" + name + "\" is not in its min-max bounds (" +
          min_value.ToString() + "-" + max_value.ToString() + ")");
  }

  settings_.emplace(id, Param(name, value, description, default_value,
                              min_value, max_value, is_mutable, is_persistent));
}

/** @brief      Insert a setting information into setting catalog.
 *  @param      param  Setting information.
 *  @param      txn  TransactionContext for the catalog control.
 *  @return     True if success, or false
 */
bool SettingsManager::InsertCatalog(const Param &param,
                                    concurrency::TransactionContext *txn) {
  auto &settings_catalog = catalog::SettingsCatalog::GetInstance();

  // Check a same setting is not existed
  if (settings_catalog.GetSettingsCatalogEntry(param.name, txn) != nullptr) {
    LOG_ERROR("The setting %s is already existed", param.name.c_str());
    return false;
  }

  if (!settings_catalog.InsertSetting(
          param.name, param.value.ToString(), param.value.GetTypeId(),
          param.desc, param.min_value.ToString(), param.max_value.ToString(),
          param.default_value.ToString(), param.is_mutable, param.is_persistent,
          pool_.get(), txn)) {
    return false;
  }
  return true;
}

/** @brief      Update a setting value within setting catalog.
 *  @param      name  Setting name to be updated.
 *  @param      value  Setting value to be set as a new value.
 *  @param      set_default  a flag whether update the default value.
 *  @param      txn  TransactionContext for the catalog control.
 *  @return     True if success, or false
 */
bool SettingsManager::UpdateCatalog(const std::string &name,
                                    const type::Value &value, bool set_default,
                                    concurrency::TransactionContext *txn) {
  auto &settings_catalog = catalog::SettingsCatalog::GetInstance();
<<<<<<< HEAD
  if (!settings_catalog.UpdateSettingValue(txn, name, value.ToString(),
                                           set_default)) {
=======
  auto &txn_manager = concurrency::TransactionManagerFactory::GetInstance();
  auto txn = txn_manager.BeginTransaction();
  type::AbstractPool *pool = pool_.get();
  // TODO: Use Update instead Delete & Insert
  settings_catalog.DeleteSetting(txn, param.name);
  if (!settings_catalog.InsertSetting(txn,
                                      param.name,
                                      param.value.ToString(),
                                      param.value.GetTypeId(),
                                      param.desc,
                                      "",
                                      "",
                                      param.default_value.ToString(),
                                      param.is_mutable,
                                      param.is_persistent,
                                      pool)) {
    txn_manager.AbortTransaction(txn);
>>>>>>> 2b67714f
    return false;
  }
  return true;
}

SettingsManager::SettingsManager() {
  catalog_initialized_ = false;
  pool_.reset(new type::EphemeralPool());

// This will expand to invoke SettingsManager::DefineSetting on
// all of the settings defined in settings.h. See settings_macro.h.
#define __SETTING_DEFINE__
#include "settings/settings_macro.h"
#include "settings/settings.h"
#undef __SETTING_DEFINE__
}

}  // namespace settings
}  // namespace peloton<|MERGE_RESOLUTION|>--- conflicted
+++ resolved
@@ -206,23 +206,7 @@
   auto txn = txn_manager.BeginTransaction();
 
   for (auto s : settings_) {
-<<<<<<< HEAD
     if (!InsertCatalog(s.second, txn)) {
-=======
-    // TODO: Use Update instead Delete & Insert
-    settings_catalog.DeleteSetting(txn, s.second.name);
-    if (!settings_catalog.InsertSetting(txn,
-                                        s.second.name,
-                                        s.second.value.ToString(),
-                                        s.second.value.GetTypeId(),
-                                        s.second.desc,
-                                        "",
-                                        "",
-                                        s.second.default_value.ToString(),
-                                        s.second.is_mutable,
-                                        s.second.is_persistent,
-                                        pool)) {
->>>>>>> 2b67714f
       txn_manager.AbortTransaction(txn);
       throw SettingsException("failed to initialize catalog pg_settings on " +
                               s.second.name);
@@ -241,7 +225,8 @@
 
   // Update each setting value from pg_settings
   for (auto param = settings_.begin(); param != settings_.end(); param++) {
-    auto setting_entry = settings_catalog.GetSettingsCatalogEntry(param->second.name, txn);
+    auto setting_entry =
+        settings_catalog.GetSettingsCatalogEntry(txn, param->second.name);
 
     if (setting_entry != nullptr) {
       // Set the setting value and the default value
@@ -323,54 +308,41 @@
   auto &settings_catalog = catalog::SettingsCatalog::GetInstance();
 
   // Check a same setting is not existed
-  if (settings_catalog.GetSettingsCatalogEntry(param.name, txn) != nullptr) {
+  if (settings_catalog.GetSettingsCatalogEntry(txn, param.name) != nullptr) {
     LOG_ERROR("The setting %s is already existed", param.name.c_str());
     return false;
   }
 
-  if (!settings_catalog.InsertSetting(
-          param.name, param.value.ToString(), param.value.GetTypeId(),
-          param.desc, param.min_value.ToString(), param.max_value.ToString(),
-          param.default_value.ToString(), param.is_mutable, param.is_persistent,
-          pool_.get(), txn)) {
-    return false;
-  }
-  return true;
-}
-
-/** @brief      Update a setting value within setting catalog.
- *  @param      name  Setting name to be updated.
- *  @param      value  Setting value to be set as a new value.
- *  @param      set_default  a flag whether update the default value.
- *  @param      txn  TransactionContext for the catalog control.
- *  @return     True if success, or false
- */
-bool SettingsManager::UpdateCatalog(const std::string &name,
-                                    const type::Value &value, bool set_default,
-                                    concurrency::TransactionContext *txn) {
-  auto &settings_catalog = catalog::SettingsCatalog::GetInstance();
-<<<<<<< HEAD
-  if (!settings_catalog.UpdateSettingValue(txn, name, value.ToString(),
-                                           set_default)) {
-=======
-  auto &txn_manager = concurrency::TransactionManagerFactory::GetInstance();
-  auto txn = txn_manager.BeginTransaction();
-  type::AbstractPool *pool = pool_.get();
-  // TODO: Use Update instead Delete & Insert
-  settings_catalog.DeleteSetting(txn, param.name);
   if (!settings_catalog.InsertSetting(txn,
                                       param.name,
                                       param.value.ToString(),
                                       param.value.GetTypeId(),
                                       param.desc,
-                                      "",
-                                      "",
+                                      param.min_value.ToString(),
+                                      param.max_value.ToString(),
                                       param.default_value.ToString(),
                                       param.is_mutable,
                                       param.is_persistent,
-                                      pool)) {
-    txn_manager.AbortTransaction(txn);
->>>>>>> 2b67714f
+                                      pool_.get())) {
+    return false;
+  }
+  return true;
+}
+
+/** @brief      Update a setting value within setting catalog.
+ *  @param      name  Setting name to be updated.
+ *  @param      value  Setting value to be set as a new value.
+ *  @param      set_default  a flag whether update the default value.
+ *  @param      txn  TransactionContext for the catalog control.
+ *  @return     True if success, or false
+ */
+bool SettingsManager::UpdateCatalog(const std::string &name,
+                                    const type::Value &value, bool set_default,
+                                    concurrency::TransactionContext *txn) {
+  auto &settings_catalog = catalog::SettingsCatalog::GetInstance();
+  if (!settings_catalog.UpdateSettingValue(txn, name,
+                                           value.ToString(),
+                                           set_default)) {
     return false;
   }
   return true;
