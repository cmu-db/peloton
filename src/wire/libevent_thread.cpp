//===----------------------------------------------------------------------===//
//
//                         Peloton
//
// libevent_thread.cpp
//
// Identification: src/wire/libevent_thread.cpp
//
// Copyright (c) 2015-16, Carnegie Mellon University Database Group
//
//===----------------------------------------------------------------------===//
#include "wire/libevent_thread.h"
#include <sys/file.h>
#include <fstream>
#include <vector>
#include "boost/thread/future.hpp"
#include "common/init.h"
#include "common/thread_pool.h"
#include "wire/libevent_server.h"
#include "concurrency/epoch_manager_factory.h"

namespace peloton {
namespace wire {

/*
 * Get the vector of libevent worker threads
 */
std::vector<std::shared_ptr<LibeventWorkerThread>> &
LibeventMasterThread::GetWorkerThreads() {
  static std::vector<std::shared_ptr<LibeventWorkerThread>> worker_threads;
  return worker_threads;
}

/*
 * The libevent master thread initialize num_threads worker threads on
 * constructor.
 */
LibeventMasterThread::LibeventMasterThread(const int num_threads,
                                           struct event_base *libevent_base)
    : LibeventThread(MASTER_THREAD_ID, libevent_base),
      num_threads_(num_threads),
      next_thread_id_(0) {
  auto &threads = GetWorkerThreads();
  threads.clear();

  // register thread to epoch manager.
  if (concurrency::EpochManagerFactory::GetEpochType() ==
      EpochType::DECENTRALIZED_EPOCH) {
    for (int thread_id = 0; thread_id < num_threads; thread_id++) {
      concurrency::EpochManagerFactory::GetInstance().RegisterThread(thread_id);
    }
  }

  // create worker threads.
  for (int thread_id = 0; thread_id < num_threads; thread_id++) {
    threads.push_back(std::shared_ptr<LibeventWorkerThread>(
        new LibeventWorkerThread(thread_id)));
    // LOG_INFO("The thread %d is %p", thread_id, threads[thread_id].get());
    thread_pool.SubmitDedicatedTask(LibeventMasterThread::StartWorker,
                                    threads[thread_id].get());
  }
<<<<<<< HEAD

  // Wait for all threads ready to work
  for (int thread_id = 0; thread_id < num_threads; thread_id++) {
    while (!threads[thread_id].get()->GetThreadIsStarted()) {
=======
  // TODO wait for all threads to be up before exit from Init()
  // TODO replace sleep with future/promises
  for (int thread_id = 0; thread_id < num_threads; thread_id++) {
    while (!threads[thread_id].get()->is_started) {
>>>>>>> 705c6689
      sleep(1);
    }
  }
}

/*
 * Start with worker event loop
 */
void LibeventMasterThread::StartWorker(LibeventWorkerThread *worker_thread) {
  event_base_loop(worker_thread->GetEventBase(), 0);
<<<<<<< HEAD
  // Set worker thread's close flag to false to indicate loop has exited
  worker_thread->SetThreadIsClosed(false);

  // Free events and event base
  if (worker_thread->GetThreadSockFd() != -1) {
    event_free(
        LibeventServer::GetConn(worker_thread->GetThreadSockFd())->event);
=======
  worker_thread->is_closed = false;
  if (worker_thread->sock_fd != -1) {
    event_free(LibeventServer::GetConn(worker_thread->sock_fd)->event);
>>>>>>> 705c6689
  }
  event_free(worker_thread->new_conn_event_);
  event_free(worker_thread->ev_timeout);
  event_base_free(worker_thread->GetEventBase());
<<<<<<< HEAD
=======
}

void ThreadStatus_Callback(UNUSED_ATTRIBUTE evutil_socket_t fd,
                           UNUSED_ATTRIBUTE short what, void *arg) {
  LibeventWorkerThread *thread = static_cast<LibeventWorkerThread *>(arg);
  if (!thread->is_started) {
    thread->is_started = true;
  }
  if (thread->is_closed) {
    event_base_loopexit(thread->GetEventBase(), NULL);
    LOG_INFO("Thread %d exit base loop", thread->GetThreadID());
  }
>>>>>>> 705c6689
}

/*
* The worker thread creates a pipe for master-worker communication on
* constructor.
*/
LibeventWorkerThread::LibeventWorkerThread(const int thread_id)
    : LibeventThread(thread_id, event_base_new()), new_conn_queue(QUEUE_SIZE) {
  int fds[2];
  if (pipe(fds)) {
    LOG_ERROR("Can't create notify pipe to accept connections");
    exit(1);
  }
  // send_fd is used by the master thread, received_fd used by worker thread
  new_conn_receive_fd = fds[0];
  new_conn_send_fd = fds[1];

  // Listen for notifications from the master thread
  new_conn_event_ = event_new(libevent_base_, new_conn_receive_fd,
                              EV_READ | EV_PERSIST, WorkerHandleNewConn, this);

<<<<<<< HEAD
  // Check thread's start/close flag every one second
  struct timeval one_seconds = {1, 0};
  ev_timeout = event_new(libevent_base_, -1, EV_TIMEOUT | EV_PERSIST,
                         ThreadControl_Callback, this);
  event_add(ev_timeout, &one_seconds);
=======
  struct timeval two_seconds = {2, 0};
  ev_timeout = event_new(libevent_base_, -1, EV_TIMEOUT | EV_PERSIST,
                         ThreadStatus_Callback, this);
  event_add(ev_timeout, &two_seconds);
>>>>>>> 705c6689

  if (event_add(new_conn_event_, 0) == -1) {
    LOG_ERROR("Can't monitor libevent notify pipe\n");
    exit(1);
  }
}

/*
* Dispatch a new connection event to a random worker thread by
* writing to the worker's pipe
*/
void LibeventMasterThread::DispatchConnection(int new_conn_fd,
                                              short event_flags) {
  char buf[1];
  buf[0] = 'c';
  auto &threads = GetWorkerThreads();

  // Dispatch by rand number
  int thread_id = next_thread_id_;

  // update next threadID
  next_thread_id_ = (next_thread_id_ + 1) % num_threads_;

  std::shared_ptr<LibeventWorkerThread> worker_thread = threads[thread_id];
  LOG_DEBUG("Dispatching connection to worker %d", thread_id);

  std::shared_ptr<NewConnQueueItem> item(
      new NewConnQueueItem(new_conn_fd, event_flags, CONN_READ));
  worker_thread->new_conn_queue.Enqueue(item);

  if (write(worker_thread->new_conn_send_fd, buf, 1) != 1) {
    LOG_ERROR("Failed to write to thread notify pipe");
  }
}

<<<<<<< HEAD
/*
 * Exit event base loop running in all worker threads
 */
=======
>>>>>>> 705c6689
void LibeventMasterThread::CloseConnection() {
  auto &threads = GetWorkerThreads();

  for (int thread_id = 0; thread_id < num_threads_; thread_id++) {
<<<<<<< HEAD
    threads[thread_id].get()->SetThreadIsClosed(true);
  }

  // When a thread exit loop, the is_closed flag will be set to false
  // Wait for all threads exit loops
  for (int thread_id = 0; thread_id < num_threads_; thread_id++) {
    while (threads[thread_id].get()->GetThreadIsClosed()) {
=======
    threads[thread_id].get()->is_closed = true;
  }

  for (int thread_id = 0; thread_id < num_threads_; thread_id++) {
    while (threads[thread_id].get()->is_closed) {
>>>>>>> 705c6689
      sleep(1);
    }
  }
}
}
}<|MERGE_RESOLUTION|>--- conflicted
+++ resolved
@@ -59,17 +59,10 @@
     thread_pool.SubmitDedicatedTask(LibeventMasterThread::StartWorker,
                                     threads[thread_id].get());
   }
-<<<<<<< HEAD
 
   // Wait for all threads ready to work
   for (int thread_id = 0; thread_id < num_threads; thread_id++) {
     while (!threads[thread_id].get()->GetThreadIsStarted()) {
-=======
-  // TODO wait for all threads to be up before exit from Init()
-  // TODO replace sleep with future/promises
-  for (int thread_id = 0; thread_id < num_threads; thread_id++) {
-    while (!threads[thread_id].get()->is_started) {
->>>>>>> 705c6689
       sleep(1);
     }
   }
@@ -80,7 +73,6 @@
  */
 void LibeventMasterThread::StartWorker(LibeventWorkerThread *worker_thread) {
   event_base_loop(worker_thread->GetEventBase(), 0);
-<<<<<<< HEAD
   // Set worker thread's close flag to false to indicate loop has exited
   worker_thread->SetThreadIsClosed(false);
 
@@ -88,30 +80,10 @@
   if (worker_thread->GetThreadSockFd() != -1) {
     event_free(
         LibeventServer::GetConn(worker_thread->GetThreadSockFd())->event);
-=======
-  worker_thread->is_closed = false;
-  if (worker_thread->sock_fd != -1) {
-    event_free(LibeventServer::GetConn(worker_thread->sock_fd)->event);
->>>>>>> 705c6689
   }
   event_free(worker_thread->new_conn_event_);
   event_free(worker_thread->ev_timeout);
   event_base_free(worker_thread->GetEventBase());
-<<<<<<< HEAD
-=======
-}
-
-void ThreadStatus_Callback(UNUSED_ATTRIBUTE evutil_socket_t fd,
-                           UNUSED_ATTRIBUTE short what, void *arg) {
-  LibeventWorkerThread *thread = static_cast<LibeventWorkerThread *>(arg);
-  if (!thread->is_started) {
-    thread->is_started = true;
-  }
-  if (thread->is_closed) {
-    event_base_loopexit(thread->GetEventBase(), NULL);
-    LOG_INFO("Thread %d exit base loop", thread->GetThreadID());
-  }
->>>>>>> 705c6689
 }
 
 /*
@@ -133,18 +105,11 @@
   new_conn_event_ = event_new(libevent_base_, new_conn_receive_fd,
                               EV_READ | EV_PERSIST, WorkerHandleNewConn, this);
 
-<<<<<<< HEAD
   // Check thread's start/close flag every one second
   struct timeval one_seconds = {1, 0};
   ev_timeout = event_new(libevent_base_, -1, EV_TIMEOUT | EV_PERSIST,
                          ThreadControl_Callback, this);
   event_add(ev_timeout, &one_seconds);
-=======
-  struct timeval two_seconds = {2, 0};
-  ev_timeout = event_new(libevent_base_, -1, EV_TIMEOUT | EV_PERSIST,
-                         ThreadStatus_Callback, this);
-  event_add(ev_timeout, &two_seconds);
->>>>>>> 705c6689
 
   if (event_add(new_conn_event_, 0) == -1) {
     LOG_ERROR("Can't monitor libevent notify pipe\n");
@@ -180,17 +145,13 @@
   }
 }
 
-<<<<<<< HEAD
 /*
  * Exit event base loop running in all worker threads
  */
-=======
->>>>>>> 705c6689
 void LibeventMasterThread::CloseConnection() {
   auto &threads = GetWorkerThreads();
 
   for (int thread_id = 0; thread_id < num_threads_; thread_id++) {
-<<<<<<< HEAD
     threads[thread_id].get()->SetThreadIsClosed(true);
   }
 
@@ -198,16 +159,10 @@
   // Wait for all threads exit loops
   for (int thread_id = 0; thread_id < num_threads_; thread_id++) {
     while (threads[thread_id].get()->GetThreadIsClosed()) {
-=======
-    threads[thread_id].get()->is_closed = true;
-  }
-
-  for (int thread_id = 0; thread_id < num_threads_; thread_id++) {
-    while (threads[thread_id].get()->is_closed) {
->>>>>>> 705c6689
       sleep(1);
     }
   }
 }
+  
 }
 }