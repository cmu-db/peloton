--- conflicted
+++ resolved
@@ -54,40 +54,11 @@
   }
   global_socket_list[connfd].reset(
       new LibeventSocket(connfd, ev_flags, thread, init_state));
-<<<<<<< HEAD
   thread->SetThreadSockFd(connfd);
-=======
-  thread->sock_fd = connfd;
-}
-
-/**
- * Stop signal handling
- */
-void Signal_Callback(UNUSED_ATTRIBUTE evutil_socket_t fd,
-                     UNUSED_ATTRIBUTE short what, void *arg) {
-  struct event_base *base = (event_base *)arg;
-  LOG_INFO("stop");
-  event_base_loopexit(base, NULL);
->>>>>>> 705c6689
-}
-
-void Status_Callback(UNUSED_ATTRIBUTE evutil_socket_t fd,
-                     UNUSED_ATTRIBUTE short what, void *arg) {
-  LibeventServer *server = (LibeventServer *)arg;
-  if (server->is_started == false) {
-    server->is_started = true;
-  }
-  if (server->is_closed == true) {
-    event_base_loopexit(server->base, NULL);
-  }
 }
 
 LibeventServer::LibeventServer() {
-<<<<<<< HEAD
   base_ = event_base_new();
-=======
-  base = event_base_new();
->>>>>>> 705c6689
 
   // Create our event base
   if (!base_) {
@@ -110,13 +81,8 @@
   event_add(ev_timeout, &two_seconds);
 
   // a master thread is responsible for coordinating worker threads.
-<<<<<<< HEAD
   master_thread_ =
       std::make_shared<LibeventMasterThread>(CONNECTION_THREAD_COUNT, base_);
-=======
-  master_thread =
-      std::make_shared<LibeventMasterThread>(CONNECTION_THREAD_COUNT, base);
->>>>>>> 705c6689
 
   port_ = FLAGS_port;
   max_connections_ = FLAGS_max_connections;
@@ -135,10 +101,6 @@
 }
 
 void LibeventServer::StartServer() {
-<<<<<<< HEAD
-=======
-  LOG_INFO("Begin to start server\n");
->>>>>>> 705c6689
   if (FLAGS_socket_family == "AF_INET") {
     struct sockaddr_in sin;
     PL_MEMSET(&sin, 0, sizeof(sin));
@@ -171,7 +133,7 @@
                                   master_thread_.get(), CONN_LISTENING);
 
     LOG_INFO("Listening on port %lu", port_);
-<<<<<<< HEAD
+
     event_base_dispatch(base_);
     LibeventServer::GetConn(listen_fd)->CloseSocket();
 
@@ -183,15 +145,6 @@
     static_cast<LibeventMasterThread *>(master_thread_.get())
         ->CloseConnection();
 
-=======
-    event_base_dispatch(base);
-    LibeventServer::GetConn(listen_fd)->CloseSocket();
-    event_free(LibeventServer::GetConn(listen_fd)->event);
-    event_free(evstop);
-    event_free(ev_timeout);
-    event_base_free(base);
-    static_cast<LibeventMasterThread *>(master_thread.get())->CloseConnection();
->>>>>>> 705c6689
     LOG_INFO("Server Closed");
   }
 
@@ -203,24 +156,13 @@
 
 void LibeventServer::CloseServer() {
   LOG_INFO("Begin to stop server");
-<<<<<<< HEAD
   this->SetIsClosed(true);
-=======
-  is_closed = true;
->>>>>>> 705c6689
 }
 
 /**
  * Change port to new_port
  */
-<<<<<<< HEAD
 void LibeventServer::SetPort(int new_port) { port_ = new_port; }
-=======
-void LibeventServer::SetPort(int new_port){
-  LOG_INFO("Change port to %d",new_port);
-  port_ = new_port;
-}
 
->>>>>>> 705c6689
 }
 }