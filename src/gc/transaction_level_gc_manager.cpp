//===----------------------------------------------------------------------===//
//
//                         Peloton
//
// transaction_level_gc_manager.cpp
//
// Identification: src/gc/transaction_level_gc_manager.cpp
//
// Copyright (c) 2015-16, Carnegie Mellon University Database Group
//
//===----------------------------------------------------------------------===//

#include "gc/transaction_level_gc_manager.h"

#include "brain/query_logger.h"
#include "catalog/manager.h"
#include "common/container_tuple.h"
#include "concurrency/epoch_manager_factory.h"
#include "concurrency/transaction_manager_factory.h"
#include "index/index.h"
#include "settings/settings_manager.h"
#include "storage/database.h"
#include "storage/storage_manager.h"
#include "storage/tile_group.h"
#include "storage/tuple.h"
#include "threadpool/mono_queue_pool.h"

namespace peloton {
namespace gc {

bool TransactionLevelGCManager::ResetTuple(const ItemPointer &location) {
  auto &manager = catalog::Manager::GetInstance();
  auto tile_group = manager.GetTileGroup(location.block).get();

  auto tile_group_header = tile_group->GetHeader();

  // Reset the header
  tile_group_header->SetTransactionId(location.offset, INVALID_TXN_ID);
  tile_group_header->SetBeginCommitId(location.offset, MAX_CID);
  tile_group_header->SetEndCommitId(location.offset, MAX_CID);
  tile_group_header->SetPrevItemPointer(location.offset, INVALID_ITEMPOINTER);
  tile_group_header->SetNextItemPointer(location.offset, INVALID_ITEMPOINTER);

  PELOTON_MEMSET(tile_group_header->GetReservedFieldRef(location.offset), 0,
                 storage::TileGroupHeader::GetReservedSize());

  // Reclaim the varlen pool
  CheckAndReclaimVarlenColumns(tile_group, location.offset);

  LOG_TRACE("Garbage tuple(%u, %u) is reset", location.block, location.offset);
  return true;
}

void TransactionLevelGCManager::Running(const int &thread_id) {
  PELOTON_ASSERT(is_running_ == true);
  uint32_t backoff_shifts = 0;
  while (true) {
    auto &epoch_manager = concurrency::EpochManagerFactory::GetInstance();

    auto expired_eid = epoch_manager.GetExpiredEpochId();

    // When the DBMS has started working but it never processes any transaction,
    // we may see expired_eid == MAX_EID.
    if (expired_eid == MAX_EID) {
      continue;
    }

    int reclaimed_count = Reclaim(thread_id, expired_eid);
    int unlinked_count = Unlink(thread_id, expired_eid);

    if (is_running_ == false) {
      return;
    }
    if (reclaimed_count == 0 && unlinked_count == 0) {
      // sleep at most 0.8192 s
      if (backoff_shifts < 13) {
        ++backoff_shifts;
      }
      uint64_t sleep_duration = 1UL << backoff_shifts;
      sleep_duration *= 100;
      std::this_thread::sleep_for(std::chrono::microseconds(sleep_duration));
    } else {
      backoff_shifts >>= 1;
    }
  }
}

void TransactionLevelGCManager::RecycleTransaction(
    concurrency::TransactionContext *txn) {
  auto &epoch_manager = concurrency::EpochManagerFactory::GetInstance();

  epoch_manager.ExitEpoch(txn->GetThreadId(), txn->GetEpochId());

<<<<<<< HEAD
  if (!txn->IsReadOnly() && \
=======
  if (txn->GetIsolationLevel() != IsolationLevelType::READ_ONLY &&
>>>>>>> d68ab719
      txn->GetResult() != ResultType::SUCCESS && txn->IsGCSetEmpty() != true) {
    txn->SetEpochId(epoch_manager.GetNextEpochId());
  }

  // Add the transaction context to the lock-free queue
  unlink_queues_[HashToThread(txn->GetThreadId())]->Enqueue(txn);
}

int TransactionLevelGCManager::Unlink(const int &thread_id,
                                      const eid_t &expired_eid) {
  int tuple_counter = 0;

  // check if any garbage can be unlinked from indexes.
  // every time we garbage collect at most MAX_ATTEMPT_COUNT tuples.
  std::vector<concurrency::TransactionContext *> garbages;

  // First iterate the local unlink queue
  local_unlink_queues_[thread_id].remove_if(
      [&garbages, &tuple_counter, expired_eid,
       this](concurrency::TransactionContext *txn_ctx) -> bool {
        bool res = txn_ctx->GetEpochId() <= expired_eid;
        if (res == true) {
          // unlink versions from version chain and indexes
          UnlinkVersions(txn_ctx);
          // Add to the garbage map
          garbages.push_back(txn_ctx);
          tuple_counter++;
        }
        return res;
      });

  for (size_t i = 0; i < MAX_ATTEMPT_COUNT; ++i) {
    concurrency::TransactionContext *txn_ctx;
    // if there's no more tuples in the queue, then break.
    if (unlink_queues_[thread_id]->Dequeue(txn_ctx) == false) {
      break;
    }

    // Log the query into query_history_catalog
    if (settings::SettingsManager::GetBool(settings::SettingId::brain)) {
      std::vector<std::string> query_strings = txn_ctx->GetQueryStrings();
      if (query_strings.size() != 0) {
        uint64_t timestamp = txn_ctx->GetTimestamp();
        auto &pool = threadpool::MonoQueuePool::GetBrainInstance();
        for (auto query_string : query_strings) {
          pool.SubmitTask([query_string, timestamp] {
            brain::QueryLogger::LogQuery(query_string, timestamp);
          });
        }
      }
    }

    // Deallocate the Transaction Context of transactions that don't involve
    // any garbage collection
<<<<<<< HEAD
    if (txn_ctx->IsReadOnly() || \
=======
    if (txn_ctx->GetIsolationLevel() == IsolationLevelType::READ_ONLY ||
>>>>>>> d68ab719
        txn_ctx->IsGCSetEmpty()) {
      delete txn_ctx;
      continue;
    }

    if (txn_ctx->GetEpochId() <= expired_eid) {
      // as the global expired epoch id is no less than the garbage version's
      // epoch id, it means that no active transactions can read the version. As
      // a result, we can delete all the tuples from the indexes to which it
      // belongs.

      // unlink versions from version chain and indexes
      UnlinkVersions(txn_ctx);
      // Add to the garbage map
      garbages.push_back(txn_ctx);
      tuple_counter++;

    } else {
      // if a tuple cannot be reclaimed, then add it back to the list.
      local_unlink_queues_[thread_id].push_back(txn_ctx);
    }
  }  // end for

  // once the current epoch id is expired, then we know all the transactions
  // that are active at this time point will be committed/aborted.
  // at that time point, it is safe to recycle the version.
  eid_t safe_expired_eid =
      concurrency::EpochManagerFactory::GetInstance().GetCurrentEpochId();

  for (auto &item : garbages) {
    reclaim_maps_[thread_id].insert(std::make_pair(safe_expired_eid, item));
  }
  LOG_TRACE("Marked %d tuples as garbage", tuple_counter);
  return tuple_counter;
}

// executed by a single thread. so no synchronization is required.
int TransactionLevelGCManager::Reclaim(const int &thread_id,
                                       const eid_t &expired_eid) {
  int gc_counter = 0;

  // we delete garbage in the free list
  auto garbage_ctx_entry = reclaim_maps_[thread_id].begin();
  while (garbage_ctx_entry != reclaim_maps_[thread_id].end()) {
    const eid_t garbage_eid = garbage_ctx_entry->first;
    auto txn_ctx = garbage_ctx_entry->second;

    // if the global expired epoch id is no less than the garbage version's
    // epoch id, then recycle the garbage version
    if (garbage_eid <= expired_eid) {
      AddToRecycleMap(txn_ctx);

      // Remove from the original map
      garbage_ctx_entry = reclaim_maps_[thread_id].erase(garbage_ctx_entry);
      gc_counter++;
    } else {
      // Early break since we use an ordered map
      break;
    }
  }
  LOG_TRACE("Marked %d txn contexts as recycled", gc_counter);
  return gc_counter;
}

// Multiple GC thread share the same recycle map
void TransactionLevelGCManager::AddToRecycleMap(
    concurrency::TransactionContext *txn_ctx) {
  for (auto &entry : *(txn_ctx->GetGCSetPtr().get())) {
    auto &manager = catalog::Manager::GetInstance();
    auto tile_group = manager.GetTileGroup(entry.first);

    // During the resetting, a table may be deconstructed because of the DROP
    // TABLE request
    if (tile_group == nullptr) {
      delete txn_ctx;
      return;
    }

    PELOTON_ASSERT(tile_group != nullptr);

    storage::DataTable *table =
        dynamic_cast<storage::DataTable *>(tile_group->GetAbstractTable());
    PELOTON_ASSERT(table != nullptr);

    oid_t table_id = table->GetOid();
    auto tile_group_header = tile_group->GetHeader();
    PELOTON_ASSERT(tile_group_header != nullptr);
    bool immutable = tile_group_header->GetImmutability();

    for (auto &element : entry.second) {
      // as this transaction has been committed, we should reclaim older
      // versions.
      ItemPointer location(entry.first, element.first);

      // If the tuple being reset no longer exists, just skip it
      if (ResetTuple(location) == false) {
        continue;
      }
      // if immutable is false and the entry for table_id exists.
      if ((!immutable) &&
          recycle_queue_map_.find(table_id) != recycle_queue_map_.end()) {
        recycle_queue_map_[table_id]->Enqueue(location);
      }
    }
  }

  auto storage_manager = storage::StorageManager::GetInstance();
  for (auto &entry : *(txn_ctx->GetGCObjectSetPtr().get())) {
    oid_t database_oid = std::get<0>(entry);
    oid_t table_oid = std::get<1>(entry);
    oid_t index_oid = std::get<2>(entry);
    PELOTON_ASSERT(database_oid != INVALID_OID);
    auto database = storage_manager->GetDatabaseWithOid(database_oid);
    PELOTON_ASSERT(database != nullptr);
    if (table_oid == INVALID_OID) {
      storage_manager->RemoveDatabaseFromStorageManager(database_oid);
      continue;
    }
    auto table = database->GetTableWithOid(table_oid);
    PELOTON_ASSERT(table != nullptr);
    if (index_oid == INVALID_OID) {
      database->DropTableWithOid(table_oid);
      LOG_DEBUG("GCing table %u", table_oid);
      continue;
    }
    auto index = table->GetIndexWithOid(index_oid);
    PELOTON_ASSERT(index != nullptr);
    table->DropIndexWithOid(index_oid);
    LOG_DEBUG("GCing index %u", index_oid);
  }

  delete txn_ctx;
}

// this function returns a free tuple slot, if one exists
// called by data_table.
ItemPointer TransactionLevelGCManager::ReturnFreeSlot(const oid_t &table_id) {
  // for catalog tables, we directly return invalid item pointer.
  if (recycle_queue_map_.find(table_id) == recycle_queue_map_.end()) {
    return INVALID_ITEMPOINTER;
  }
  ItemPointer location;
  PELOTON_ASSERT(recycle_queue_map_.find(table_id) != recycle_queue_map_.end());
  auto recycle_queue = recycle_queue_map_[table_id];

  if (recycle_queue->Dequeue(location) == true) {
    LOG_TRACE("Reuse tuple(%u, %u) in table %u", location.block,
              location.offset, table_id);
    return location;
  }
  return INVALID_ITEMPOINTER;
}

void TransactionLevelGCManager::ClearGarbage(int thread_id) {
  while (!unlink_queues_[thread_id]->IsEmpty() ||
         !local_unlink_queues_[thread_id].empty()) {
    Unlink(thread_id, MAX_CID);
  }

  while (reclaim_maps_[thread_id].size() != 0) {
    Reclaim(thread_id, MAX_CID);
  }

  return;
}

void TransactionLevelGCManager::StopGC() {
  LOG_TRACE("Stopping GC");
  this->is_running_ = false;
  // clear the garbage in each GC thread
  for (int thread_id = 0; thread_id < gc_thread_count_; ++thread_id) {
    ClearGarbage(thread_id);
  }
}

void TransactionLevelGCManager::UnlinkVersions(
    concurrency::TransactionContext *txn_ctx) {
  for (auto entry : *(txn_ctx->GetGCSetPtr().get())) {
    for (auto &element : entry.second) {
      UnlinkVersion(ItemPointer(entry.first, element.first), element.second);
    }
  }
}

// delete a tuple from all its indexes it belongs to.
void TransactionLevelGCManager::UnlinkVersion(const ItemPointer location,
                                              GCVersionType type) {
  // get indirection from the indirection array.
  auto tile_group =
      catalog::Manager::GetInstance().GetTileGroup(location.block);

  // if the corresponding tile group is deconstructed,
  // then do nothing.
  if (tile_group == nullptr) {
    return;
  }

  auto tile_group_header =
      catalog::Manager::GetInstance().GetTileGroup(location.block)->GetHeader();

  ItemPointer *indirection = tile_group_header->GetIndirection(location.offset);

  // do nothing if indirection is null
  if (indirection == nullptr) {
    return;
  }

  ContainerTuple<storage::TileGroup> current_tuple(tile_group.get(),
                                                   location.offset);

  storage::DataTable *table =
      dynamic_cast<storage::DataTable *>(tile_group->GetAbstractTable());
  PELOTON_ASSERT(table != nullptr);

  // NOTE: for now, we only consider unlinking tuple versions from primary
  // indexes.
  if (type == GCVersionType::COMMIT_UPDATE) {
    // the gc'd version is an old version.
    // this version needs to be reclaimed by the GC.
    // if the version differs from the previous one in some columns where
    // secondary indexes are built on, then we need to unlink the previous
    // version from the secondary index.
  } else if (type == GCVersionType::COMMIT_DELETE) {
    // the gc'd version is an old version.
    // need to recycle this version as well as its newer (empty) version.
    // we also need to delete the tuple from the primary and secondary
    // indexes.
  } else if (type == GCVersionType::ABORT_UPDATE) {
    // the gc'd version is a newly created version.
    // if the version differs from the previous one in some columns where
    // secondary indexes are built on, then we need to unlink this version
    // from the secondary index.

  } else if (type == GCVersionType::ABORT_DELETE) {
    // the gc'd version is a newly created empty version.
    // need to recycle this version.
    // no index manipulation needs to be made.
  } else {
    PELOTON_ASSERT(type == GCVersionType::ABORT_INSERT ||
                   type == GCVersionType::COMMIT_INS_DEL ||
                   type == GCVersionType::ABORT_INS_DEL);

    // attempt to unlink the version from all the indexes.
    for (size_t idx = 0; idx < table->GetIndexCount(); ++idx) {
      auto index = table->GetIndex(idx);
      if (index == nullptr) continue;
      auto index_schema = index->GetKeySchema();
      auto indexed_columns = index_schema->GetIndexedColumns();

      // build key.
      std::unique_ptr<storage::Tuple> current_key(
          new storage::Tuple(index_schema, true));
      current_key->SetFromTuple(&current_tuple, indexed_columns,
                                index->GetPool());

      index->DeleteEntry(current_key.get(), indirection);
    }
  }
}

}  // namespace gc
}  // namespace peloton<|MERGE_RESOLUTION|>--- conflicted
+++ resolved
@@ -91,11 +91,7 @@
 
   epoch_manager.ExitEpoch(txn->GetThreadId(), txn->GetEpochId());
 
-<<<<<<< HEAD
   if (!txn->IsReadOnly() && \
-=======
-  if (txn->GetIsolationLevel() != IsolationLevelType::READ_ONLY &&
->>>>>>> d68ab719
       txn->GetResult() != ResultType::SUCCESS && txn->IsGCSetEmpty() != true) {
     txn->SetEpochId(epoch_manager.GetNextEpochId());
   }
@@ -150,11 +146,7 @@
 
     // Deallocate the Transaction Context of transactions that don't involve
     // any garbage collection
-<<<<<<< HEAD
     if (txn_ctx->IsReadOnly() || \
-=======
-    if (txn_ctx->GetIsolationLevel() == IsolationLevelType::READ_ONLY ||
->>>>>>> d68ab719
         txn_ctx->IsGCSetEmpty()) {
       delete txn_ctx;
       continue;
