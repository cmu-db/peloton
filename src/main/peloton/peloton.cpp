//===----------------------------------------------------------------------===//
//
//                         Peloton
//
// peloton.cpp
//
// Identification: src/main/peloton/peloton.cpp
//
// Copyright (c) 2015-16, Carnegie Mellon University Database Group
//
//===----------------------------------------------------------------------===//

#include <iostream>

#include <gflags/gflags.h>
<<<<<<< HEAD
#include <include/brain/catalog_sync_brain_job.h>
=======
#include "brain/catalog_sync_brain_job.h"
>>>>>>> 3b6b9681
#include "common/init.h"
#include "common/logger.h"
#include "network/peloton_server.h"
#include "settings/settings_manager.h"
#include "brain/brain.h"
#include "catalog/catalog.h"

// For GFlag's built-in help message flag
DECLARE_bool(help);

void RunPelotonServer() {
  try {
    // Setup
    peloton::PelotonInit::Initialize();

    peloton::network::PelotonServer peloton_server;

    peloton::network::PelotonServer::LoadSSLFileSettings();
    peloton::network::PelotonServer::SSLInit();

    peloton_server.SetupServer().ServerLoop();
  } catch (peloton::ConnectionException &exception) {
    // Nothing to do here!
  }

  // Teardown
  peloton::PelotonInit::Shutdown();
}


void RunPelotonBrain() {
  // TODO(tianyu): boot up other peloton resources as needed here
  peloton::brain::Brain brain;
  evthread_use_pthreads();
  auto catalog = peloton::catalog::Catalog::GetInstance();
  catalog->Bootstrap();
  peloton::settings::SettingsManager::GetInstance().InitializeCatalog();
  // TODO(tianyu): register jobs here
  struct timeval one_second;
  one_second.tv_sec = 1;
  one_second.tv_usec = 0;

  struct timeval one_minute;
  one_minute.tv_sec = 60;
  one_minute.tv_usec = 0;

<<<<<<< HEAD
  auto example_task = [](peloton::brain::BrainEnvironment *) {
    // TODO(tianyu): Replace with real address
    capnp::EzRpcClient client("localhost:15445");
=======
  auto example_task = [](peloton::brain::BrainEnvironment *env) {
    capnp::EzRpcClient &client = env->GetPelotonClient();
>>>>>>> 3b6b9681
    PelotonService::Client peloton_service = client.getMain<PelotonService>();
    auto request = peloton_service.createIndexRequest();
    request.getRequest().setIndexKeys(42);
    auto response = request.send().wait(client.getWaitScope());
  };

  brain.RegisterJob<peloton::brain::SimpleBrainJob>(&one_second, "test", example_task);
  brain.RegisterJob<peloton::brain::CatalogSyncBrainJob>(&one_minute, "sync");
  brain.Run();
}

int main(int argc, char *argv[]) {

  // Parse the command line flags
  ::google::ParseCommandLineNonHelpFlags(&argc, &argv, true);

  // If "-h" or "-help" is passed in, set up the help messages.
  if (FLAGS_help) {
    ::google::SetUsageMessage("Usage Info: \n");
    ::google::HandleCommandLineHelpFlags();
  }

  try {
    // Print settings
    if (peloton::settings::SettingsManager::GetBool(
      peloton::settings::SettingId::display_settings)) {
      auto &settings = peloton::settings::SettingsManager::GetInstance();
      settings.ShowInfo();
    }
  } catch (peloton::SettingsException &exception) {
    peloton::LOG_ERROR("Cannot load settings. Failed with %s\n", exception.GetMessage().c_str());
    return 0; // TODO: Use an enum with exit error codes
  }

  if (peloton::settings::SettingsManager::GetBool(
      peloton::settings::SettingId::brain))
    RunPelotonBrain();
  else
    RunPelotonServer();
  return 0;
}<|MERGE_RESOLUTION|>--- conflicted
+++ resolved
@@ -13,11 +13,7 @@
 #include <iostream>
 
 #include <gflags/gflags.h>
-<<<<<<< HEAD
-#include <include/brain/catalog_sync_brain_job.h>
-=======
 #include "brain/catalog_sync_brain_job.h"
->>>>>>> 3b6b9681
 #include "common/init.h"
 #include "common/logger.h"
 #include "network/peloton_server.h"
@@ -64,14 +60,8 @@
   one_minute.tv_sec = 60;
   one_minute.tv_usec = 0;
 
-<<<<<<< HEAD
-  auto example_task = [](peloton::brain::BrainEnvironment *) {
-    // TODO(tianyu): Replace with real address
-    capnp::EzRpcClient client("localhost:15445");
-=======
   auto example_task = [](peloton::brain::BrainEnvironment *env) {
     capnp::EzRpcClient &client = env->GetPelotonClient();
->>>>>>> 3b6b9681
     PelotonService::Client peloton_service = client.getMain<PelotonService>();
     auto request = peloton_service.createIndexRequest();
     request.getRequest().setIndexKeys(42);
