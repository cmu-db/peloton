--- conflicted
+++ resolved
@@ -370,10 +370,7 @@
 
   planner::DerivedAttribute attribute;
   attribute.expr = expression::ExpressionUtil::ConstantValueFactory(district_update_val);
-<<<<<<< HEAD
   attribute.attribute_info.type = attribute.expr->GetValueType();
-=======
->>>>>>> f9c9513b
   district_target_list.emplace_back(10, attribute);
 
   std::unique_ptr<const planner::ProjectInfo> district_project_info(
@@ -557,35 +554,22 @@
     planner::DerivedAttribute s_quantity_attr;
     s_quantity_attr.expr =
         expression::ExpressionUtil::ConstantValueFactory(type::ValueFactory::GetIntegerValue(s_quantity));
-<<<<<<< HEAD
     s_quantity_attr.attribute_info.type = s_quantity_attr.expr->GetValueType();
-=======
->>>>>>> f9c9513b
 
     planner::DerivedAttribute s_ytd_attr;
     s_ytd_attr.expr =
         expression::ExpressionUtil::ConstantValueFactory(type::ValueFactory::GetIntegerValue(s_ytd));
-<<<<<<< HEAD
     s_ytd_attr.attribute_info.type = s_ytd_attr.expr->GetValueType();
-=======
->>>>>>> f9c9513b
 
     planner::DerivedAttribute s_order_cnt_attr;
     s_order_cnt_attr.expr =
         expression::ExpressionUtil::ConstantValueFactory(type::ValueFactory::GetIntegerValue(s_order_cnt));
-<<<<<<< HEAD
     s_order_cnt_attr.attribute_info.type = s_order_cnt_attr.expr->GetValueType();
-=======
->>>>>>> f9c9513b
 
     planner::DerivedAttribute s_remote_cnt_attr;
     s_remote_cnt_attr.expr =
         expression::ExpressionUtil::ConstantValueFactory(type::ValueFactory::GetIntegerValue(s_remote_cnt));
-<<<<<<< HEAD
     s_remote_cnt_attr.attribute_info.type = s_remote_cnt_attr.expr->GetValueType();
-=======
-
->>>>>>> f9c9513b
 
     stock_target_list.emplace_back(2, s_quantity_attr);
     stock_target_list.emplace_back(13, s_ytd_attr);
