//===----------------------------------------------------------------------===//
//
//                         Peloton
//
// drop_plan.cpp
//
// Identification: src/planner/drop_plan.cpp
//
// Copyright (c) 2015-16, Carnegie Mellon University Database Group
//
//===----------------------------------------------------------------------===//

#include "planner/update_plan.h"

#include "parser/update_statement.h"
#include "planner/project_info.h"
#include "type/types.h"

#include "catalog/catalog.h"
#include "expression/expression_util.h"
#include "parser/table_ref.h"
#include "storage/data_table.h"

#include "planner/abstract_plan.h"
#include "planner/abstract_scan_plan.h"
#include "planner/index_scan_plan.h"
#include "planner/seq_scan_plan.h"

#include "planner/abstract_plan.h"
#include "planner/abstract_scan_plan.h"
#include "planner/index_scan_plan.h"
#include "planner/seq_scan_plan.h"

namespace peloton {
namespace planner {

UpdatePlan::UpdatePlan(storage::DataTable *table,
                       std::unique_ptr<const planner::ProjectInfo> project_info)
    : target_table_(table),
      project_info_(std::move(project_info)),
      where_(NULL),
      update_primary_key_(false) {
  LOG_TRACE("Creating an Update Plan");

  if (project_info_ != nullptr) {
    for (const auto target : project_info_->GetTargetList()) {
      auto col_id = target.first;
      update_primary_key_ =
          target_table_->GetSchema()->GetColumn(col_id).IsPrimary();
      if (update_primary_key_)
        break;
    }
  }
}

// FIXME: Should remove when the simple_optimizer tears down
//  Initializes the update plan without adding any child nodes and
//  retrieves column ids for the child scan plan.
void UpdatePlan::BuildInitialUpdatePlan(
    const parser::UpdateStatement *parse_tree, std::vector<oid_t> &column_ids) {
  LOG_TRACE("Creating an Update Plan");
  auto t_ref = parse_tree->table.get();
  auto table_name = std::string(t_ref->GetTableName());
  auto database_name = t_ref->GetDatabaseName();
  LOG_TRACE("Update database %s table %s", database_name, table_name.c_str());
  target_table_ = catalog::Catalog::GetInstance()->GetTableWithName(
      database_name, table_name);
  PL_ASSERT(target_table_ != nullptr);

  for (auto& update_clause : *(parse_tree->updates)) {
    updates_.push_back(update_clause->Copy());
  }
  TargetList tlist;
  DirectMapList dmlist;
  oid_t col_id;
  auto schema = target_table_->GetSchema();

  for (auto update : updates_) {
    // get oid_t of the column and push it to the vector;
    col_id = schema->GetColumnID(std::string(update->column.get()));
    column_ids.push_back(col_id);
    auto *update_expr = update->value->Copy();
    expression::ExpressionUtil::TransformExpression(target_table_->GetSchema(),
                                                    update_expr);

<<<<<<< HEAD
    planner::DerivedAttribute attribute;
    attribute.expr = update_expr;
    attribute.attribute_info.type = update_expr->GetValueType();
    attribute.attribute_info.name = update->column.get();
=======
    planner::DerivedAttribute attribute{update_expr};
    attribute.attribute_info.name = update->column;
>>>>>>> 7faab8dc
    tlist.emplace_back(col_id, attribute);
  }

  auto &schema_columns = schema->GetColumns();
  for (uint i = 0; i < schema_columns.size(); i++) {
    bool is_in_target_list = false;
    for (auto col_id : column_ids) {
      if (schema_columns[i].column_name == schema_columns[col_id].column_name) {
        is_in_target_list = true;
        break;
      }
    }
    if (is_in_target_list == false)
      dmlist.emplace_back(i, std::pair<oid_t, oid_t>(0, i));
  }

  std::unique_ptr<const planner::ProjectInfo> project_info(
      new planner::ProjectInfo(std::move(tlist), std::move(dmlist)));
  project_info_ = std::move(project_info);

  if (parse_tree->where != nullptr)
    where_ = parse_tree->where->Copy();
  else
    where_ = nullptr;
  expression::ExpressionUtil::TransformExpression(target_table_->GetSchema(),
                                                  where_);
}

// FIXME: Should remove when the simple_optimizer tears down
// Creates the update plan with sequential scan.
UpdatePlan::UpdatePlan(const parser::UpdateStatement *parse_tree)
    : update_primary_key_(false) {
  std::vector<oid_t> column_ids;
  BuildInitialUpdatePlan(parse_tree, column_ids);

  // Set primary key update flag
  for (auto update_clause : updates_) {
    std::string column_name = update_clause->column.get();

    oid_t column_id = target_table_->GetSchema()->GetColumnID(column_name);
    update_primary_key_ =
        target_table_->GetSchema()->GetColumn(column_id).IsPrimary();
  }

  LOG_TRACE("Creating a sequential scan plan");
  std::unique_ptr<planner::SeqScanPlan> seq_scan_node(new planner::SeqScanPlan(
      target_table_, where_ != nullptr ? where_->Copy() : nullptr, column_ids));
  AddChild(std::move(seq_scan_node));
}

// FIXME: Should remove when the simple_optimizer tears down
// Creates the update plan with index scan.
UpdatePlan::UpdatePlan(const parser::UpdateStatement *parse_tree,
                       std::vector<oid_t> &key_column_ids,
                       std::vector<ExpressionType> &expr_types,
                       std::vector<type::Value> &values, oid_t &index_id)
    : update_primary_key_(false) {
  std::vector<oid_t> column_ids;
  BuildInitialUpdatePlan(parse_tree, column_ids);

  // Set primary key update flag
  for (auto update_clause : updates_) {
    std::string column_name = update_clause->column.get();

    oid_t column_id = target_table_->GetSchema()->GetColumnID(column_name);
    update_primary_key_ =
        target_table_->GetSchema()->GetColumn(column_id).IsPrimary();
  }

  // Create index scan desc
  std::vector<expression::AbstractExpression *> runtime_keys;
  auto index = target_table_->GetIndex(index_id);
  planner::IndexScanPlan::IndexScanDesc index_scan_desc(
      index, key_column_ids, expr_types, values, runtime_keys);
  // Create plan node.
  LOG_TRACE("Creating a index scan plan");
  auto predicate_cpy = where_ == nullptr ? nullptr : where_->Copy();
  std::unique_ptr<planner::IndexScanPlan> index_scan_node(
      new planner::IndexScanPlan(target_table_, predicate_cpy, column_ids,
                                 index_scan_desc, true));
  LOG_TRACE("Index scan plan created");
  AddChild(std::move(index_scan_node));
}

void UpdatePlan::SetParameterValues(std::vector<type::Value> *values) {
  LOG_TRACE("Setting parameter values in Update");

  auto &children = GetChildren();
  // One sequential scan
  children[0]->SetParameterValues(values);
}

}  // namespace planner
}  // namespace peloton<|MERGE_RESOLUTION|>--- conflicted
+++ resolved
@@ -83,15 +83,8 @@
     expression::ExpressionUtil::TransformExpression(target_table_->GetSchema(),
                                                     update_expr);
 
-<<<<<<< HEAD
-    planner::DerivedAttribute attribute;
-    attribute.expr = update_expr;
-    attribute.attribute_info.type = update_expr->GetValueType();
+    planner::DerivedAttribute attribute{update_expr};
     attribute.attribute_info.name = update->column.get();
-=======
-    planner::DerivedAttribute attribute{update_expr};
-    attribute.attribute_info.name = update->column;
->>>>>>> 7faab8dc
     tlist.emplace_back(col_id, attribute);
   }
 
