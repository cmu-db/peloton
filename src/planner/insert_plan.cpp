//===----------------------------------------------------------------------===//
//
//                         Peloton
//
// insert_plan.cpp
//
// Identification: src/planner/insert_plan.cpp
//
// Copyright (c) 2015-2018, Carnegie Mellon University Database Group
//
//===----------------------------------------------------------------------===//

#include "planner/insert_plan.h"

#include "catalog/catalog.h"
#include "expression/constant_value_expression.h"
#include "storage/data_table.h"
#include "type/ephemeral_pool.h"
#include "type/value_factory.h"

namespace peloton {
namespace planner {

InsertPlan::InsertPlan(
    storage::DataTable *table, const std::vector<std::string> *columns,
    const std::vector<std::vector<
        std::unique_ptr<expression::AbstractExpression>>> *insert_values)
    : target_table_(table), bulk_insert_count_(insert_values->size()) {
  LOG_TRACE("Creating an Insert Plan with multiple expressions");
  PELOTON_ASSERT(target_table_);

  // We assume we are not processing a prepared statement insert.
  // Only after we have finished processing, do we know if it is a
  // PS or not a PS.
  bool is_prepared_stmt = false;
  auto *schema = target_table_->GetSchema();
  auto schema_col_count = schema->GetColumnCount();
  insert_to_schema_.resize(columns->size());
  // initialize mapping from schema cols to insert values vector.
  // will be updated later based on insert columns and values
  schema_to_insert_.resize(schema_col_count);
  for (uint32_t idx = 0; idx < schema_col_count; idx++) {
    schema_to_insert_[idx].in_insert_cols = false;
    schema_to_insert_[idx].set_value = false;
    schema_to_insert_[idx].val_idx = 0;
    // remember the column types
    schema_to_insert_[idx].type = schema->GetType(idx);
  }

  if (columns->empty()) {
    // INSERT INTO table_name VALUES (val1, val2, ...), (val1, val2, ...)
    for (uint32_t tuple_idx = 0; tuple_idx < insert_values->size();
         tuple_idx++) {
      auto &values = (*insert_values)[tuple_idx];
<<<<<<< HEAD
      PL_ASSERT(values.size() <= schema->GetColumnCount());
      uint32_t param_idx = 0;
      for (uint32_t column_id = 0; column_id < schema->GetColumnCount(); column_id++) {
        auto index = column_id;
        if (column_id >= values.size()){
          index = 0; // so that expr = values[index] doesn't give an undeclared identifier error
        }
        auto &expr = values[index];
        const type::TypeId type = schema->GetType(column_id);
        if (column_id >= values.size() || expr == nullptr) {
          type::Value *v = schema->GetDefaultValue(column_id);
          if (v == nullptr)
            values_.push_back(type::ValueFactory::GetNullValueByType(type));
          else
            values_.push_back(*v);
        } else if (expr->GetExpressionType() ==
                   ExpressionType::VALUE_PARAMETER) {
          std::tuple<oid_t, oid_t, oid_t> pair =
              std::make_tuple(tuple_idx, column_id, param_idx++);
          parameter_vector_->push_back(pair);
          params_value_type_->push_back(type);
        } else {
          PL_ASSERT(expr->GetExpressionType() == ExpressionType::VALUE_CONSTANT);
          auto *const_exp =
              dynamic_cast<expression::ConstantValueExpression *>(expr.get());
          type::Value value = const_exp->GetValue().CastAs(type);
          values_.push_back(value);
=======
      PELOTON_ASSERT(values.size() <= schema_col_count);
      // uint32_t param_idx = 0;
      for (uint32_t column_id = 0; column_id < values.size(); column_id++) {
        auto &exp = values[column_id];
        auto exp_ptr = exp.get();
        auto ret_bool = ProcessValueExpr(exp_ptr, column_id);
        // there is no column specification, so we have a
        // direct mapping between schema cols and the value vector
        schema_to_insert_[column_id].in_insert_cols = true;
        schema_to_insert_[column_id].val_idx = column_id;
        if (ret_bool == true) {
          is_prepared_stmt = true;
>>>>>>> c5ba8004
        }
      }
    }
  } else {
    // INSERT INTO table_name (col1, col2, ...) VALUES (val1, val2, ...);
    // Columns may be in any order. Values may include constants.
    PELOTON_ASSERT(columns->size() <= schema_col_count);
    // construct the mapping between schema cols and insert cols
    ProcessColumnSpec(columns);
    for (uint32_t tuple_idx = 0; tuple_idx < insert_values->size();
         tuple_idx++) {
      auto &values = (*insert_values)[tuple_idx];
      PELOTON_ASSERT(values.size() <= schema_col_count);

      for (uint32_t idx = 0; idx < schema_col_count; idx++) {
        if (schema_to_insert_[idx].in_insert_cols) {
          // this schema column is present in the insert columns spec.
          // get index into values
          auto val_idx = schema_to_insert_[idx].val_idx;
          auto &exp = values[val_idx];
          auto exp_ptr = exp.get();
          bool ret_bool = ProcessValueExpr(exp_ptr, idx);
          if (ret_bool) {
            is_prepared_stmt = true;
          }
        } else {
          // schema column not present in insert columns spec. Set
          // column to its default value
          SetDefaultValue(idx);
        }
      }

      if (is_prepared_stmt) {
        // Adjust indexes into values. When constants are present in the
        // value tuple spec., the value vector supplied by the prepared
        // statement when SetParameterValues is called, will be smaller.
        // It will not include any of the constants.
        // Adjust the mapping from schema cols -> values vector to exclude
        // the constant columns. If there are no constants, this is a no-op.
        uint32_t adjust = 0;
        for (uint32_t idx = 0; idx < columns->size(); idx++) {
          uint32_t stov_idx = insert_to_schema_[idx];
          if (schema_to_insert_[stov_idx].set_value) {
            // constant, not present in PS values
            adjust++;
          } else {
            // adjust the index
            schema_to_insert_[stov_idx].val_idx -= adjust;
          }
        }
      }
    }
  }
  if (is_prepared_stmt) {
    // We've been assuming it is not a PS and saving into the values_
    // vector. Now that we know it is a PS, we must clear those values
    // so SetParameterValues will operate correctly.
    ClearParameterValues();
  }
}

bool InsertPlan::FindSchemaColIndex(
    std::string col_name, const std::vector<catalog::Column> &tbl_columns,
    uint32_t &index) {
  for (auto tcol = tbl_columns.begin(); tcol != tbl_columns.end(); tcol++) {
    if (tcol->GetName() == col_name) {
      index = std::distance(tbl_columns.begin(), tcol);
      return true;
    }
  }
  return false;
}

void InsertPlan::ProcessColumnSpec(const std::vector<std::string> *columns) {
  auto *schema = target_table_->GetSchema();
  auto &table_columns = schema->GetColumns();
  auto usr_col_count = columns->size();

  // iterate over supplied columns
  for (size_t usr_col_id = 0; usr_col_id < usr_col_count; usr_col_id++) {
    uint32_t idx;
    auto col_name = columns->at(usr_col_id);

    // determine index of column in schema
    bool found_col = FindSchemaColIndex(col_name, table_columns, idx);
    if (not found_col) {
      throw Exception("column " + col_name + " not in table " +
                      target_table_->GetName() + " columns");
    }
    // we have values for this column
    schema_to_insert_[idx].in_insert_cols = true;
    // remember how to map schema col -> value for col in tuple
    schema_to_insert_[idx].val_idx = usr_col_id;
    // and the reverse
    insert_to_schema_[usr_col_id] = idx;
  }
}

bool InsertPlan::ProcessValueExpr(expression::AbstractExpression *expr,
                                  uint32_t schema_idx) {
  auto type = schema_to_insert_[schema_idx].type;

  if (expr == nullptr) {
    SetDefaultValue(schema_idx);
  } else if (expr->GetExpressionType() == ExpressionType::VALUE_CONSTANT) {
    auto *const_expr =
        dynamic_cast<expression::ConstantValueExpression *>(expr);
    type::Value value = const_expr->GetValue().CastAs(type);

    schema_to_insert_[schema_idx].set_value = true;
    schema_to_insert_[schema_idx].value = value;
    // save it, in case this is not a PS
    values_.push_back(value);

    return false;
  } else {
    PELOTON_ASSERT(expr->GetExpressionType() ==
                   ExpressionType::VALUE_PARAMETER);
    return true;
  }
  return false;
}

void InsertPlan::SetDefaultValue(uint32_t idx) {
  auto *schema = target_table_->GetSchema();
  type::Value *v = schema->GetDefaultValue(idx);
  type::TypeId type = schema_to_insert_[idx].type;

  if (v == nullptr)
    // null default value
    values_.push_back(type::ValueFactory::GetNullValueByType(type));
  else
    // non-null default value
    values_.push_back(*v);
}

type::AbstractPool *InsertPlan::GetPlanPool() {
  if (pool_.get() == nullptr) pool_.reset(new type::EphemeralPool());
  return pool_.get();
}

void InsertPlan::SetParameterValues(std::vector<type::Value> *values) {
  LOG_TRACE("Set Parameter Values in Insert");
  auto *schema = target_table_->GetSchema();
  auto schema_col_count = schema->GetColumnCount();

  PELOTON_ASSERT(values->size() <= schema_col_count);
  for (uint32_t idx = 0; idx < schema_col_count; idx++) {
    if (schema_to_insert_[idx].set_value) {
      values_.push_back(schema_to_insert_[idx].value);
    } else if (schema_to_insert_[idx].in_insert_cols) {
      // get index into values
      auto val_idx = schema_to_insert_[idx].val_idx;
      auto type = schema_to_insert_[idx].type;
      type::Value value = values->at(val_idx).CastAs(type);
      values_.push_back(value);
    } else {
      // not in insert cols, set default value
      SetDefaultValue(idx);
    }
  }
}

void InsertPlan::PerformBinding(BindingContext &binding_context) {
  const auto &children = GetChildren();

  if (children.size() == 1) {
    children[0]->PerformBinding(binding_context);

    auto *scan = static_cast<planner::AbstractScan *>(children[0].get());
    auto &col_ids = scan->GetColumnIds();
    for (oid_t col_id = 0; col_id < col_ids.size(); col_id++) {
      ais_.push_back(binding_context.Find(col_id));
    }
  }
  // Binding is not required if there is no child
}

hash_t InsertPlan::Hash() const {
  auto type = GetPlanNodeType();
  hash_t hash = HashUtil::Hash(&type);

  hash = HashUtil::CombineHashes(hash, GetTable()->Hash());
  if (GetChildren().size() == 0) {
    auto bulk_insert_count = GetBulkInsertCount();
    hash = HashUtil::CombineHashes(hash, HashUtil::Hash(&bulk_insert_count));
  }

  return HashUtil::CombineHashes(hash, AbstractPlan::Hash());
}

bool InsertPlan::operator==(const AbstractPlan &rhs) const {
  if (GetPlanNodeType() != rhs.GetPlanNodeType()) return false;

  auto &other = static_cast<const planner::InsertPlan &>(rhs);

  auto *table = GetTable();
  auto *other_table = other.GetTable();
  PELOTON_ASSERT(table && other_table);
  if (*table != *other_table) return false;

  if (GetChildren().size() == 0) {
    if (other.GetChildren().size() != 0) return false;

    if (GetBulkInsertCount() != other.GetBulkInsertCount()) return false;
  }

  return AbstractPlan::operator==(rhs);
}

void InsertPlan::VisitParameters(
    codegen::QueryParametersMap &map, std::vector<peloton::type::Value> &values,
    const std::vector<peloton::type::Value> &values_from_user) {
  if (GetChildren().size() == 0) {
    auto *schema = target_table_->GetSchema();
    auto columns_num = schema->GetColumnCount();

    for (uint32_t i = 0; i < values_.size(); i++) {
      auto value = values_[i];
      auto column_id = i % columns_num;
      map.Insert(expression::Parameter::CreateConstParameter(
                     value.GetTypeId(), schema->AllowNull(column_id)),
                 nullptr);
      values.push_back(value);
    }
  } else {
    PELOTON_ASSERT(GetChildren().size() == 1);
    auto *plan = const_cast<planner::AbstractPlan *>(GetChild(0));
    plan->VisitParameters(map, values, values_from_user);
  }
}

}  // namespace planner
}  // namespace peloton<|MERGE_RESOLUTION|>--- conflicted
+++ resolved
@@ -52,35 +52,6 @@
     for (uint32_t tuple_idx = 0; tuple_idx < insert_values->size();
          tuple_idx++) {
       auto &values = (*insert_values)[tuple_idx];
-<<<<<<< HEAD
-      PL_ASSERT(values.size() <= schema->GetColumnCount());
-      uint32_t param_idx = 0;
-      for (uint32_t column_id = 0; column_id < schema->GetColumnCount(); column_id++) {
-        auto index = column_id;
-        if (column_id >= values.size()){
-          index = 0; // so that expr = values[index] doesn't give an undeclared identifier error
-        }
-        auto &expr = values[index];
-        const type::TypeId type = schema->GetType(column_id);
-        if (column_id >= values.size() || expr == nullptr) {
-          type::Value *v = schema->GetDefaultValue(column_id);
-          if (v == nullptr)
-            values_.push_back(type::ValueFactory::GetNullValueByType(type));
-          else
-            values_.push_back(*v);
-        } else if (expr->GetExpressionType() ==
-                   ExpressionType::VALUE_PARAMETER) {
-          std::tuple<oid_t, oid_t, oid_t> pair =
-              std::make_tuple(tuple_idx, column_id, param_idx++);
-          parameter_vector_->push_back(pair);
-          params_value_type_->push_back(type);
-        } else {
-          PL_ASSERT(expr->GetExpressionType() == ExpressionType::VALUE_CONSTANT);
-          auto *const_exp =
-              dynamic_cast<expression::ConstantValueExpression *>(expr.get());
-          type::Value value = const_exp->GetValue().CastAs(type);
-          values_.push_back(value);
-=======
       PELOTON_ASSERT(values.size() <= schema_col_count);
       // uint32_t param_idx = 0;
       for (uint32_t column_id = 0; column_id < values.size(); column_id++) {
@@ -93,8 +64,11 @@
         schema_to_insert_[column_id].val_idx = column_id;
         if (ret_bool == true) {
           is_prepared_stmt = true;
->>>>>>> c5ba8004
         }
+      }
+      // for remaining columns, insert defaults
+      for(uint32_t column_id = values.size(); column_id != schema_col_count; ++column_id) {
+        SetDefaultValue(column_id);
       }
     }
   } else {
