//===----------------------------------------------------------------------===//
//
//                         Peloton
//
// insert_plan.cpp
//
// Identification: src/planner/insert_plan.cpp
//
// Copyright (c) 2015-2018, Carnegie Mellon University Database Group
//
//===----------------------------------------------------------------------===//

#include "planner/insert_plan.h"

#include "catalog/catalog.h"
#include "expression/constant_value_expression.h"
#include "expression/array_expression.h"
#include "storage/data_table.h"
#include "type/ephemeral_pool.h"
#include "type/value_factory.h"

namespace peloton {
namespace planner {

InsertPlan::InsertPlan(
    storage::DataTable *table, const std::vector<std::string> *columns,
    const std::vector<std::vector<
        std::unique_ptr<expression::AbstractExpression>>> *insert_values)
    : target_table_(table), bulk_insert_count_(insert_values->size()) {
  LOG_TRACE("Creating an Insert Plan with multiple expressions");
  PELOTON_ASSERT(target_table_);

  // We assume we are not processing a prepared statement insert.
  // Only after we have finished processing, do we know if it is a
  // PS or not a PS.
  bool is_prepared_stmt = false;
  auto *schema = target_table_->GetSchema();
  auto schema_col_count = schema->GetColumnCount();
  insert_to_schema_.resize(columns->size());
  // initialize mapping from schema cols to insert values vector.
  // will be updated later based on insert columns and values
  schema_to_insert_.resize(schema_col_count);
  for (uint32_t idx = 0; idx < schema_col_count; idx++) {
    schema_to_insert_[idx].in_insert_cols = false;
    schema_to_insert_[idx].set_value = false;
    schema_to_insert_[idx].val_idx = 0;
    // remember the column types
    schema_to_insert_[idx].type = schema->GetType(idx);
  }

  if (columns->empty()) {
    // INSERT INTO table_name VALUES (val1, val2, ...), (val1, val2, ...)
    for (uint32_t tuple_idx = 0; tuple_idx < insert_values->size();
         tuple_idx++) {
      auto &values = (*insert_values)[tuple_idx];
      PELOTON_ASSERT(values.size() <= schema_col_count);
      // uint32_t param_idx = 0;
      for (uint32_t column_id = 0; column_id < values.size(); column_id++) {
        auto &exp = values[column_id];
<<<<<<< HEAD
        const type::TypeId type = schema->GetType(column_id);
        if (exp == nullptr) {
          type::Value *v = schema->GetDefaultValue(column_id);
          if (v == nullptr)
            values_.push_back(type::ValueFactory::GetNullValueByType(type));
          else
            values_.push_back(*v);
        } else if (exp->GetExpressionType() ==
                   ExpressionType::VALUE_PARAMETER) {
          std::tuple<oid_t, oid_t, oid_t> pair =
              std::make_tuple(tuple_idx, column_id, param_idx++);
          parameter_vector_->push_back(pair);
          params_value_type_->push_back(type);
        } else if (exp->GetExpressionType() == ExpressionType::ARRAY) {
          auto *array_exp =
              dynamic_cast<expression::ArrayExpression *>(exp.get());
          values_.push_back(array_exp->GetValue());
        } else {
          PL_ASSERT(exp->GetExpressionType() == ExpressionType::VALUE_CONSTANT);
          auto *const_exp =
              dynamic_cast<expression::ConstantValueExpression *>(exp.get());
          type::Value value = const_exp->GetValue().CastAs(type);
          values_.push_back(value);
=======
        auto exp_ptr = exp.get();
        auto ret_bool = ProcessValueExpr(exp_ptr, column_id);
        // there is no column specification, so we have a
        // direct mapping between schema cols and the value vector
        schema_to_insert_[column_id].in_insert_cols = true;
        schema_to_insert_[column_id].val_idx = column_id;
        if (ret_bool == true) {
          is_prepared_stmt = true;
>>>>>>> fd4a31cd
        }
      }
      // for remaining columns, insert defaults
      for (uint32_t column_id = values.size(); column_id != schema_col_count;
           ++column_id) {
        SetDefaultValue(column_id);
      }
    }
  } else {
    // INSERT INTO table_name (col1, col2, ...) VALUES (val1, val2, ...);
    // Columns may be in any order. Values may include constants.
    PELOTON_ASSERT(columns->size() <= schema_col_count);
    // construct the mapping between schema cols and insert cols
    ProcessColumnSpec(columns);
    for (uint32_t tuple_idx = 0; tuple_idx < insert_values->size();
         tuple_idx++) {
      auto &values = (*insert_values)[tuple_idx];
      PELOTON_ASSERT(values.size() <= schema_col_count);

<<<<<<< HEAD
      auto &table_columns = schema->GetColumns();
      auto table_columns_num = schema->GetColumnCount();
      uint32_t param_idx = 0;
      for (size_t column_id = 0; column_id < table_columns_num; column_id++) {
        auto col = table_columns[column_id];
        const type::TypeId type = schema->GetType(column_id);
        auto found = std::find_if(
            columns->begin(), columns->end(),
            [&col](const std::string &x) { return col.GetName() == x; });
        if (found == columns->end()) {
          type::Value *v = schema->GetDefaultValue(column_id);
          if (v == nullptr)
            values_.push_back(type::ValueFactory::GetNullValueByType(type));
          else
            values_.push_back(*v);
          continue;
        }
        auto idx = std::distance(columns->begin(), found);
        auto &exp = values[idx];
        if (exp->GetExpressionType() == ExpressionType::VALUE_PARAMETER) {
          std::tuple<oid_t, oid_t, oid_t> pair =
              std::make_tuple(tuple_idx, column_id, param_idx++);
          parameter_vector_->push_back(pair);
          params_value_type_->push_back(type);
=======
      for (uint32_t idx = 0; idx < schema_col_count; idx++) {
        if (schema_to_insert_[idx].in_insert_cols) {
          // this schema column is present in the insert columns spec.
          // get index into values
          auto val_idx = schema_to_insert_[idx].val_idx;
          auto &exp = values[val_idx];
          auto exp_ptr = exp.get();
          bool ret_bool = ProcessValueExpr(exp_ptr, idx);
          if (ret_bool) {
            is_prepared_stmt = true;
          }
>>>>>>> fd4a31cd
        } else {
          // schema column not present in insert columns spec. Set
          // column to its default value
          SetDefaultValue(idx);
        }
      }

      if (is_prepared_stmt) {
        // Adjust indexes into values. When constants are present in the
        // value tuple spec., the value vector supplied by the prepared
        // statement when SetParameterValues is called, will be smaller.
        // It will not include any of the constants.
        // Adjust the mapping from schema cols -> values vector to exclude
        // the constant columns. If there are no constants, this is a no-op.
        uint32_t adjust = 0;
        for (uint32_t idx = 0; idx < columns->size(); idx++) {
          uint32_t stov_idx = insert_to_schema_[idx];
          if (schema_to_insert_[stov_idx].set_value) {
            // constant, not present in PS values
            adjust++;
          } else {
            // adjust the index
            schema_to_insert_[stov_idx].val_idx -= adjust;
          }
        }
      }
    }
  }
  if (is_prepared_stmt) {
    // We've been assuming it is not a PS and saving into the values_
    // vector. Now that we know it is a PS, we must clear those values
    // so SetParameterValues will operate correctly.
    ClearParameterValues();
  }
}

bool InsertPlan::FindSchemaColIndex(
    std::string col_name, const std::vector<catalog::Column> &tbl_columns,
    uint32_t &index) {
  for (auto tcol = tbl_columns.begin(); tcol != tbl_columns.end(); tcol++) {
    if (tcol->GetName() == col_name) {
      index = std::distance(tbl_columns.begin(), tcol);
      return true;
    }
  }
  return false;
}

void InsertPlan::ProcessColumnSpec(const std::vector<std::string> *columns) {
  auto *schema = target_table_->GetSchema();
  auto &table_columns = schema->GetColumns();
  auto usr_col_count = columns->size();

  // iterate over supplied columns
  for (size_t usr_col_id = 0; usr_col_id < usr_col_count; usr_col_id++) {
    uint32_t idx;
    auto col_name = columns->at(usr_col_id);

    // determine index of column in schema
    bool found_col = FindSchemaColIndex(col_name, table_columns, idx);
    if (not found_col) {
      throw Exception("column " + col_name + " not in table " +
                      target_table_->GetName() + " columns");
    }
    // we have values for this column
    schema_to_insert_[idx].in_insert_cols = true;
    // remember how to map schema col -> value for col in tuple
    schema_to_insert_[idx].val_idx = usr_col_id;
    // and the reverse
    insert_to_schema_[usr_col_id] = idx;
  }
}

bool InsertPlan::ProcessValueExpr(expression::AbstractExpression *expr,
                                  uint32_t schema_idx) {
  auto type = schema_to_insert_[schema_idx].type;

  if (expr == nullptr) {
    SetDefaultValue(schema_idx);
  } else if (expr->GetExpressionType() == ExpressionType::VALUE_CONSTANT) {
    auto *const_expr =
        dynamic_cast<expression::ConstantValueExpression *>(expr);
    type::Value value = const_expr->GetValue().CastAs(type);

    schema_to_insert_[schema_idx].set_value = true;
    schema_to_insert_[schema_idx].value = value;
    // save it, in case this is not a PS
    values_.push_back(value);

    return false;
  } else {
    PELOTON_ASSERT(expr->GetExpressionType() ==
                   ExpressionType::VALUE_PARAMETER);
    return true;
  }
  return false;
}

void InsertPlan::SetDefaultValue(uint32_t idx) {
  auto *schema = target_table_->GetSchema();
  type::Value *v = schema->GetDefaultValue(idx);
  type::TypeId type = schema_to_insert_[idx].type;

  if (v == nullptr)
    // null default value
    values_.push_back(type::ValueFactory::GetNullValueByType(type));
  else
    // non-null default value
    values_.push_back(*v);
}

type::AbstractPool *InsertPlan::GetPlanPool() {
  if (pool_.get() == nullptr) pool_.reset(new type::EphemeralPool());
  return pool_.get();
}

void InsertPlan::SetParameterValues(std::vector<type::Value> *values) {
  LOG_TRACE("Set Parameter Values in Insert");
  auto *schema = target_table_->GetSchema();
  auto schema_col_count = schema->GetColumnCount();

  PELOTON_ASSERT(values->size() <= schema_col_count);
  for (uint32_t idx = 0; idx < schema_col_count; idx++) {
    if (schema_to_insert_[idx].set_value) {
      values_.push_back(schema_to_insert_[idx].value);
    } else if (schema_to_insert_[idx].in_insert_cols) {
      // get index into values
      auto val_idx = schema_to_insert_[idx].val_idx;
      auto type = schema_to_insert_[idx].type;
      type::Value value = values->at(val_idx).CastAs(type);
      values_.push_back(value);
    } else {
      // not in insert cols, set default value
      SetDefaultValue(idx);
    }
  }
}

void InsertPlan::PerformBinding(BindingContext &binding_context) {
  const auto &children = GetChildren();

  if (children.size() == 1) {
    children[0]->PerformBinding(binding_context);

    auto *scan = static_cast<planner::AbstractScan *>(children[0].get());
    auto &col_ids = scan->GetColumnIds();
    for (oid_t col_id = 0; col_id < col_ids.size(); col_id++) {
      ais_.push_back(binding_context.Find(col_id));
    }
  }
  // Binding is not required if there is no child
}

hash_t InsertPlan::Hash() const {
  auto type = GetPlanNodeType();
  hash_t hash = HashUtil::Hash(&type);

  hash = HashUtil::CombineHashes(hash, GetTable()->Hash());
  if (GetChildren().size() == 0) {
    auto bulk_insert_count = GetBulkInsertCount();
    hash = HashUtil::CombineHashes(hash, HashUtil::Hash(&bulk_insert_count));
  }

  return HashUtil::CombineHashes(hash, AbstractPlan::Hash());
}

bool InsertPlan::operator==(const AbstractPlan &rhs) const {
  if (GetPlanNodeType() != rhs.GetPlanNodeType()) return false;

  auto &other = static_cast<const planner::InsertPlan &>(rhs);

  auto *table = GetTable();
  auto *other_table = other.GetTable();
<<<<<<< HEAD
  PL_ASSERT(table && other_table);
=======
  PELOTON_ASSERT(table && other_table);
>>>>>>> fd4a31cd
  if (*table != *other_table) return false;

  if (GetChildren().size() == 0) {
    if (other.GetChildren().size() != 0) return false;

    if (GetBulkInsertCount() != other.GetBulkInsertCount()) return false;
  }

  return AbstractPlan::operator==(rhs);
}

void InsertPlan::VisitParameters(
    codegen::QueryParametersMap &map, std::vector<peloton::type::Value> &values,
    const std::vector<peloton::type::Value> &values_from_user) {
  if (GetChildren().size() == 0) {
    auto *schema = target_table_->GetSchema();
    auto columns_num = schema->GetColumnCount();

    for (uint32_t i = 0; i < values_.size(); i++) {
      auto value = values_[i];
      auto column_id = i % columns_num;
      map.Insert(expression::Parameter::CreateConstParameter(
                     value.GetTypeId(), schema->AllowNull(column_id)),
                 nullptr);
      values.push_back(value);
    }
  } else {
    PELOTON_ASSERT(GetChildren().size() == 1);
    auto *plan = const_cast<planner::AbstractPlan *>(GetChild(0));
    plan->VisitParameters(map, values, values_from_user);
  }
}

}  // namespace planner
}  // namespace peloton<|MERGE_RESOLUTION|>--- conflicted
+++ resolved
@@ -57,31 +57,6 @@
       // uint32_t param_idx = 0;
       for (uint32_t column_id = 0; column_id < values.size(); column_id++) {
         auto &exp = values[column_id];
-<<<<<<< HEAD
-        const type::TypeId type = schema->GetType(column_id);
-        if (exp == nullptr) {
-          type::Value *v = schema->GetDefaultValue(column_id);
-          if (v == nullptr)
-            values_.push_back(type::ValueFactory::GetNullValueByType(type));
-          else
-            values_.push_back(*v);
-        } else if (exp->GetExpressionType() ==
-                   ExpressionType::VALUE_PARAMETER) {
-          std::tuple<oid_t, oid_t, oid_t> pair =
-              std::make_tuple(tuple_idx, column_id, param_idx++);
-          parameter_vector_->push_back(pair);
-          params_value_type_->push_back(type);
-        } else if (exp->GetExpressionType() == ExpressionType::ARRAY) {
-          auto *array_exp =
-              dynamic_cast<expression::ArrayExpression *>(exp.get());
-          values_.push_back(array_exp->GetValue());
-        } else {
-          PL_ASSERT(exp->GetExpressionType() == ExpressionType::VALUE_CONSTANT);
-          auto *const_exp =
-              dynamic_cast<expression::ConstantValueExpression *>(exp.get());
-          type::Value value = const_exp->GetValue().CastAs(type);
-          values_.push_back(value);
-=======
         auto exp_ptr = exp.get();
         auto ret_bool = ProcessValueExpr(exp_ptr, column_id);
         // there is no column specification, so we have a
@@ -90,7 +65,6 @@
         schema_to_insert_[column_id].val_idx = column_id;
         if (ret_bool == true) {
           is_prepared_stmt = true;
->>>>>>> fd4a31cd
         }
       }
       // for remaining columns, insert defaults
@@ -110,32 +84,6 @@
       auto &values = (*insert_values)[tuple_idx];
       PELOTON_ASSERT(values.size() <= schema_col_count);
 
-<<<<<<< HEAD
-      auto &table_columns = schema->GetColumns();
-      auto table_columns_num = schema->GetColumnCount();
-      uint32_t param_idx = 0;
-      for (size_t column_id = 0; column_id < table_columns_num; column_id++) {
-        auto col = table_columns[column_id];
-        const type::TypeId type = schema->GetType(column_id);
-        auto found = std::find_if(
-            columns->begin(), columns->end(),
-            [&col](const std::string &x) { return col.GetName() == x; });
-        if (found == columns->end()) {
-          type::Value *v = schema->GetDefaultValue(column_id);
-          if (v == nullptr)
-            values_.push_back(type::ValueFactory::GetNullValueByType(type));
-          else
-            values_.push_back(*v);
-          continue;
-        }
-        auto idx = std::distance(columns->begin(), found);
-        auto &exp = values[idx];
-        if (exp->GetExpressionType() == ExpressionType::VALUE_PARAMETER) {
-          std::tuple<oid_t, oid_t, oid_t> pair =
-              std::make_tuple(tuple_idx, column_id, param_idx++);
-          parameter_vector_->push_back(pair);
-          params_value_type_->push_back(type);
-=======
       for (uint32_t idx = 0; idx < schema_col_count; idx++) {
         if (schema_to_insert_[idx].in_insert_cols) {
           // this schema column is present in the insert columns spec.
@@ -147,7 +95,6 @@
           if (ret_bool) {
             is_prepared_stmt = true;
           }
->>>>>>> fd4a31cd
         } else {
           // schema column not present in insert columns spec. Set
           // column to its default value
@@ -238,6 +185,17 @@
     values_.push_back(value);
 
     return false;
+  } else if (exp->GetExpressionType() == ExpressionType::ARRAY) {
+    auto *array_exp =
+        dynamic_cast<expression::ArrayExpression *>(exp.get());
+    type::Value value = array_exp->GetValue();
+
+    schema_to_insert_[schema_idx].set_value = true;
+    schema_to_insert_[schema_idx].value = value;
+    // save it, in case this is not a PS
+    values_.push_back(value);
+
+    return false;
   } else {
     PELOTON_ASSERT(expr->GetExpressionType() ==
                    ExpressionType::VALUE_PARAMETER);
@@ -321,11 +279,7 @@
 
   auto *table = GetTable();
   auto *other_table = other.GetTable();
-<<<<<<< HEAD
-  PL_ASSERT(table && other_table);
-=======
   PELOTON_ASSERT(table && other_table);
->>>>>>> fd4a31cd
   if (*table != *other_table) return false;
 
   if (GetChildren().size() == 0) {
