--- conflicted
+++ resolved
@@ -33,22 +33,14 @@
 namespace peloton {
 namespace planner {
 
-<<<<<<< HEAD
 const std::vector<col_triplet> PlanUtil::GetAffectedIndexes(
     catalog::CatalogCache &catalog_cache, const parser::SQLStatement &sql_stmt,
     const bool ignore_primary) {
   std::vector<col_triplet> index_triplets;
-  std::string db_name, table_name;
+  std::string db_name, table_name, schema_name;
   std::shared_ptr<catalog::DatabaseCatalogObject> db_object;
   std::shared_ptr<catalog::TableCatalogObject> table_object;
   oid_t db_oid, table_oid;
-=======
-const std::set<oid_t> PlanUtil::GetAffectedIndexes(
-    catalog::CatalogCache &catalog_cache,
-    const parser::SQLStatement &sql_stmt) {
-  std::set<oid_t> index_oids;
-  std::string db_name, table_name, schema_name;
->>>>>>> d052644e
   switch (sql_stmt.GetType()) {
     // For INSERT, DELETE, all indexes are affected
     case StatementType::INSERT: {
@@ -56,14 +48,11 @@
           static_cast<const parser::InsertStatement &>(sql_stmt);
       db_name = insert_stmt.GetDatabaseName();
       table_name = insert_stmt.GetTableName();
-<<<<<<< HEAD
       db_object = catalog_cache.GetDatabaseObject(db_name);
       db_oid = db_object->GetDatabaseOid();
-      table_object = db_object->GetTableObject(table_name);
+      schema_name = insert_stmt.GetSchemaName();
+      table_object = db_object->GetTableObject(table_name, schema_name);
       table_oid = table_object->GetTableOid();
-=======
-      schema_name = insert_stmt.GetSchemaName();
->>>>>>> d052644e
     }
       PELOTON_FALLTHROUGH;
     case StatementType::DELETE: {
@@ -72,20 +61,13 @@
             static_cast<const parser::DeleteStatement &>(sql_stmt);
         db_name = delete_stmt.GetDatabaseName();
         table_name = delete_stmt.GetTableName();
-<<<<<<< HEAD
         db_object = catalog_cache.GetDatabaseObject(db_name);
         db_oid = db_object->GetDatabaseOid();
-        table_object = db_object->GetTableObject(table_name);
+        schema_name = delete_stmt.GetSchemaName();
+        table_object = db_object->GetTableObject(table_name, schema_name);
         table_oid = table_object->GetTableOid();
       }
       auto indexes_map = table_object->GetIndexObjects();
-=======
-        schema_name = delete_stmt.GetSchemaName();
-      }
-      auto indexes_map = catalog_cache.GetDatabaseObject(db_name)
-                             ->GetTableObject(table_name, schema_name)
-                             ->GetIndexObjects();
->>>>>>> d052644e
       for (auto &index : indexes_map) {
         bool add_index = true;
 
@@ -110,16 +92,11 @@
           static_cast<const parser::UpdateStatement &>(sql_stmt);
       db_name = update_stmt.table->GetDatabaseName();
       table_name = update_stmt.table->GetTableName();
-<<<<<<< HEAD
       db_object = catalog_cache.GetDatabaseObject(db_name);
-      table_object = db_object->GetTableObject(table_name);
+      schema_name = update_stmt.table->GetSchemaName();
+      table_object = db_object->GetTableObject(table_name, schema_name);
       db_oid = db_object->GetDatabaseOid();
       table_oid = table_object->GetTableOid();
-=======
-      schema_name = update_stmt.table->GetSchemaName();
-      auto table_object = catalog_cache.GetDatabaseObject(db_name)
-                              ->GetTableObject(table_name, schema_name);
->>>>>>> d052644e
 
       auto &update_clauses = update_stmt.updates;
       std::set<oid_t> update_oids;
@@ -174,9 +151,6 @@
   std::vector<col_triplet> column_oids;
   std::string table_name;
   oid_t database_id, table_id;
-
-  auto db_object = catalog_cache.GetDatabaseObject(db_name);
-  database_id = db_object->GetDatabaseOid();
 
   // Assume that there is only one SQLStatement in the list
   auto sql_stmt = sql_stmt_list->GetStatement(0);
@@ -198,93 +172,6 @@
       try {
         auto plan = optimizer->BuildPelotonPlanTree(sql_stmt_list, txn);
 
-        // Perform a breadth first search on plan tree
-        std::queue<const AbstractPlan *> scan_queue;
-        const AbstractPlan *temp_ptr;
-        scan_queue.emplace(plan.get());
-
-        while (!scan_queue.empty()) {
-          temp_ptr = scan_queue.front();
-          scan_queue.pop();
-
-          // Leaf scanning node
-          if (PlanNodeType::SEQSCAN == temp_ptr->GetPlanNodeType() ||
-              PlanNodeType::INDEXSCAN == temp_ptr->GetPlanNodeType()) {
-            auto temp_scan_ptr = static_cast<const AbstractScan *>(temp_ptr);
-
-            table_id = temp_scan_ptr->GetTable()->GetOid();
-
-            // Aggregate columns scanned in predicates
-            ExprSet expr_set;
-            auto predicate_ptr = temp_scan_ptr->GetPredicate();
-            expression::AbstractExpression *copied_predicate;
-            if (nullptr == predicate_ptr) {
-              copied_predicate = nullptr;
-            } else {
-              copied_predicate = predicate_ptr->Copy();
-            }
-            expression::ExpressionUtil::GetTupleValueExprs(expr_set,
-                                                           copied_predicate);
-
-            for (const auto expr : expr_set) {
-              auto tuple_value_expr =
-                  static_cast<const expression::TupleValueExpression *>(expr);
-
-              table_id =
-                  db_object->GetTableObject(tuple_value_expr->GetTableName())
-                      ->GetTableOid();
-              column_oids.emplace_back(database_id, table_id,
-                                       (oid_t)tuple_value_expr->GetColumnId());
-            }
-
-          } else {
-            for (uint32_t idx = 0; idx < temp_ptr->GetChildrenSize(); ++idx) {
-              scan_queue.emplace(temp_ptr->GetChild(idx));
-            }
-          }
-        }
-
-      } catch (Exception &e) {
-        LOG_ERROR("Error in BuildPelotonPlanTree: %s", e.what());
-      }
-
-      txn_manager.AbortTransaction(txn);
-    } break;
-    default:
-      LOG_TRACE("Return nothing for query type: %d",
-                static_cast<int>(sql_stmt.GetType()));
-  }
-  return (column_oids);
-}
-
-const std::vector<col_triplet> PlanUtil::GetIndexableColumns(
-    catalog::CatalogCache &catalog_cache,
-    std::unique_ptr<parser::SQLStatementList> sql_stmt_list,
-    const std::string &db_name) {
-  std::vector<col_triplet> column_oids;
-  std::string table_name;
-  oid_t database_id, table_id;
-
-  // Assume that there is only one SQLStatement in the list
-  auto sql_stmt = sql_stmt_list->GetStatement(0);
-  switch (sql_stmt->GetType()) {
-    // 1) use optimizer to get the plan tree
-    // 2) aggregate results from all the leaf scan nodes
-    case StatementType::UPDATE:
-      PELOTON_FALLTHROUGH;
-    case StatementType::DELETE:
-      PELOTON_FALLTHROUGH;
-    case StatementType::SELECT: {
-      std::unique_ptr<optimizer::AbstractOptimizer> optimizer =
-          std::unique_ptr<optimizer::AbstractOptimizer>(
-              new optimizer::Optimizer());
-
-      auto &txn_manager = concurrency::TransactionManagerFactory::GetInstance();
-      auto txn = txn_manager.BeginTransaction();
-
-      try {
-        auto plan = optimizer->BuildPelotonPlanTree(sql_stmt_list, txn);
-
         auto db_object = catalog_cache.GetDatabaseObject(db_name);
         database_id = db_object->GetDatabaseOid();
 
@@ -336,7 +223,6 @@
         LOG_ERROR("Error in BuildPelotonPlanTree: %s", e.what());
       }
 
-      // TODO: should transaction commit or not?
       txn_manager.AbortTransaction(txn);
     } break;
     default:
