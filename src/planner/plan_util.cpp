//===----------------------------------------------------------------------===//
//
//                         Peloton
//
// plan_util.cpp
//
// Identification: src/planner/plan_util.cpp
//
// Copyright (c) 2015-2018, Carnegie Mellon University Database Group
//
//===----------------------------------------------------------------------===//

#include "planner/plan_util.h"
#include <set>
#include <string>
#include "catalog/catalog_cache.h"
#include "catalog/column_catalog.h"
#include "catalog/database_catalog.h"
#include "catalog/index_catalog.h"
#include "catalog/table_catalog.h"
#include "common/statement.h"
#include "concurrency/transaction_manager_factory.h"
#include "expression/abstract_expression.h"
#include "expression/expression_util.h"
#include "optimizer/abstract_optimizer.h"
#include "optimizer/optimizer.h"
#include "parser/delete_statement.h"
#include "parser/insert_statement.h"
#include "parser/sql_statement.h"
#include "parser/update_statement.h"
#include "util/set_util.h"

namespace peloton {
namespace planner {

const std::vector<col_triplet> PlanUtil::GetAffectedIndexes(
    catalog::CatalogCache &catalog_cache, const parser::SQLStatement &sql_stmt,
    const bool ignore_primary) {
  std::vector<col_triplet> index_triplets;
  std::string db_name, table_name, schema_name;
  std::shared_ptr<catalog::DatabaseCatalogObject> db_object;
  std::shared_ptr<catalog::TableCatalogObject> table_object;
  oid_t db_oid, table_oid;
  switch (sql_stmt.GetType()) {
    // For INSERT, DELETE, all indexes are affected
    case StatementType::INSERT: {
      auto &insert_stmt =
          static_cast<const parser::InsertStatement &>(sql_stmt);
      db_name = insert_stmt.GetDatabaseName();
      table_name = insert_stmt.GetTableName();
      db_object = catalog_cache.GetDatabaseObject(db_name);
      db_oid = db_object->GetDatabaseOid();
      schema_name = insert_stmt.GetSchemaName();
      table_object = db_object->GetTableObject(table_name, schema_name);
      table_oid = table_object->GetTableOid();
    }
      PELOTON_FALLTHROUGH;
    case StatementType::DELETE: {
      if (table_name.empty() || db_name.empty() || schema_name.empty()) {
        auto &delete_stmt =
            static_cast<const parser::DeleteStatement &>(sql_stmt);
        db_name = delete_stmt.GetDatabaseName();
        table_name = delete_stmt.GetTableName();
        db_object = catalog_cache.GetDatabaseObject(db_name);
        db_oid = db_object->GetDatabaseOid();
        schema_name = delete_stmt.GetSchemaName();
        table_object = db_object->GetTableObject(table_name, schema_name);
        table_oid = table_object->GetTableOid();
      }
<<<<<<< HEAD
      auto indexes_map = table_object->GetIndexObjects();
=======
      auto indexes_map = catalog_cache.GetDatabaseObject(db_name)
          ->GetTableCatalogEntry(table_name, schema_name)
          ->GetIndexCatalogEntries();
>>>>>>> 196f663d
      for (auto &index : indexes_map) {
        bool add_index = true;

        if (ignore_primary) {
          const auto col_oids = index.second->GetKeyAttrs();
          for (const auto col_oid : col_oids) {
            if (table_object->GetColumnObject(col_oid)->IsPrimary()) {
              add_index = false;
              break;
            }
          }
        }

        if (add_index) {
          index_triplets.emplace_back(db_oid, table_oid, index.first);
        }
      }

    } break;
    case StatementType::UPDATE: {
      auto &update_stmt =
          static_cast<const parser::UpdateStatement &>(sql_stmt);
      db_name = update_stmt.table->GetDatabaseName();
      table_name = update_stmt.table->GetTableName();
      db_object = catalog_cache.GetDatabaseObject(db_name);
      schema_name = update_stmt.table->GetSchemaName();
<<<<<<< HEAD
      table_object = db_object->GetTableObject(table_name, schema_name);
      db_oid = db_object->GetDatabaseOid();
      table_oid = table_object->GetTableOid();
=======
      auto table_object = catalog_cache.GetDatabaseObject(db_name)
          ->GetTableCatalogEntry(table_name, schema_name);
>>>>>>> 196f663d

      auto &update_clauses = update_stmt.updates;
      std::set<oid_t> update_oids;
      for (const auto &update_clause : update_clauses) {
        LOG_TRACE("Affected column name for table(%s) in UPDATE query: %s",
                  table_name.c_str(), update_clause->column.c_str());
<<<<<<< HEAD
        auto col_object = table_object->GetColumnObject(update_clause->column);

=======
        auto col_object =
            table_object->GetColumnCatalogEntry(update_clause->column);
>>>>>>> 196f663d
        update_oids.insert(col_object->GetColumnId());
      }

      auto indexes_map = table_object->GetIndexCatalogEntries();
      for (auto &index : indexes_map) {
        LOG_TRACE("Checking if UPDATE query affects index: %s",
                  index.second->GetIndexName().c_str());
        const std::vector<oid_t> &key_attrs =
            index.second->GetKeyAttrs();  // why it's a vector, and not set?
        const std::set<oid_t> key_attrs_set(key_attrs.begin(), key_attrs.end());
        if (!SetUtil::IsDisjoint(key_attrs_set, update_oids)) {
          LOG_TRACE("Index (%s) is affected",
                    index.second->GetIndexName().c_str());
          bool add_index = true;

          if (ignore_primary) {
            for (const auto col_oid : key_attrs) {
              if (table_object->GetColumnObject(col_oid)->IsPrimary()) {
                add_index = false;
                break;
              }
            }
          }

          if (add_index) {
            index_triplets.emplace_back(db_oid, table_oid, index.first);
          }
        }
      }
    } break;
    case StatementType::SELECT:
      break;
    default:
      LOG_TRACE("Does not support finding affected indexes for query type: %d",
                static_cast<int>(sql_stmt.GetType()));
  }
  return (index_triplets);
}

const std::vector<col_triplet> PlanUtil::GetIndexableColumns(
    catalog::CatalogCache &catalog_cache,
    std::unique_ptr<parser::SQLStatementList> sql_stmt_list,
    const std::string &db_name) {
  std::vector<col_triplet> column_oids;
  std::string table_name;
  oid_t database_id, table_id;

  // Assume that there is only one SQLStatement in the list
  auto sql_stmt = sql_stmt_list->GetStatement(0);
  switch (sql_stmt->GetType()) {
    // 1) use optimizer to get the plan tree
    // 2) aggregate results from all the leaf scan nodes
    case StatementType::UPDATE:
      PELOTON_FALLTHROUGH;
    case StatementType::DELETE:
      PELOTON_FALLTHROUGH;
    case StatementType::SELECT: {
      std::unique_ptr<optimizer::AbstractOptimizer> optimizer =
          std::unique_ptr<optimizer::AbstractOptimizer>(
              new optimizer::Optimizer());

      auto &txn_manager = concurrency::TransactionManagerFactory::GetInstance();
      auto txn = txn_manager.BeginTransaction();

      try {
        auto plan = optimizer->BuildPelotonPlanTree(sql_stmt_list, txn);

        auto db_object = catalog_cache.GetDatabaseObject(db_name);
        database_id = db_object->GetDatabaseOid();

        // Perform a breadth first search on plan tree
        std::queue<const AbstractPlan *> scan_queue;
        const AbstractPlan *temp_ptr;
        scan_queue.emplace(plan.get());

        while (!scan_queue.empty()) {
          temp_ptr = scan_queue.front();
          scan_queue.pop();

          // Leaf scanning node
          if (PlanNodeType::SEQSCAN == temp_ptr->GetPlanNodeType() ||
              PlanNodeType::INDEXSCAN == temp_ptr->GetPlanNodeType()) {
            auto temp_scan_ptr = static_cast<const AbstractScan *>(temp_ptr);

            table_id = temp_scan_ptr->GetTable()->GetOid();

            // Aggregate columns scanned in predicates
            ExprSet expr_set;
            auto predicate_ptr = temp_scan_ptr->GetPredicate();
            std::unique_ptr<expression::AbstractExpression> copied_predicate;
            if (nullptr == predicate_ptr) {
              copied_predicate = nullptr;
            } else {
              copied_predicate =
                  std::unique_ptr<expression::AbstractExpression>(
                      predicate_ptr->Copy());
            }
            expression::ExpressionUtil::GetTupleValueExprs(
                expr_set, copied_predicate.get());

            for (const auto expr : expr_set) {
              auto tuple_value_expr =
                  static_cast<const expression::TupleValueExpression *>(expr);
              column_oids.emplace_back(database_id, table_id,
                                       (oid_t)tuple_value_expr->GetColumnId());
            }

          } else {
            for (uint32_t idx = 0; idx < temp_ptr->GetChildrenSize(); ++idx) {
              scan_queue.emplace(temp_ptr->GetChild(idx));
            }
          }
        }

      } catch (Exception &e) {
        LOG_ERROR("Error in BuildPelotonPlanTree: %s", e.what());
      }

      txn_manager.AbortTransaction(txn);
    } break;
    default:
      LOG_TRACE("Return nothing for query type: %d",
                static_cast<int>(sql_stmt->GetType()));
  }
  return (column_oids);
}

}  // namespace planner
}  // namespace peloton<|MERGE_RESOLUTION|>--- conflicted
+++ resolved
@@ -35,11 +35,11 @@
 
 const std::vector<col_triplet> PlanUtil::GetAffectedIndexes(
     catalog::CatalogCache &catalog_cache, const parser::SQLStatement &sql_stmt,
-    const bool ignore_primary) {
+    UNUSED_ATTRIBUTE const bool ignore_primary) {
   std::vector<col_triplet> index_triplets;
   std::string db_name, table_name, schema_name;
-  std::shared_ptr<catalog::DatabaseCatalogObject> db_object;
-  std::shared_ptr<catalog::TableCatalogObject> table_object;
+  std::shared_ptr<catalog::DatabaseCatalogEntry> db_object;
+  std::shared_ptr<catalog::TableCatalogEntry> table_object;
   oid_t db_oid, table_oid;
   switch (sql_stmt.GetType()) {
     // For INSERT, DELETE, all indexes are affected
@@ -51,7 +51,7 @@
       db_object = catalog_cache.GetDatabaseObject(db_name);
       db_oid = db_object->GetDatabaseOid();
       schema_name = insert_stmt.GetSchemaName();
-      table_object = db_object->GetTableObject(table_name, schema_name);
+      table_object = db_object->GetTableCatalogEntry(table_name, schema_name);
       table_oid = table_object->GetTableOid();
     }
       PELOTON_FALLTHROUGH;
@@ -64,28 +64,25 @@
         db_object = catalog_cache.GetDatabaseObject(db_name);
         db_oid = db_object->GetDatabaseOid();
         schema_name = delete_stmt.GetSchemaName();
-        table_object = db_object->GetTableObject(table_name, schema_name);
+        table_object = db_object->GetTableCatalogEntry(table_name, schema_name);
         table_oid = table_object->GetTableOid();
       }
-<<<<<<< HEAD
-      auto indexes_map = table_object->GetIndexObjects();
-=======
       auto indexes_map = catalog_cache.GetDatabaseObject(db_name)
           ->GetTableCatalogEntry(table_name, schema_name)
           ->GetIndexCatalogEntries();
->>>>>>> 196f663d
       for (auto &index : indexes_map) {
         bool add_index = true;
 
-        if (ignore_primary) {
-          const auto col_oids = index.second->GetKeyAttrs();
-          for (const auto col_oid : col_oids) {
-            if (table_object->GetColumnObject(col_oid)->IsPrimary()) {
-              add_index = false;
-              break;
-            }
-          }
-        }
+        // TODO(saatviks): Find a way to check for PKey
+//        if (ignore_primary) {
+//          const auto col_oids = index.second->GetKeyAttrs();
+//          for (const auto col_oid : col_oids) {
+//            if (table_object->GetConstraintCatalogEntries()GetCGetColumnCatalogEntry(col_oid)->) {
+//              add_index = false;
+//              break;
+//            }
+//          }
+//        }
 
         if (add_index) {
           index_triplets.emplace_back(db_oid, table_oid, index.first);
@@ -100,27 +97,16 @@
       table_name = update_stmt.table->GetTableName();
       db_object = catalog_cache.GetDatabaseObject(db_name);
       schema_name = update_stmt.table->GetSchemaName();
-<<<<<<< HEAD
-      table_object = db_object->GetTableObject(table_name, schema_name);
-      db_oid = db_object->GetDatabaseOid();
-      table_oid = table_object->GetTableOid();
-=======
       auto table_object = catalog_cache.GetDatabaseObject(db_name)
           ->GetTableCatalogEntry(table_name, schema_name);
->>>>>>> 196f663d
 
       auto &update_clauses = update_stmt.updates;
       std::set<oid_t> update_oids;
       for (const auto &update_clause : update_clauses) {
         LOG_TRACE("Affected column name for table(%s) in UPDATE query: %s",
                   table_name.c_str(), update_clause->column.c_str());
-<<<<<<< HEAD
-        auto col_object = table_object->GetColumnObject(update_clause->column);
-
-=======
         auto col_object =
             table_object->GetColumnCatalogEntry(update_clause->column);
->>>>>>> 196f663d
         update_oids.insert(col_object->GetColumnId());
       }
 
@@ -136,14 +122,15 @@
                     index.second->GetIndexName().c_str());
           bool add_index = true;
 
-          if (ignore_primary) {
-            for (const auto col_oid : key_attrs) {
-              if (table_object->GetColumnObject(col_oid)->IsPrimary()) {
-                add_index = false;
-                break;
-              }
-            }
-          }
+          // TODO(saatviks): Find a way to check for PKey
+//          if (ignore_primary) {
+//            for (const auto col_oid : key_attrs) {
+//              if (table_object->GetColumnObject(col_oid)->IsPrimary()) {
+//                add_index = false;
+//                break;
+//              }
+//            }
+//          }
 
           if (add_index) {
             index_triplets.emplace_back(db_oid, table_oid, index.first);
