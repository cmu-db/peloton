--- conflicted
+++ resolved
@@ -65,10 +65,7 @@
 
       for (auto &col : parse_tree->columns) {
         type::TypeId val = col->GetValueType(col->type);
-<<<<<<< HEAD
         type::Type *elem_val = col->GetElemValueType(col->elem_type);
-=======
->>>>>>> d052644e
 
         LOG_TRACE("Column name: %s.%s; Is primary key: %d", table_name.c_str(),
                   col->name.c_str(), col->primary);
