--- conflicted
+++ resolved
@@ -49,45 +49,8 @@
   AddChild(std::move(seq_scan_node));
 }
 
-<<<<<<< HEAD
-/**
- * This function replaces all COLUMN_REF expressions with TupleValue expressions
- */
-void DeletePlan::ReplaceColumnExpressions(catalog::Schema *schema, expression::AbstractExpression* expression) {
-  LOG_INFO("Expression Type --> %s", ExpressionTypeToString(expression->GetExpressionType()).c_str());
-  if(expression->GetLeft() == nullptr)
-	  return;
-  LOG_INFO("Left Type --> %s", ExpressionTypeToString(expression->GetLeft()->GetExpressionType()).c_str());
-  if(expression->GetRight() == nullptr)
-  	  return;
-  LOG_INFO("Right Type --> %s", ExpressionTypeToString(expression->GetRight()->GetExpressionType()).c_str());
-  if(expression->GetLeft()->GetExpressionType() == EXPRESSION_TYPE_COLUMN_REF) {
-    auto expr = expression->GetLeft();
-    std::string col_name(expr->getName());
-    LOG_INFO("Column name: %s", col_name.c_str());
-    delete expr;
-    expression->setLeft(expression::ExpressionUtil::ConvertToTupleValueExpression(schema, col_name));
-  }
-  else if (expression->GetRight()->GetExpressionType() == EXPRESSION_TYPE_COLUMN_REF) {
-    auto expr = expression->GetRight();
-    std::string col_name(expr->getName());
-    LOG_INFO("Column name: %s", col_name.c_str());
-    delete expr;
-    expression->setRight(expression::ExpressionUtil::ConvertToTupleValueExpression(schema, col_name));
-  }
-  else {
-	  ReplaceColumnExpressions(schema, expression->GetModifiableLeft());
-	  ReplaceColumnExpressions(schema, expression->GetModifiableRight());
-
-  }
-}
-
-void DeletePlan::SetParameterValues(std::vector<Value>* values) {
-	expression::ExpressionUtil::ConvertParameterExpressions(expr, values);
-=======
 void DeletePlan::SetParameterValues(std::vector<Value> *values) {
   expression::ExpressionUtil::ConvertParameterExpressions(expr, values);
->>>>>>> 62a0edb6
 }
 
 }  // namespace planner
