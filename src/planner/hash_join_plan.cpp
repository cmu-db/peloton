--- conflicted
+++ resolved
@@ -44,19 +44,11 @@
 }
 
 void HashJoinPlan::HandleSubplanBinding(
-<<<<<<< HEAD
     bool is_left, const BindingContext &input) {
   auto &keys = is_left ? left_hash_keys_ : right_hash_keys_;
   for (auto &key : keys) {
     auto *key_exp = const_cast<expression::AbstractExpression *>(key.get());
     key_exp->PerformBinding({&input});
-=======
-    bool is_left, const BindingContext &context) {
-  auto &keys = is_left ? left_hash_keys_ : right_hash_keys_;
-  for (auto &key : keys) {
-    auto *key_exp = const_cast<expression::AbstractExpression *>(key.get());
-    key_exp->PerformBinding(context);
->>>>>>> f9c9513b
   }
 }
 
