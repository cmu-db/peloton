--- conflicted
+++ resolved
@@ -25,20 +25,13 @@
                              const IndexScanDesc &index_scan_desc)
     : index_(index_scan_desc.index_obj),
       column_ids_(column_ids),
-<<<<<<< HEAD
-      key_column_ids_(std::move(index_scan_desc.key_column_ids)),
-      expr_types_(std::move(index_scan_desc.expr_types)),
-      values_with_params_(std::move(index_scan_desc.values)),
-      runtime_keys_(std::move(index_scan_desc.runtime_keys)) {
-=======
       key_column_ids_(std::move(index_scan_desc.tuple_column_id_list)),
       expr_types_(std::move(index_scan_desc.expr_list)),
-      values_(std::move(index_scan_desc.value_list)),
+      values_with_params_(std::move(index_scan_desc.value_list)),
       runtime_keys_(std::move(index_scan_desc.runtime_key_list)),
       // Initialize the index scan predicate object and initialize all
       // keys that we could initialize
       index_predicate_() {
->>>>>>> c6ab8f90
 
   LOG_TRACE("Creating an Index Scan Plan");
 
@@ -51,54 +44,36 @@
     ReplaceColumnExpressions(table->GetSchema(), predicate_with_params_);
     SetPredicate(predicate_with_params_->Copy());
   }
-<<<<<<< HEAD
 
+  // copy the value over for binding purpose
   values_ = values_with_params_;
-=======
-  
+
   // Then add the only conjunction predicate into the index predicate list
   // (at least for now we only supports single conjunction)
-  index_predicate_.AddConjunctionScanPredicate(index_.get(),
-                                               values_,
-                                               key_column_ids_,
-                                               expr_types_);
-  
+  index_predicate_.AddConjunctionScanPredicate(index_.get(), values_,
+                                               key_column_ids_, expr_types_);
+
   return;
->>>>>>> c6ab8f90
 }
 
 void IndexScanPlan::SetParameterValues(std::vector<Value> *values) {
   LOG_TRACE("Setting parameter values in Index Scans");
 
   auto where = predicate_with_params_->Copy();
-<<<<<<< HEAD
   expression::ExpressionUtil::ConvertParameterExpressions(
       where, values, GetTable()->GetSchema());
   SetPredicate(where);
 
   values_ = values_with_params_;
   for (unsigned int i = 0; i < values_.size(); ++i) {
-    // for (auto &value : values_) {
     auto &value = values_[i];
     auto column_id = key_column_ids_[i];
     if (value.GetValueType() == VALUE_TYPE_PARAMETER_OFFSET) {
-      value = values->at(ValuePeeker::PeekBindingOnlyInteger(value)).CastAs(
+      value = values->at(ValuePeeker::PeekParameterOffset(value)).CastAs(
           GetTable()->GetSchema()->GetColumn(column_id).GetType());
-=======
-  
-  expression::ExpressionUtil::ConvertParameterExpressions(where, values, GetTable()->GetSchema());
-  SetPredicate(where);
-  
-  for (unsigned int i = 0; i < values_.size(); ++i) {
-  	auto &value = values_[i];
-  	auto column_id = key_column_ids_[i];
-	
-    if (value.GetValueType() == VALUE_TYPE_FOR_BINDING_ONLY_INTEGER) {
-      value = values->at(ValuePeeker::PeekBindingOnlyInteger(value)).CastAs(GetTable()->GetSchema()->GetColumn(column_id).GetType());
->>>>>>> c6ab8f90
     }
   }
-  
+
   // Also bind values to index scan predicate object
   //
   // NOTE: This could only be called by one thread at a time
