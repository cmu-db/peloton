//===----------------------------------------------------------------------===//
//
//                         Peloton
//
// transaction_manager.cpp
//
// Identification: src/concurrency/transaction_manager.cpp
//
// Copyright (c) 2015-16, Carnegie Mellon University Database Group
//
//===----------------------------------------------------------------------===//

#include "concurrency/transaction_manager.h"

#include "catalog/manager.h"
#include "concurrency/transaction_context.h"
#include "function/date_functions.h"
#include "gc/gc_manager_factory.h"
#include "logging/log_manager.h"
#include "settings/settings_manager.h"
#include "statistics/stats_aggregator.h"
#include "storage/tile_group.h"
#include "storage/storage_manager.h"

namespace peloton {
namespace concurrency {

ProtocolType TransactionManager::protocol_ = ProtocolType::TIMESTAMP_ORDERING;
IsolationLevelType TransactionManager::isolation_level_ =
    IsolationLevelType::SERIALIZABLE;
ConflictAvoidanceType TransactionManager::conflict_avoidance_ =
    ConflictAvoidanceType::ABORT;

TransactionContext *TransactionManager::BeginTransaction(
    const size_t thread_id, const IsolationLevelType type, bool read_only) {
  TransactionContext *txn = nullptr;

  if (type == IsolationLevelType::SNAPSHOT) {
    // transaction processing with decentralized epoch manager
    // the DBMS must acquire
    cid_t read_id = EpochManagerFactory::GetInstance().EnterEpoch(
        thread_id, TimestampType::SNAPSHOT_READ);

    if (protocol_ == ProtocolType::TIMESTAMP_ORDERING) {
      cid_t commit_id = EpochManagerFactory::GetInstance().EnterEpoch(
          thread_id, TimestampType::COMMIT);

      txn = new TransactionContext(thread_id, type, read_id, commit_id);
    } else {
      txn = new TransactionContext(thread_id, type, read_id);
    }

  } else {
    // if the isolation level is set to:
    // - SERIALIZABLE, or
    // - REPEATABLE_READS, or
    // - READ_COMMITTED.
    // transaction processing with decentralized epoch manager
    cid_t read_id = EpochManagerFactory::GetInstance().EnterEpoch(
        thread_id, TimestampType::READ);
    txn = new TransactionContext(thread_id, type, read_id);
  }

  if (read_only) {
    txn->SetReadOnly();
  }

  txn->SetTimestamp(function::DateFunctions::Now());

  return txn;
}

void TransactionManager::EndTransaction(TransactionContext *current_txn) {
  // fire all on commit triggers
  if (current_txn->GetResult() == ResultType::SUCCESS) {
    current_txn->ExecOnCommitTriggers();
  }

  // log RWSet and result stats
  const auto &stats_type = static_cast<StatsType>(
      settings::SettingsManager::GetInt(settings::SettingId::stats_mode));

  // update stats
  if (stats_type != StatsType::INVALID) {
    RecordTransactionStats(current_txn);
  }

  // pass transaction context to garbage collector
  if (gc::GCManagerFactory::GetGCType() == GarbageCollectionType::ON) {
    gc::GCManagerFactory::GetInstance().RecycleTransaction(current_txn);
  } else {
    delete current_txn;
  }

  current_txn = nullptr;
}

// this function checks whether a concurrent transaction is inserting the same
// tuple
// that is to-be-inserted by the current transaction.
bool TransactionManager::IsOccupied(TransactionContext *const current_txn,
                                    const void *position_ptr) {
  ItemPointer &position = *((ItemPointer *)position_ptr);

  auto tile_group_header =
      storage::StorageManager::GetInstance()->GetTileGroup(position.block)->GetHeader();
  auto tuple_id = position.offset;

  txn_id_t tuple_txn_id = tile_group_header->GetTransactionId(tuple_id);
  cid_t tuple_begin_cid = tile_group_header->GetBeginCommitId(tuple_id);
  cid_t tuple_end_cid = tile_group_header->GetEndCommitId(tuple_id);

  if (tuple_txn_id == INVALID_TXN_ID) {
    // the tuple is not available.
    return false;
  }

  // the tuple has already been owned by the current transaction.
  bool own = (current_txn->GetTransactionId() == tuple_txn_id);
  // the tuple has already been committed.
  bool activated = (current_txn->GetReadId() >= tuple_begin_cid);
  // the tuple is not visible.
  bool invalidated = (current_txn->GetReadId() >= tuple_end_cid);

  // there are exactly two versions that can be owned by a transaction.
  // unless it is an insertion/select for update.
  if (own == true) {
    if (tuple_begin_cid == MAX_CID && tuple_end_cid != INVALID_CID) {
      PELOTON_ASSERT(tuple_end_cid == MAX_CID);
      // the only version that is visible is the newly inserted one.
      return true;
    } else if (current_txn->GetRWType(position) == RWType::READ_OWN) {
      // the ownership is from a select-for-update read operation
      return true;
    } else {
      // the older version is not visible.
      return false;
    }
  } else {
    if (tuple_txn_id != INITIAL_TXN_ID) {
      // if the tuple is owned by other transactions.
      if (tuple_begin_cid == MAX_CID) {
        // uncommitted version.
        if (tuple_end_cid == INVALID_CID) {
          // dirty delete is invisible
          return false;
        } else {
          // dirty update or insert is visible
          return true;
        }
      } else {
        // the older version may be visible.
        if (activated && !invalidated) {
          return true;
        } else {
          return false;
        }
      }
    } else {
      // if the tuple is not owned by any transaction.
      if (activated && !invalidated) {
        return true;
      } else {
        return false;
      }
    }
  }
}

// this function checks whether a version is visible to current transaction.
VisibilityType TransactionManager::IsVisible(
    TransactionContext *const current_txn,
    const storage::TileGroupHeader *const tile_group_header,
    const oid_t &tuple_id, const VisibilityIdType type) {
  txn_id_t tuple_txn_id = tile_group_header->GetTransactionId(tuple_id);
  cid_t tuple_begin_cid = tile_group_header->GetBeginCommitId(tuple_id);
  cid_t tuple_end_cid = tile_group_header->GetEndCommitId(tuple_id);
  oid_t tile_group_id = tile_group_header->GetTileGroup()->GetTileGroupId();

  // the tuple has already been owned by the current transaction.
  bool own = (current_txn->GetTransactionId() == tuple_txn_id);

  cid_t txn_vis_id;

  if (type == VisibilityIdType::READ_ID) {
    txn_vis_id = current_txn->GetReadId();
  } else {
    PELOTON_ASSERT(type == VisibilityIdType::COMMIT_ID);
    txn_vis_id = current_txn->GetCommitId();
  }

  // the tuple has already been committed.
  bool activated = (txn_vis_id >= tuple_begin_cid);
  // the tuple is not visible.
  bool invalidated = (txn_vis_id >= tuple_end_cid);

  if (tuple_txn_id == INVALID_TXN_ID) {
    // the tuple is not available.
    if (activated && !invalidated) {
      // deleted tuple
      return VisibilityType::DELETED;
    } else {
      // aborted tuple
      return VisibilityType::INVISIBLE;
    }
  }

  // there are exactly two versions that can be owned by a transaction,
  // unless it is an insertion/select-for-update
  if (own == true) {
    if (tuple_begin_cid == MAX_CID && tuple_end_cid != INVALID_CID) {
      PELOTON_ASSERT(tuple_end_cid == MAX_CID);
      // the only version that is visible is the newly inserted/updated one.
      return VisibilityType::OK;
    } else if (current_txn->GetRWType(ItemPointer(tile_group_id, tuple_id)) ==
               RWType::READ_OWN) {
      // the ownership is from a select-for-update read operation
      return VisibilityType::OK;
    } else if (tuple_end_cid == INVALID_CID) {
      // tuple being deleted by current txn
      return VisibilityType::DELETED;
    } else {
      // old version of the tuple that is being updated by current txn
      return VisibilityType::INVISIBLE;
    }
  } else {
    if (tuple_txn_id != INITIAL_TXN_ID) {
      // if the tuple is owned by other transactions.
      if (tuple_begin_cid == MAX_CID) {
        // in this protocol, we do not allow cascading abort. so never read an
        // uncommitted version.
        return VisibilityType::INVISIBLE;
      } else {
        // the older version may be visible.
        if (activated && !invalidated) {
          return VisibilityType::OK;
        } else {
          return VisibilityType::INVISIBLE;
        }
      }
    } else {
      // if the tuple is not owned by any transaction.
      if (activated && !invalidated) {
        return VisibilityType::OK;
      } else {
        return VisibilityType::INVISIBLE;
      }
    }
  }
}

void TransactionManager::RecordTransactionStats(
    const TransactionContext *const current_txn) const {
  PELOTON_ASSERT(static_cast<StatsType>(settings::SettingsManager::GetInt(
                     settings::SettingId::stats_mode)) != StatsType::INVALID);

  auto stats_context = stats::BackendStatsContext::GetInstance();
  const auto &rw_set = current_txn->GetReadWriteSet();

  // update counters for each element in the RWSet
  for (const auto &element : rw_set) {
    const auto &tile_group_id = element.first.block;
    const auto &rw_type = element.second;
    switch (rw_type) {
      case RWType::READ:
      case RWType::READ_OWN:
        stats_context->IncrementTableReads(tile_group_id);
        break;
      case RWType::UPDATE:
        stats_context->IncrementTableUpdates(tile_group_id);
        break;
      case RWType::INSERT:
        stats_context->IncrementTableInserts(tile_group_id);
        break;
      case RWType::DELETE:
        stats_context->IncrementTableDeletes(tile_group_id);
        break;
      case RWType::INS_DEL:
        stats_context->IncrementTableInserts(tile_group_id);
        stats_context->IncrementTableDeletes(tile_group_id);
        break;
      default:
        break;
    }
  }

  // get database_id from RWSet
  oid_t database_id = 0;
  for (const auto &tuple_entry : rw_set) {
    // Call the GetConstIterator() function to explicitly lock the cuckoohash
    // and initilaize the iterator
    const auto &tile_group_id = tuple_entry.first.block;
<<<<<<< HEAD
    database_id = catalog::Manager::GetInstance()
                      .GetTileGroup(tile_group_id)
=======
    database_id = storage::StorageManager::GetInstance()
                      ->GetTileGroup(tile_group_id)
>>>>>>> 4d618264
                      ->GetDatabaseId();
    if (database_id != CATALOG_DATABASE_OID) {
      break;
    }
  }

  // update transaction result stat
  switch (current_txn->GetResult()) {
    case ResultType::ABORTED:
      stats_context->IncrementTxnAborted(database_id);
      break;
    case ResultType::SUCCESS:
      stats_context->IncrementTxnCommitted(database_id);
      break;
    default:
      break;
  }

  // update latency results using txn timestamp instead of LatencyMetric timer
  // divide by 1000 to get to ms
  auto txn_latency = static_cast<double>(function::DateFunctions::Now() -
                                         current_txn->GetTimestamp()) /
                     1000;
  stats_context->GetTxnLatencyMetric().RecordLatency(txn_latency);
}

}  // namespace concurrency
}  // namespace peloton<|MERGE_RESOLUTION|>--- conflicted
+++ resolved
@@ -290,13 +290,8 @@
     // Call the GetConstIterator() function to explicitly lock the cuckoohash
     // and initilaize the iterator
     const auto &tile_group_id = tuple_entry.first.block;
-<<<<<<< HEAD
-    database_id = catalog::Manager::GetInstance()
-                      .GetTileGroup(tile_group_id)
-=======
     database_id = storage::StorageManager::GetInstance()
                       ->GetTileGroup(tile_group_id)
->>>>>>> 4d618264
                       ->GetDatabaseId();
     if (database_id != CATALOG_DATABASE_OID) {
       break;
