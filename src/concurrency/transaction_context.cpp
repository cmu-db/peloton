--- conflicted
+++ resolved
@@ -89,10 +89,7 @@
 
   on_commit_triggers_.reset();
 
-<<<<<<< HEAD
-=======
   log_token_ =  threadpool::LoggerQueuePool::GetInstance().GetLogToken();
->>>>>>> ec9aa9fd
   ResetLogBuffer();
 }
 
