--- conflicted
+++ resolved
@@ -668,16 +668,11 @@
     oid_t tile_group_id = item_ptr.block;
     oid_t tuple_slot = item_ptr.offset;
 
-<<<<<<< HEAD
-    auto tile_group_header =
-        storage_manager->GetTileGroup(tile_group_id)->GetHeader();
-=======
     if (tile_group_id != last_tile_group_id) {
       tile_group_header =
           storage_manager->GetTileGroup(tile_group_id)->GetHeader();
       last_tile_group_id = tile_group_id;
     }
->>>>>>> e53e5b41
 
     if (tuple_entry.second == RWType::READ_OWN) {
       // A read operation has acquired ownership but hasn't done any further
@@ -830,17 +825,12 @@
     ItemPointer item_ptr = tuple_entry.first;
     oid_t tile_group_id = item_ptr.block;
     oid_t tuple_slot = item_ptr.offset;
-<<<<<<< HEAD
-    auto tile_group_header =
-        storage_manager->GetTileGroup(tile_group_id)->GetHeader();
-=======
 
     if (tile_group_id != last_tile_group_id) {
       tile_group_header =
           storage_manager->GetTileGroup(tile_group_id)->GetHeader();
       last_tile_group_id = tile_group_id;
     }
->>>>>>> e53e5b41
 
     if (tuple_entry.second == RWType::READ_OWN) {
       // A read operation has acquired ownership but hasn't done any further
