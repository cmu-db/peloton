//===----------------------------------------------------------------------===//
//
//                         Peloton
//
// timestamp_ordering_transaction_manager.cpp
//
// Identification: src/concurrency/timestamp_ordering_transaction_manager.cpp
//
// Copyright (c) 2015-16, Carnegie Mellon University Database Group
//
//===----------------------------------------------------------------------===//

#include "concurrency/timestamp_ordering_transaction_manager.h"

#include "catalog/manager.h"
#include "common/exception.h"
#include "common/logger.h"
#include "common/platform.h"
#include "concurrency/transaction.h"
#include "gc/gc_manager_factory.h"

namespace peloton {
namespace concurrency {

// timestamp ordering requires a spinlock field for protecting the atomic access
// to txn_id field and last_reader_cid field.
Spinlock *TimestampOrderingTransactionManager::GetSpinlockField(
    const storage::TileGroupHeader *const tile_group_header,
    const oid_t &tuple_id) {
  return (Spinlock *)(tile_group_header->GetReservedFieldRef(tuple_id) +
                      LOCK_OFFSET);
}

// in timestamp ordering, the last_reader_cid records the timestamp of the last
// transaction
// that reads the tuple.
cid_t TimestampOrderingTransactionManager::GetLastReaderCommitId(
    const storage::TileGroupHeader *const tile_group_header,
    const oid_t &tuple_id) {
  return *(cid_t *)(tile_group_header->GetReservedFieldRef(tuple_id) +
                    LAST_READER_OFFSET);
}

bool TimestampOrderingTransactionManager::SetLastReaderCommitId(
    const storage::TileGroupHeader *const tile_group_header,
    const oid_t &tuple_id, const cid_t &current_cid) {
  // get the pointer to the last_reader_cid field.
  cid_t *ts_ptr = (cid_t *)(tile_group_header->GetReservedFieldRef(tuple_id) +
                            LAST_READER_OFFSET);

  GetSpinlockField(tile_group_header, tuple_id)->Lock();

  txn_id_t tuple_txn_id = tile_group_header->GetTransactionId(tuple_id);

  if (tuple_txn_id != INITIAL_TXN_ID) {
    // if the write lock has already been acquired by some concurrent
    // transactions,
    // then return without setting the last_reader_cid.
    GetSpinlockField(tile_group_header, tuple_id)->Unlock();
    return false;
  } else {
    // if current_cid is larger than the current value of last_reader_cid field,
    // then set last_reader_cid to current_cid.
    if (*ts_ptr < current_cid) {
      *ts_ptr = current_cid;
    }

    GetSpinlockField(tile_group_header, tuple_id)->Unlock();
    return true;
  }
}

// Initiate reserved area of a tuple
void TimestampOrderingTransactionManager::InitTupleReserved(
    const storage::TileGroupHeader *const tile_group_header,
    const oid_t tuple_id) {
  auto reserved_area = tile_group_header->GetReservedFieldRef(tuple_id);

  new ((reserved_area + LOCK_OFFSET)) Spinlock();
  *(cid_t *)(reserved_area + LAST_READER_OFFSET) = 0;
}

<<<<<<< HEAD
Transaction *TimestampOrderingTransactionManager::BeginTransaction(const size_t thread_id) {
  Transaction *txn = nullptr;

  // transaction processing with centralized epoch manager
  cid_t begin_cid = EpochManagerFactory::GetInstance().EnterEpoch(thread_id);
  txn = new Transaction(begin_cid, thread_id);

  if (FLAGS_stats_mode != STATS_TYPE_INVALID) {
    stats::BackendStatsContext::GetInstance()
        ->GetTxnLatencyMetric()
        .StartTimer();
  }

  return txn;
}

Transaction *TimestampOrderingTransactionManager::BeginReadonlyTransaction(const size_t thread_id) {
  Transaction *txn = nullptr;

  // transaction processing with centralized epoch manager
  cid_t begin_cid = EpochManagerFactory::GetInstance().EnterEpochRO(thread_id);
  txn = new Transaction(begin_cid, thread_id, true);

  if (FLAGS_stats_mode != STATS_TYPE_INVALID) {
    stats::BackendStatsContext::GetInstance()
        ->GetTxnLatencyMetric()
        .StartTimer();
  }

  return txn;
}

void TimestampOrderingTransactionManager::EndTransaction(
    Transaction *current_txn) {
  
  EpochManagerFactory::GetInstance().ExitEpoch(
    current_txn->GetThreadId(), 
    current_txn->GetBeginCommitId());

  delete current_txn;
  current_txn = nullptr;
  
  if (FLAGS_stats_mode != STATS_TYPE_INVALID) {
    stats::BackendStatsContext::GetInstance()
        ->GetTxnLatencyMetric()
        .RecordLatency();
  }
}

void TimestampOrderingTransactionManager::EndReadonlyTransaction(
    Transaction *current_txn) {

  PL_ASSERT(current_txn->IsDeclaredReadOnly() == true);
  
  EpochManagerFactory::GetInstance().ExitEpoch(
    current_txn->GetThreadId(), 
    current_txn->GetBeginCommitId());
  
  delete current_txn;
  current_txn = nullptr;
  
  if (FLAGS_stats_mode != STATS_TYPE_INVALID) {
    stats::BackendStatsContext::GetInstance()
        ->GetTxnLatencyMetric()
        .RecordLatency();
  }
}
=======
>>>>>>> 568fb488

TimestampOrderingTransactionManager &
TimestampOrderingTransactionManager::GetInstance(
      const IsolationLevelType level, 
      const ConflictAvoidanceType conflict) {
  static TimestampOrderingTransactionManager txn_manager(level, conflict);
  return txn_manager;
}


// check whether the current transaction owns the tuple version.
// this function is called by update/delete executors.
bool TimestampOrderingTransactionManager::IsOwner(
    Transaction *const current_txn,
    const storage::TileGroupHeader *const tile_group_header,
    const oid_t &tuple_id) {
  auto tuple_txn_id = tile_group_header->GetTransactionId(tuple_id);

  return tuple_txn_id == current_txn->GetTransactionId();
}

// This method tests whether the current transaction has created this version of
// the tuple
bool TimestampOrderingTransactionManager::IsWritten(
    Transaction *const current_txn,
    const storage::TileGroupHeader *const tile_group_header,
    const oid_t &tuple_id) {
  return IsOwner(current_txn, tile_group_header, tuple_id) &&
         tile_group_header->GetBeginCommitId(tuple_id) == MAX_CID;
}

// if the tuple is not owned by any transaction and is visible to current
// transaction.
// this function is called by update/delete executors.
bool TimestampOrderingTransactionManager::IsOwnable(
    Transaction *const current_txn,
    const storage::TileGroupHeader *const tile_group_header,
    const oid_t &tuple_id) {
  auto tuple_txn_id = tile_group_header->GetTransactionId(tuple_id);
  auto tuple_end_cid = tile_group_header->GetEndCommitId(tuple_id);
  return tuple_txn_id == INITIAL_TXN_ID &&
         tuple_end_cid > current_txn->GetBeginCommitId();
}

bool TimestampOrderingTransactionManager::AcquireOwnership(
    Transaction *const current_txn,
    const storage::TileGroupHeader *const tile_group_header,
    const oid_t &tuple_id) {
  auto txn_id = current_txn->GetTransactionId();

  // to acquire the ownership, we must guarantee that no other transactions that
  // has read
  // the tuple has a larger timestamp than the current transaction.
  GetSpinlockField(tile_group_header, tuple_id)->Lock();
  // change timestamp
  cid_t last_reader_cid = GetLastReaderCommitId(tile_group_header, tuple_id);

  if (last_reader_cid > current_txn->GetBeginCommitId()) {
    GetSpinlockField(tile_group_header, tuple_id)->Unlock();

    return false;
  } else {
    if (tile_group_header->SetAtomicTransactionId(tuple_id, txn_id) == false) {
      GetSpinlockField(tile_group_header, tuple_id)->Unlock();

      return false;
    } else {
      GetSpinlockField(tile_group_header, tuple_id)->Unlock();

      return true;
    }
  }
}

// release write lock on a tuple.
// one example usage of this method is when a tuple is acquired, but operation
// (insert,update,delete) can't proceed, the executor needs to yield the
// ownership before return false to upper layer.
// It should not be called if the tuple is in the write set as commit and abort
// will release the write lock anyway.
void TimestampOrderingTransactionManager::YieldOwnership(
    UNUSED_ATTRIBUTE Transaction *const current_txn, 
    const storage::TileGroupHeader *const tile_group_header,
    const oid_t &tuple_id) {
  PL_ASSERT(IsOwner(current_txn, tile_group_header, tuple_id));
  tile_group_header->SetTransactionId(tuple_id, INITIAL_TXN_ID);
}

bool TimestampOrderingTransactionManager::PerformRead(
    Transaction *const current_txn, const ItemPointer &location,
    bool acquire_ownership) {
  //////////////////////////////////////////////////////////
  //// handle READ_ONLY
  //////////////////////////////////////////////////////////
  if (current_txn->GetIsolationLevel() == IsolationLevelType::READ_ONLY) {
    // do not update read set for read-only transactions.
    return true;
  } // end READ ONLY

  //////////////////////////////////////////////////////////
  //// handle SNAPSHOT
  //////////////////////////////////////////////////////////
  else if (current_txn->GetIsolationLevel() == IsolationLevelType::SNAPSHOT) {
    // Check if it's select for update before we check the ownership 
    // and modify the last reader tid
    if (acquire_ownership == true) {
    
      oid_t tile_group_id = location.block;
      oid_t tuple_id = location.offset;

      LOG_TRACE("PerformRead (%u, %u)\n", location.block, location.offset);
      auto &manager = catalog::Manager::GetInstance();
      auto tile_group = manager.GetTileGroup(tile_group_id);
      auto tile_group_header = tile_group->GetHeader();

      if (IsOwner(current_txn, tile_group_header, tuple_id) == false) {
        // Acquire ownership if we haven't
        if (IsOwnable(current_txn, tile_group_header, tuple_id) == false) {
          // Cannot own
          return false;
        }
        if (AcquireOwnership(current_txn, tile_group_header, tuple_id) == false) {
          // Cannot acquire ownership
          return false;
        }
        // Promote to RWType::READ_OWN
        current_txn->RecordReadOwn(location);
      }
      // if the ownership has already been acquired, 
      // then no need to update read/write set.
      return true;
    
    } else {
      // if it's not select for update, then directly return true.
      // no need to update read/write set.
      return true;
    }

  } // end SNAPSHOT

  //////////////////////////////////////////////////////////
  //// handle READ_COMMITTED and READ_UNCOMMITTED
  //////////////////////////////////////////////////////////
  else if (current_txn->GetIsolationLevel() == IsolationLevelType::READ_COMMITTED || 
           current_txn->GetIsolationLevel() == IsolationLevelType::READ_UNCOMMITTED) {
    // do not update read set for READ_COMMITTED or READ_UNCOMMITTED.

    return true;
  } // end READ_COMMITTED || READ_UNCOMMITTED

  //////////////////////////////////////////////////////////
  //// handle SERIALIZABLE and REPEATABLE_READS
  //////////////////////////////////////////////////////////
  else { 
    PL_ASSERT(current_txn->GetIsolationLevel() == IsolationLevelType::SERIALIZABLE || 
              current_txn->GetIsolationLevel() == IsolationLevelType::REPEATABLE_READS);

    oid_t tile_group_id = location.block;
    oid_t tuple_id = location.offset;

    LOG_TRACE("PerformRead (%u, %u)\n", location.block, location.offset);
    auto &manager = catalog::Manager::GetInstance();
    auto tile_group = manager.GetTileGroup(tile_group_id);
    auto tile_group_header = tile_group->GetHeader();

    // Check if it's select for update before we check the ownership 
    // and modify the last reader tid.
    if (acquire_ownership == true) {

      if (IsOwner(current_txn, tile_group_header, tuple_id) == false) {

        // if the current transaction does not own this tuple, 
        // then attempt to set last reader cid.
        if (SetLastReaderCommitId(tile_group_header, tuple_id,
                                  current_txn->GetBeginCommitId()) == true) {
          current_txn->RecordRead(location);
          // Increment table read op stats
          if (FLAGS_stats_mode != STATS_TYPE_INVALID) {
            stats::BackendStatsContext::GetInstance()->IncrementTableReads(
                location.block);
          }
          return true;
        } else {
          // if the tuple has been owned by some concurrent transactions, 
          // then read fails.
          LOG_TRACE("Transaction read failed");
          return false;
        }

        // Acquire ownership if we haven't
        if (IsOwnable(current_txn, tile_group_header, tuple_id) == false) {
          // Cannot own
          return false;
        }
        if (AcquireOwnership(current_txn, tile_group_header, tuple_id) == false) {
          // Cannot acquire ownership
          return false;
        }
        // Promote to RWType::READ_OWN
        current_txn->RecordReadOwn(location);
      }

      // if the ownership has already been acquired, 
      // then no need to update read/write set.

      PL_ASSERT(IsOwner(current_txn, tile_group_header, tuple_id) == true);
      PL_ASSERT(GetLastReaderCommitId(tile_group_header, tuple_id) <=
                current_txn->GetBeginCommitId());
      // Increment table read op stats
      if (FLAGS_stats_mode != STATS_TYPE_INVALID) {
        stats::BackendStatsContext::GetInstance()->IncrementTableReads(
            location.block);
      }
      return true;

    } else {

      if (IsOwner(current_txn, tile_group_header, tuple_id) == false) {

        // if the current transaction does not own this tuple, 
        // then attempt to set last reader cid.
        if (SetLastReaderCommitId(tile_group_header, tuple_id,
                                  current_txn->GetBeginCommitId()) == true) {
          
          // update read set.
          current_txn->RecordRead(location);
          
          // Increment table read op stats
          if (FLAGS_stats_mode != STATS_TYPE_INVALID) {
            stats::BackendStatsContext::GetInstance()->IncrementTableReads(
                location.block);
          }
          return true;
        } else {
          // if the tuple has been owned by some concurrent transactions, 
          // then read fails.
          LOG_TRACE("Transaction read failed");
          return false;
        }

      } else {

        // if the current transaction has already owned this tuple, 
        // then perform read directly.
        PL_ASSERT(GetLastReaderCommitId(tile_group_header, tuple_id) <=
                  current_txn->GetBeginCommitId());

        // Increment table read op stats
        if (FLAGS_stats_mode != STATS_TYPE_INVALID) {
          stats::BackendStatsContext::GetInstance()->IncrementTableReads(
              location.block);
        }
        return true;
      }
    }

  } // end SERIALIZABLE || REPEATABLE_READS
}

void TimestampOrderingTransactionManager::PerformInsert(
    Transaction *const current_txn, const ItemPointer &location,
    ItemPointer *index_entry_ptr) {
  PL_ASSERT(current_txn->GetIsolationLevel() != IsolationLevelType::READ_ONLY);

  oid_t tile_group_id = location.block;
  oid_t tuple_id = location.offset;

  auto &manager = catalog::Manager::GetInstance();
  auto tile_group_header = manager.GetTileGroup(tile_group_id)->GetHeader();
  auto transaction_id = current_txn->GetTransactionId();

  // check MVCC info
  // the tuple slot must be empty.
  PL_ASSERT(tile_group_header->GetTransactionId(tuple_id) == INVALID_TXN_ID);
  PL_ASSERT(tile_group_header->GetBeginCommitId(tuple_id) == MAX_CID);
  PL_ASSERT(tile_group_header->GetEndCommitId(tuple_id) == MAX_CID);

  tile_group_header->SetTransactionId(tuple_id, transaction_id);

  // no need to set next item pointer.

  // Add the new tuple into the insert set
  current_txn->RecordInsert(location);

  InitTupleReserved(tile_group_header, tuple_id);

  // Write down the head pointer's address in tile group header
  tile_group_header->SetIndirection(tuple_id, index_entry_ptr);

  // Increment table insert op stats
  if (FLAGS_stats_mode != STATS_TYPE_INVALID) {
    stats::BackendStatsContext::GetInstance()->IncrementTableInserts(
        location.block);
  }
}

void TimestampOrderingTransactionManager::PerformUpdate(
    Transaction *const current_txn, const ItemPointer &old_location,
    const ItemPointer &new_location) {
  PL_ASSERT(current_txn->GetIsolationLevel() != IsolationLevelType::READ_ONLY);

  LOG_TRACE("Performing Write old tuple %u %u", old_location.block,
            old_location.offset);
  LOG_TRACE("Performing Write new tuple %u %u", new_location.block,
            new_location.offset);

  auto tile_group_header = catalog::Manager::GetInstance()
                               .GetTileGroup(old_location.block)
                               ->GetHeader();
  auto new_tile_group_header = catalog::Manager::GetInstance()
                                   .GetTileGroup(new_location.block)
                                   ->GetHeader();

  auto transaction_id = current_txn->GetTransactionId();
  // if we can perform update, then we must have already locked the older
  // version.
  PL_ASSERT(tile_group_header->GetTransactionId(old_location.offset) ==
            transaction_id);
  PL_ASSERT(new_tile_group_header->GetTransactionId(new_location.offset) ==
            INVALID_TXN_ID);
  PL_ASSERT(new_tile_group_header->GetBeginCommitId(new_location.offset) ==
            MAX_CID);
  PL_ASSERT(new_tile_group_header->GetEndCommitId(new_location.offset) ==
            MAX_CID);

  // if the executor doesn't call PerformUpdate after AcquireOwnership,
  // no one will possibly release the write lock acquired by this txn.
  // Set double linked list
  // old_prev is the version next (newer) to the old version.

  auto old_prev = tile_group_header->GetPrevItemPointer(old_location.offset);

  tile_group_header->SetPrevItemPointer(old_location.offset, new_location);

  new_tile_group_header->SetPrevItemPointer(new_location.offset, old_prev);

  new_tile_group_header->SetNextItemPointer(new_location.offset, old_location);

  new_tile_group_header->SetTransactionId(new_location.offset, transaction_id);

  // we should guarantee that the newer version is all set before linking the
  // newer version to older version.
  COMPILER_MEMORY_FENCE;

  if (old_prev.IsNull() == false) {
    auto old_prev_tile_group_header = catalog::Manager::GetInstance()
                                          .GetTileGroup(old_prev.block)
                                          ->GetHeader();

    // once everything is set, we can allow traversing the new version.
    old_prev_tile_group_header->SetNextItemPointer(old_prev.offset,
                                                   new_location);
  }

  InitTupleReserved(new_tile_group_header, new_location.offset);

  // if the transaction is not updating the latest version,
  // then do not change item pointer header.
  if (old_prev.IsNull() == true) {
    // if we are updating the latest version.
    // Set the header information for the new version
    ItemPointer *index_entry_ptr =
        tile_group_header->GetIndirection(old_location.offset);

    if (index_entry_ptr != nullptr) {

      new_tile_group_header->SetIndirection(new_location.offset,
                                            index_entry_ptr);

      // Set the index header in an atomic way.
      // We do it atomically because we don't want any one to see a half-done
      // pointer.
      // In case of contention, no one can update this pointer when we are
      // updating it
      // because we are holding the write lock. This update should success in
      // its first trial.
      UNUSED_ATTRIBUTE auto res =
          AtomicUpdateItemPointer(index_entry_ptr, new_location);
      PL_ASSERT(res == true);
    }
  }

  // Add the old tuple into the update set
  current_txn->RecordUpdate(old_location);

  // Increment table update op stats
  if (FLAGS_stats_mode != STATS_TYPE_INVALID) {
    stats::BackendStatsContext::GetInstance()->IncrementTableUpdates(
        new_location.block);
  }
}

void TimestampOrderingTransactionManager::PerformUpdate(
    Transaction *const current_txn, const ItemPointer &location) {
  PL_ASSERT(current_txn->GetIsolationLevel() != IsolationLevelType::READ_ONLY);

  oid_t tile_group_id = location.block;
  oid_t tuple_id = location.offset;

  auto &manager = catalog::Manager::GetInstance();
  auto tile_group_header = manager.GetTileGroup(tile_group_id)->GetHeader();

  PL_ASSERT(tile_group_header->GetTransactionId(tuple_id) ==
            current_txn->GetTransactionId());
  PL_ASSERT(tile_group_header->GetBeginCommitId(tuple_id) == MAX_CID);
  PL_ASSERT(tile_group_header->GetEndCommitId(tuple_id) == MAX_CID);

  // Add the old tuple into the update set
  auto old_location = tile_group_header->GetNextItemPointer(tuple_id);
  if (old_location.IsNull() == false) {
    // update an inserted version
    current_txn->RecordUpdate(old_location);
  }

  // Increment table update op stats
  if (FLAGS_stats_mode != STATS_TYPE_INVALID) {
    stats::BackendStatsContext::GetInstance()->IncrementTableUpdates(
        location.block);
  }
}

void TimestampOrderingTransactionManager::PerformDelete(
    Transaction *const current_txn, const ItemPointer &old_location,
    const ItemPointer &new_location) {
  PL_ASSERT(current_txn->GetIsolationLevel() != IsolationLevelType::READ_ONLY);

  LOG_TRACE("Performing Delete");

  auto tile_group_header = catalog::Manager::GetInstance()
                               .GetTileGroup(old_location.block)
                               ->GetHeader();
  auto new_tile_group_header = catalog::Manager::GetInstance()
                                   .GetTileGroup(new_location.block)
                                   ->GetHeader();

  auto transaction_id = current_txn->GetTransactionId();

  PL_ASSERT(GetLastReaderCommitId(tile_group_header, old_location.offset) <=
            current_txn->GetBeginCommitId());

  PL_ASSERT(tile_group_header->GetTransactionId(old_location.offset) ==
            transaction_id);
  PL_ASSERT(new_tile_group_header->GetTransactionId(new_location.offset) ==
            INVALID_TXN_ID);
  PL_ASSERT(new_tile_group_header->GetBeginCommitId(new_location.offset) ==
            MAX_CID);
  PL_ASSERT(new_tile_group_header->GetEndCommitId(new_location.offset) ==
            MAX_CID);

  // Set up double linked list

  auto old_prev = tile_group_header->GetPrevItemPointer(old_location.offset);

  tile_group_header->SetPrevItemPointer(old_location.offset, new_location);

  new_tile_group_header->SetPrevItemPointer(new_location.offset, old_prev);

  new_tile_group_header->SetNextItemPointer(new_location.offset, old_location);

  new_tile_group_header->SetTransactionId(new_location.offset, transaction_id);

  new_tile_group_header->SetEndCommitId(new_location.offset, INVALID_CID);

  // we should guarantee that the newer version is all set before linking the
  // newer version to older version.
  COMPILER_MEMORY_FENCE;

  if (old_prev.IsNull() == false) {
    auto old_prev_tile_group_header = catalog::Manager::GetInstance()
                                          .GetTileGroup(old_prev.block)
                                          ->GetHeader();

    old_prev_tile_group_header->SetNextItemPointer(old_prev.offset,
                                                   new_location);
  }

  InitTupleReserved(new_tile_group_header, new_location.offset);

  // if the transaction is not deleting the latest version,
  // then do not change item pointer header.
  if (old_prev.IsNull() == true) {
    // if we are deleting the latest version.
    // Set the header information for the new version
    ItemPointer *index_entry_ptr =
        tile_group_header->GetIndirection(old_location.offset);

    // if there's no primary index on a table, then index_entry_ptry == nullptr.
    if (index_entry_ptr != nullptr) {
      new_tile_group_header->SetIndirection(new_location.offset,
                                            index_entry_ptr);

      // Set the index header in an atomic way.
      // We do it atomically because we don't want any one to see a half-down
      // pointer
      // In case of contention, no one can update this pointer when we are
      // updating it
      // because we are holding the write lock. This update should success in
      // its first trial.
      UNUSED_ATTRIBUTE auto res =
          AtomicUpdateItemPointer(index_entry_ptr, new_location);
      PL_ASSERT(res == true);
    }
  }

  current_txn->RecordDelete(old_location);

  // Increment table delete op stats
  if (FLAGS_stats_mode != STATS_TYPE_INVALID) {
    stats::BackendStatsContext::GetInstance()->IncrementTableDeletes(
        old_location.block);
  }
}

void TimestampOrderingTransactionManager::PerformDelete(
    Transaction *const current_txn, const ItemPointer &location) {
  PL_ASSERT(current_txn->GetIsolationLevel() != IsolationLevelType::READ_ONLY);

  oid_t tile_group_id = location.block;
  oid_t tuple_id = location.offset;

  auto &manager = catalog::Manager::GetInstance();
  auto tile_group_header = manager.GetTileGroup(tile_group_id)->GetHeader();

  PL_ASSERT(tile_group_header->GetTransactionId(tuple_id) ==
            current_txn->GetTransactionId());
  PL_ASSERT(tile_group_header->GetBeginCommitId(tuple_id) == MAX_CID);

  tile_group_header->SetEndCommitId(tuple_id, INVALID_CID);

  // Add the old tuple into the delete set
  auto old_location = tile_group_header->GetNextItemPointer(tuple_id);
  if (old_location.IsNull() == false) {
    // if this version is not newly inserted.
    current_txn->RecordDelete(old_location);
  } else {
    // if this version is newly inserted.
    current_txn->RecordDelete(location);
  }

  // Increment table delete op stats
  if (FLAGS_stats_mode != STATS_TYPE_INVALID) {
    stats::BackendStatsContext::GetInstance()->IncrementTableDeletes(
        location.block);
  }
}

ResultType TimestampOrderingTransactionManager::CommitTransaction(
    Transaction *const current_txn) {
  LOG_TRACE("Committing peloton txn : %lu ", current_txn->GetTransactionId());

  //////////////////////////////////////////////////////////
  //// handle READ_ONLY
  //////////////////////////////////////////////////////////
  if (current_txn->GetIsolationLevel() == IsolationLevelType::READ_ONLY) {
    EndTransaction(current_txn);
    return ResultType::SUCCESS;
  }

  //////////////////////////////////////////////////////////
  //// handle other isolation levels
  //////////////////////////////////////////////////////////


  auto &manager = catalog::Manager::GetInstance();
  
  // generate transaction id.
  cid_t end_commit_id = current_txn->GetBeginCommitId();
  
  auto &rw_set = current_txn->GetReadWriteSet();

  auto gc_set = current_txn->GetGCSetPtr();

  oid_t database_id = 0;
  if (FLAGS_stats_mode != STATS_TYPE_INVALID) {
    if (!rw_set.empty()) {
      database_id =
          manager.GetTileGroup(rw_set.begin()->first)->GetDatabaseId();
    }
  }

  // install everything.
  // 1. install a new version for update operations;
  // 2. install an empty version for delete operations;
  // 3. install a new tuple for insert operations.
  for (auto &tile_group_entry : rw_set) {
    oid_t tile_group_id = tile_group_entry.first;
    auto tile_group = manager.GetTileGroup(tile_group_id);
    auto tile_group_header = tile_group->GetHeader();
    for (auto &tuple_entry : tile_group_entry.second) {
      auto tuple_slot = tuple_entry.first;
      if (tuple_entry.second == RWType::READ_OWN) {
        // A read operation has acquired ownership but hasn't done any further
        // update/delete yet
        // Yield the ownership
        YieldOwnership(current_txn, tile_group_header, tuple_slot);
      } else if (tuple_entry.second == RWType::UPDATE) {
        // we must guarantee that, at any time point, only one version is
        // visible.
        ItemPointer new_version =
            tile_group_header->GetPrevItemPointer(tuple_slot);

        PL_ASSERT(new_version.IsNull() == false);

        auto cid = tile_group_header->GetEndCommitId(tuple_slot);
        PL_ASSERT(cid > end_commit_id);
        auto new_tile_group_header =
            manager.GetTileGroup(new_version.block)->GetHeader();
        new_tile_group_header->SetBeginCommitId(new_version.offset,
                                                end_commit_id);
        new_tile_group_header->SetEndCommitId(new_version.offset, cid);

        COMPILER_MEMORY_FENCE;

        tile_group_header->SetEndCommitId(tuple_slot, end_commit_id);

        // we should set the version before releasing the lock.
        COMPILER_MEMORY_FENCE;

        new_tile_group_header->SetTransactionId(new_version.offset,
                                                INITIAL_TXN_ID);
        tile_group_header->SetTransactionId(tuple_slot, INITIAL_TXN_ID);

        // add to gc set.
        gc_set->operator[](tile_group_id)[tuple_slot] = false;

      } else if (tuple_entry.second == RWType::DELETE) {
        ItemPointer new_version =
            tile_group_header->GetPrevItemPointer(tuple_slot);

        auto cid = tile_group_header->GetEndCommitId(tuple_slot);
        PL_ASSERT(cid > end_commit_id);
        auto new_tile_group_header =
            manager.GetTileGroup(new_version.block)->GetHeader();
        new_tile_group_header->SetBeginCommitId(new_version.offset,
                                                end_commit_id);
        new_tile_group_header->SetEndCommitId(new_version.offset, cid);

        COMPILER_MEMORY_FENCE;

        tile_group_header->SetEndCommitId(tuple_slot, end_commit_id);

        // we should set the version before releasing the lock.
        COMPILER_MEMORY_FENCE;

        new_tile_group_header->SetTransactionId(new_version.offset,
                                                INVALID_TXN_ID);
        tile_group_header->SetTransactionId(tuple_slot, INITIAL_TXN_ID);

        // add to gc set.
        // we need to recycle both old and new versions.
        // we require the GC to delete tuple from index only once.
        // recycle old version, delete from index
        gc_set->operator[](tile_group_id)[tuple_slot] = true;
        // recycle new version (which is an empty version), do not delete from index
        gc_set->operator[](new_version.block)[new_version.offset] = false;

      } else if (tuple_entry.second == RWType::INSERT) {
        PL_ASSERT(tile_group_header->GetTransactionId(tuple_slot) ==
                  current_txn->GetTransactionId());
        // set the begin commit id to persist insert
        tile_group_header->SetBeginCommitId(tuple_slot, end_commit_id);
        tile_group_header->SetEndCommitId(tuple_slot, MAX_CID);

        // we should set the version before releasing the lock.
        COMPILER_MEMORY_FENCE;

        tile_group_header->SetTransactionId(tuple_slot, INITIAL_TXN_ID);

        // nothing to be added to gc set.

      } else if (tuple_entry.second == RWType::INS_DEL) {
        PL_ASSERT(tile_group_header->GetTransactionId(tuple_slot) ==
                  current_txn->GetTransactionId());

        tile_group_header->SetBeginCommitId(tuple_slot, MAX_CID);
        tile_group_header->SetEndCommitId(tuple_slot, MAX_CID);

        // we should set the version before releasing the lock.
        COMPILER_MEMORY_FENCE;

        // set the begin commit id to persist insert
        tile_group_header->SetTransactionId(tuple_slot, INVALID_TXN_ID);

        // add to gc set.
        gc_set->operator[](tile_group_id)[tuple_slot] = true;

        // no log is needed for this case
      }
    }
  }

  ResultType result = current_txn->GetResult();

  EndTransaction(current_txn);

  // Increment # txns committed metric
  if (FLAGS_stats_mode != STATS_TYPE_INVALID) {
    stats::BackendStatsContext::GetInstance()->IncrementTxnCommitted(
        database_id);
  }

  return result;
}

ResultType TimestampOrderingTransactionManager::AbortTransaction(
    Transaction *const current_txn) {
  // a pre-declared read-only transaction will never abort.
  PL_ASSERT(current_txn->GetIsolationLevel() != IsolationLevelType::READ_ONLY);

  LOG_TRACE("Aborting peloton txn : %lu ", current_txn->GetTransactionId());
  auto &manager = catalog::Manager::GetInstance();

  auto &rw_set = current_txn->GetReadWriteSet();

  auto gc_set = current_txn->GetGCSetPtr();

  oid_t database_id = 0;
  if (FLAGS_stats_mode != STATS_TYPE_INVALID) {
    if (!rw_set.empty()) {
      database_id =
          manager.GetTileGroup(rw_set.begin()->first)->GetDatabaseId();
    }
  }

  for (auto &tile_group_entry : rw_set) {
    oid_t tile_group_id = tile_group_entry.first;
    auto tile_group = manager.GetTileGroup(tile_group_id);
    auto tile_group_header = tile_group->GetHeader();

    for (auto &tuple_entry : tile_group_entry.second) {
      auto tuple_slot = tuple_entry.first;
      if (tuple_entry.second == RWType::READ_OWN) {
        // A read operation has acquired ownership but hasn't done any further
        // update/delete yet
        // Yield the ownership
        YieldOwnership(current_txn, tile_group_header, tuple_slot);
      } else if (tuple_entry.second == RWType::UPDATE) {
        ItemPointer new_version =
            tile_group_header->GetPrevItemPointer(tuple_slot);

        auto new_tile_group_header =
            manager.GetTileGroup(new_version.block)->GetHeader();

        // these two fields can be set at any time.
        new_tile_group_header->SetBeginCommitId(new_version.offset, MAX_CID);
        new_tile_group_header->SetEndCommitId(new_version.offset, MAX_CID);

        COMPILER_MEMORY_FENCE;

        // as the aborted version has already been placed in the version chain,
        // we need to unlink it by resetting the item pointers.
        auto old_prev =
            new_tile_group_header->GetPrevItemPointer(new_version.offset);

        // check whether the previous version exists.
        if (old_prev.IsNull() == true) {
          PL_ASSERT(tile_group_header->GetEndCommitId(tuple_slot) == MAX_CID);
          // if we updated the latest version.
          // We must first adjust the head pointer
          // before we unlink the aborted version from version list
          ItemPointer *index_entry_ptr =
              tile_group_header->GetIndirection(tuple_slot);
          UNUSED_ATTRIBUTE auto res = AtomicUpdateItemPointer(
              index_entry_ptr, ItemPointer(tile_group_id, tuple_slot));
          PL_ASSERT(res == true);
        }
        //////////////////////////////////////////////////

        // we should set the version before releasing the lock.
        COMPILER_MEMORY_FENCE;

        new_tile_group_header->SetTransactionId(new_version.offset,
                                                INVALID_TXN_ID);

        if (old_prev.IsNull() == false) {
          auto old_prev_tile_group_header = catalog::Manager::GetInstance()
                                                .GetTileGroup(old_prev.block)
                                                ->GetHeader();
          old_prev_tile_group_header->SetNextItemPointer(
              old_prev.offset, ItemPointer(tile_group_id, tuple_slot));
          tile_group_header->SetPrevItemPointer(tuple_slot, old_prev);
        } else {
          tile_group_header->SetPrevItemPointer(tuple_slot,
                                                INVALID_ITEMPOINTER);
        }

        // we should set the version before releasing the lock.
        COMPILER_MEMORY_FENCE;

        tile_group_header->SetTransactionId(tuple_slot, INITIAL_TXN_ID);

        // add to gc set.
        gc_set->operator[](new_version.block)[new_version.offset] = false;

      } else if (tuple_entry.second == RWType::DELETE) {
        ItemPointer new_version =
            tile_group_header->GetPrevItemPointer(tuple_slot);

        auto new_tile_group_header =
            manager.GetTileGroup(new_version.block)->GetHeader();

        new_tile_group_header->SetBeginCommitId(new_version.offset, MAX_CID);
        new_tile_group_header->SetEndCommitId(new_version.offset, MAX_CID);

        COMPILER_MEMORY_FENCE;

        // as the aborted version has already been placed in the version chain,
        // we need to unlink it by resetting the item pointers.
        auto old_prev =
            new_tile_group_header->GetPrevItemPointer(new_version.offset);

        // check whether the previous version exists.
        if (old_prev.IsNull() == true) {
          // if we updated the latest version.
          // We must first adjust the head pointer
          // before we unlink the aborted version from version list
          ItemPointer *index_entry_ptr =
              tile_group_header->GetIndirection(tuple_slot);
          UNUSED_ATTRIBUTE auto res = AtomicUpdateItemPointer(
              index_entry_ptr, ItemPointer(tile_group_id, tuple_slot));
          PL_ASSERT(res == true);
        }
        //////////////////////////////////////////////////

        // we should set the version before releasing the lock.
        COMPILER_MEMORY_FENCE;

        new_tile_group_header->SetTransactionId(new_version.offset,
                                                INVALID_TXN_ID);

        if (old_prev.IsNull() == false) {
          auto old_prev_tile_group_header = catalog::Manager::GetInstance()
                                                .GetTileGroup(old_prev.block)
                                                ->GetHeader();
          old_prev_tile_group_header->SetNextItemPointer(
              old_prev.offset, ItemPointer(tile_group_id, tuple_slot));
        }

        tile_group_header->SetPrevItemPointer(tuple_slot, old_prev);

        // we should set the version before releasing the lock.
        COMPILER_MEMORY_FENCE;

        tile_group_header->SetTransactionId(tuple_slot, INITIAL_TXN_ID);

        // add to gc set.
        gc_set->operator[](new_version.block)[new_version.offset] = false;

      } else if (tuple_entry.second == RWType::INSERT) {
        tile_group_header->SetBeginCommitId(tuple_slot, MAX_CID);
        tile_group_header->SetEndCommitId(tuple_slot, MAX_CID);

        // we should set the version before releasing the lock.
        COMPILER_MEMORY_FENCE;

        tile_group_header->SetTransactionId(tuple_slot, INVALID_TXN_ID);

        // add to gc set.
        // delete from index
        gc_set->operator[](tile_group_id)[tuple_slot] = true;

      } else if (tuple_entry.second == RWType::INS_DEL) {
        tile_group_header->SetBeginCommitId(tuple_slot, MAX_CID);
        tile_group_header->SetEndCommitId(tuple_slot, MAX_CID);

        // we should set the version before releasing the lock.
        COMPILER_MEMORY_FENCE;

        tile_group_header->SetTransactionId(tuple_slot, INVALID_TXN_ID);

        // add to gc set.
        gc_set->operator[](tile_group_id)[tuple_slot] = true;
      }
    }
  }

  current_txn->SetResult(ResultType::ABORTED);
  EndTransaction(current_txn);

  // Increment # txns aborted metric
  if (FLAGS_stats_mode != STATS_TYPE_INVALID) {
    stats::BackendStatsContext::GetInstance()->IncrementTxnAborted(database_id);
  }

  return ResultType::ABORTED;
}

}  // End storage namespace
}  // End peloton namespace<|MERGE_RESOLUTION|>--- conflicted
+++ resolved
@@ -79,77 +79,6 @@
   new ((reserved_area + LOCK_OFFSET)) Spinlock();
   *(cid_t *)(reserved_area + LAST_READER_OFFSET) = 0;
 }
-
-<<<<<<< HEAD
-Transaction *TimestampOrderingTransactionManager::BeginTransaction(const size_t thread_id) {
-  Transaction *txn = nullptr;
-
-  // transaction processing with centralized epoch manager
-  cid_t begin_cid = EpochManagerFactory::GetInstance().EnterEpoch(thread_id);
-  txn = new Transaction(begin_cid, thread_id);
-
-  if (FLAGS_stats_mode != STATS_TYPE_INVALID) {
-    stats::BackendStatsContext::GetInstance()
-        ->GetTxnLatencyMetric()
-        .StartTimer();
-  }
-
-  return txn;
-}
-
-Transaction *TimestampOrderingTransactionManager::BeginReadonlyTransaction(const size_t thread_id) {
-  Transaction *txn = nullptr;
-
-  // transaction processing with centralized epoch manager
-  cid_t begin_cid = EpochManagerFactory::GetInstance().EnterEpochRO(thread_id);
-  txn = new Transaction(begin_cid, thread_id, true);
-
-  if (FLAGS_stats_mode != STATS_TYPE_INVALID) {
-    stats::BackendStatsContext::GetInstance()
-        ->GetTxnLatencyMetric()
-        .StartTimer();
-  }
-
-  return txn;
-}
-
-void TimestampOrderingTransactionManager::EndTransaction(
-    Transaction *current_txn) {
-  
-  EpochManagerFactory::GetInstance().ExitEpoch(
-    current_txn->GetThreadId(), 
-    current_txn->GetBeginCommitId());
-
-  delete current_txn;
-  current_txn = nullptr;
-  
-  if (FLAGS_stats_mode != STATS_TYPE_INVALID) {
-    stats::BackendStatsContext::GetInstance()
-        ->GetTxnLatencyMetric()
-        .RecordLatency();
-  }
-}
-
-void TimestampOrderingTransactionManager::EndReadonlyTransaction(
-    Transaction *current_txn) {
-
-  PL_ASSERT(current_txn->IsDeclaredReadOnly() == true);
-  
-  EpochManagerFactory::GetInstance().ExitEpoch(
-    current_txn->GetThreadId(), 
-    current_txn->GetBeginCommitId());
-  
-  delete current_txn;
-  current_txn = nullptr;
-  
-  if (FLAGS_stats_mode != STATS_TYPE_INVALID) {
-    stats::BackendStatsContext::GetInstance()
-        ->GetTxnLatencyMetric()
-        .RecordLatency();
-  }
-}
-=======
->>>>>>> 568fb488
 
 TimestampOrderingTransactionManager &
 TimestampOrderingTransactionManager::GetInstance(
