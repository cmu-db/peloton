//===----------------------------------------------------------------------===//
//
//                         Peloton
//
// timestamp_ordering_transaction_manager.cpp
//
// Identification: src/concurrency/timestamp_ordering_transaction_manager.cpp
//
// Copyright (c) 2015-16, Carnegie Mellon University Database Group
//
//===----------------------------------------------------------------------===//

#include "concurrency/timestamp_ordering_transaction_manager.h"
#include <cinttypes>

#include "catalog/catalog_defaults.h"
#include "catalog/manager.h"
#include "common/exception.h"
#include "common/logger.h"
#include "common/platform.h"
#include "concurrency/transaction_context.h"
#include "gc/gc_manager_factory.h"
#include "logging/log_manager_factory.h"
#include "settings/settings_manager.h"

namespace peloton {
namespace concurrency {

common::synchronization::SpinLatch *
TimestampOrderingTransactionManager::GetSpinLatchField(
    const storage::TileGroupHeader *const tile_group_header,
    const oid_t &tuple_id) {
  return (
      common::synchronization::SpinLatch
          *)(tile_group_header->GetReservedFieldRef(tuple_id) + LOCK_OFFSET);
}

cid_t TimestampOrderingTransactionManager::GetLastReaderCommitId(
    const storage::TileGroupHeader *const tile_group_header,
    const oid_t &tuple_id) {
  return *(cid_t *)(tile_group_header->GetReservedFieldRef(tuple_id) +
                    LAST_READER_OFFSET);
}

bool TimestampOrderingTransactionManager::SetLastReaderCommitId(
    const storage::TileGroupHeader *const tile_group_header,
    const oid_t &tuple_id, const cid_t &current_cid, const bool is_owner) {
  // get the pointer to the last_reader_cid field.
  cid_t *ts_ptr = (cid_t *)(tile_group_header->GetReservedFieldRef(tuple_id) +
                            LAST_READER_OFFSET);

  GetSpinLatchField(tile_group_header, tuple_id)->Lock();

  txn_id_t tuple_txn_id = tile_group_header->GetTransactionId(tuple_id);

  if (is_owner == false && tuple_txn_id != INITIAL_TXN_ID) {
    // if the write lock has already been acquired by some concurrent
    // transactions,
    // then return without setting the last_reader_cid.
    GetSpinLatchField(tile_group_header, tuple_id)->Unlock();
    return false;
  } else {
    // if current_cid is larger than the current value of last_reader_cid field,
    // then set last_reader_cid to current_cid.
    if (*ts_ptr < current_cid) {
      *ts_ptr = current_cid;
    }

    GetSpinLatchField(tile_group_header, tuple_id)->Unlock();
    return true;
  }
}

void TimestampOrderingTransactionManager::InitTupleReserved(
    const storage::TileGroupHeader *const tile_group_header,
    const oid_t tuple_id) {
  auto reserved_area = tile_group_header->GetReservedFieldRef(tuple_id);

  new ((reserved_area + LOCK_OFFSET)) common::synchronization::SpinLatch();
  *(cid_t *)(reserved_area + LAST_READER_OFFSET) = 0;
}

TimestampOrderingTransactionManager &
TimestampOrderingTransactionManager::GetInstance(
    const ProtocolType protocol, const IsolationLevelType isolation,
    const ConflictAvoidanceType conflict) {
  static TimestampOrderingTransactionManager txn_manager;

  txn_manager.Init(protocol, isolation, conflict);

  return txn_manager;
}

bool TimestampOrderingTransactionManager::IsOwner(
    TransactionContext *const current_txn,
    const storage::TileGroupHeader *const tile_group_header,
    const oid_t &tuple_id) {
  auto tuple_txn_id = tile_group_header->GetTransactionId(tuple_id);

  return tuple_txn_id == current_txn->GetTransactionId();
}

bool TimestampOrderingTransactionManager::IsOwned(
    TransactionContext *const current_txn,
    const storage::TileGroupHeader *const tile_group_header,
    const oid_t &tuple_id) {
  auto tuple_txn_id = tile_group_header->GetTransactionId(tuple_id);

  return tuple_txn_id != current_txn->GetTransactionId() &&
         tuple_txn_id != INITIAL_TXN_ID;
}

bool TimestampOrderingTransactionManager::IsWritten(
    UNUSED_ATTRIBUTE TransactionContext *const current_txn,
    const storage::TileGroupHeader *const tile_group_header,
    const oid_t &tuple_id) {
  auto tuple_begin_cid = tile_group_header->GetBeginCommitId(tuple_id);

  return tuple_begin_cid == MAX_CID;
}

bool TimestampOrderingTransactionManager::IsOwnable(
    UNUSED_ATTRIBUTE TransactionContext *const current_txn,
    const storage::TileGroupHeader *const tile_group_header,
    const oid_t &tuple_id) {
  auto tuple_txn_id = tile_group_header->GetTransactionId(tuple_id);
  auto tuple_end_cid = tile_group_header->GetEndCommitId(tuple_id);
  return tuple_txn_id == INITIAL_TXN_ID && tuple_end_cid == MAX_CID;
}

bool TimestampOrderingTransactionManager::AcquireOwnership(
    TransactionContext *const current_txn,
    const storage::TileGroupHeader *const tile_group_header,
    const oid_t &tuple_id) {
  auto txn_id = current_txn->GetTransactionId();

  // to acquire the ownership,
  // we must guarantee that no transaction that has read
  // the tuple has a larger timestamp than the current transaction.
  GetSpinLatchField(tile_group_header, tuple_id)->Lock();
  // change timestamp
  cid_t last_reader_cid = GetLastReaderCommitId(tile_group_header, tuple_id);

  // must compare last_reader_cid with a transaction's commit_id
  // (rather than read_id).
  // consider a transaction that is executed under snapshot isolation.
  // in this case, commit_id is not equal to read_id.
  if (last_reader_cid > current_txn->GetCommitId()) {
    GetSpinLatchField(tile_group_header, tuple_id)->Unlock();

    return false;
  } else {
    if (tile_group_header->SetAtomicTransactionId(tuple_id, txn_id) == false) {
      GetSpinLatchField(tile_group_header, tuple_id)->Unlock();

      return false;
    } else {
      GetSpinLatchField(tile_group_header, tuple_id)->Unlock();

      return true;
    }
  }
}

void TimestampOrderingTransactionManager::YieldOwnership(
    UNUSED_ATTRIBUTE TransactionContext *const current_txn,
    const storage::TileGroupHeader *const tile_group_header,
    const oid_t &tuple_id) {
  PELOTON_ASSERT(IsOwner(current_txn, tile_group_header, tuple_id));
  tile_group_header->SetTransactionId(tuple_id, INITIAL_TXN_ID);
}

bool TimestampOrderingTransactionManager::PerformRead(
    TransactionContext *const current_txn, const ItemPointer &read_location,
    bool acquire_ownership) {
  ItemPointer location = read_location;

  //////////////////////////////////////////////////////////
  //// handle READ_ONLY
  //////////////////////////////////////////////////////////
  if (current_txn->IsReadOnly()) {
    // do not update read set for read-only transactions.
    return true;
  }  // end READ ONLY

  //////////////////////////////////////////////////////////
  //// handle SNAPSHOT
  //////////////////////////////////////////////////////////

  // TODO: what if we want to read a version that we write?
  else if (current_txn->GetIsolationLevel() == IsolationLevelType::SNAPSHOT) {
    oid_t tile_group_id = location.block;
    oid_t tuple_id = location.offset;

    LOG_TRACE("PerformRead (%u, %u)\n", location.block, location.offset);
    auto &manager = catalog::Manager::GetInstance();
    auto tile_group_header = manager.GetTileGroup(tile_group_id)->GetHeader();

    // Check if it's select for update before we check the ownership
    // and modify the last reader cid
    if (acquire_ownership == true) {
      // get the latest version of this tuple.
      location = *(tile_group_header->GetIndirection(location.offset));

      tile_group_id = location.block;
      tuple_id = location.offset;

      tile_group_header = manager.GetTileGroup(tile_group_id)->GetHeader();

      if (IsOwner(current_txn, tile_group_header, tuple_id) == false) {
        // Acquire ownership if we haven't
        if (IsOwnable(current_txn, tile_group_header, tuple_id) == false) {
          // Cannot own
          return false;
        }
        if (AcquireOwnership(current_txn, tile_group_header, tuple_id) ==
            false) {
          // Cannot acquire ownership
          return false;
        }

        // Record RWType::READ_OWN
        current_txn->RecordReadOwn(location);
      }

      // if we have already owned the version.
      PELOTON_ASSERT(IsOwner(current_txn, tile_group_header, tuple_id) == true);

      // Increment table read op stats
      if (static_cast<StatsType>(settings::SettingsManager::GetInt(
              settings::SettingId::stats_mode)) != StatsType::INVALID) {
        stats::BackendStatsContext::GetInstance()->IncrementTableReads(
            location.block);
      }

      return true;

    } else {
      // if it's not select for update, then update read set and return true.

      current_txn->RecordRead(location);

      // Increment table read op stats
      if (static_cast<StatsType>(settings::SettingsManager::GetInt(
              settings::SettingId::stats_mode)) != StatsType::INVALID) {
        stats::BackendStatsContext::GetInstance()->IncrementTableReads(
            location.block);
      }
      return true;
    }

  }  // end SNAPSHOT

  //////////////////////////////////////////////////////////
  //// handle READ_COMMITTED
  //////////////////////////////////////////////////////////
  else if (current_txn->GetIsolationLevel() ==
           IsolationLevelType::READ_COMMITTED) {
    oid_t tile_group_id = location.block;
    oid_t tuple_id = location.offset;

    LOG_TRACE("PerformRead (%u, %u)\n", location.block, location.offset);
    auto &manager = catalog::Manager::GetInstance();
    auto tile_group_header = manager.GetTileGroup(tile_group_id)->GetHeader();

    // Check if it's select for update before we check the ownership.
    if (acquire_ownership == true) {
      // acquire ownership.
      if (IsOwner(current_txn, tile_group_header, tuple_id) == false) {
        // Acquire ownership if we haven't
        if (IsOwnable(current_txn, tile_group_header, tuple_id) == false) {
          // Cannot own
          return false;
        }
        if (AcquireOwnership(current_txn, tile_group_header, tuple_id) ==
            false) {
          // Cannot acquire ownership
          return false;
        }

        // Record RWType::READ_OWN
        current_txn->RecordReadOwn(location);
      }
      // if we have already owned the version.
      PELOTON_ASSERT(IsOwner(current_txn, tile_group_header, tuple_id) == true);
      // Increment table read op stats
      if (static_cast<StatsType>(settings::SettingsManager::GetInt(
              settings::SettingId::stats_mode)) != StatsType::INVALID) {
        stats::BackendStatsContext::GetInstance()->IncrementTableReads(
            location.block);
      }
      return true;

    } else {
      // a transaction can never read an uncommitted version.
      if (IsOwner(current_txn, tile_group_header, tuple_id) == false) {
        if (IsOwned(current_txn, tile_group_header, tuple_id) == false) {
          current_txn->RecordRead(location);

          // Increment table read op stats
          if (static_cast<StatsType>(settings::SettingsManager::GetInt(
                  settings::SettingId::stats_mode)) != StatsType::INVALID) {
            stats::BackendStatsContext::GetInstance()->IncrementTableReads(
                location.block);
          }
          return true;

        } else {
          // if the tuple has been owned by some concurrent transactions,
          // then read fails.
          LOG_TRACE("Transaction read failed");
          return false;
        }

      } else {
        // this version must already be in the read/write set.
        // so no need to update read set.
        // current_txn->RecordRead(location);

        // Increment table read op stats
        if (static_cast<StatsType>(settings::SettingsManager::GetInt(
                settings::SettingId::stats_mode)) != StatsType::INVALID) {
          stats::BackendStatsContext::GetInstance()->IncrementTableReads(
              location.block);
        }
        return true;
      }
    }

  }  // end READ_COMMITTED

  //////////////////////////////////////////////////////////
  //// handle SERIALIZABLE and REPEATABLE_READS
  //////////////////////////////////////////////////////////
  else {
    PELOTON_ASSERT(current_txn->GetIsolationLevel() ==
                       IsolationLevelType::SERIALIZABLE ||
                   current_txn->GetIsolationLevel() ==
                       IsolationLevelType::REPEATABLE_READS);

    oid_t tile_group_id = location.block;
    oid_t tuple_id = location.offset;

    LOG_TRACE("PerformRead (%u, %u)\n", location.block, location.offset);
    auto &manager = catalog::Manager::GetInstance();
    auto tile_group_header = manager.GetTileGroup(tile_group_id)->GetHeader();

    // Check if it's select for update before we check the ownership
    // and modify the last reader cid.
    if (acquire_ownership == true) {
      // acquire ownership.
      if (IsOwner(current_txn, tile_group_header, tuple_id) == false) {
        // Acquire ownership if we haven't
        if (IsOwnable(current_txn, tile_group_header, tuple_id) == false) {
          // Cannot own
          return false;
        }
        if (AcquireOwnership(current_txn, tile_group_header, tuple_id) ==
            false) {
          // Cannot acquire ownership
          return false;
        }

        // Record RWType::READ_OWN
        current_txn->RecordReadOwn(location);

        // now we have already obtained the ownership.
        // then attempt to set last reader cid.
        UNUSED_ATTRIBUTE bool ret = SetLastReaderCommitId(
            tile_group_header, tuple_id, current_txn->GetCommitId(), true);

        PELOTON_ASSERT(ret == true);
        // there's no need to maintain read set for timestamp ordering protocol.
        // T/O does not check the read set during commit phase.
      }

      // if we have already owned the version.
      PELOTON_ASSERT(IsOwner(current_txn, tile_group_header, tuple_id) == true);
      PELOTON_ASSERT(GetLastReaderCommitId(tile_group_header, tuple_id) ==
                         current_txn->GetCommitId() ||
                     GetLastReaderCommitId(tile_group_header, tuple_id) == 0);
      // Increment table read op stats
      if (static_cast<StatsType>(settings::SettingsManager::GetInt(
              settings::SettingId::stats_mode)) != StatsType::INVALID) {
        stats::BackendStatsContext::GetInstance()->IncrementTableReads(
            location.block);
      }
      return true;

    } else {
      if (IsOwner(current_txn, tile_group_header, tuple_id) == false) {
        // if the current transaction does not own this tuple,
        // then attempt to set last reader cid.
        if (SetLastReaderCommitId(tile_group_header, tuple_id,
                                  current_txn->GetCommitId(), false) == true) {
          // update read set.
          current_txn->RecordRead(location);

          // Increment table read op stats
          if (static_cast<StatsType>(settings::SettingsManager::GetInt(
                  settings::SettingId::stats_mode)) != StatsType::INVALID) {
            stats::BackendStatsContext::GetInstance()->IncrementTableReads(
                location.block);
          }
          return true;
        } else {
          // if the tuple has been owned by some concurrent transactions,
          // then read fails.
          LOG_TRACE("Transaction read failed");
          return false;
        }

      } else {
        // if the current transaction has already owned this tuple,
        // then perform read directly.
        PELOTON_ASSERT(GetLastReaderCommitId(tile_group_header, tuple_id) ==
                           current_txn->GetCommitId() ||
                       GetLastReaderCommitId(tile_group_header, tuple_id) == 0);

        // this version must already be in the read/write set.
        // so no need to update read set.
        // current_txn->RecordRead(location);

        // Increment table read op stats
        if (static_cast<StatsType>(settings::SettingsManager::GetInt(
                settings::SettingId::stats_mode)) != StatsType::INVALID) {
          stats::BackendStatsContext::GetInstance()->IncrementTableReads(
              location.block);
        }
        return true;
      }
    }

  }  // end SERIALIZABLE || REPEATABLE_READS
}

void TimestampOrderingTransactionManager::PerformInsert(
    TransactionContext *const current_txn, const ItemPointer &location,
    ItemPointer *index_entry_ptr) {
<<<<<<< HEAD
  PELOTON_ASSERT(!current_txn->IsReadOnly());
=======
  PELOTON_ASSERT(current_txn->GetIsolationLevel() !=
                 IsolationLevelType::READ_ONLY);
>>>>>>> d68ab719

  oid_t tile_group_id = location.block;
  oid_t tuple_id = location.offset;

  auto &manager = catalog::Manager::GetInstance();
  auto tile_group_header = manager.GetTileGroup(tile_group_id)->GetHeader();
  auto transaction_id = current_txn->GetTransactionId();

  // check MVCC info
  // the tuple slot must be empty.
  PELOTON_ASSERT(tile_group_header->GetTransactionId(tuple_id) ==
                 INVALID_TXN_ID);
  PELOTON_ASSERT(tile_group_header->GetBeginCommitId(tuple_id) == MAX_CID);
  PELOTON_ASSERT(tile_group_header->GetEndCommitId(tuple_id) == MAX_CID);

  tile_group_header->SetTransactionId(tuple_id, transaction_id);

  // no need to set next item pointer.

  // Add the new tuple into the insert set
  current_txn->RecordInsert(location);

  InitTupleReserved(tile_group_header, tuple_id);

  // Write down the head pointer's address in tile group header
  tile_group_header->SetIndirection(tuple_id, index_entry_ptr);

  // Increment table insert op stats
  if (static_cast<StatsType>(settings::SettingsManager::GetInt(
          settings::SettingId::stats_mode)) != StatsType::INVALID) {
    stats::BackendStatsContext::GetInstance()->IncrementTableInserts(
        location.block);
  }
}

void TimestampOrderingTransactionManager::PerformUpdate(
    TransactionContext *const current_txn, const ItemPointer &location,
    const ItemPointer &new_location) {
<<<<<<< HEAD
  PELOTON_ASSERT(!current_txn->IsReadOnly());
=======
  PELOTON_ASSERT(current_txn->GetIsolationLevel() !=
                 IsolationLevelType::READ_ONLY);
>>>>>>> d68ab719

  ItemPointer old_location = location;

  LOG_TRACE("Performing Update old tuple %u %u", old_location.block,
            old_location.offset);
  LOG_TRACE("Performing Update new tuple %u %u", new_location.block,
            new_location.offset);

  auto &manager = catalog::Manager::GetInstance();

  auto tile_group_header =
      manager.GetTileGroup(old_location.block)->GetHeader();
  auto new_tile_group_header =
      manager.GetTileGroup(new_location.block)->GetHeader();

  auto transaction_id = current_txn->GetTransactionId();
  // if we can perform update, then we must have already locked the older
  // version.
  PELOTON_ASSERT(tile_group_header->GetTransactionId(old_location.offset) ==
                 transaction_id);
  PELOTON_ASSERT(
      tile_group_header->GetPrevItemPointer(old_location.offset).IsNull() ==
      true);

  // check whether the new version is empty.
  PELOTON_ASSERT(new_tile_group_header->GetTransactionId(new_location.offset) ==
                 INVALID_TXN_ID);
  PELOTON_ASSERT(new_tile_group_header->GetBeginCommitId(new_location.offset) ==
                 MAX_CID);
  PELOTON_ASSERT(new_tile_group_header->GetEndCommitId(new_location.offset) ==
                 MAX_CID);

  // if the executor doesn't call PerformUpdate after AcquireOwnership,
  // no one will possibly release the write lock acquired by this txn.

  // Set double linked list
  tile_group_header->SetPrevItemPointer(old_location.offset, new_location);

  new_tile_group_header->SetNextItemPointer(new_location.offset, old_location);

  new_tile_group_header->SetTransactionId(new_location.offset, transaction_id);

  // we should guarantee that the newer version is all set before linking the
  // newer version to older version.
  COMPILER_MEMORY_FENCE;

  InitTupleReserved(new_tile_group_header, new_location.offset);

  // we must be updating the latest version.
  // Set the header information for the new version
  ItemPointer *index_entry_ptr =
      tile_group_header->GetIndirection(old_location.offset);

  // if there's no primary index on a table, then index_entry_ptr == nullptr.
  if (index_entry_ptr != nullptr) {
    new_tile_group_header->SetIndirection(new_location.offset, index_entry_ptr);

    // Set the index header in an atomic way.
    // We do it atomically because we don't want any one to see a half-done
    // pointer.
    // In case of contention, no one can update this pointer when we are
    // updating it
    // because we are holding the write lock. This update should success in
    // its first trial.
    UNUSED_ATTRIBUTE auto res =
        AtomicUpdateItemPointer(index_entry_ptr, new_location);
    PELOTON_ASSERT(res == true);
  }

  // Add the old tuple into the update set
  current_txn->RecordUpdate(old_location);

  // Increment table update op stats
  if (static_cast<StatsType>(settings::SettingsManager::GetInt(
          settings::SettingId::stats_mode)) != StatsType::INVALID) {
    stats::BackendStatsContext::GetInstance()->IncrementTableUpdates(
        new_location.block);
  }
}

void TimestampOrderingTransactionManager::PerformUpdate(
    TransactionContext *const current_txn UNUSED_ATTRIBUTE,
    const ItemPointer &location) {
<<<<<<< HEAD
  PELOTON_ASSERT(!current_txn->IsReadOnly());
=======
  PELOTON_ASSERT(current_txn->GetIsolationLevel() !=
                 IsolationLevelType::READ_ONLY);
>>>>>>> d68ab719

  oid_t tile_group_id = location.block;
  UNUSED_ATTRIBUTE oid_t tuple_id = location.offset;

  auto &manager = catalog::Manager::GetInstance();
  UNUSED_ATTRIBUTE auto tile_group_header =
      manager.GetTileGroup(tile_group_id)->GetHeader();

  PELOTON_ASSERT(tile_group_header->GetTransactionId(tuple_id) ==
                 current_txn->GetTransactionId());
  PELOTON_ASSERT(tile_group_header->GetBeginCommitId(tuple_id) == MAX_CID);
  PELOTON_ASSERT(tile_group_header->GetEndCommitId(tuple_id) == MAX_CID);

  // no need to add the older version into the update set.
  // if there exists older version, then the older version must already
  // been added to the update set.
  // if there does not exist an older version, then it means that the
  // transaction
  // is updating a version that is installed by itself.
  // in this case, nothing needs to be performed.

  // Increment table update op stats
  if (static_cast<StatsType>(settings::SettingsManager::GetInt(
          settings::SettingId::stats_mode)) != StatsType::INVALID) {
    stats::BackendStatsContext::GetInstance()->IncrementTableUpdates(
        location.block);
  }
}

void TimestampOrderingTransactionManager::PerformDelete(
    TransactionContext *const current_txn, const ItemPointer &location,
    const ItemPointer &new_location) {
<<<<<<< HEAD
  PELOTON_ASSERT(!current_txn->IsReadOnly());
=======
  PELOTON_ASSERT(current_txn->GetIsolationLevel() !=
                 IsolationLevelType::READ_ONLY);
>>>>>>> d68ab719

  ItemPointer old_location = location;

  LOG_TRACE("Performing Delete old tuple %u %u", old_location.block,
            old_location.offset);
  LOG_TRACE("Performing Delete new tuple %u %u", new_location.block,
            new_location.offset);

  auto &manager = catalog::Manager::GetInstance();

  auto tile_group_header =
      manager.GetTileGroup(old_location.block)->GetHeader();
  auto new_tile_group_header =
      manager.GetTileGroup(new_location.block)->GetHeader();

  auto transaction_id = current_txn->GetTransactionId();

  PELOTON_ASSERT(
      GetLastReaderCommitId(tile_group_header, old_location.offset) ==
      current_txn->GetCommitId());

  // if we can perform delete, then we must have already locked the older
  // version.
  PELOTON_ASSERT(tile_group_header->GetTransactionId(old_location.offset) ==
                 transaction_id);
  // we must be deleting the latest version.
  PELOTON_ASSERT(
      tile_group_header->GetPrevItemPointer(old_location.offset).IsNull() ==
      true);

  // check whether the new version is empty.
  PELOTON_ASSERT(new_tile_group_header->GetTransactionId(new_location.offset) ==
                 INVALID_TXN_ID);
  PELOTON_ASSERT(new_tile_group_header->GetBeginCommitId(new_location.offset) ==
                 MAX_CID);
  PELOTON_ASSERT(new_tile_group_header->GetEndCommitId(new_location.offset) ==
                 MAX_CID);

  // Set up double linked list
  tile_group_header->SetPrevItemPointer(old_location.offset, new_location);

  new_tile_group_header->SetNextItemPointer(new_location.offset, old_location);

  new_tile_group_header->SetTransactionId(new_location.offset, transaction_id);

  new_tile_group_header->SetEndCommitId(new_location.offset, INVALID_CID);

  // we should guarantee that the newer version is all set before linking the
  // newer version to older version.
  COMPILER_MEMORY_FENCE;

  InitTupleReserved(new_tile_group_header, new_location.offset);

  // we must be deleting the latest version.
  // Set the header information for the new version
  ItemPointer *index_entry_ptr =
      tile_group_header->GetIndirection(old_location.offset);

  // if there's no primary index on a table, then index_entry_ptr == nullptr.
  if (index_entry_ptr != nullptr) {
    new_tile_group_header->SetIndirection(new_location.offset, index_entry_ptr);

    // Set the index header in an atomic way.
    // We do it atomically because we don't want any one to see a half-down
    // pointer
    // In case of contention, no one can update this pointer when we are
    // updating it
    // because we are holding the write lock. This update should success in
    // its first trial.
    UNUSED_ATTRIBUTE auto res =
        AtomicUpdateItemPointer(index_entry_ptr, new_location);
    PELOTON_ASSERT(res == true);
  }

  current_txn->RecordDelete(old_location);

  // Increment table delete op stats
  if (static_cast<StatsType>(settings::SettingsManager::GetInt(
          settings::SettingId::stats_mode)) != StatsType::INVALID) {
    stats::BackendStatsContext::GetInstance()->IncrementTableDeletes(
        old_location.block);
  }
}

void TimestampOrderingTransactionManager::PerformDelete(
    TransactionContext *const current_txn, const ItemPointer &location) {
<<<<<<< HEAD
  PELOTON_ASSERT(!current_txn->IsReadOnly());
=======
  PELOTON_ASSERT(current_txn->GetIsolationLevel() !=
                 IsolationLevelType::READ_ONLY);
>>>>>>> d68ab719

  oid_t tile_group_id = location.block;
  oid_t tuple_id = location.offset;

  auto &manager = catalog::Manager::GetInstance();
  auto tile_group_header = manager.GetTileGroup(tile_group_id)->GetHeader();

  PELOTON_ASSERT(tile_group_header->GetTransactionId(tuple_id) ==
                 current_txn->GetTransactionId());
  PELOTON_ASSERT(tile_group_header->GetBeginCommitId(tuple_id) == MAX_CID);

  tile_group_header->SetEndCommitId(tuple_id, INVALID_CID);

  // Add the old tuple into the delete set
  auto old_location = tile_group_header->GetNextItemPointer(tuple_id);
  if (old_location.IsNull() == false) {
    // if this version is not newly inserted.
    current_txn->RecordDelete(old_location);
  } else {
    // if this version is newly inserted.
    current_txn->RecordDelete(location);
  }

  // Increment table delete op stats
  if (static_cast<StatsType>(settings::SettingsManager::GetInt(
          settings::SettingId::stats_mode)) != StatsType::INVALID) {
    stats::BackendStatsContext::GetInstance()->IncrementTableDeletes(
        location.block);
  }
}

ResultType TimestampOrderingTransactionManager::CommitTransaction(
    TransactionContext *const current_txn) {
  LOG_TRACE("Committing peloton txn : %" PRId64,
            current_txn->GetTransactionId());

  //////////////////////////////////////////////////////////
  //// handle READ_ONLY
  //////////////////////////////////////////////////////////
  if (current_txn->IsReadOnly()) {
    EndTransaction(current_txn);
    return ResultType::SUCCESS;
  }

  //////////////////////////////////////////////////////////
  //// handle other isolation levels
  //////////////////////////////////////////////////////////

  auto &manager = catalog::Manager::GetInstance();
  auto &log_manager = logging::LogManager::GetInstance();

  log_manager.StartLogging();

  // generate transaction id.
  cid_t end_commit_id = current_txn->GetCommitId();

  auto &rw_set = current_txn->GetReadWriteSet();
  auto &rw_object_set = current_txn->GetCreateDropSet();

  auto gc_set = current_txn->GetGCSetPtr();
  auto gc_object_set = current_txn->GetGCObjectSetPtr();

  for (auto &obj : rw_object_set) {
    auto ddl_type = std::get<3>(obj);
    if (ddl_type == DDLType::CREATE) continue;
    oid_t database_oid = std::get<0>(obj);
    oid_t table_oid = std::get<1>(obj);
    oid_t index_oid = std::get<2>(obj);
    gc_object_set->emplace_back(database_oid, table_oid, index_oid);
  }

  oid_t database_id = 0;
  if (static_cast<StatsType>(settings::SettingsManager::GetInt(
          settings::SettingId::stats_mode)) != StatsType::INVALID) {
    for (const auto &tuple_entry : rw_set.GetConstIterator()) {
      // Call the GetConstIterator() function to explicitly lock the cuckoohash
      // and initilaize the iterator
      const auto tile_group_id = tuple_entry.first.block;
      database_id = manager.GetTileGroup(tile_group_id)->GetDatabaseId();
      if (database_id != CATALOG_DATABASE_OID) {
        break;
      }
    }
  }

  // install everything.
  // 1. install a new version for update operations;
  // 2. install an empty version for delete operations;
  // 3. install a new tuple for insert operations.
  // Iterate through each item pointer in the read write set

  // TODO (Pooja): This might be inefficient since we will have to get the
  // tile_group_header for each entry. Check if this needs to be consolidated
  for (const auto &tuple_entry : rw_set.GetConstIterator()) {
    ItemPointer item_ptr = tuple_entry.first;
    oid_t tile_group_id = item_ptr.block;
    oid_t tuple_slot = item_ptr.offset;

    auto tile_group_header = manager.GetTileGroup(tile_group_id)->GetHeader();

    if (tuple_entry.second == RWType::READ_OWN) {
      // A read operation has acquired ownership but hasn't done any further
      // update/delete yet
      // Yield the ownership
      YieldOwnership(current_txn, tile_group_header, tuple_slot);
    } else if (tuple_entry.second == RWType::UPDATE) {
      // we must guarantee that, at any time point, only one version is
      // visible.
      ItemPointer new_version =
          tile_group_header->GetPrevItemPointer(tuple_slot);

      PELOTON_ASSERT(new_version.IsNull() == false);

      auto cid = tile_group_header->GetEndCommitId(tuple_slot);
      PELOTON_ASSERT(cid > end_commit_id);
      auto new_tile_group_header =
          manager.GetTileGroup(new_version.block)->GetHeader();
      new_tile_group_header->SetBeginCommitId(new_version.offset,
                                              end_commit_id);
      new_tile_group_header->SetEndCommitId(new_version.offset, cid);

      COMPILER_MEMORY_FENCE;

      tile_group_header->SetEndCommitId(tuple_slot, end_commit_id);

      // we should set the version before releasing the lock.
      COMPILER_MEMORY_FENCE;

      new_tile_group_header->SetTransactionId(new_version.offset,
                                              INITIAL_TXN_ID);
      tile_group_header->SetTransactionId(tuple_slot, INITIAL_TXN_ID);

      // add old version into gc set.
      // may need to delete versions from secondary indexes.
      gc_set->operator[](tile_group_id)[tuple_slot] =
          GCVersionType::COMMIT_UPDATE;

      log_manager.LogUpdate(new_version);

    } else if (tuple_entry.second == RWType::DELETE) {
      ItemPointer new_version =
          tile_group_header->GetPrevItemPointer(tuple_slot);

      auto cid = tile_group_header->GetEndCommitId(tuple_slot);
      PELOTON_ASSERT(cid > end_commit_id);
      auto new_tile_group_header =
          manager.GetTileGroup(new_version.block)->GetHeader();
      new_tile_group_header->SetBeginCommitId(new_version.offset,
                                              end_commit_id);
      new_tile_group_header->SetEndCommitId(new_version.offset, cid);

      COMPILER_MEMORY_FENCE;

      tile_group_header->SetEndCommitId(tuple_slot, end_commit_id);

      // we should set the version before releasing the lock.
      COMPILER_MEMORY_FENCE;

      new_tile_group_header->SetTransactionId(new_version.offset,
                                              INVALID_TXN_ID);
      tile_group_header->SetTransactionId(tuple_slot, INITIAL_TXN_ID);

      // add to gc set.
      // we need to recycle both old and new versions.
      // we require the GC to delete tuple from index only once.
      // recycle old version, delete from index
      // the gc should be responsible for recycling the newer empty version.
      gc_set->operator[](tile_group_id)[tuple_slot] =
          GCVersionType::COMMIT_DELETE;

      log_manager.LogDelete(ItemPointer(tile_group_id, tuple_slot));

    } else if (tuple_entry.second == RWType::INSERT) {
      PELOTON_ASSERT(tile_group_header->GetTransactionId(tuple_slot) ==
                     current_txn->GetTransactionId());
      // set the begin commit id to persist insert
      tile_group_header->SetBeginCommitId(tuple_slot, end_commit_id);
      tile_group_header->SetEndCommitId(tuple_slot, MAX_CID);

      // we should set the version before releasing the lock.
      COMPILER_MEMORY_FENCE;

      tile_group_header->SetTransactionId(tuple_slot, INITIAL_TXN_ID);

      // nothing to be added to gc set.

      log_manager.LogInsert(ItemPointer(tile_group_id, tuple_slot));

    } else if (tuple_entry.second == RWType::INS_DEL) {
      PELOTON_ASSERT(tile_group_header->GetTransactionId(tuple_slot) ==
                     current_txn->GetTransactionId());

      tile_group_header->SetBeginCommitId(tuple_slot, MAX_CID);
      tile_group_header->SetEndCommitId(tuple_slot, MAX_CID);

      // we should set the version before releasing the lock.
      COMPILER_MEMORY_FENCE;

      // set the begin commit id to persist insert
      tile_group_header->SetTransactionId(tuple_slot, INVALID_TXN_ID);

      // add to gc set.
      gc_set->operator[](tile_group_id)[tuple_slot] =
          GCVersionType::COMMIT_INS_DEL;

      // no log is needed for this case
    }
  }

  ResultType result = current_txn->GetResult();

  log_manager.LogEnd();

  EndTransaction(current_txn);

  // Increment # txns committed metric
  if (static_cast<StatsType>(settings::SettingsManager::GetInt(
          settings::SettingId::stats_mode)) != StatsType::INVALID) {
    stats::BackendStatsContext::GetInstance()->IncrementTxnCommitted(
        database_id);
  }

  return result;
}

ResultType TimestampOrderingTransactionManager::AbortTransaction(
    TransactionContext *const current_txn) {
  // a pre-declared read-only transaction will never abort.
<<<<<<< HEAD
  PELOTON_ASSERT(!current_txn->IsReadOnly());
=======
  PELOTON_ASSERT(current_txn->GetIsolationLevel() !=
                 IsolationLevelType::READ_ONLY);
>>>>>>> d68ab719

  LOG_TRACE("Aborting peloton txn : %" PRId64, current_txn->GetTransactionId());
  auto &manager = catalog::Manager::GetInstance();

  auto &rw_set = current_txn->GetReadWriteSet();
  auto &rw_object_set = current_txn->GetCreateDropSet();

  auto gc_set = current_txn->GetGCSetPtr();
  auto gc_object_set = current_txn->GetGCObjectSetPtr();

  for (int i = rw_object_set.size() - 1; i >= 0; i--) {
    auto &obj = rw_object_set[i];
    auto ddl_type = std::get<3>(obj);
    if (ddl_type == DDLType::DROP) continue;
    oid_t database_oid = std::get<0>(obj);
    oid_t table_oid = std::get<1>(obj);
    oid_t index_oid = std::get<2>(obj);
    gc_object_set->emplace_back(database_oid, table_oid, index_oid);
  }

  oid_t database_id = 0;
  if (static_cast<StatsType>(settings::SettingsManager::GetInt(
          settings::SettingId::stats_mode)) != StatsType::INVALID) {
    for (const auto &tuple_entry : rw_set.GetConstIterator()) {
      // Call the GetConstIterator() function to explicitly lock the cuckoohash
      // and initilaize the iterator
      const auto tile_group_id = tuple_entry.first.block;
      database_id = manager.GetTileGroup(tile_group_id)->GetDatabaseId();
      if (database_id != CATALOG_DATABASE_OID) {
        break;
      }
    }
  }

  // Iterate through each item pointer in the read write set
  // TODO (Pooja): This might be inefficient since we will have to get the
  // tile_group_header for each entry. Check if this needs to be consolidated
  for (const auto &tuple_entry : rw_set.GetConstIterator()) {
    ItemPointer item_ptr = tuple_entry.first;
    oid_t tile_group_id = item_ptr.block;
    oid_t tuple_slot = item_ptr.offset;
    auto tile_group_header = manager.GetTileGroup(tile_group_id)->GetHeader();

    if (tuple_entry.second == RWType::READ_OWN) {
      // A read operation has acquired ownership but hasn't done any further
      // update/delete yet
      // Yield the ownership
      YieldOwnership(current_txn, tile_group_header, tuple_slot);
    } else if (tuple_entry.second == RWType::UPDATE) {
      ItemPointer new_version =
          tile_group_header->GetPrevItemPointer(tuple_slot);
      auto new_tile_group_header =
          manager.GetTileGroup(new_version.block)->GetHeader();
      // these two fields can be set at any time.
      new_tile_group_header->SetBeginCommitId(new_version.offset, MAX_CID);
      new_tile_group_header->SetEndCommitId(new_version.offset, MAX_CID);

      COMPILER_MEMORY_FENCE;

      // as the aborted version has already been placed in the version chain,
      // we need to unlink it by resetting the item pointers.

      // this must be the latest version of a version chain.
      PELOTON_ASSERT(
          new_tile_group_header->GetPrevItemPointer(new_version.offset)
              .IsNull() == true);

      PELOTON_ASSERT(tile_group_header->GetEndCommitId(tuple_slot) == MAX_CID);
      // if we updated the latest version.
      // We must first adjust the head pointer
      // before we unlink the aborted version from version list
      ItemPointer *index_entry_ptr =
          tile_group_header->GetIndirection(tuple_slot);
      UNUSED_ATTRIBUTE auto res = AtomicUpdateItemPointer(
          index_entry_ptr, ItemPointer(tile_group_id, tuple_slot));
      PELOTON_ASSERT(res == true);
      //////////////////////////////////////////////////

      // we should set the version before releasing the lock.
      COMPILER_MEMORY_FENCE;

      new_tile_group_header->SetTransactionId(new_version.offset,
                                              INVALID_TXN_ID);

      tile_group_header->SetPrevItemPointer(tuple_slot, INVALID_ITEMPOINTER);

      // we should set the version before releasing the lock.
      COMPILER_MEMORY_FENCE;

      tile_group_header->SetTransactionId(tuple_slot, INITIAL_TXN_ID);

      // add the version to gc set.
      // this version has already been unlinked from the version chain.
      // however, the gc should further unlink it from indexes.
      gc_set->operator[](new_version.block)[new_version.offset] =
          GCVersionType::ABORT_UPDATE;

    } else if (tuple_entry.second == RWType::DELETE) {
      ItemPointer new_version =
          tile_group_header->GetPrevItemPointer(tuple_slot);
      auto new_tile_group_header =
          manager.GetTileGroup(new_version.block)->GetHeader();

      new_tile_group_header->SetBeginCommitId(new_version.offset, MAX_CID);
      new_tile_group_header->SetEndCommitId(new_version.offset, MAX_CID);

      COMPILER_MEMORY_FENCE;

      // as the aborted version has already been placed in the version chain,
      // we need to unlink it by resetting the item pointers.

      // this must be the latest version of a version chain.
      PELOTON_ASSERT(
          new_tile_group_header->GetPrevItemPointer(new_version.offset)
              .IsNull() == true);

      // if we updated the latest version.
      // We must first adjust the head pointer
      // before we unlink the aborted version from version list
      ItemPointer *index_entry_ptr =
          tile_group_header->GetIndirection(tuple_slot);
      UNUSED_ATTRIBUTE auto res = AtomicUpdateItemPointer(
          index_entry_ptr, ItemPointer(tile_group_id, tuple_slot));
      PELOTON_ASSERT(res == true);
      //////////////////////////////////////////////////

      // we should set the version before releasing the lock.
      COMPILER_MEMORY_FENCE;

      new_tile_group_header->SetTransactionId(new_version.offset,
                                              INVALID_TXN_ID);

      tile_group_header->SetPrevItemPointer(tuple_slot, INVALID_ITEMPOINTER);

      // we should set the version before releasing the lock.
      COMPILER_MEMORY_FENCE;

      tile_group_header->SetTransactionId(tuple_slot, INITIAL_TXN_ID);

      // add the version to gc set.
      gc_set->operator[](new_version.block)[new_version.offset] =
          GCVersionType::ABORT_DELETE;

    } else if (tuple_entry.second == RWType::INSERT) {
      tile_group_header->SetBeginCommitId(tuple_slot, MAX_CID);
      tile_group_header->SetEndCommitId(tuple_slot, MAX_CID);

      // we should set the version before releasing the lock.
      COMPILER_MEMORY_FENCE;

      tile_group_header->SetTransactionId(tuple_slot, INVALID_TXN_ID);

      // add the version to gc set.
      // delete from index.
      gc_set->operator[](tile_group_id)[tuple_slot] =
          GCVersionType::ABORT_INSERT;

    } else if (tuple_entry.second == RWType::INS_DEL) {
      tile_group_header->SetBeginCommitId(tuple_slot, MAX_CID);
      tile_group_header->SetEndCommitId(tuple_slot, MAX_CID);

      // we should set the version before releasing the lock.
      COMPILER_MEMORY_FENCE;

      tile_group_header->SetTransactionId(tuple_slot, INVALID_TXN_ID);

      // add to gc set.
      gc_set->operator[](tile_group_id)[tuple_slot] =
          GCVersionType::ABORT_INS_DEL;
    }
  }

  current_txn->SetResult(ResultType::ABORTED);
  EndTransaction(current_txn);

  // Increment # txns aborted metric
  if (static_cast<StatsType>(settings::SettingsManager::GetInt(
          settings::SettingId::stats_mode)) != StatsType::INVALID) {
    stats::BackendStatsContext::GetInstance()->IncrementTxnAborted(database_id);
  }

  return ResultType::ABORTED;
}

}  // namespace concurrency
}  // namespace peloton<|MERGE_RESOLUTION|>--- conflicted
+++ resolved
@@ -437,12 +437,7 @@
 void TimestampOrderingTransactionManager::PerformInsert(
     TransactionContext *const current_txn, const ItemPointer &location,
     ItemPointer *index_entry_ptr) {
-<<<<<<< HEAD
   PELOTON_ASSERT(!current_txn->IsReadOnly());
-=======
-  PELOTON_ASSERT(current_txn->GetIsolationLevel() !=
-                 IsolationLevelType::READ_ONLY);
->>>>>>> d68ab719
 
   oid_t tile_group_id = location.block;
   oid_t tuple_id = location.offset;
@@ -481,12 +476,7 @@
 void TimestampOrderingTransactionManager::PerformUpdate(
     TransactionContext *const current_txn, const ItemPointer &location,
     const ItemPointer &new_location) {
-<<<<<<< HEAD
   PELOTON_ASSERT(!current_txn->IsReadOnly());
-=======
-  PELOTON_ASSERT(current_txn->GetIsolationLevel() !=
-                 IsolationLevelType::READ_ONLY);
->>>>>>> d68ab719
 
   ItemPointer old_location = location;
 
@@ -570,12 +560,7 @@
 void TimestampOrderingTransactionManager::PerformUpdate(
     TransactionContext *const current_txn UNUSED_ATTRIBUTE,
     const ItemPointer &location) {
-<<<<<<< HEAD
   PELOTON_ASSERT(!current_txn->IsReadOnly());
-=======
-  PELOTON_ASSERT(current_txn->GetIsolationLevel() !=
-                 IsolationLevelType::READ_ONLY);
->>>>>>> d68ab719
 
   oid_t tile_group_id = location.block;
   UNUSED_ATTRIBUTE oid_t tuple_id = location.offset;
@@ -608,12 +593,7 @@
 void TimestampOrderingTransactionManager::PerformDelete(
     TransactionContext *const current_txn, const ItemPointer &location,
     const ItemPointer &new_location) {
-<<<<<<< HEAD
   PELOTON_ASSERT(!current_txn->IsReadOnly());
-=======
-  PELOTON_ASSERT(current_txn->GetIsolationLevel() !=
-                 IsolationLevelType::READ_ONLY);
->>>>>>> d68ab719
 
   ItemPointer old_location = location;
 
@@ -700,12 +680,7 @@
 
 void TimestampOrderingTransactionManager::PerformDelete(
     TransactionContext *const current_txn, const ItemPointer &location) {
-<<<<<<< HEAD
   PELOTON_ASSERT(!current_txn->IsReadOnly());
-=======
-  PELOTON_ASSERT(current_txn->GetIsolationLevel() !=
-                 IsolationLevelType::READ_ONLY);
->>>>>>> d68ab719
 
   oid_t tile_group_id = location.block;
   oid_t tuple_id = location.offset;
@@ -934,12 +909,7 @@
 ResultType TimestampOrderingTransactionManager::AbortTransaction(
     TransactionContext *const current_txn) {
   // a pre-declared read-only transaction will never abort.
-<<<<<<< HEAD
   PELOTON_ASSERT(!current_txn->IsReadOnly());
-=======
-  PELOTON_ASSERT(current_txn->GetIsolationLevel() !=
-                 IsolationLevelType::READ_ONLY);
->>>>>>> d68ab719
 
   LOG_TRACE("Aborting peloton txn : %" PRId64, current_txn->GetTransactionId());
   auto &manager = catalog::Manager::GetInstance();
