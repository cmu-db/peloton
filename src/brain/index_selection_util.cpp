--- conflicted
+++ resolved
@@ -15,6 +15,10 @@
 
 namespace peloton {
 namespace brain {
+
+//===--------------------------------------------------------------------===//
+// IndexConfiguration
+//===--------------------------------------------------------------------===//
 
 IndexConfiguration::IndexConfiguration() {}
 
@@ -37,7 +41,6 @@
   return indexes_;
 }
 
-<<<<<<< HEAD
 const std::string IndexConfiguration::ToString() const {
   std::stringstream str_stream;
   for (auto index: indexes_) {
@@ -53,7 +56,8 @@
     // if(indexes_[i] != config_indexes[i]) return false;
   }
   return true;
-=======
+}
+
 //===--------------------------------------------------------------------===//
 // IndexObjectPool
 //===--------------------------------------------------------------------===//
@@ -73,7 +77,6 @@
   *index_copy = obj;
   auto index_s_ptr = std::shared_ptr<IndexObject>(index_copy);
   map_[*index_copy] = index_s_ptr;
->>>>>>> 61e31c46
 }
 
 }  // namespace brain
