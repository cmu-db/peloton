//===----------------------------------------------------------------------===//
//
//                         Peloton
//
// index_selection_util.cpp
//
// Identification: src/brain/index_selection_util.cpp
//
// Copyright (c) 2015-2018, Carnegie Mellon University Database Group
//
//===----------------------------------------------------------------------===//

#include "brain/index_selection_util.h"
#include "common/logger.h"

namespace peloton {
namespace brain {

//===--------------------------------------------------------------------===//
// IndexObject
//===--------------------------------------------------------------------===//

const std::string IndexObject::ToString() const {
  std::stringstream str_stream;
<<<<<<< HEAD
  str_stream << db_oid << ":" << table_oid;
  for (auto col : column_oids) {
    str_stream << "-" << col;
=======
  str_stream << "Database: " << db_oid << "\n";
  str_stream << "Table: " << table_oid << "\n";
  str_stream << "Columns: ";
  for (auto col : column_oids) {
    str_stream << col << ", ";
>>>>>>> 7ac16254
  }
  str_stream << "\n";
  return str_stream.str();
}

bool IndexObject::operator==(const IndexObject &obj) const {
  if (db_oid == obj.db_oid && table_oid == obj.table_oid &&
      column_oids == obj.column_oids) {
    return true;
  }
  return false;
}

bool IndexObject::IsCompatible(std::shared_ptr<IndexObject> index) const {
  return (db_oid == index->db_oid) && (table_oid == index->table_oid);
}

IndexObject IndexObject::Merge(std::shared_ptr<IndexObject> index) {
  IndexObject result;
  result.db_oid = db_oid;
  result.table_oid = table_oid;
  result.column_oids = column_oids;
  for (auto column : index->column_oids) {
    result.column_oids.insert(column);
  }
  return result;
}

//===--------------------------------------------------------------------===//
// IndexConfiguration
//===--------------------------------------------------------------------===//

void IndexConfiguration::Merge(IndexConfiguration &config) {
  auto indexes = config.GetIndexes();
  for (auto it = indexes.begin(); it != indexes.end(); it++) {
    indexes_.insert(*it);
  }
}

void IndexConfiguration::RemoveIndexObject(
    std::shared_ptr<IndexObject> index_info) {
  indexes_.erase(index_info);
}

void IndexConfiguration::AddIndexObject(
    std::shared_ptr<IndexObject> index_info) {
  indexes_.insert(index_info);
}

size_t IndexConfiguration::GetIndexCount() const { return indexes_.size(); }

const std::set<std::shared_ptr<IndexObject>> &IndexConfiguration::GetIndexes()
    const {
  return indexes_;
}

const std::string IndexConfiguration::ToString() const {
  std::stringstream str_stream;
  str_stream << "Num of indexes: " << GetIndexCount() << "\n";
  for (auto index : indexes_) {
    str_stream << index->ToString() << " ";
  }
  return str_stream.str();
}

bool IndexConfiguration::operator==(const IndexConfiguration &config) const {
  auto config_indexes = config.GetIndexes();
  return indexes_ == config_indexes;
}

IndexConfiguration IndexConfiguration::operator-(
    const IndexConfiguration &config) {
  auto config_indexes = config.GetIndexes();

  std::set<std::shared_ptr<IndexObject>> result;
  std::set_difference(indexes_.begin(), indexes_.end(), config_indexes.begin(),
                      config_indexes.end(),
                      std::inserter(result, result.end()));
  return IndexConfiguration(result);
}

void IndexConfiguration::Clear() {
  indexes_.clear();
}

//===--------------------------------------------------------------------===//
// IndexObjectPool
//===--------------------------------------------------------------------===//

std::shared_ptr<IndexObject> IndexObjectPool::GetIndexObject(IndexObject &obj) {
  auto ret = map_.find(obj);
  if (ret != map_.end()) {
    return ret->second;
  }
  return nullptr;
}

std::shared_ptr<IndexObject> IndexObjectPool::PutIndexObject(IndexObject &obj) {
  auto index_s_ptr = GetIndexObject(obj);
  if(index_s_ptr != nullptr)
    return index_s_ptr;
  IndexObject *index_copy = new IndexObject();
  *index_copy = obj;
  index_s_ptr = std::shared_ptr<IndexObject>(index_copy);
  map_[*index_copy] = index_s_ptr;
  return index_s_ptr;
}

}  // namespace brain
}  // namespace peloton<|MERGE_RESOLUTION|>--- conflicted
+++ resolved
@@ -22,17 +22,11 @@
 
 const std::string IndexObject::ToString() const {
   std::stringstream str_stream;
-<<<<<<< HEAD
-  str_stream << db_oid << ":" << table_oid;
-  for (auto col : column_oids) {
-    str_stream << "-" << col;
-=======
   str_stream << "Database: " << db_oid << "\n";
   str_stream << "Table: " << table_oid << "\n";
   str_stream << "Columns: ";
   for (auto col : column_oids) {
     str_stream << col << ", ";
->>>>>>> 7ac16254
   }
   str_stream << "\n";
   return str_stream.str();
