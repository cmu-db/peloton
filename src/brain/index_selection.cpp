--- conflicted
+++ resolved
@@ -45,12 +45,7 @@
     Enumerate(candidate_indexes, top_candidate_indexes, query_set_,
               context_.num_indexes_);
 
-<<<<<<< HEAD
     GenerateMultiColumnIndexes(top_candidate_indexes, admissible_indexes, candidate_indexes);
-=======
-    GenMultiColumnIndexes(top_candidate_indexes, admissible_indexes,
-                          candidate_indexes);
->>>>>>> 88417770
   }
   final_indexes = candidate_indexes;
 }
@@ -448,14 +443,8 @@
   }
 }
 
-<<<<<<< HEAD
-void IndexSelection::GenerateMultiColumnIndexes(
-    IndexConfiguration &config,
-    IndexConfiguration &single_column_indexes,
-=======
 void IndexSelection::GenMultiColumnIndexes(
     IndexConfiguration &config, IndexConfiguration &single_column_indexes,
->>>>>>> 88417770
     IndexConfiguration &result) {
   CrossProduct(config, single_column_indexes, result);
 }
