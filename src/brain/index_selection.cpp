--- conflicted
+++ resolved
@@ -12,14 +12,11 @@
 
 #include "brain/index_selection.h"
 #include "brain/what_if_index.h"
-<<<<<<< HEAD
 #include <include/parser/statements.h>
 #include <include/parser/statements.h>
 #include "common/logger.h"
 #include <algorithm>
 #include <set>
-=======
->>>>>>> e2b1e203
 
 namespace peloton {
 namespace brain {
@@ -67,7 +64,7 @@
       admissible_config.Merge(Ai);
 
       IndexConfiguration Ci;
-      Enumerate(Ai, Ci, workload);
+      Ci = Enumerate(Ai, workload, 4);
     }
     candidate_config = admissible_config;
   } else {
@@ -83,13 +80,7 @@
         IndexConfiguration c;
         c.AddIndexObject(*it);
 
-<<<<<<< HEAD
-    // Get candidate indexes 'Ci' for the workload.
-    IndexConfiguration Ci;
-    Ci = Enumerate(Ai, Wi, 4);
-=======
         Workload w(query);
->>>>>>> e2b1e203
 
         if (ComputeCost(c, w) > ComputeCost(empty_config, w)) {
           is_useful = true;
@@ -106,12 +97,11 @@
   }
 }
 
-
 // Enumerate()
 // Given a set of indexes, this function
 // finds out the set of cheapest indexes for the workload.
 IndexConfiguration& IndexSelection::Enumerate(IndexConfiguration &indexes,
-                               Workload &workload, size_t k) {
+                                              Workload &workload, size_t k) {
 
   auto top_indexes = ExhaustiveEnumeration(indexes, workload);
 
@@ -123,8 +113,8 @@
 
 
 IndexConfiguration& IndexSelection::GreedySearch(IndexConfiguration &indexes,
-                                           IndexConfiguration &remaining_indexes,
-                                           Workload &workload, size_t k) {
+                                                 IndexConfiguration &remaining_indexes,
+                                                 Workload &workload, size_t k) {
 
   size_t current_index_count = getMinEnumerateCount();
 
@@ -173,7 +163,7 @@
 }
 
 IndexConfiguration IndexSelection::ExhaustiveEnumeration(IndexConfiguration &indexes,
-                               Workload &workload) {
+                                                         Workload &workload) {
   size_t m = getMinEnumerateCount();
 
   assert(m <= indexes.GetIndexCount());
