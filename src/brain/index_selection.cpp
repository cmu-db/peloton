//===----------------------------------------------------------------------===//
//
//                         Peloton
//
// index_selection.cpp
//
// Identification: src/brain/index_selection.cpp
//
// Copyright (c) 2015-2018, Carnegie Mellon University Database Group
//
//===----------------------------------------------------------------------===//

#include <algorithm>
#include <set>

#include "brain/index_selection.h"
#include "brain/what_if_index.h"

namespace peloton {
namespace brain {

IndexSelection::IndexSelection(Workload &query_set, IndexSelectionKnobs knobs,
                               concurrency::TransactionContext *txn)
    : query_set_(query_set), context_(knobs), txn_(txn) {}

void IndexSelection::GetBestIndexes(IndexConfiguration &final_indexes) {
  // http://www.vldb.org/conf/1997/P146.PDF
  // Figure 4 of the "Index Selection Tool" paper.
  // Split the workload 'W' into small workloads 'Wi', with each
  // containing one query, and find out the candidate indexes
  // for these 'Wi'
  // Finally, combine all the candidate indexes 'Ci' into a larger
  // set to form a candidate set 'C' for the provided workload 'W'.

  // The best indexes after every iteration
  IndexConfiguration candidate_indexes;
  // Single column indexes that are useful for at least one query
  IndexConfiguration admissible_indexes;

  // Start the index selection.
  for (unsigned long i = 0; i < context_.knobs_.num_iterations_; i++) {
    LOG_DEBUG("******* Iteration %ld **********", i);
    LOG_DEBUG("Candidate Indexes Before: %s",
              candidate_indexes.ToString().c_str());
    GenerateCandidateIndexes(candidate_indexes, admissible_indexes, query_set_);
    LOG_DEBUG("Admissible Indexes: %s", admissible_indexes.ToString().c_str());
    LOG_DEBUG("Candidate Indexes After: %s",
              candidate_indexes.ToString().c_str());

    // Configuration Enumeration
    IndexConfiguration top_candidate_indexes;
    Enumerate(candidate_indexes, top_candidate_indexes, query_set_,
              context_.knobs_.num_indexes_);
    LOG_DEBUG("Top Candidate Indexes: %s",
              candidate_indexes.ToString().c_str());

    candidate_indexes = top_candidate_indexes;

    // Generate multi-column indexes before starting the next iteration.
    // Only do this if there is next iteration.
    if (i < (context_.knobs_.num_iterations_ - 1)) {
      GenerateMultiColumnIndexes(top_candidate_indexes, admissible_indexes,
                                 candidate_indexes);
    }
  }

  final_indexes = candidate_indexes;
}

void IndexSelection::GenerateCandidateIndexes(
    IndexConfiguration &candidate_config, IndexConfiguration &admissible_config,
    Workload &workload) {
  // If there are no admissible indexes, then this is the first iteration.
  // Candidate indexes will be a union of admissible index set of each query.
  if (admissible_config.IsEmpty() && candidate_config.IsEmpty()) {
    for (auto query : workload.GetQueries()) {
      Workload wi(query, workload.GetDatabaseName());

      IndexConfiguration ai;
      GetAdmissibleIndexes(query, ai);
      admissible_config.Merge(ai);

      IndexConfiguration pruned_ai;
      PruneUselessIndexes(ai, wi, pruned_ai);
      // Candidate config for the single-column indexes is the union of
      // candidates for each query.
      candidate_config.Merge(pruned_ai);
    }
    LOG_DEBUG("Single column candidate indexes: %lu", candidate_config.GetIndexCount());
  } else {
    LOG_DEBUG("Pruning multi-column indexes");
    IndexConfiguration pruned_ai;
    PruneUselessIndexes(candidate_config, workload, pruned_ai);
    candidate_config.Set(pruned_ai);
  }
}

void IndexSelection::PruneUselessIndexes(IndexConfiguration &config,
                                         Workload &workload,
                                         IndexConfiguration &pruned_config) {
  IndexConfiguration empty_config;
  auto indexes = config.GetIndexes();

  for (auto it = indexes.begin(); it != indexes.end(); it++) {
    bool is_useful = false;

    for (auto query : workload.GetQueries()) {
      IndexConfiguration c;
      c.AddIndexObject(*it);

      Workload w(query, workload.GetDatabaseName());

      auto c1 = ComputeCost(c, w);
      auto c2 = ComputeCost(empty_config, w);
      LOG_DEBUG("Cost with index %s is %lf", c.ToString().c_str(), c1);
      LOG_DEBUG("Cost without is %lf", c2);

      if (c1 < c2) {
        is_useful = true;
        break;
      }
    }
    // Index is useful if it benefits any query.
    if (is_useful) {
      pruned_config.AddIndexObject(*it);
    }
  }
}

void IndexSelection::Enumerate(IndexConfiguration &indexes,
                               IndexConfiguration &top_indexes,
                               Workload &workload, size_t num_indexes) {
  // Get the cheapest indexes through exhaustive search upto a threshold
  ExhaustiveEnumeration(indexes, top_indexes, workload);

  // Get all the remaining indexes which can be part of our optimal set
  auto remaining_indexes = indexes - top_indexes;

  // Greedily add the remaining indexes until there is no improvement in the
  // cost or our required size is reached
  GreedySearch(top_indexes, remaining_indexes, workload, num_indexes);
}

void IndexSelection::GreedySearch(IndexConfiguration &indexes,
                                  IndexConfiguration &remaining_indexes,
                                  Workload &workload, size_t k) {
  // Algorithm:
  // 1. Let S = the best m index configuration using the naive enumeration
  // algorithm. If m = k then exit.
  // 2. Pick a new index I such that Cost (S U {I}, W) <= Cost(S U {I'}, W) for
  // any choice of I' != I
  // 3. If Cost (S U {I}) >= Cost(S) then exit
  // Else S = S U {I}
  // 4. If |S| = k then exit
<<<<<<< HEAD
  LOG_INFO("GREEDY: Starting with the following index: %s",
           indexes.ToString().c_str());
  size_t current_index_count = indexes.GetIndexCount();

  LOG_INFO("GREEDY: At start: #indexes chosen : %zu, #num_indexes: %zu",
=======
  LOG_DEBUG("GREEDY: Starting with the following index: %s",
           indexes.ToString().c_str());
  size_t current_index_count = indexes.GetIndexCount();

  LOG_DEBUG("GREEDY: At start: #indexes chosen : %zu, #num_indexes: %zu",
>>>>>>> 3230ec3e
           current_index_count, k);

  if (current_index_count >= k) return;

  double global_min_cost = ComputeCost(indexes, workload);
  double cur_min_cost = global_min_cost;
  double cur_cost;
  std::shared_ptr<HypotheticalIndexObject> best_index;

  // go through till you get top k indexes
  while (current_index_count < k) {
    // this is the set S so far
    auto new_indexes = indexes;
    for (auto const &index : remaining_indexes.GetIndexes()) {
      new_indexes = indexes;
      new_indexes.AddIndexObject(index);
      cur_cost = ComputeCost(new_indexes, workload);
<<<<<<< HEAD
      LOG_INFO("GREEDY: Considering this index: %s \n with cost: %lf",
               best_index->ToString().c_str(), cur_cost);
      if (cur_cost < cur_min_cost) {
=======
      LOG_DEBUG("GREEDY: Considering this index: %s \n with cost: %lf",
               index->ToString().c_str(), cur_cost);
      if (cur_cost < cur_min_cost || (best_index != nullptr &&
          cur_cost == cur_min_cost &&
          new_indexes.ToString() < best_index->ToString())) {
>>>>>>> 3230ec3e
        cur_min_cost = cur_cost;
        best_index = index;
      }
    }

    // if we found a better configuration
    if (cur_min_cost < global_min_cost) {
<<<<<<< HEAD
      LOG_INFO("GREEDY: Adding the following index: %s",
=======
      LOG_DEBUG("GREEDY: Adding the following index: %s",
>>>>>>> 3230ec3e
               best_index->ToString().c_str());
      indexes.AddIndexObject(best_index);
      remaining_indexes.RemoveIndexObject(best_index);
      current_index_count++;
      global_min_cost = cur_min_cost;

      // we are done with all remaining indexes
      if (remaining_indexes.GetIndexCount() == 0) {
        LOG_DEBUG("GREEDY: Breaking because nothing more");
        break;
      }
    } else {  // we did not find any better index to add to our current
              // configuration
      LOG_DEBUG("GREEDY: Breaking because nothing better found");
      break;
    }
  }
}

void IndexSelection::ExhaustiveEnumeration(IndexConfiguration &indexes,
                                           IndexConfiguration &top_indexes,
                                           Workload &workload) {
  // Get the best m index configurations using the naive enumeration algorithm
  // The naive algorithm gets all the possible subsets of size <= m and then
  // returns the cheapest m indexes

  auto max_num_indexes = std::min(context_.knobs_.naive_enumeration_threshold_,
                                  context_.knobs_.num_indexes_);

  // Define a set ordering of (index config, cost) and define the ordering in
  // the set
  std::set<std::pair<IndexConfiguration, double>, IndexConfigComparator>
      running_index_config(workload), temp_index_config(workload),
      result_index_config(workload);

  IndexConfiguration new_element;

  // Add an empty configuration as initialization
  IndexConfiguration empty;
  // The running index configuration contains the possible subsets generated so
  // far. It is updated after every iteration
  auto cost_empty = ComputeCost(empty, workload);
  running_index_config.emplace(empty, cost_empty);

  for (auto const &index : indexes.GetIndexes()) {
    // Make a copy of the running index configuration and add each element to it
    temp_index_config = running_index_config;

    for (auto t : temp_index_config) {
      new_element = t.first;
      new_element.AddIndexObject(index);

      // If the size of the subset reaches our threshold, add to result set
      // instead of adding to the running list
      if (new_element.GetIndexCount() >= max_num_indexes) {
        result_index_config.emplace(new_element,
                                    ComputeCost(new_element, workload));
      } else {
        running_index_config.emplace(new_element,
                                     ComputeCost(new_element, workload));
      }
    }
  }

  // Put all the subsets in the result set
  result_index_config.insert(running_index_config.begin(),
                             running_index_config.end());
  // Remove the starting empty set that we added
  result_index_config.erase({empty, cost_empty});

  for (auto index : result_index_config) {
<<<<<<< HEAD
    LOG_INFO("EXHAUSTIVE: Index: %s, Cost: %lf", index.first.ToString().c_str(),
=======
    LOG_DEBUG("EXHAUSTIVE: Index: %s, Cost: %lf", index.first.ToString().c_str(),
>>>>>>> 3230ec3e
             index.second);
  }

  // Since the insertion into the sets ensures the order of cost, get the first
  // m configurations
  if (result_index_config.empty()) return;

  // if having no indexes is better (for eg. for insert heavy workload),
  // then don't choose anything
  if (cost_empty < result_index_config.begin()->second) return;

  auto best_m_index = result_index_config.begin()->first;
  top_indexes.Merge(best_m_index);
}

void IndexSelection::GetAdmissibleIndexes(
    std::shared_ptr<parser::SQLStatement> query, IndexConfiguration &indexes) {
  // Find out the indexable columns of the given workload.
  // The following rules define what indexable columns are:
  // 1. A column that appears in the WHERE clause with format
  //    ==> Column OP Expr <==
  //    OP such as {=, <, >, <=, >=, LIKE, etc.}
  //    Column is a table column name.
  // 2. GROUP BY (if present)
  // 3. ORDER BY (if present)
  // 4. all updated columns for UPDATE query.
  switch (query->GetType()) {
    case StatementType::INSERT: {
      auto insert_stmt = dynamic_cast<parser::InsertStatement *>(query.get());
      // If the insert is along with a select statement, i.e another table's
      // select output is fed into this table.
      if (insert_stmt->select != nullptr) {
        IndexColsParseWhereHelper(insert_stmt->select->where_clause.get(),
                                  indexes);
      }
      break;
    }

    case StatementType::DELETE: {
      auto delete_stmt = dynamic_cast<parser::DeleteStatement *>(query.get());
      IndexColsParseWhereHelper(delete_stmt->expr.get(), indexes);
      break;
    }

    case StatementType::UPDATE: {
      auto update_stmt = dynamic_cast<parser::UpdateStatement *>(query.get());
      IndexColsParseWhereHelper(update_stmt->where.get(), indexes);
      break;
    }

    case StatementType::SELECT: {
      auto select_stmt = dynamic_cast<parser::SelectStatement *>(query.get());
      IndexColsParseWhereHelper(select_stmt->where_clause.get(), indexes);
      IndexColsParseOrderByHelper(select_stmt->order, indexes);
      IndexColsParseGroupByHelper(select_stmt->group_by, indexes);
      break;
    }

    default: { LOG_DEBUG("DDL Statement encountered, Ignoring.."); }
  }
}

void IndexSelection::IndexColsParseWhereHelper(
    const expression::AbstractExpression *where_expr,
    IndexConfiguration &config) {
  if (where_expr == nullptr) {
    LOG_DEBUG("No Where Clause Found");
    return;
  }
  auto expr_type = where_expr->GetExpressionType();
  const expression::AbstractExpression *left_child;
  const expression::AbstractExpression *right_child;
  const expression::TupleValueExpression *tuple_child;

  switch (expr_type) {
    case ExpressionType::COMPARE_EQUAL:
    case ExpressionType::COMPARE_NOTEQUAL:
    case ExpressionType::COMPARE_GREATERTHAN:
    case ExpressionType::COMPARE_GREATERTHANOREQUALTO:
    case ExpressionType::COMPARE_LESSTHAN:
    case ExpressionType::COMPARE_LESSTHANOREQUALTO:
    case ExpressionType::COMPARE_LIKE:
    case ExpressionType::COMPARE_NOTLIKE:
    case ExpressionType::COMPARE_IN:
      // Get left and right child and extract the column name.
      left_child = where_expr->GetChild(0);
      right_child = where_expr->GetChild(1);

      // if where clause is something like a = b, we don't benefit from index
      if (left_child->GetExpressionType() == ExpressionType::VALUE_TUPLE &&
          right_child->GetExpressionType() == ExpressionType::VALUE_TUPLE) {
        return;
      }

      // if where clause is something like 1 = 2, we don't benefit from index
      if (left_child->GetExpressionType() == ExpressionType::VALUE_CONSTANT &&
          right_child->GetExpressionType() == ExpressionType::VALUE_CONSTANT) {
        return;
      }

      if (left_child->GetExpressionType() == ExpressionType::VALUE_TUPLE) {
        PELOTON_ASSERT(right_child->GetExpressionType() !=
                       ExpressionType::VALUE_TUPLE);
        tuple_child =
            dynamic_cast<const expression::TupleValueExpression *>(left_child);
      } else {
        PELOTON_ASSERT(right_child->GetExpressionType() ==
                       ExpressionType::VALUE_TUPLE);
        tuple_child =
            dynamic_cast<const expression::TupleValueExpression *>(right_child);
      }

      if (!tuple_child->GetIsBound()) {
        LOG_ERROR("Query is not bound");
        PELOTON_ASSERT(false);
      }
      IndexObjectPoolInsertHelper(tuple_child->GetBoundOid(), config);

      break;
    case ExpressionType::CONJUNCTION_AND:
    case ExpressionType::CONJUNCTION_OR:
      left_child = where_expr->GetChild(0);
      right_child = where_expr->GetChild(1);
      IndexColsParseWhereHelper(left_child, config);
      IndexColsParseWhereHelper(right_child, config);
      break;
    default:
      LOG_ERROR("Index selection doesn't allow %s in where clause",
                where_expr->GetInfo().c_str());
      PELOTON_ASSERT(false);
  }
}

void IndexSelection::IndexColsParseGroupByHelper(
    std::unique_ptr<parser::GroupByDescription> &group_expr,
    IndexConfiguration &config) {
  if ((group_expr == nullptr) || (group_expr->columns.size() == 0)) {
    LOG_DEBUG("Group by expression not present");
    return;
  }
  auto &columns = group_expr->columns;
  for (auto it = columns.begin(); it != columns.end(); it++) {
    PELOTON_ASSERT((*it)->GetExpressionType() == ExpressionType::VALUE_TUPLE);
    auto tuple_value = (expression::TupleValueExpression *)((*it).get());
    IndexObjectPoolInsertHelper(tuple_value->GetBoundOid(), config);
  }
}

void IndexSelection::IndexColsParseOrderByHelper(
    std::unique_ptr<parser::OrderDescription> &order_expr,
    IndexConfiguration &config) {
  if ((order_expr == nullptr) || (order_expr->exprs.size() == 0)) {
    LOG_DEBUG("Order by expression not present");
    return;
  }
  auto &exprs = order_expr->exprs;
  for (auto it = exprs.begin(); it != exprs.end(); it++) {
    PELOTON_ASSERT((*it)->GetExpressionType() == ExpressionType::VALUE_TUPLE);
    auto tuple_value = (expression::TupleValueExpression *)((*it).get());
    IndexObjectPoolInsertHelper(tuple_value->GetBoundOid(), config);
  }
}

void IndexSelection::IndexObjectPoolInsertHelper(
    const std::tuple<oid_t, oid_t, oid_t> &tuple_oid,
    IndexConfiguration &config) {
  auto db_oid = std::get<0>(tuple_oid);
  auto table_oid = std::get<1>(tuple_oid);
  auto col_oid = std::get<2>(tuple_oid);

  // Add the object to the pool.
  HypotheticalIndexObject iobj(db_oid, table_oid, col_oid);
  auto pool_index_obj = context_.pool_.GetIndexObject(iobj);
  if (!pool_index_obj) {
    pool_index_obj = context_.pool_.PutIndexObject(iobj);
  }
  config.AddIndexObject(pool_index_obj);
}

double IndexSelection::ComputeCost(IndexConfiguration &config,
                                   Workload &workload) {
  double cost = 0.0;
  auto queries = workload.GetQueries();
  for (auto query : queries) {
    std::pair<IndexConfiguration, parser::SQLStatement *> state = {config,
                                                                   query.get()};
    if (context_.memo_.find(state) != context_.memo_.end()) {
      cost += context_.memo_[state];
    } else {
      auto result = WhatIfIndex::GetCostAndBestPlanTree(
          query, config, workload.GetDatabaseName(), txn_);
      context_.memo_[state] = result->cost;
      cost += result->cost;
    }
  }
  return cost;
}

void IndexSelection::CrossProduct(
    const IndexConfiguration &config,
    const IndexConfiguration &single_column_indexes,
    IndexConfiguration &result) {
  auto indexes = config.GetIndexes();
  auto columns = single_column_indexes.GetIndexes();
  for (auto index : indexes) {
    for (auto column : columns) {
      if (!index->IsCompatible(column)) continue;
      auto merged_index = (index->Merge(column));
      result.AddIndexObject(context_.pool_.PutIndexObject(merged_index));
    }
  }
}

void IndexSelection::GenerateMultiColumnIndexes(
    IndexConfiguration &config, IndexConfiguration &single_column_indexes,
    IndexConfiguration &result) {
  CrossProduct(config, single_column_indexes, result);
}

std::shared_ptr<HypotheticalIndexObject> IndexSelection::AddConfigurationToPool(
    HypotheticalIndexObject object) {
  return context_.pool_.PutIndexObject(object);
}

}  // namespace brain
}  // namespace peloton<|MERGE_RESOLUTION|>--- conflicted
+++ resolved
@@ -152,19 +152,11 @@
   // 3. If Cost (S U {I}) >= Cost(S) then exit
   // Else S = S U {I}
   // 4. If |S| = k then exit
-<<<<<<< HEAD
-  LOG_INFO("GREEDY: Starting with the following index: %s",
-           indexes.ToString().c_str());
-  size_t current_index_count = indexes.GetIndexCount();
-
-  LOG_INFO("GREEDY: At start: #indexes chosen : %zu, #num_indexes: %zu",
-=======
   LOG_DEBUG("GREEDY: Starting with the following index: %s",
            indexes.ToString().c_str());
   size_t current_index_count = indexes.GetIndexCount();
 
   LOG_DEBUG("GREEDY: At start: #indexes chosen : %zu, #num_indexes: %zu",
->>>>>>> 3230ec3e
            current_index_count, k);
 
   if (current_index_count >= k) return;
@@ -182,17 +174,11 @@
       new_indexes = indexes;
       new_indexes.AddIndexObject(index);
       cur_cost = ComputeCost(new_indexes, workload);
-<<<<<<< HEAD
-      LOG_INFO("GREEDY: Considering this index: %s \n with cost: %lf",
-               best_index->ToString().c_str(), cur_cost);
-      if (cur_cost < cur_min_cost) {
-=======
       LOG_DEBUG("GREEDY: Considering this index: %s \n with cost: %lf",
                index->ToString().c_str(), cur_cost);
       if (cur_cost < cur_min_cost || (best_index != nullptr &&
           cur_cost == cur_min_cost &&
           new_indexes.ToString() < best_index->ToString())) {
->>>>>>> 3230ec3e
         cur_min_cost = cur_cost;
         best_index = index;
       }
@@ -200,11 +186,7 @@
 
     // if we found a better configuration
     if (cur_min_cost < global_min_cost) {
-<<<<<<< HEAD
-      LOG_INFO("GREEDY: Adding the following index: %s",
-=======
       LOG_DEBUG("GREEDY: Adding the following index: %s",
->>>>>>> 3230ec3e
                best_index->ToString().c_str());
       indexes.AddIndexObject(best_index);
       remaining_indexes.RemoveIndexObject(best_index);
@@ -276,11 +258,8 @@
   result_index_config.erase({empty, cost_empty});
 
   for (auto index : result_index_config) {
-<<<<<<< HEAD
-    LOG_INFO("EXHAUSTIVE: Index: %s, Cost: %lf", index.first.ToString().c_str(),
-=======
+
     LOG_DEBUG("EXHAUSTIVE: Index: %s, Cost: %lf", index.first.ToString().c_str(),
->>>>>>> 3230ec3e
              index.second);
   }
 
