//===----------------------------------------------------------------------===//
//
//                         Peloton
//
// index_selection.cpp
//
// Identification: src/brain/index_selection.cpp
//
// Copyright (c) 2015-2018, Carnegie Mellon University Database Group
//
//===----------------------------------------------------------------------===//

#include <algorithm>
#include <set>

#include "brain/index_selection.h"
#include "brain/what_if_index.h"
#include "common/logger.h"

namespace peloton {
namespace brain {

IndexSelection::IndexSelection(Workload &query_set, size_t max_index_cols,
                               size_t enum_threshold, size_t num_indexes)
    : query_set_(query_set),
      context_(max_index_cols, enum_threshold, num_indexes) {}

void IndexSelection::GetBestIndexes(IndexConfiguration &final_indexes) {
  // Figure 4 of the "Index Selection Tool" paper.
  // Split the workload 'W' into small workloads 'Wi', with each
  // containing one query, and find out the candidate indexes
  // for these 'Wi'
  // Finally, combine all the candidate indexes 'Ci' into a larger
  // set to form a candidate set 'C' for the provided workload 'W'.

  IndexConfiguration candidate_indexes;
  IndexConfiguration admissible_indexes;

  // Start the index selection.
  for (unsigned long i = 0; i < context_.num_iterations_; i++) {
    GenerateCandidateIndexes(candidate_indexes, admissible_indexes, query_set_);

    // Configuration Enumeration
    IndexConfiguration top_candidate_indexes;
    Enumerate(candidate_indexes, top_candidate_indexes, query_set_,
              context_.num_indexes_);

    candidate_indexes = top_candidate_indexes;
    GenerateMultiColumnIndexes(top_candidate_indexes, admissible_indexes,
                               candidate_indexes);
  }
  final_indexes = candidate_indexes;
}

void IndexSelection::GenerateCandidateIndexes(
    IndexConfiguration &candidate_config, IndexConfiguration &admissible_config,
    Workload &workload) {
  if (admissible_config.GetIndexCount() == 0) {
    // If there are no admissible indexes, then this is the first iteration.
    // Candidate indexes will be a union of admissible index set of each query.
    for (auto query : workload.GetQueries()) {
      Workload wi(query);

      IndexConfiguration ai;
      GetAdmissibleIndexes(query, ai);
      admissible_config.Merge(ai);

      IndexConfiguration pruned_ai;
      PruneUselessIndexes(ai, wi, pruned_ai);

      candidate_config.Merge(pruned_ai);
    }
  } else {
    IndexConfiguration pruned_ai;
    PruneUselessIndexes(candidate_config, workload, pruned_ai);
    candidate_config.Merge(pruned_ai);
  }
}

void IndexSelection::PruneUselessIndexes(IndexConfiguration &config,
                                         Workload &workload,
                                         IndexConfiguration &pruned_config) {
  IndexConfiguration empty_config;
  auto indexes = config.GetIndexes();

  for (auto it = indexes.begin(); it != indexes.end(); it++) {
    bool is_useful = false;

    for (auto query : workload.GetQueries()) {
      IndexConfiguration c;
      c.AddIndexObject(*it);

      Workload w(query);

<<<<<<< HEAD
      if (ComputeCost(c, w) < ComputeCost(empty_config, w)) {
=======
      if (GetCost(c, w) > GetCost(empty_config, w)) {
>>>>>>> 7ac16254
        is_useful = true;
        break;
      }
    }
    // Index is useful if it benefits any query.
    if (is_useful) {
      pruned_config.AddIndexObject(*it);
    }
  }
}

void IndexSelection::Enumerate(IndexConfiguration &indexes,
                               IndexConfiguration &top_indexes,
                               Workload &workload, size_t num_indexes) {
  // Get the cheapest indexes through exhaustive search upto a threshold
  ExhaustiveEnumeration(indexes, top_indexes, workload);

  // Get all the remaining indexes which can be part of our optimal set
  auto remaining_indexes = indexes - top_indexes;

  // Greedily add the remaining indexes until there is no improvement in the
  // cost or our required size is reached
  GreedySearch(top_indexes, remaining_indexes, workload, num_indexes);
}

void IndexSelection::GreedySearch(IndexConfiguration &indexes,
                                  IndexConfiguration &remaining_indexes,
                                  Workload &workload, size_t k) {
  // Algorithm:
  // 1. Let S = the best m index configuration using the naive enumeration
  // algorithm. If m = k then exit.
  // 2. Pick a new index I such that Cost (S U {I}, W) <= Cost(S U {I'}, W) for
  // any choice of I' != I
  // 3. If Cost (S U {I}) >= Cost(S) then exit
  // Else S = S U {I}
  // 4. If |S| = k then exit

  size_t current_index_count = context_.naive_enumeration_threshold_;

  if (current_index_count >= k) return;

  double global_min_cost = GetCost(indexes, workload);
  double cur_min_cost = global_min_cost;
  double cur_cost;
  std::shared_ptr<IndexObject> best_index;

  // go through till you get top k indexes
  while (current_index_count < k) {
    // this is the set S so far
    auto original_indexes = indexes;
    for (auto index : remaining_indexes.GetIndexes()) {
      indexes = original_indexes;
      indexes.AddIndexObject(index);
      cur_cost = GetCost(indexes, workload);
      if (cur_cost < cur_min_cost) {
        cur_min_cost = cur_cost;
        best_index = index;
      }
    }

    // if we found a better configuration
    if (cur_min_cost < global_min_cost) {
      indexes.AddIndexObject(best_index);
      remaining_indexes.RemoveIndexObject(best_index);
      current_index_count++;
      global_min_cost = cur_min_cost;

      // we are done with all remaining indexes
      if (remaining_indexes.GetIndexCount() == 0) {
        break;
      }
    } else {  // we did not find any better index to add to our current
              // configuration
      break;
    }
  }
}

void IndexSelection::ExhaustiveEnumeration(IndexConfiguration &indexes,
                                           IndexConfiguration &top_indexes,
                                           Workload &workload) {
  // Get the best m index configurations using the naive enumeration algorithm
  // The naive algorithm gets all the possible subsets of size <= m and then
  // returns the cheapest m indexes
  assert(context_.naive_enumeration_threshold_ <= indexes.GetIndexCount());

  // Define a set ordering of (index config, cost) and define the ordering in
  // the set
  std::set<std::pair<IndexConfiguration, double>, IndexConfigComparator>
      running_index_config(workload);
  std::set<std::pair<IndexConfiguration, double>, IndexConfigComparator>
      temp_index_config(workload);
  std::set<std::pair<IndexConfiguration, double>, IndexConfigComparator>
      result_index_config(workload);
  IndexConfiguration new_element;

  // Add an empty configuration as initialization
  IndexConfiguration empty;
  // The running index configuration contains the possible subsets generated so
  // far. It is updated after every iteration
  running_index_config.insert({empty, 0.0});

  for (auto index : indexes.GetIndexes()) {
    // Make a copy of the running index configuration and add each element to it
    temp_index_config = running_index_config;

    for (auto t : temp_index_config) {
      new_element = t.first;
      new_element.AddIndexObject(index);

      // If the size of the subset reaches our threshold, add to result set
      // instead of adding to the running list
      if (new_element.GetIndexCount() >=
          context_.naive_enumeration_threshold_) {
        result_index_config.insert(
            {new_element, GetCost(new_element, workload)});
      } else {
        running_index_config.insert(
            {new_element, GetCost(new_element, workload)});
      }
    }
  }

  // Put all the subsets in the result set
  result_index_config.insert(running_index_config.begin(),
                             running_index_config.end());
  // Remove the starting empty set that we added
  result_index_config.erase({empty, 0.0});

  // Since the insertion into the sets ensures the order of cost, get the first
  // m configurations
  for (auto index_pair : result_index_config) {
    top_indexes.Merge(index_pair.first);
  }
}

void IndexSelection::GetAdmissibleIndexes(parser::SQLStatement *query,
                                          IndexConfiguration &indexes) {
  // Find out the indexable columns of the given workload.
  // The following rules define what indexable columns are:
  // 1. A column that appears in the WHERE clause with format
  //    ==> Column OP Expr <==
  //    OP such as {=, <, >, <=, >=, LIKE, etc.}
  //    Column is a table column name.
  // 2. GROUP BY (if present)
  // 3. ORDER BY (if present)
  // 4. all updated columns for UPDATE query.

  union {
    parser::SelectStatement *select_stmt;
    parser::UpdateStatement *update_stmt;
    parser::DeleteStatement *delete_stmt;
    parser::InsertStatement *insert_stmt;
  } sql_statement;

  switch (query->GetType()) {
    case StatementType::INSERT:
      sql_statement.insert_stmt =
          dynamic_cast<parser::InsertStatement *>(query);
      // If the insert is along with a select statement, i.e another table's
      // select output is fed into this table.
      if (sql_statement.insert_stmt->select != nullptr) {
        IndexColsParseWhereHelper(
            sql_statement.insert_stmt->select->where_clause.get(), indexes);
      }
      break;

    case StatementType::DELETE:
      sql_statement.delete_stmt =
          dynamic_cast<parser::DeleteStatement *>(query);
      IndexColsParseWhereHelper(sql_statement.delete_stmt->expr.get(), indexes);
      break;

    case StatementType::UPDATE:
      sql_statement.update_stmt =
          dynamic_cast<parser::UpdateStatement *>(query);
      IndexColsParseWhereHelper(sql_statement.update_stmt->where.get(),
                                indexes);
      break;

    case StatementType::SELECT:
      sql_statement.select_stmt =
          dynamic_cast<parser::SelectStatement *>(query);
      IndexColsParseWhereHelper(sql_statement.select_stmt->where_clause.get(),
                                indexes);
      IndexColsParseOrderByHelper(sql_statement.select_stmt->order, indexes);
      IndexColsParseGroupByHelper(sql_statement.select_stmt->group_by, indexes);
      break;

    default:
      LOG_ERROR("Cannot handle DDL statements");
      PELOTON_ASSERT(false);
  }
}

void IndexSelection::IndexColsParseWhereHelper(
    const expression::AbstractExpression *where_expr,
    IndexConfiguration &config) {
  if (where_expr == nullptr) {
    LOG_DEBUG("No Where Clause Found");
    return;
  }
  auto expr_type = where_expr->GetExpressionType();
  const expression::AbstractExpression *left_child;
  const expression::AbstractExpression *right_child;
  const expression::TupleValueExpression *tuple_child;

  switch (expr_type) {
    case ExpressionType::COMPARE_EQUAL:
      PELOTON_FALLTHROUGH;
    case ExpressionType::COMPARE_NOTEQUAL:
      PELOTON_FALLTHROUGH;
    case ExpressionType::COMPARE_GREATERTHAN:
      PELOTON_FALLTHROUGH;
    case ExpressionType::COMPARE_GREATERTHANOREQUALTO:
      PELOTON_FALLTHROUGH;
    case ExpressionType::COMPARE_LESSTHAN:
      PELOTON_FALLTHROUGH;
    case ExpressionType::COMPARE_LESSTHANOREQUALTO:
      PELOTON_FALLTHROUGH;
    case ExpressionType::COMPARE_LIKE:
      PELOTON_FALLTHROUGH;
    case ExpressionType::COMPARE_NOTLIKE:
      PELOTON_FALLTHROUGH;
    case ExpressionType::COMPARE_IN:
      // Get left and right child and extract the column name.
      left_child = where_expr->GetChild(0);
      right_child = where_expr->GetChild(1);

      if (left_child->GetExpressionType() == ExpressionType::VALUE_TUPLE) {
        assert(right_child->GetExpressionType() != ExpressionType::VALUE_TUPLE);
        tuple_child =
            dynamic_cast<const expression::TupleValueExpression *>(left_child);
      } else {
        assert(right_child->GetExpressionType() == ExpressionType::VALUE_TUPLE);
        tuple_child =
            dynamic_cast<const expression::TupleValueExpression *>(right_child);
      }

      if (!tuple_child->GetIsBound()) {
        LOG_ERROR("Query is not bound");
        assert(false);
      }
      IndexObjectPoolInsertHelper(tuple_child->GetBoundOid(), config);

      break;
    case ExpressionType::CONJUNCTION_AND:
      PELOTON_FALLTHROUGH;
    case ExpressionType::CONJUNCTION_OR:
      left_child = where_expr->GetChild(0);
      right_child = where_expr->GetChild(1);
      IndexColsParseWhereHelper(left_child, config);
      IndexColsParseWhereHelper(right_child, config);
      break;
    default:
      LOG_ERROR("Index selection doesn't allow %s in where clause",
                where_expr->GetInfo().c_str());
      assert(false);
  }
  (void)config;
}

void IndexSelection::IndexColsParseGroupByHelper(
    std::unique_ptr<parser::GroupByDescription> &group_expr,
    IndexConfiguration &config) {
  if ((group_expr == nullptr) || (group_expr->columns.size() == 0)) {
    LOG_DEBUG("Group by expression not present");
    return;
  }
  auto &columns = group_expr->columns;
  for (auto it = columns.begin(); it != columns.end(); it++) {
    assert((*it)->GetExpressionType() == ExpressionType::VALUE_TUPLE);
    auto tuple_value = (expression::TupleValueExpression *)((*it).get());
    IndexObjectPoolInsertHelper(tuple_value->GetBoundOid(), config);
  }
}

void IndexSelection::IndexColsParseOrderByHelper(
    std::unique_ptr<parser::OrderDescription> &order_expr,
    IndexConfiguration &config) {
  if ((order_expr == nullptr) || (order_expr->exprs.size() == 0)) {
    LOG_DEBUG("Order by expression not present");
    return;
  }
  auto &exprs = order_expr->exprs;
  for (auto it = exprs.begin(); it != exprs.end(); it++) {
    assert((*it)->GetExpressionType() == ExpressionType::VALUE_TUPLE);
    auto tuple_value = (expression::TupleValueExpression *)((*it).get());
    IndexObjectPoolInsertHelper(tuple_value->GetBoundOid(), config);
  }
}

void IndexSelection::IndexObjectPoolInsertHelper(
    const std::tuple<oid_t, oid_t, oid_t> tuple_oid,
    IndexConfiguration &config) {
  auto db_oid = std::get<0>(tuple_oid);
  auto table_oid = std::get<1>(tuple_oid);
  auto col_oid = std::get<2>(tuple_oid);

  // Add the object to the pool.
  IndexObject iobj(db_oid, table_oid, col_oid);
  auto pool_index_obj = context_.pool_.GetIndexObject(iobj);
  if (!pool_index_obj) {
    pool_index_obj = context_.pool_.PutIndexObject(iobj);
  }
  config.AddIndexObject(pool_index_obj);
}

double IndexSelection::GetCost(IndexConfiguration &config, Workload &workload) {
  double cost = 0.0;
  auto queries = workload.GetQueries();
  for (auto query : queries) {
    std::pair<IndexConfiguration, parser::SQLStatement *> state = {config,
                                                                   query};
    if (context_.memo_.find(state) != context_.memo_.end()) {
      cost += context_.memo_[state];
    } else {
      auto result =
          WhatIfIndex::GetCostAndBestPlanTree(query, config, DEFAULT_DB_NAME);
      context_.memo_[state] = result->cost;
      cost += result->cost;
    }
  }
  return cost;
}

void IndexSelection::CrossProduct(
    const IndexConfiguration &config,
    const IndexConfiguration &single_column_indexes,
    IndexConfiguration &result) {
  auto indexes = config.GetIndexes();
  auto columns = single_column_indexes.GetIndexes();
  for (auto index : indexes) {
    for (auto column : columns) {
      if (!index->IsCompatible(column)) continue;
      auto merged_index = (index->Merge(column));
      result.AddIndexObject(context_.pool_.PutIndexObject(merged_index));
    }
  }
}

void IndexSelection::GenerateMultiColumnIndexes(
    IndexConfiguration &config, IndexConfiguration &single_column_indexes,
    IndexConfiguration &result) {
  CrossProduct(config, single_column_indexes, result);
}

std::shared_ptr<IndexObject> IndexSelection::AddConfigurationToPool(
    IndexObject object) {
  return context_.pool_.PutIndexObject(object);
}

}  // namespace brain
}  // namespace peloton<|MERGE_RESOLUTION|>--- conflicted
+++ resolved
@@ -92,11 +92,7 @@
 
       Workload w(query);
 
-<<<<<<< HEAD
-      if (ComputeCost(c, w) < ComputeCost(empty_config, w)) {
-=======
-      if (GetCost(c, w) > GetCost(empty_config, w)) {
->>>>>>> 7ac16254
+      if (GetCost(c, w) < GetCost(empty_config, w)) {
         is_useful = true;
         break;
       }
