--- conflicted
+++ resolved
@@ -40,13 +40,6 @@
     concurrency::TransactionContext *txn) {
   LOG_DEBUG("***** GetCostAndBestPlanTree **** \n");
 
-<<<<<<< HEAD
-  // TODO [vamshi]: Improve this loop.
-=======
-  LOG_DEBUG("Tables referenced count: %ld", tables_used.size());
-  PELOTON_ASSERT(tables_used.size() > 0);
-
->>>>>>> 4f488318
   // Load the indexes into the cache for each table so that the optimizer uses
   // the indexes that we provide.
   for (auto table_name : query.second) {
