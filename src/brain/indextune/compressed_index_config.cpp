--- conflicted
+++ resolved
@@ -237,22 +237,7 @@
   return result;
 }
 
-<<<<<<< HEAD
-size_t CompressedIndexConfiguration::GetConfigurationCount() {
-=======
-std::unique_ptr<boost::dynamic_bitset<>>
-CompressedIndexConfiguration::AddDropCandidate(
-    std::unique_ptr<parser::SQLStatementList> sql_stmt_list) {
-  if (nullptr == sql_stmt_list) {
-    return std::unique_ptr<boost::dynamic_bitset<>>(
-        new boost::dynamic_bitset<>(8));
-  }
-  return std::unique_ptr<boost::dynamic_bitset<>>(
-      new boost::dynamic_bitset<>(16));
-}
-
 size_t CompressedIndexConfiguration::GetConfigurationCount() const {
->>>>>>> a6b93f68
   return next_table_offset_;
 }
 
@@ -262,10 +247,11 @@
 }
 
 void CompressedIndexConfiguration::ToEigen(vector_eig &curr_config_vec) const {
-  // Note that the representation is reversed - but this should not affect anything
+  // Note that the representation is reversed - but this should not affect
+  // anything
   curr_config_vec = vector_eig::Zero(GetConfigurationCount());
   size_t config_id = cur_index_config_->find_first();
-  while(config_id != boost::dynamic_bitset<>::npos) {
+  while (config_id != boost::dynamic_bitset<>::npos) {
     curr_config_vec[config_id] = 1.0;
     config_id = cur_index_config_->find_next(config_id);
   }
@@ -278,25 +264,27 @@
   boost::to_string(*GetCurrentIndexConfig(), bitset_str);
   str_stream << "Database: " << database_name_ << std::endl;
   str_stream << "Compressed Index Representation: " << bitset_str << std::endl;
-  for(auto tbl_offset_iter = table_offset_reverse_map_.begin();
-      tbl_offset_iter != table_offset_reverse_map_.end(); ++tbl_offset_iter) {
+  for (auto tbl_offset_iter = table_offset_reverse_map_.begin();
+       tbl_offset_iter != table_offset_reverse_map_.end(); ++tbl_offset_iter) {
     auto next_tbl_offset_iter = std::next(tbl_offset_iter);
     size_t start_idx = tbl_offset_iter->first;
     size_t end_idx;
-    if(next_tbl_offset_iter == table_offset_reverse_map_.end()) {
+    if (next_tbl_offset_iter == table_offset_reverse_map_.end()) {
       end_idx = GetConfigurationCount();
     } else {
       end_idx = next_tbl_offset_iter->first;
     }
     oid_t table_oid = tbl_offset_iter->second;
-    str_stream << "Table OID: " << table_oid << " Compressed Section: " << bitset_str.substr(start_idx, end_idx) << std::endl;
-    for (auto col_iter = table_id_map_.at(table_oid).begin(); col_iter != table_id_map_.at(table_oid).end(); col_iter++) {
-      str_stream << "Col OID: " << col_iter->first << " Offset: " << col_iter->second << std::endl;
+    str_stream << "Table OID: " << table_oid << " Compressed Section: "
+               << bitset_str.substr(start_idx, end_idx) << std::endl;
+    for (auto col_iter = table_id_map_.at(table_oid).begin();
+         col_iter != table_id_map_.at(table_oid).end(); col_iter++) {
+      str_stream << "Col OID: " << col_iter->first
+                 << " Offset: " << col_iter->second << std::endl;
     }
   }
 
   return str_stream.str();
-
 }
 }
 }