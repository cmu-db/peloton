//===----------------------------------------------------------------------===//
//
//                         Peloton
//
// old_engine_string_functions.cpp
//
// Identification: src/function/old_engine_string_functions.cpp
//
// Copyright (c) 2015-2018, Carnegie Mellon University Database Group
//
//===----------------------------------------------------------------------===//

#include "function/old_engine_string_functions.h"

#include <algorithm>
#include <cctype>
#include <string>

#include "executor/executor_context.h"
#include "function/string_functions.h"
#include "catalog/catalog.h"
#include "catalog/database_catalog.h"
#include "catalog/sequence_catalog.h"
#include "concurrency/transaction_context.h"
#include "concurrency/transaction_manager_factory.h"

namespace peloton {
namespace function {

// ASCII code of the first character of the argument.
type::Value OldEngineStringFunctions::Ascii(
    const std::vector<type::Value> &args) {
  PELOTON_ASSERT(args.size() == 1);
  if (args[0].IsNull()) {
    return type::ValueFactory::GetNullValueByType(type::TypeId::INTEGER);
  }

  executor::ExecutorContext ctx{nullptr};
  uint32_t ret = StringFunctions::Ascii(ctx, args[0].GetAs<const char *>(),
                                        args[0].GetLength());
  return type::ValueFactory::GetIntegerValue(ret);
}

type::Value OldEngineStringFunctions::Like(
    const std::vector<type::Value> &args) {
  PELOTON_ASSERT(args.size() == 2);
  if (args[0].IsNull() || args[1].IsNull()) {
    return type::ValueFactory::GetNullValueByType(type::TypeId::INTEGER);
  }

  executor::ExecutorContext ctx{nullptr};
  bool ret = StringFunctions::Like(
      ctx, args[0].GetAs<const char *>(), args[0].GetLength(),
      args[1].GetAs<const char *>(), args[1].GetLength());
  return type::ValueFactory::GetBooleanValue(ret);
}

// Get Character from integer
type::Value OldEngineStringFunctions::Chr(
    const std::vector<type::Value> &args) {
  PELOTON_ASSERT(args.size() == 1);
  if (args[0].IsNull()) {
    return type::ValueFactory::GetNullValueByType(type::TypeId::VARCHAR);
  }
  int32_t val = args[0].GetAs<int32_t>();
  std::string str(1, static_cast<char>(val));
  return type::ValueFactory::GetVarcharValue(str);
}

// substring
type::Value OldEngineStringFunctions::Substr(
    const std::vector<type::Value> &args) {
  PELOTON_ASSERT(args.size() == 3);
  if (args[0].IsNull() || args[1].IsNull() || args[2].IsNull()) {
    return type::ValueFactory::GetNullValueByType(type::TypeId::VARCHAR);
  }
  std::string str = args[0].ToString();
  int32_t from = args[1].GetAs<int32_t>() - 1;
  int32_t len = args[2].GetAs<int32_t>();

  return type::ValueFactory::GetVarcharValue(str.substr(from, len));
}

// Number of characters in string
type::Value OldEngineStringFunctions::CharLength(
    const std::vector<type::Value> &args) {
  PELOTON_ASSERT(args.size() == 1);
  if (args[0].IsNull()) {
    return type::ValueFactory::GetNullValueByType(type::TypeId::INTEGER);
  }
  std::string str = args[0].ToString();
  int32_t len = str.length();
  return (type::ValueFactory::GetIntegerValue(len));
}

// Concatenate two strings
type::Value OldEngineStringFunctions::Concat(
    const std::vector<type::Value> &args) {
  PELOTON_ASSERT(args.size() == 2);
  if (args[0].IsNull() || args[1].IsNull()) {
    return type::ValueFactory::GetNullValueByType(type::TypeId::VARCHAR);
  }
  std::string str = args[0].ToString() + args[1].ToString();
  return (type::ValueFactory::GetVarcharValue(str));
}

// Number of bytes in string
type::Value OldEngineStringFunctions::OctetLength(
    const std::vector<type::Value> &args) {
  PELOTON_ASSERT(args.size() == 1);
  std::string str = args[0].ToString();
  int32_t len = str.length();
  return (type::ValueFactory::GetIntegerValue(len));
}

// Repeat string the specified number of times
type::Value OldEngineStringFunctions::Repeat(
    const std::vector<type::Value> &args) {
  PELOTON_ASSERT(args.size() == 2);
  if (args[0].IsNull() || args[1].IsNull()) {
    return type::ValueFactory::GetNullValueByType(type::TypeId::VARCHAR);
  }
  std::string str = args[0].ToString();
  int32_t num = args[1].GetAs<int32_t>();

  std::string ret = "";

  while (num > 0) {
    if (num % 2) {
      ret += str;
    }
    if (num > 1) {
      str += str;
    }
    num >>= 1;
  }
  return (type::ValueFactory::GetVarcharValue(ret));
}

// Replace all occurrences in string of substring from with substring to
type::Value OldEngineStringFunctions::Replace(
    const std::vector<type::Value> &args) {
  PELOTON_ASSERT(args.size() == 3);
  if (args[0].IsNull() || args[1].IsNull() || args[2].IsNull()) {
    return type::ValueFactory::GetNullValueByType(type::TypeId::VARCHAR);
  }
  std::string str = args[0].ToString();
  std::string from = args[1].ToString();
  std::string to = args[2].ToString();
  size_t pos = 0;
  while ((pos = str.find(from, pos)) != std::string::npos) {
    str.replace(pos, from.length(), to);
    pos += to.length();
  }
  return (type::ValueFactory::GetVarcharValue(str));
}

// Remove the longest string containing only characters from characters
// from the start of string
type::Value OldEngineStringFunctions::LTrim(
    const std::vector<type::Value> &args) {
  PELOTON_ASSERT(args.size() == 2);
  if (args[0].IsNull() || args[1].IsNull()) {
    return type::ValueFactory::GetNullValueByType(type::TypeId::VARCHAR);
  }

  executor::ExecutorContext ctx{nullptr};
  auto ret = StringFunctions::LTrim(
      ctx, args.at(0).GetData(), strlen(args.at(0).GetData()) + 1,
      args.at(1).GetData(), strlen(args.at(1).GetData()) + 1);

  std::string str(ret.str, ret.length - 1);
  return type::ValueFactory::GetVarcharValue(str);
}

// Remove the longest string containing only characters from characters
// from the end of string
type::Value OldEngineStringFunctions::RTrim(
    const std::vector<type::Value> &args) {
  PELOTON_ASSERT(args.size() == 2);
  if (args[0].IsNull() || args[1].IsNull()) {
    return type::ValueFactory::GetNullValueByType(type::TypeId::VARCHAR);
  }

  executor::ExecutorContext ctx{nullptr};
  auto ret = StringFunctions::RTrim(
      ctx, args.at(0).GetData(), strlen(args.at(0).GetData()) + 1,
      args.at(1).GetData(), strlen(args.at(1).GetData()) + 1);

  std::string str(ret.str, ret.length - 1);
  return type::ValueFactory::GetVarcharValue(str);
}

type::Value OldEngineStringFunctions::Trim(
    const std::vector<type::Value> &args) {
  PELOTON_ASSERT(args.size() == 1);
  return BTrim({args[0], type::ValueFactory::GetVarcharValue(" ")});
}

// Remove the longest string consisting only of characters in characters from
// the start and end of string
type::Value OldEngineStringFunctions::BTrim(
    const std::vector<type::Value> &args) {
  PELOTON_ASSERT(args.size() == 2);
  if (args[0].IsNull() || args[1].IsNull()) {
    return type::ValueFactory::GetNullValueByType(type::TypeId::VARCHAR);
  }

  executor::ExecutorContext ctx{nullptr};
  auto ret = StringFunctions::BTrim(
      ctx, args.at(0).GetData(), strlen(args.at(0).GetData()) + 1,
      args.at(1).GetData(), strlen(args.at(1).GetData()) + 1);

  std::string str(ret.str, ret.length - 1);
  return type::ValueFactory::GetVarcharValue(str);
}

// The length of the string
type::Value OldEngineStringFunctions::Length(
    const std::vector<type::Value> &args) {
  PELOTON_ASSERT(args.size() == 1);
  if (args[0].IsNull()) {
    return type::ValueFactory::GetNullValueByType(type::TypeId::INTEGER);
  }

  executor::ExecutorContext ctx{nullptr};
  uint32_t ret = StringFunctions::Length(ctx, args[0].GetAs<const char *>(),
                                         args[0].GetLength());
  return type::ValueFactory::GetIntegerValue(ret);
}

type::Value OldEngineStringFunctions::Upper(
    UNUSED_ATTRIBUTE const std::vector<type::Value> &args) {
  throw Exception{"Upper not implemented in old engine"};
}

type::Value OldEngineStringFunctions::Lower(
    UNUSED_ATTRIBUTE const std::vector<type::Value> &args) {
  throw Exception{"Lower not implemented in old engine"};
}
<<<<<<< HEAD

type::Value OldEngineStringFunctions::Nextval(
        UNUSED_ATTRIBUTE const std::vector<type::Value> &args) {
  executor::ExecutorContext* ctx=(executor::ExecutorContext*)args[1].GetAs<uint64_t>();
  concurrency::TransactionContext* txn = ctx->GetTransaction();
  const char * sequence_name = args[0].GetAs<const char *>();
  PELOTON_ASSERT(sequence_name != nullptr);
  oid_t database_oid = catalog::Catalog::GetInstance()
          ->GetDatabaseObject(ctx->GetDatabaseName(), txn)->GetDatabaseOid();
  auto &txn_manager = concurrency::TransactionManagerFactory::GetInstance();
  auto mini_txn = txn_manager.BeginTransaction();
  txn->catalog_cache.EvictSequenceObject(sequence_name,database_oid);
  auto sequence_object =
          catalog::Catalog::GetInstance()
                  ->GetSystemCatalogs(database_oid)
                  ->GetSequenceCatalog()
                  ->GetSequence(database_oid, sequence_name, mini_txn);
  if (sequence_object != nullptr) {
    int64_t val = sequence_object->GetNextVal();
    bool insert = txn->catalog_cache.InsertSequenceObject(sequence_object);
    PELOTON_ASSERT(insert);
    txn_manager.CommitTransaction(mini_txn);
    return type::ValueFactory::GetIntegerValue(val);
  } else {
    throw SequenceException(
            StringUtil::Format("relation \"%s\" does not exist", sequence_name));
  }
}

type::Value OldEngineStringFunctions::Currval(
        UNUSED_ATTRIBUTE const std::vector<type::Value> &args) {
  executor::ExecutorContext* ctx=(executor::ExecutorContext*)args[1].GetAs<uint64_t>();
  concurrency::TransactionContext* txn = ctx->GetTransaction();
  const char * sequence_name = args[0].GetAs<const char *>();
  PELOTON_ASSERT(sequence_name != nullptr);
  oid_t database_oid = catalog::Catalog::GetInstance()
          ->GetDatabaseObject(ctx->GetDatabaseName(), txn)->GetDatabaseOid();
  auto sequence_object = txn->catalog_cache.GetSequenceObject(sequence_name,
          database_oid);
  if (sequence_object != nullptr) {
    return type::ValueFactory::GetIntegerValue(sequence_object->GetCurrVal());
  } else {
    throw SequenceException(
            StringUtil::Format("relation \"%s\" does not exist", sequence_name));
  }
}

=======
>>>>>>> 6b125848
}  // namespace function
}  // namespace peloton<|MERGE_RESOLUTION|>--- conflicted
+++ resolved
@@ -20,9 +20,7 @@
 #include "function/string_functions.h"
 #include "catalog/catalog.h"
 #include "catalog/database_catalog.h"
-#include "catalog/sequence_catalog.h"
 #include "concurrency/transaction_context.h"
-#include "concurrency/transaction_manager_factory.h"
 
 namespace peloton {
 namespace function {
@@ -238,55 +236,5 @@
     UNUSED_ATTRIBUTE const std::vector<type::Value> &args) {
   throw Exception{"Lower not implemented in old engine"};
 }
-<<<<<<< HEAD
-
-type::Value OldEngineStringFunctions::Nextval(
-        UNUSED_ATTRIBUTE const std::vector<type::Value> &args) {
-  executor::ExecutorContext* ctx=(executor::ExecutorContext*)args[1].GetAs<uint64_t>();
-  concurrency::TransactionContext* txn = ctx->GetTransaction();
-  const char * sequence_name = args[0].GetAs<const char *>();
-  PELOTON_ASSERT(sequence_name != nullptr);
-  oid_t database_oid = catalog::Catalog::GetInstance()
-          ->GetDatabaseObject(ctx->GetDatabaseName(), txn)->GetDatabaseOid();
-  auto &txn_manager = concurrency::TransactionManagerFactory::GetInstance();
-  auto mini_txn = txn_manager.BeginTransaction();
-  txn->catalog_cache.EvictSequenceObject(sequence_name,database_oid);
-  auto sequence_object =
-          catalog::Catalog::GetInstance()
-                  ->GetSystemCatalogs(database_oid)
-                  ->GetSequenceCatalog()
-                  ->GetSequence(database_oid, sequence_name, mini_txn);
-  if (sequence_object != nullptr) {
-    int64_t val = sequence_object->GetNextVal();
-    bool insert = txn->catalog_cache.InsertSequenceObject(sequence_object);
-    PELOTON_ASSERT(insert);
-    txn_manager.CommitTransaction(mini_txn);
-    return type::ValueFactory::GetIntegerValue(val);
-  } else {
-    throw SequenceException(
-            StringUtil::Format("relation \"%s\" does not exist", sequence_name));
-  }
-}
-
-type::Value OldEngineStringFunctions::Currval(
-        UNUSED_ATTRIBUTE const std::vector<type::Value> &args) {
-  executor::ExecutorContext* ctx=(executor::ExecutorContext*)args[1].GetAs<uint64_t>();
-  concurrency::TransactionContext* txn = ctx->GetTransaction();
-  const char * sequence_name = args[0].GetAs<const char *>();
-  PELOTON_ASSERT(sequence_name != nullptr);
-  oid_t database_oid = catalog::Catalog::GetInstance()
-          ->GetDatabaseObject(ctx->GetDatabaseName(), txn)->GetDatabaseOid();
-  auto sequence_object = txn->catalog_cache.GetSequenceObject(sequence_name,
-          database_oid);
-  if (sequence_object != nullptr) {
-    return type::ValueFactory::GetIntegerValue(sequence_object->GetCurrVal());
-  } else {
-    throw SequenceException(
-            StringUtil::Format("relation \"%s\" does not exist", sequence_name));
-  }
-}
-
-=======
->>>>>>> 6b125848
 }  // namespace function
 }  // namespace peloton