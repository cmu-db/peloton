--- conflicted
+++ resolved
@@ -14,6 +14,7 @@
 #include "type/types.h"
 #include "common/logger.h"
 #include "common/macros.h"
+#include "expression/tuple_value_expression.h"
 
 #include <stdio.h>
 #include <string>
@@ -25,7 +26,6 @@
 std::string indent(uint num_indent) { return std::string(num_indent, '\t'); }
 
 void inprint(UNUSED_ATTRIBUTE int64_t val, UNUSED_ATTRIBUTE uint num_indent) {
-  // indent(num_indent)
   LOG_TRACE("%lu", val);
 }
 
@@ -114,12 +114,6 @@
     case ExpressionType::STAR:
       inprint("*", num_indent);
       break;
-<<<<<<< HEAD
-    case ExpressionType::COLUMN_REF:
-      // TODO: Fix this
-      inprint((expr)->GetExpressionName(), num_indent);
-      //if (expr->GetColumn() != NULL) inprint((expr)->GetColumn(), num_indent);
-=======
     case ExpressionType::VALUE_TUPLE:
       inprint((expr)->GetInfo().data(), num_indent);
       inprint(((expression::TupleValueExpression*)expr)->GetTableName().data(),
@@ -132,18 +126,12 @@
       for (size_t i = 0; i < (expr)->GetChildrenSize(); ++i) {
         inprint(((expr)->GetChild(i))->GetInfo().data(), num_indent);
       }
->>>>>>> 004c892f
       break;
     case ExpressionType::VALUE_CONSTANT:
-      // TODO: Fix this
-      // ((expression::ConstantValueExpression*)expr)->Evaluate(nullptr,
-      // nullptr, nullptr);
-      printf("\n");
+      inprint((expr)->GetInfo().data(), num_indent);
       break;
     case ExpressionType::FUNCTION_REF:
-      // TODO: Fix this
-      // inprint(expr->GetName(), num_indent);
-      // inprint(expr->GetExpression()->GetName(), num_indent);
+      inprint(expr->GetInfo().data(), num_indent);
       break;
     default:
       PrintOperatorExpression(expr, num_indent);
@@ -163,7 +151,9 @@
     GetExpressionInfo(expr, num_indent + 2);
 
   inprint("-> Sources:", num_indent + 1);
-  PrintTableRefInfo(stmt->from_table, num_indent + 2);
+  if (stmt->from_table != NULL) {
+    PrintTableRefInfo(stmt->from_table, num_indent + 2);
+  }
 
   if (stmt->where_clause != NULL) {
     inprint("-> Search Conditions:", num_indent + 1);
@@ -185,6 +175,16 @@
         inprint("ascending", num_indent + 2);
       else
         inprint("descending", num_indent + 2);
+    }
+  }
+
+  if (stmt->group_by != NULL) {
+    inprint("-> GroupBy:", num_indent + 1);
+    for (auto column : *(stmt->group_by->columns)) {
+      inprint(column->GetInfo().data(), num_indent + 2);
+    }
+    if (stmt->group_by->having) {
+      inprint(stmt->group_by->having->GetInfo().data(), num_indent + 2);
     }
   }
 
