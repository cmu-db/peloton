//===----------------------------------------------------------------------===//
//
//                         Peloton
//
// postgresparser.cpp
//
// Identification: src/parser/postgresparser.cpp
//
// Copyright (c) 2015-16, Carnegie Mellon University Database Group
//
//===----------------------------------------------------------------------===//

#include <iostream>
#include <string>
#include <unordered_set>
#include <include/parser/pg_list.h>
#include "common/exception.h"
#include "expression/aggregate_expression.h"
#include "expression/comparison_expression.h"
#include "expression/conjunction_expression.h"
#include "expression/constant_value_expression.h"
#include "expression/function_expression.h"
#include "expression/operator_expression.h"
#include "expression/star_expression.h"
#include "expression/tuple_value_expression.h"
#include "parser/pg_query.h"
#include "parser/pg_list.h"
#include "parser/postgresparser.h"
#include "type/types.h"
#include "type/value_factory.h"
#include "type/value.h"

namespace peloton {
namespace parser {

PostgresParser::PostgresParser() {}

PostgresParser::~PostgresParser() {}

// This function takes a Postgres Alias parsenode and extracts the name of
// the alias and return a duplicate of the string.
char* PostgresParser::AliasTransform(Alias* root) {
  if (root == nullptr) {
    return nullptr;
  }

  return cstrdup(root->aliasname);
}

// This function takes a Postgres JoinExpr parsenode and transfers it to a
// Peloton JoinDefinition object. Depends on AExprTransform and
// BoolExprTransform.
parser::JoinDefinition* PostgresParser::JoinTransform(JoinExpr* root) {
  parser::JoinDefinition* result = nullptr;

  // Natrual join is not supported
  if ((root->jointype > 4) || (root->isNatural)) {
    return nullptr;
  }
  LOG_TRACE("Join type is %d\n", root->jointype);
  result = new parser::JoinDefinition();
  switch (root->jointype) {
    case JOIN_INNER: {
      result->type = StringToJoinType("inner");
      break;
    }
    case JOIN_LEFT: {
      result->type = StringToJoinType("left");
      break;
    }
    case JOIN_FULL: {
      result->type = StringToJoinType("outer");
      break;
    }
    case JOIN_RIGHT: {
      result->type = StringToJoinType("right");
      break;
    }
    case JOIN_SEMI: {
      result->type = StringToJoinType("semi");
      break;
    }
    default: {
      delete result;
      throw NotImplementedException(StringUtil::Format(
          "Join type %d not supported yet...\n", root->jointype));
    }
  }

  // Check the type of left arg and right arg before transform
  if (root->larg->type == T_RangeVar) {
    result->left = RangeVarTransform(reinterpret_cast<RangeVar*>(root->larg));
  } else if (root->larg->type == T_RangeSubselect) {
    result->left =
        RangeSubselectTransform(reinterpret_cast<RangeSubselect*>(root->larg));
  } else {
    delete result;
    throw NotImplementedException(StringUtil::Format(
          "Join arg type %d not supported yet...\n", root->larg->type));
  }
  if (root->rarg->type == T_RangeVar) {
    result->right = RangeVarTransform(reinterpret_cast<RangeVar*>(root->rarg));
  } else if (root->rarg->type == T_RangeSubselect) {
    result->right =
        RangeSubselectTransform(reinterpret_cast<RangeSubselect*>(root->rarg));
  } else {
    delete result;
    throw NotImplementedException(StringUtil::Format(
          "Join arg type %d not supported yet...\n", root->larg->type));
    return nullptr;
  }

  // transform the quals, depends on AExprTranform and BoolExprTransform
  switch (root->quals->type) {
    case T_A_Expr: {
      result->condition =
          AExprTransform(reinterpret_cast<A_Expr*>(root->quals));
      break;
    }
    case T_BoolExpr: {
      result->condition =
          BoolExprTransform(reinterpret_cast<BoolExpr*>(root->quals));
      break;
    }
    default: {
      delete result;
      throw NotImplementedException(StringUtil::Format(
          "Join quals type %d not supported yet...\n", root->larg->type));
    }
  }
  return result;
}

// This function takes in a single Postgres RangeVar parsenode and transfer
// it into a Peloton TableRef object.
parser::TableRef* PostgresParser::RangeVarTransform(RangeVar* root) {
  parser::TableRef* result =
      new parser::TableRef(StringToTableReferenceType("name"));
  result->table_info_ = new parser::TableInfo();

  if (root->schemaname) {
    result->schema = cstrdup(root->schemaname);
    result->table_info_->database_name = cstrdup(root->schemaname);
  }

  // parse alias
  result->alias = AliasTransform(root->alias);

  if (root->relname) {
    result->table_info_->table_name = cstrdup(root->relname);
  }

  if (root->catalogname) {
    result->table_info_->database_name = cstrdup(root->catalogname);
  }
  return result;
}

// This function takes in a single Postgres RangeVar parsenode and transfer
// it into a Peloton TableRef object.
parser::TableRef* PostgresParser::RangeSubselectTransform(
    RangeSubselect* root) {
  auto result = new parser::TableRef(StringToTableReferenceType("select"));
  result->select = reinterpret_cast<parser::SelectStatement*>(
      SelectTransform(reinterpret_cast<SelectStmt*>(root->subquery)));
  result->alias = AliasTransform(root->alias);
  if (result->select == nullptr) {
    delete result;
    result = nullptr;
  }

  return result;
}

// This fucntion takes in fromClause of a Postgres SelectStmt and transfers
// into a Peloton TableRef object.
// TODO: support select from multiple sources, nested queries, various joins
parser::TableRef* PostgresParser::FromTransform(List* root) {
  // now support select from only one sources
  parser::TableRef* result = nullptr;
  Node* node;
  if (root->length > 1) {
    result = new TableRef(StringToTableReferenceType("CROSS_PRODUCT"));
    result->list = new std::vector<TableRef*>();
    for (auto cell = root->head; cell != nullptr; cell = cell->next) {
      node = reinterpret_cast<Node*>(cell->data.ptr_value);
      switch (node->type) {
        case T_RangeVar: {
          result->list->push_back(
              RangeVarTransform(reinterpret_cast<RangeVar*>(node)));
          break;
        }
        case T_RangeSubselect: {
          result->list->push_back(
              RangeSubselectTransform(reinterpret_cast<RangeSubselect*>(node)));
          break;
        }
        default: {
          throw NotImplementedException(StringUtil::Format(
          "From Type %d not supported yet...", node->type));
        }
      }
    }
    return result;
  }

  node = reinterpret_cast<Node*>(root->head->data.ptr_value);
  switch (node->type) {
    case T_RangeVar: {
      result = RangeVarTransform(reinterpret_cast<RangeVar*>(node));
      break;
    }
    case T_JoinExpr: {
      result = new parser::TableRef(StringToTableReferenceType("join"));
      result->join = JoinTransform(reinterpret_cast<JoinExpr*>(node));
      if (result->join == nullptr) {
        delete result;
        result = nullptr;
      }
      break;
    }
    case T_RangeSubselect: {
      result = RangeSubselectTransform(reinterpret_cast<RangeSubselect*>(node));
      break;
    }
    default: {
      throw NotImplementedException(StringUtil::Format(
          "From Type %d not supported yet...", node->type));
    }
  }

  return result;
}

// This function takes in a Postgres ColumnRef parsenode and transfer into
// a Peloton tuple value expression.
expression::AbstractExpression* PostgresParser::ColumnRefTransform(
    ColumnRef* root) {
  expression::AbstractExpression* result = nullptr;
  List* fields = root->fields;
  switch ((reinterpret_cast<Node*>(fields->head->data.ptr_value))->type) {
    case T_String: {
      if (fields->length == 1) {
        result = new expression::TupleValueExpression(std::string(
            (reinterpret_cast<value*>(fields->head->data.ptr_value))->val.str));
      } else {
        result = new expression::TupleValueExpression(
            std::string((reinterpret_cast<value*>(
                             fields->head->next->data.ptr_value))->val.str),
            std::string((reinterpret_cast<value*>(fields->head->data.ptr_value))
                            ->val.str));
      }
      break;
    }
    case T_A_Star: {
      result = new expression::StarExpression();
      break;
    }
    default: {
      throw NotImplementedException(StringUtil::Format(
          "Type %d of ColumnRef not handled yet...\n",
          (reinterpret_cast<Node*>(fields->head->data.ptr_value))->type));
    }
  }

  return result;
}

// This function takes in a Postgres ParamRef parsenode and transfer into
// a Peloton tuple value expression.
expression::AbstractExpression* PostgresParser::ParamRefTransform(
    ParamRef* root) {
   LOG_ERROR("Parameter number: %d", root->number);
  expression::AbstractExpression* res =
      new expression::ParameterValueExpression(root->number - 1);
  return res;
}
// This function takes in groupClause and havingClause of a Postgres SelectStmt
// transfers into a Peloton GroupByDescription object.
parser::GroupByDescription* PostgresParser::GroupByTransform(List* group,
                                                             Node* having) {
  if (group == nullptr) {
    return nullptr;
  }

  parser::GroupByDescription* result = new parser::GroupByDescription();
  result->columns = new std::vector<expression::AbstractExpression*>();
  for (auto cell = group->head; cell != nullptr; cell = cell->next) {
    Node* temp = reinterpret_cast<Node*>(cell->data.ptr_value);
    try {
      result->columns->push_back(ExprTransform(temp));
    }
    catch(NotImplementedException e) {
      delete result;
      throw NotImplementedException(
          StringUtil::Format("Exception thrown in group by expr:\n%s", e.what()));
    }
  }

  // having clauses not implemented yet, depends on AExprTransform
  if (having != nullptr) {
    try {
      result->having = ExprTransform(having);
    }
    catch(NotImplementedException e) {
      delete result;
      throw NotImplementedException(
          StringUtil::Format("Exception thrown in having expr:\n%s", e.what()));
    }
  }
  return result;
}

// This function takes in the sortClause part of a Postgres SelectStmt
// parsenode and transfers it into a list of Peloton OrderDescription objects
// std::vector<parser::OrderDescription>* PostgresParser::OrderByTransform(List*
// order) {
parser::OrderDescription* PostgresParser::OrderByTransform(List* order) {
  if (order == nullptr) {
    return nullptr;
  }

  parser::OrderDescription* result = new OrderDescription();
  std::vector<OrderType>* types = new std::vector<OrderType>();
  std::vector<expression::AbstractExpression*>* exprs =
      new std::vector<expression::AbstractExpression*>();

  for (auto cell = order->head; cell != nullptr; cell = cell->next) {
    Node* temp = reinterpret_cast<Node*>(cell->data.ptr_value);
    if (temp->type == T_SortBy) {
      SortBy* sort = reinterpret_cast<SortBy*>(temp);
      Node* target = sort->node;
      if (sort->sortby_dir == SORTBY_ASC || sort->sortby_dir == SORTBY_DEFAULT)
        types->push_back(parser::kOrderAsc);
      if (sort->sortby_dir == SORTBY_DESC) types->push_back(parser::kOrderDesc);
      expression::AbstractExpression* expr = nullptr;
      try {
        expr = ExprTransform(target);
      }
      catch(NotImplementedException e) {
        throw NotImplementedException(
            StringUtil::Format("Exception thrown in order by expr:\n%s", e.what()));
      }
      exprs->push_back(expr);
    } else {
      throw NotImplementedException(StringUtil::Format(
          "ORDER BY list member type %d\n", temp->type));
    }
  }
  result->exprs = exprs;
  result->types = types;
  return result;
}
// This function takes in a Posgres value parsenode and transfers it into
// a Peloton constant value expression.
expression::AbstractExpression* PostgresParser::ValueTransform(value val) {
  expression::AbstractExpression* result = nullptr;
  switch (val.type) {
    case T_Integer: {
      LOG_DEBUG("T_Integer\n");
      result = new expression::ConstantValueExpression(
              type::ValueFactory::GetIntegerValue((int32_t) val.val.ival));
      break;
    }
    case T_String: {
      LOG_DEBUG("T_String\n");

      result = new expression::ConstantValueExpression(
              type::ValueFactory::GetVarcharValue(std::string(val.val.str)));
      break;
    }
    case T_Float: {
      LOG_DEBUG("T_Float\n");

      result = new expression::ConstantValueExpression(
              type::ValueFactory::GetDecimalValue(
                      std::stod(std::string(val.val.str))));
      break;
    }
    case T_Null: {
      LOG_DEBUG("T_Null\n");

      result = new expression::ConstantValueExpression(
              type::ValueFactory::GetNullValueByType(type::Type::TypeId::INTEGER));
      break;
    }

    default:
      throw NotImplementedException(StringUtil::Format(
          "Value type %d not supported yet...\n", val.type));
  }
  return result;
}
// This function takes in a Posgres A_Const parsenode and transfers it into
// a Peloton constant value expression.
expression::AbstractExpression* PostgresParser::ConstTransform(A_Const* root) {
  return ValueTransform(root->val);
}

expression::AbstractExpression* PostgresParser::FuncCallTransform(
    FuncCall* root) {
  expression::AbstractExpression* result = nullptr;
  std::string fun_name =
      StringUtil::Lower(
          (reinterpret_cast<value*>(root->funcname->head->data.ptr_value))->val.str);

  if (!IsAggregateFunction(fun_name)) {
    // Normal functions (i.e. built-in functions or UDFs)
    fun_name = (reinterpret_cast<value*>(root->funcname->tail->data.ptr_value))->val.str;
    std::vector<expression::AbstractExpression*> children;
    for (auto cell = root->args->head; cell != nullptr; cell = cell->next) {
      auto expr_node = (Node*) cell->data.ptr_value;
      expression::AbstractExpression* child_expr = nullptr;
      try {
        child_expr = ExprTransform(expr_node);
      }
      catch(NotImplementedException e) {
        throw NotImplementedException(
            StringUtil::Format("Exception thrown in function expr:\n%s", e.what()));
      }
      children.push_back(child_expr);
    }
    result = new expression::FunctionExpression(
        fun_name.c_str(), children);
  }
  else {
    // Aggregate function
    auto agg_fun_type = StringToExpressionType("AGGREGATE_" + fun_name);
    if (root->agg_star) {
      expression::AbstractExpression *children = new expression::StarExpression();
      result = new expression::AggregateExpression(
          agg_fun_type, false, children);
    } else {
      if (root->args->length < 2) {
        // auto children_expr_list = TargetTransform(root->args);
        expression::AbstractExpression *child;
        auto expr_node = (Node *) root->args->head->data.ptr_value;
        try {
          child = ExprTransform(expr_node);
        }
        catch(NotImplementedException e) {
          throw NotImplementedException(
              StringUtil::Format("Exception thrown in aggregation function:\n%s", e.what()));
        }
        result = new expression::AggregateExpression(
            agg_fun_type, root->agg_distinct, child);
      } else {
        throw NotImplementedException(
            "Aggregation over multiple columns not supported yet...\n");
      }
    }
  }
  return result;
}

// This function takes in the whereClause part of a Postgres SelectStmt
// parsenode and transfers it into the select_list of a Peloton SelectStatement.
// It checks the type of each target and call the corresponding helpers.
// TODO: Add support for CaseExpr.
std::vector<expression::AbstractExpression*>* PostgresParser::TargetTransform(
    List* root) {
  std::vector<expression::AbstractExpression*>* result =
      new std::vector<expression::AbstractExpression*>();
  for (auto cell = root->head; cell != nullptr; cell = cell->next) {
    ResTarget* target = reinterpret_cast<ResTarget*>(cell->data.ptr_value);
    expression::AbstractExpression* expr = nullptr;
    try {
      expr = ExprTransform(target->val);
    }
    catch(NotImplementedException e) {
      throw NotImplementedException(
          StringUtil::Format("Exception thrown in target val:\n%s", e.what()));
    }
    if (target->name != nullptr) expr->alias = target->name;
    result->push_back(expr);
  }
  return result;
}

// This function takes in a Postgres BoolExpr parsenode and transfers into
// a Peloton conjunction expression.
expression::AbstractExpression* PostgresParser::BoolExprTransform(
    BoolExpr* root) {
  expression::AbstractExpression* result = nullptr;
  expression::AbstractExpression* next = nullptr;
  for (auto cell = root->args->head; cell != nullptr; cell = cell->next) {
    Node* node = reinterpret_cast<Node*>(cell->data.ptr_value);
    try {
      next = ExprTransform(node);
    }
    catch(NotImplementedException e) {
      throw NotImplementedException(
          StringUtil::Format("Exception thrown in boolean expr:\n%s", e.what()));
    }
    switch (root->boolop) {
      case AND_EXPR: {
        if (result == nullptr)
          result = next;
        else
          result = new expression::ConjunctionExpression(
              StringToExpressionType("CONJUNCTION_AND"), result, next);
        break;
      }
      case OR_EXPR: {
        if (result == nullptr)
          result = next;
        else
          result = new expression::ConjunctionExpression(
              StringToExpressionType("CONJUNCTION_OR"), result, next);
        break;
      }
      case NOT_EXPR: {
        result = new expression::OperatorExpression(
            StringToExpressionType("OPERATOR_NOT"), StringToTypeId("INVALID"),
            next, nullptr);
        break;
      }
    }
  }
  return result;
}

expression::AbstractExpression* PostgresParser::  ExprTransform(Node* node) {
  expression::AbstractExpression* expr = nullptr;
  switch (node->type) {
    case T_ColumnRef: {
      expr = ColumnRefTransform(reinterpret_cast<ColumnRef*>(node));
      break;
    }
    case T_A_Const: {
      expr = ConstTransform(reinterpret_cast<A_Const*>(node));
      break;
    }
    case T_A_Expr: {
      expr = AExprTransform(reinterpret_cast<A_Expr*>(node));
      break;
    }
    case T_ParamRef: {
      expr = ParamRefTransform(reinterpret_cast<ParamRef*>(node));
      break;
    }
    case T_FuncCall: {
      expr = FuncCallTransform(reinterpret_cast<FuncCall*>(node));
      break;
    }
    case T_BoolExpr: {
      expr = BoolExprTransform(reinterpret_cast<BoolExpr*>(node));
      break;
    }
    case T_NullTest: {
      expr = NullTestTransform(reinterpret_cast<NullTest*>(node));
      break;
    }
    case T_List:{
      expr = InListTransform(reinterpret_cast<List*>(node));
      break;
    }
    default: {
      throw NotImplementedException(StringUtil::Format(
          "Expr of type %d not supported yet...\n", node->type));
    }
  }
  return expr;
}



// This function takes in a Postgres A_Expr parsenode and transfers
// it into Peloton AbstractExpression.
// TODO: the whole function, needs a function that transforms strings
// of operators to Peloton expression type (e.g. ">" to COMPARE_GREATERTHAN)
expression::AbstractExpression* PostgresParser::AExprTransform(A_Expr* root) {
  if (root == nullptr) {
    return nullptr;
  }

  UNUSED_ATTRIBUTE expression::AbstractExpression* result = nullptr;
  UNUSED_ATTRIBUTE ExpressionType target_type;
  const char* name =
      (reinterpret_cast<value*>(root->name->head->data.ptr_value))->val.str;
  if ((root->kind) != AEXPR_DISTINCT) {
    target_type = StringToExpressionType(std::string(name));
  } else {
    target_type = StringToExpressionType("COMPARE_DISTINCT_FROM");
  }
<<<<<<< HEAD
=======
//  LOG_DEBUG("target_type: %d \n", target_type);
>>>>>>> 1e3b9208
  if (target_type == ExpressionType::INVALID) {
    throw NotImplementedException(StringUtil::Format(
          "COMPARE type %s not supported yet...\n", name));
  }

  expression::AbstractExpression* left_expr = nullptr;
  expression::AbstractExpression* right_expr = nullptr;

  try {
    left_expr = ExprTransform(root->lexpr);
  }
  catch(NotImplementedException e) {
    throw NotImplementedException(
        StringUtil::Format("Exception thrown in left expr left expr:\n%s", e.what()));
  }
  try {
    right_expr = ExprTransform(root->rexpr);
  }
  catch(NotImplementedException e) {
    delete left_expr;
    throw NotImplementedException(
        StringUtil::Format("Exception thrown in right expr right expr:\n%s", e.what()));
  }


  int type_id = static_cast<int>(target_type);

  if (type_id <= 4) {
    result = new expression::OperatorExpression(
        target_type, StringToTypeId("INVALID"), left_expr, right_expr);

  } else if (((10 <= type_id) && (type_id <= 17)) || (type_id == 20)) {
    result = new expression::ComparisonExpression(target_type, left_expr,
                                                  right_expr);
  } else {
    delete left_expr;
    delete right_expr;
    throw NotImplementedException(StringUtil::Format(
        "A_Expr Transform for type %d is not implemented yet...\n", type_id));
  }
  return result;
}

// This function takes in a Postgres NullTest primnode and transfers
// it into Peloton AbstractExpression.
expression::AbstractExpression* PostgresParser::NullTestTransform(NullTest* root) {
  if (root == nullptr) {
    return nullptr;
  }

  UNUSED_ATTRIBUTE expression::AbstractExpression* result = nullptr;
  UNUSED_ATTRIBUTE ExpressionType target_type = ExpressionType::OPERATOR_IS_NULL;
  NullTestType nulltesttype = root->nulltesttype;
  int type_id = static_cast<int>(target_type);


  expression::AbstractExpression* arg_expr = nullptr;
  expression::AbstractExpression* right_expr = nullptr;
  switch (root->arg->type) {
    case T_ColumnRef: {
      arg_expr =
          ColumnRefTransform(reinterpret_cast<ColumnRef*>(root->arg));
      break;
    }
    case T_A_Const: {

      arg_expr = ConstTransform(reinterpret_cast<A_Const*>(root->arg));
      break;
    }
    case T_A_Expr: {

      arg_expr = AExprTransform(reinterpret_cast<A_Expr*>(root->arg));
      break;
    }
    case T_ParamRef: {

      arg_expr = ParamRefTransform(reinterpret_cast<ParamRef *>(root->arg));
      break;
    }
    case T_List: {  // 656

      arg_expr = ConstTransform(reinterpret_cast<A_Const*>(root->arg));

      break;
    }
    default: {
      LOG_DEBUG("Arg expr of type %d not supported yet...\n",
                root->arg->type);
    }
  }
  right_expr = new expression::ConstantValueExpression(
     type::ValueFactory::GetNullValueByType(type::Type::TypeId::INTEGER));
  if (type_id == 9) {
    result = new expression::OperatorExpression(
        target_type, StringToTypeId("BOOLEAN"), nulltesttype, arg_expr, right_expr);
  }
  return result;
}



expression::AbstractExpression* PostgresParser::InListTransform(List* root) {
  if (root == nullptr) {
    return nullptr;
  }
  value val =((A_Const*)(root->head->data.ptr_value))->val;
  type::Value arr;
  switch (val.type) {
    case T_Integer: {
      std::vector<int32_t> vector_;
      for (auto cell = root->head; cell != NULL; cell = cell->next) {
        vector_.push_back((int32_t) val.val.ival);
      }
      arr = type::ValueFactory::GetArrayValue(type::Type::INTEGER, vector_);
      break;
    }
    case T_String: {
      std::vector<std::string> vector_;
      for (auto cell = root->head; cell != NULL; cell = cell->next) {
        vector_.push_back((std::string) val.val.str);
      }
      arr = type::ValueFactory::GetArrayValue(type::Type::VARCHAR, vector_);
      break;
    }
    case T_Float: {
      std::vector<int64_t> vector_;
      for (auto cell = root->head; cell != NULL; cell = cell->next) {
        vector_.push_back((int64_t) val.val.ival);
      }
      arr = type::ValueFactory::GetArrayValue(type::Type::DECIMAL, vector_);
      break;
    }
    case T_Null: {
      type::Value null = type::ValueFactory::GetNullValueByType(type::Type::INTEGER);
      std::vector<int32_t> vector_;
      for (auto cell = root->head; cell != NULL; cell = cell->next) {
        vector_.push_back((int32_t) *(null.GetData()));
      }
      arr = type::ValueFactory::GetArrayValue(type::Type::INTEGER, vector_);
      break;
    }
    default:
      throw NotImplementedException(StringUtil::Format(
          "Value type %d not supported yet...\n", val.type));
  }

  expression::AbstractExpression* result = new expression::ConstantValueExpression(arr);
  return result;

}

// This function takes in the whereClause part of a Postgres SelectStmt
// parsenode and transfers it into Peloton AbstractExpression.
expression::AbstractExpression* PostgresParser::WhereTransform(Node* root) {
  if (root == nullptr) {
    return nullptr;
  }
  expression::AbstractExpression* result = nullptr;

  try {
    result = ExprTransform(root);
  }
  catch(NotImplementedException e) {
    throw NotImplementedException(
        StringUtil::Format("Exception thrown in WHERE:\n%s", e.what()));
  }
  return result;
}

// This helper function takes in a Postgres ColumnDef object and transforms
// it into a Peloton ColumnDefinition object
parser::ColumnDefinition* PostgresParser::ColumnDefTransform(ColumnDef* root) {
  parser::ColumnDefinition::DataType data_type;
  TypeName* type_name = root->typeName;
  char* name = (reinterpret_cast<value*>(type_name->names->tail->data.ptr_value)
                    ->val.str);
  parser::ColumnDefinition* result = nullptr;

  // Transform column type
  if ((strcmp(name, "int") == 0) || (strcmp(name, "int4") == 0)) {
    data_type = ColumnDefinition::DataType::INT;
  } else if (strcmp(name, "varchar") == 0) {
    data_type = ColumnDefinition::DataType::VARCHAR;
  } else if (strcmp(name, "int8") == 0) {
    data_type = ColumnDefinition::DataType::BIGINT;
  } else if (strcmp(name, "int2") == 0) {
    data_type = ColumnDefinition::DataType::SMALLINT;
  } else if (strcmp(name, "timestamp") == 0) {
    data_type = ColumnDefinition::DataType::TIMESTAMP;
  } else if (strcmp(name, "bool") == 0) {
    data_type = ColumnDefinition::DataType::BOOLEAN;
  } else if (strcmp(name, "bpchar") == 0) {
    data_type = ColumnDefinition::DataType::CHAR;
  } else if ((strcmp(name, "double") == 0) || (strcmp(name, "float8") == 0)) {
    data_type = ColumnDefinition::DataType::DOUBLE;
  } else if ((strcmp(name, "real") == 0) || (strcmp(name, "float4") == 0)) {
    data_type = ColumnDefinition::DataType::FLOAT;
  } else if (strcmp(name, "numeric") == 0) {
    data_type = ColumnDefinition::DataType::DECIMAL;
  } else if (strcmp(name, "text") == 0) {
    data_type = ColumnDefinition::DataType::TEXT;
  } else if (strcmp(name, "tinyint") == 0) {
    data_type = ColumnDefinition::DataType::TINYINT;
  } else if (strcmp(name, "varbinary") == 0) {
    data_type = ColumnDefinition::DataType::VARBINARY;
  } else {
    throw NotImplementedException(StringUtil::Format(
        "Column DataType %s not supported yet...\n", name));
  }

  // Transform Varchar len
  result = new ColumnDefinition(cstrdup(root->colname), data_type);
  if (type_name->typmods) {
    Node* node =
        reinterpret_cast<Node*>(type_name->typmods->head->data.ptr_value);
    if (node->type == T_A_Const) {
      if (reinterpret_cast<A_Const*>(node)->val.type != T_Integer) {
        delete result;
        throw NotImplementedException(StringUtil::Format(
          "typmods of type %d not supported yet...\n",
                  reinterpret_cast<A_Const*>(node)->val.type));
      }
      result->varlen =
          static_cast<size_t>(reinterpret_cast<A_Const*>(node)->val.val.ival);
    } else {
      delete result;
      throw NotImplementedException(StringUtil::Format(
          "typmods of type %d not supported yet...\n", node->type));
    }
  }

  // Transform Per-column constraints
  if (root->constraints) {
    for (auto cell = root->constraints->head; cell != nullptr;
         cell = cell->next) {
      auto constraint = reinterpret_cast<Constraint*>(cell->data.ptr_value);
      if (constraint->contype == CONSTR_PRIMARY)
        result->primary = true;
      else if (constraint->contype == CONSTR_NOTNULL)
        result->not_null = true;
      else if (constraint->contype == CONSTR_UNIQUE)
        result->unique = true;
      else if (constraint->contype == CONSTR_FOREIGN) {
        result->foreign_key_sink = new std::vector<char*>();
        result->table_info_ = new TableInfo();
        // Transform foreign key attributes
        // Reference table
        result->table_info_->table_name = cstrdup(constraint->pktable->relname);
        // Reference column
        if (constraint->pk_attrs != nullptr)
          for (auto attr_cell = constraint->pk_attrs->head; attr_cell != nullptr;
               attr_cell = attr_cell->next) {
            value* attr_val = reinterpret_cast<value*>(attr_cell->data.ptr_value);
            result->foreign_key_sink->push_back(cstrdup(attr_val->val.str));
          }
        // Action type
        result->foreign_key_delete_action = CharToActionType(constraint->fk_del_action);
        result->foreign_key_update_action = CharToActionType(constraint->fk_upd_action);
        // Match type
        result->foreign_key_match_type = CharToMatchType(constraint->fk_matchtype);
      }
      else if (constraint->contype == CONSTR_DEFAULT) {
        try {
          result->default_value = ExprTransform(constraint->raw_expr);
        }
        catch (NotImplementedException e) {
          throw NotImplementedException(
              StringUtil::Format("Exception thrown in default expr:\n%s", e.what()));
        }
      }
      else if (constraint->contype == CONSTR_CHECK) {
        try {
          result->check_expression = ExprTransform(constraint->raw_expr);
        }
        catch(NotImplementedException e) {
          throw NotImplementedException(
              StringUtil::Format("Exception thrown in check expr:\n%s", e.what()));
        }
      }
    }
  }

  return result;
}

// This function takes in a Postgres CreateStmt parsenode
// and transfers into a Peloton CreateStatement parsenode.
// Please refer to parser/parsenode.h for the definition of
// CreateStmt parsenodes.
parser::SQLStatement* PostgresParser::CreateTransform(CreateStmt* root) {
  UNUSED_ATTRIBUTE CreateStmt* temp = root;
  parser::CreateStatement* result =
      new CreateStatement(CreateStatement::CreateType::kTable);
  RangeVar* relation = root->relation;
  result->table_info_ = new parser::TableInfo();

  if (relation->relname) {
    result->table_info_->table_name = cstrdup(relation->relname);
  }
  if (relation->catalogname) {
    result->table_info_->database_name = cstrdup(relation->catalogname);
  };

  if (root->tableElts->length > 0) {
    result->columns = new std::vector<ColumnDefinition*>();
  }

  std::unordered_set<std::string> primary_keys;
  for (auto cell = root->tableElts->head; cell != nullptr; cell = cell->next) {
    Node* node = reinterpret_cast<Node*>(cell->data.ptr_value);
    if ((node->type) == T_ColumnDef) {
      // Transform Regular Column
      ColumnDefinition* temp =
          ColumnDefTransform(reinterpret_cast<ColumnDef*>(node));
      result->columns->push_back(temp);
    } else if (node->type == T_Constraint) {
      // Transform Constraints
      auto constraint = reinterpret_cast<Constraint*>(node);
      if (constraint->contype == CONSTR_PRIMARY) {
        for (auto key_cell = constraint->keys->head; key_cell != nullptr;
             key_cell = key_cell->next) {
          primary_keys.emplace(
              reinterpret_cast<value*>(key_cell->data.ptr_value)->val.str);
        }
      } else if (constraint->contype == CONSTR_FOREIGN) {
        auto col = new ColumnDefinition(ColumnDefinition::FOREIGN);
        col->table_info_ = new TableInfo();
        col->foreign_key_source = new std::vector<char*>();
        col->foreign_key_sink = new std::vector<char*>();
        // Transform foreign key attributes
        for (auto attr_cell = constraint->fk_attrs->head; attr_cell != nullptr;
             attr_cell = attr_cell->next) {
          value* attr_val = reinterpret_cast<value*>(attr_cell->data.ptr_value);
          col->foreign_key_source->push_back(cstrdup(attr_val->val.str));
        }
        // Transform Primary key attributes
        for (auto attr_cell = constraint->pk_attrs->head; attr_cell != nullptr;
             attr_cell = attr_cell->next) {
          value* attr_val = reinterpret_cast<value*>(attr_cell->data.ptr_value);
          col->foreign_key_sink->push_back(cstrdup(attr_val->val.str));
        }
        // Update Reference Table
        col->table_info_->table_name = cstrdup(constraint->pktable->relname);
        // Action type
        col->foreign_key_delete_action = CharToActionType(constraint->fk_del_action);
        col->foreign_key_update_action = CharToActionType(constraint->fk_upd_action);
        // Match type
        col->foreign_key_match_type = CharToMatchType(constraint->fk_matchtype);

        result->columns->push_back(col);
      } else {
        throw NotImplementedException(StringUtil::Format(
          "Constraint of type %d not supported yet", node->type));
      }
    } else {
      delete result->table_info_;
      delete result;
      throw NotImplementedException(StringUtil::Format(
          "tableElt of type %d not supported yet...", node->type));
    }
  }

  // Enforce Primary Keys
  for (auto column : *result->columns) {
    // Skip Foreign Key Constraint
    if (column->name == nullptr) continue;
    if (primary_keys.find(std::string(column->name)) != primary_keys.end()) {
      column->primary = true;
    }
  }

  return reinterpret_cast<parser::SQLStatement*>(result);
}

// This function takes in a Postgres IndexStmt parsenode
// and transfers into a Peloton CreateStatement parsenode.
// Please refer to parser/parsenode.h for the definition of
// IndexStmt parsenodes.
parser::SQLStatement* PostgresParser::CreateIndexTransform(IndexStmt* root) {
  parser::CreateStatement* result =
      new parser::CreateStatement(CreateStatement::kIndex);
  result->unique = root->unique;
  result->index_attrs = new std::vector<char*>;
  for (auto cell = root->indexParams->head; cell != nullptr;
       cell = cell->next) {
    char* index_attr = reinterpret_cast<IndexElem*>(cell->data.ptr_value)->name;
    result->index_attrs->push_back(cstrdup(index_attr));
  }
  result->index_type = IndexType::BWTREE;
  result->table_info_ = new TableInfo();
  result->table_info_->table_name = cstrdup(root->relation->relname);
  result->index_name = cstrdup(root->idxname);
  return result;
}

// This function takes in a Postgres CreatedbStmt parsenode
// and transfers into a Peloton CreateStatement parsenode.
// Please refer to parser/parsenode.h for the definition of
// CreatedbStmt parsenodes.
parser::SQLStatement* PostgresParser::CreateDbTransform(CreatedbStmt* root) {
  parser::CreateStatement* result =
      new parser::CreateStatement(CreateStatement::kDatabase);
  result->database_name = cstrdup(root->dbname);
  return result;
}

parser::DropStatement* PostgresParser::DropTransform(DropStmt* root) {
  auto res = new DropStatement(DropStatement::EntityType::kTable);
  for (auto cell = root->objects->head; cell != nullptr; cell = cell->next) {
    res->missing = root->missing_ok;
    auto table_info = new TableInfo{};
    auto table_list = reinterpret_cast<List*>(cell->data.ptr_value);
    LOG_INFO("%d", ((Node*)(table_list->head->data.ptr_value))->type);
    table_info->table_name = cstrdup(
        reinterpret_cast<value*>(table_list->head->data.ptr_value)->val.str);
    res->table_info_ = table_info;
    break;
  }
  return res;
}

parser::DeleteStatement* PostgresParser::TruncateTransform(TruncateStmt* root) {
  auto result = new DeleteStatement();
  for (auto cell = root->relations->head; cell != nullptr; cell = cell->next) {
    result->table_ref =
        RangeVarTransform(reinterpret_cast<RangeVar*>(cell->data.ptr_value));
    break;
  }
  return result;
}

parser::ExecuteStatement* PostgresParser::ExecuteTransform(ExecuteStmt* root) {
  auto result = new ExecuteStatement();
  result->name = cstrdup(root->name);
  if (root->params != nullptr)
    result->parameters = ParamListTransform(root->params);
  return result;
}

parser::PrepareStatement* PostgresParser::PrepareTransform(PrepareStmt* root) {
  auto res = new PrepareStatement();
  res->name = cstrdup(root->name);
  auto stmt_list = new SQLStatementList();
  stmt_list->statements.push_back(NodeTransform(root->query));
  res->query = stmt_list;
  return res;
}

// TODO: Only support COPY TABLE TO FILE and DELIMITER option
parser::CopyStatement* PostgresParser::CopyTransform(CopyStmt* root) {
  auto res = new CopyStatement(peloton::CopyType::EXPORT_OTHER);
  res->cpy_table = RangeVarTransform(root->relation);
  res->file_path = cstrdup(root->filename);
  for (auto cell = root->options->head; cell != NULL; cell = cell->next) {
    auto def_elem = reinterpret_cast<DefElem*>(cell->data.ptr_value);
    if (strcmp(def_elem->defname, "delimiter") == 0) {
      auto delimiter = reinterpret_cast<value*>(def_elem->arg)->val.str;
      res->delimiter = *delimiter;
      break;
    }
  }
  return res;
}

std::vector<char*>* PostgresParser::ColumnNameTransform(List* root) {
  if (root == nullptr) return nullptr;

  std::vector<char*>* result = new std::vector<char*>();

  for (auto cell = root->head; cell != NULL; cell = cell->next) {
    ResTarget* target = (ResTarget*)(cell->data.ptr_value);
    result->push_back(cstrdup(target->name));
  }

  return result;
}

// This function takes in the valuesLists of a Postgres InsertStmt
// parsenode and transfers it into Peloton AbstractExpression.
// This is a vector pointer of vector pointers because one InsertStmt can insert
// multiple tuples.
std::vector<std::vector<expression::AbstractExpression*>*>*
PostgresParser::ValueListsTransform(List* root) {
  std::vector<std::vector<expression::AbstractExpression*>*>* result =
      new std::vector<std::vector<expression::AbstractExpression*>*>();

  for (auto value_list = root->head; value_list != NULL;
       value_list = value_list->next) {
    std::vector<expression::AbstractExpression*>* cur_result =
        new std::vector<expression::AbstractExpression*>();

    List* target = (List*)(value_list->data.ptr_value);
    for (auto cell = target->head; cell != NULL; cell = cell->next) {
      auto expr = reinterpret_cast<Expr*>(cell->data.ptr_value);
      if (expr->type == T_ParamRef)
        cur_result->push_back(ParamRefTransform((ParamRef*)expr));
      else if (expr->type == T_A_Const)
        cur_result->push_back(ConstTransform((A_Const*)expr));
      else if (expr->type == T_SetToDefault){
        // TODO handle default type
        // add corresponding expression for
        // default to cur_result
        cur_result->push_back(nullptr); 
      }
    }
    result->push_back(cur_result);
  }

  return result;
}

// This function takes in the paramlist of a Postgres ExecuteStmt
// parsenode and transfers it into Peloton AbstractExpression.
std::vector<expression::AbstractExpression*>*
PostgresParser::ParamListTransform(List* root) {
  std::vector<expression::AbstractExpression*>* result =
      new std::vector<expression::AbstractExpression*>();

  for (auto cell = root->head; cell != NULL; cell = cell->next) {
    result->push_back(ConstTransform((A_Const*)(cell->data.ptr_value)));
  }

  return result;
}

// This function takes in a Postgres InsertStmt parsenode
// and transfers into a Peloton InsertStatement.
// Please refer to parser/parsenode.h for the definition of
// SelectStmt parsenodes.
parser::SQLStatement* PostgresParser::InsertTransform(InsertStmt* root) {
  // selectStmt must exist. It would either select from table or directly select
  // some values
  PL_ASSERT(root->selectStmt != NULL);

  auto select_stmt = reinterpret_cast<SelectStmt*>(root->selectStmt);

  parser::InsertStatement* result = nullptr;
  if (select_stmt->fromClause != NULL) {
    // if select from a table to insert
    result = new parser::InsertStatement(InsertType::SELECT);

    result->select = reinterpret_cast<parser::SelectStatement*>(
        SelectTransform(select_stmt));

  } else {
    // Directly insert some values
    result = new parser::InsertStatement(InsertType::VALUES);

    PL_ASSERT(select_stmt->valuesLists != NULL);
    result->insert_values = ValueListsTransform(select_stmt->valuesLists);
  }

  // The table to insert into
  result->table_ref_ = RangeVarTransform((RangeVar*)(root->relation));

  // The columns to insert into
  result->columns = ColumnNameTransform(root->cols);
  return (parser::SQLStatement*)result;
}

// This function takes in a Postgres SelectStmt parsenode
// and transfers into a Peloton SelectStatement parsenode.
// Please refer to parser/parsenode.h for the definition of
// SelectStmt parsenodes.
parser::SQLStatement* PostgresParser::SelectTransform(SelectStmt* root) {
  parser::SelectStatement* result;
  switch (root->op) {
    case SETOP_NONE:
      result = new parser::SelectStatement();
      result->select_list = TargetTransform(root->targetList);
      result->from_table = FromTransform(root->fromClause);
      result->select_distinct = root->distinctClause != NULL ? true : false;
      result->group_by =
          GroupByTransform(root->groupClause, root->havingClause);
      result->order = OrderByTransform(root->sortClause);
      result->where_clause = WhereTransform(root->whereClause);
      if (root->limitCount != nullptr) {
        int64_t limit =
            reinterpret_cast<A_Const*>(root->limitCount)->val.val.ival;
        int64_t offset = 0;
        if (root->limitOffset != nullptr)
          offset = reinterpret_cast<A_Const*>(root->limitOffset)->val.val.ival;
        result->limit = new LimitDescription(limit, offset);
      }
      break;
    case SETOP_UNION:
      result = reinterpret_cast<parser::SelectStatement*>(
          SelectTransform(root->larg));
      result->union_select = reinterpret_cast<parser::SelectStatement*>(
          SelectTransform(root->rarg));
      break;
    default:
      throw NotImplementedException(StringUtil::Format(
          "Set operation %d not supported yet...\n", root->op));
  }

  return reinterpret_cast<parser::SQLStatement*>(result);
}

// This function takes in a Postgres DeleteStmt parsenode
// and transfers into a Peloton DeleteStatement parsenode.
// Please refer to parser/parsenode.h for the definition of
// DeleteStmt parsenodes.
parser::SQLStatement* PostgresParser::DeleteTransform(DeleteStmt* root) {
  parser::DeleteStatement* result = new parser::DeleteStatement();
  result->table_ref = RangeVarTransform(root->relation);
  result->expr = WhereTransform(root->whereClause);
  return (parser::SQLStatement*)result;
}

// Transform Postgres TransacStmt into Peloton TransactionStmt
parser::TransactionStatement* PostgresParser::TransactionTransform(
    TransactionStmt* root) {
  if (root->kind == TRANS_STMT_BEGIN) {
    return new parser::TransactionStatement(TransactionStatement::kBegin);
  } else if (root->kind == TRANS_STMT_COMMIT) {
    return new parser::TransactionStatement(TransactionStatement::kCommit);
  } else if (root->kind == TRANS_STMT_ROLLBACK) {
    return new parser::TransactionStatement(TransactionStatement::kRollback);
  } else {
    throw NotImplementedException(StringUtil::Format(
          "Commmand type %d not supported yet.\n", root->kind));
  }
}

// This function transfers a single Postgres statement into
// a Peloton SQLStatement object. It checks the type of
// Postgres parsenode of the input and call the corresponding
// helper function.
parser::SQLStatement* PostgresParser::NodeTransform(Node* stmt) {
  parser::SQLStatement* result = nullptr;
  switch (stmt->type) {
    case T_SelectStmt:
      result = SelectTransform(reinterpret_cast<SelectStmt*>(stmt));
      break;
    case T_CreateStmt:
      result = CreateTransform(reinterpret_cast<CreateStmt*>(stmt));
      break;
    case T_IndexStmt:
      result = CreateIndexTransform(reinterpret_cast<IndexStmt*>(stmt));
      break;
    case T_UpdateStmt:
      result = UpdateTransform((UpdateStmt*)stmt);
      break;
    case T_DeleteStmt:
      result = DeleteTransform((DeleteStmt*)stmt);
      break;
    case T_InsertStmt:
      result = InsertTransform((InsertStmt*)stmt);
      break;
    case T_DropStmt:
      result = DropTransform((DropStmt*)stmt);
      break;
    case T_TruncateStmt:
      result = TruncateTransform((TruncateStmt*)stmt);
      break;
    case T_TransactionStmt:
      result = TransactionTransform((TransactionStmt*)stmt);
      break;
    case T_ExecuteStmt:
      result = ExecuteTransform((ExecuteStmt*)stmt);
      break;
    case T_PrepareStmt:
      result = PrepareTransform((PrepareStmt*)stmt);
      break;
    case T_CopyStmt:
      result = CopyTransform((CopyStmt*)stmt);
      break;
    case T_CreatedbStmt:
      result = CreateDbTransform((CreatedbStmt*)stmt);
      break;
    case T_ExplainStmt:
      //TODO: Suppport parser for explain statement
      //result = ExpainTransform((ExplainStmt*)stmt);
      break;
    default: {
      throw NotImplementedException(StringUtil::Format(
          "Statement of type %d not supported yet...\n", stmt->type));
    }
  }
  return result;
}

// This function transfers a list of Postgres statements into
// a Peloton SQLStatementList object. It traverses the parse list
// and call the helper for singles nodes.
parser::SQLStatementList* PostgresParser::ListTransform(List* root) {
  auto result = new parser::SQLStatementList();
  if (root == nullptr) {
    return nullptr;
  }
  LOG_TRACE("%d statements in total\n", (root->length));
  for (auto cell = root->head; cell != nullptr; cell = cell->next) {
    result->AddStatement(NodeTransform((Node*)cell->data.ptr_value));
  }

  return result;
}


std::vector<parser::UpdateClause*>* PostgresParser::UpdateTargetTransform(
    List* root) {
  auto result = new std::vector<parser::UpdateClause*>();
  for (auto cell = root->head; cell != NULL; cell = cell->next) {
    auto update_clause = new UpdateClause();
    ResTarget* target = (ResTarget*)(cell->data.ptr_value);
    update_clause->column = cstrdup(target->name);
    try {
      update_clause->value = ExprTransform(target->val);
    }
    catch(NotImplementedException e) {
      throw NotImplementedException(
          StringUtil::Format("Exception thrown in update expr:\n%s", e.what()));
    }
    result->push_back(update_clause);
  }
  return result;
}

// TODO: Not support with clause, from clause and returning list in update
// statement in peloton
parser::UpdateStatement* PostgresParser::UpdateTransform(
    UpdateStmt* update_stmt) {
  auto result = new parser::UpdateStatement();
  result->table = RangeVarTransform(update_stmt->relation);
  result->where = WhereTransform(update_stmt->whereClause);
  result->updates = UpdateTargetTransform(update_stmt->targetList);
  return result;
}

// Call postgres's parser and start transforming it into Peloton's parse tree
parser::SQLStatementList* PostgresParser::ParseSQLString(
    const char* text) {
      LOG_ERROR("---text: %s", text);

  auto ctx = pg_query_parse_init();
  auto result = pg_query_parse(text);
  if (result.error) {
    // Parse Error
    LOG_ERROR("%s at %d\n", result.error->message, result.error->cursorpos);
    auto new_stmt = new parser::SQLStatementList();
    new_stmt->is_valid = false;
    pg_query_parse_finish(ctx);
    pg_query_free_parse_result(result);
    return new_stmt;
  }

  // DEBUG only. Comment this out in release mode

  print_pg_parse_tree(result.tree);

  auto transform_result = ListTransform(result.tree);
  pg_query_parse_finish(ctx);
  pg_query_free_parse_result(result);
      transform_result->GetInfo();
  return transform_result;
}

    parser::SQLStatementList* PostgresParser::ParseSQLString(
            const std::string& sql) {
      std::string str = (std::string&) sql;
      std::cout << str << std::endl;
      return ParseSQLString(str.c_str());
    }

PostgresParser& PostgresParser::GetInstance() {
  static PostgresParser parser;
  return parser;
}
  
std::unique_ptr<parser::SQLStatementList> PostgresParser::BuildParseTree(
    const std::string& query_string) {

  auto stmt = PostgresParser::ParseSQLString(query_string);

  LOG_TRACE("Number of statements: %lu", stmt->GetStatements().size());

  std::unique_ptr<parser::SQLStatementList> sql_stmt(stmt);
  return std::move(sql_stmt);
}

}  // End pgparser namespace
}  // End peloton namespace<|MERGE_RESOLUTION|>--- conflicted
+++ resolved
@@ -583,10 +583,6 @@
   } else {
     target_type = StringToExpressionType("COMPARE_DISTINCT_FROM");
   }
-<<<<<<< HEAD
-=======
-//  LOG_DEBUG("target_type: %d \n", target_type);
->>>>>>> 1e3b9208
   if (target_type == ExpressionType::INVALID) {
     throw NotImplementedException(StringUtil::Format(
           "COMPARE type %s not supported yet...\n", name));
@@ -1336,7 +1332,7 @@
 
   // DEBUG only. Comment this out in release mode
 
-  print_pg_parse_tree(result.tree);
+  //print_pg_parse_tree(result.tree);
 
   auto transform_result = ListTransform(result.tree);
   pg_query_parse_finish(ctx);
