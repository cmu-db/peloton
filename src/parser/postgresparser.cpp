//===----------------------------------------------------------------------===//
//
//                         Peloton
//
// postgresparser.cpp
//
// Identification: src/parser/postgresparser.cpp
//
// Copyright (c) 2015-2018, Carnegie Mellon University Database Group
//
//===----------------------------------------------------------------------===//

#include "parser/postgresparser.h"

#include "expression/array_expression.h"
#include "expression/aggregate_expression.h"
#include "expression/case_expression.h"
#include "expression/comparison_expression.h"
#include "expression/conjunction_expression.h"
#include "expression/constant_value_expression.h"
#include "expression/function_expression.h"
#include "expression/operator_expression.h"
#include "expression/star_expression.h"
#include "expression/subquery_expression.h"
#include "expression/tuple_value_expression.h"
#include "parser/pg_list.h"
#include "parser/pg_query.h"
#include "parser/pg_trigger.h"

namespace peloton {
namespace parser {

PostgresParser::PostgresParser() {}

PostgresParser::~PostgresParser() {}

// This function takes a Postgres Alias parsenode and extracts the name of
// the alias and return a duplicate of the string.
std::string PostgresParser::AliasTransform(Alias *root) {
  if (root == nullptr) {
    return "";
  }
  return root->aliasname;
}

// This function takes a Postgres JoinExpr parsenode and transfers it to a
// Peloton JoinDefinition object. Depends on AExprTransform and
// BoolExprTransform.
parser::JoinDefinition *PostgresParser::JoinTransform(JoinExpr *root) {
  parser::JoinDefinition *result = nullptr;

  // Natrual join is not supported
  if ((root->jointype > 4) || (root->isNatural)) {
    return nullptr;
  }
  LOG_TRACE("Join type is %d\n", root->jointype);
  result = new parser::JoinDefinition();
  switch (root->jointype) {
    case JOIN_INNER: {
      result->type = StringToJoinType("inner");
      break;
    }
    case JOIN_LEFT: {
      result->type = StringToJoinType("left");
      break;
    }
    case JOIN_FULL: {
      result->type = StringToJoinType("outer");
      break;
    }
    case JOIN_RIGHT: {
      result->type = StringToJoinType("right");
      break;
    }
    case JOIN_SEMI: {
      result->type = StringToJoinType("semi");
      break;
    }
    default: {
      delete result;
      throw NotImplementedException(StringUtil::Format(
          "Join type %d not supported yet...\n", root->jointype));
    }
  }

  // Check the type of left arg and right arg before transform
  if (root->larg->type == T_RangeVar) {
    result->left.reset(
        RangeVarTransform(reinterpret_cast<RangeVar *>(root->larg)));
  } else if (root->larg->type == T_RangeSubselect) {
    result->left.reset(RangeSubselectTransform(
        reinterpret_cast<RangeSubselect *>(root->larg)));
  } else if (root->larg->type == T_JoinExpr) {
    TableRef *l_table_ref = new TableRef(TableReferenceType::JOIN);
    l_table_ref->join.reset(
        JoinTransform(reinterpret_cast<JoinExpr *>(root->larg)));
    result->left.reset(l_table_ref);
  } else {
    delete result;
    throw NotImplementedException(StringUtil::Format(
        "Join arg type %d not supported yet...\n", root->larg->type));
  }
  if (root->rarg->type == T_RangeVar) {
    result->right.reset(
        RangeVarTransform(reinterpret_cast<RangeVar *>(root->rarg)));
  } else if (root->rarg->type == T_RangeSubselect) {
    result->right.reset(RangeSubselectTransform(
        reinterpret_cast<RangeSubselect *>(root->rarg)));
  } else if (root->rarg->type == T_JoinExpr) {
    TableRef *r_table_ref = new TableRef(TableReferenceType::JOIN);
    r_table_ref->join.reset(
        JoinTransform(reinterpret_cast<JoinExpr *>(root->rarg)));
    result->right.reset(r_table_ref);
  } else {
    delete result;
    throw NotImplementedException(StringUtil::Format(
        "Join arg type %d not supported yet...\n", root->larg->type));
    return nullptr;
  }

  // transform the quals, depends on AExprTranform and BoolExprTransform
  switch (root->quals->type) {
    case T_A_Expr: {
      result->condition.reset(
          AExprTransform(reinterpret_cast<A_Expr *>(root->quals)));
      break;
    }
    case T_BoolExpr: {
      result->condition.reset(
          BoolExprTransform(reinterpret_cast<BoolExpr *>(root->quals)));
      break;
    }
    default: {
      delete result;
      throw NotImplementedException(StringUtil::Format(
          "Join quals type %d not supported yet...\n", root->larg->type));
    }
  }
  return result;
}

// This function takes in a single Postgres RangeVar parsenode and transfer
// it into a Peloton TableRef object.
parser::TableRef *PostgresParser::RangeVarTransform(RangeVar *root) {
  parser::TableRef *result =
      new parser::TableRef(StringToTableReferenceType("name"));
  result->table_info_.reset(new parser::TableInfo());

  if (root->schemaname) {
    result->schema = root->schemaname;
    result->table_info_->database_name = root->schemaname;
  }

  // parse alias
  result->alias = AliasTransform(root->alias);

  if (root->relname) {
    result->table_info_->table_name = root->relname;
  }

  if (root->catalogname) {
    result->table_info_->database_name = root->catalogname;
  }
  return result;
}

// This function takes in a single Postgres RangeVar parsenode and transfer
// it into a Peloton TableRef object.
parser::TableRef *PostgresParser::RangeSubselectTransform(
    RangeSubselect *root) {
  auto result = new parser::TableRef(StringToTableReferenceType("select"));
  result->select = reinterpret_cast<parser::SelectStatement *>(
      SelectTransform(reinterpret_cast<SelectStmt *>(root->subquery)));
  result->alias = AliasTransform(root->alias);
  if (result->select == nullptr) {
    delete result;
    result = nullptr;
  }

  return result;
}

// Get in a target list and check if is with variables
bool IsTargetListWithVariable(List *target_list) {
  // The only valid situation of a null from list is that all targets are
  // constant
  for (auto cell = target_list->head; cell != nullptr; cell = cell->next) {
    ResTarget *target = reinterpret_cast<ResTarget *>(cell->data.ptr_value);
    LOG_TRACE("Type: %d", target->type);
    // Bypass the target nodes with type:
    // constant("SELECT 1;"), expression ("SELECT 1 + 1"),
    // and boolean ("SELECT 1!=2;");
    // TODO: We may want to see if there are more types to check.
    switch (target->val->type) {
      case T_A_Const:
      case T_A_Expr:
      case T_BoolExpr:
        continue;
      default:
        LOG_DEBUG("HERE");
        return true;
    }
  }
  return false;
}

// This fucntion takes in fromClause of a Postgres SelectStmt and transfers
// into a Peloton TableRef object.
// TODO: support select from multiple sources, nested queries, various joins
parser::TableRef *PostgresParser::FromTransform(SelectStmt *select_root) {
  // now support select from only one sources

  List *root = select_root->fromClause;
  /* Statement like 'SELECT *;' cannot detect by postgres parser and would lead
   * to
   * a null list of from clause*/
  if (root == nullptr) return nullptr;

  parser::TableRef *result = nullptr;
  Node *node;
  if (root->length > 1) {
    result = new TableRef(StringToTableReferenceType("CROSS_PRODUCT"));
    for (auto cell = root->head; cell != nullptr; cell = cell->next) {
      node = reinterpret_cast<Node *>(cell->data.ptr_value);
      switch (node->type) {
        case T_RangeVar: {
          result->list.push_back(std::unique_ptr<TableRef>(
              RangeVarTransform(reinterpret_cast<RangeVar *>(node))));
          break;
        }
        case T_RangeSubselect: {
          result->list.push_back(
              std::unique_ptr<TableRef>(RangeSubselectTransform(
                  reinterpret_cast<RangeSubselect *>(node))));
          break;
        }
        default: {
          delete result;
          throw NotImplementedException(StringUtil::Format(
              "From Type %d not supported yet...", node->type));
        }
      }
    }
    return result;
  }

  node = reinterpret_cast<Node *>(root->head->data.ptr_value);
  switch (node->type) {
    case T_RangeVar: {
      result = RangeVarTransform(reinterpret_cast<RangeVar *>(node));
      break;
    }
    case T_JoinExpr: {
      result = new parser::TableRef(StringToTableReferenceType("join"));
      result->join.reset(JoinTransform(reinterpret_cast<JoinExpr *>(node)));
      if (result->join == nullptr) {
        delete result;
        result = nullptr;
      }
      break;
    }
    case T_RangeSubselect: {
      result =
          RangeSubselectTransform(reinterpret_cast<RangeSubselect *>(node));
      break;
    }
    default: {
      throw NotImplementedException(
          StringUtil::Format("From Type %d not supported yet...", node->type));
    }
  }

  return result;
}

// This function takes in a Postgres ColumnRef parsenode and transfer into
// a Peloton tuple value expression.
expression::AbstractExpression *PostgresParser::ColumnRefTransform(
    ColumnRef *root) {
  expression::AbstractExpression *result = nullptr;
  List *fields = root->fields;
  switch ((reinterpret_cast<Node *>(fields->head->data.ptr_value))->type) {
    case T_String: {
      if (fields->length == 1) {
        result = new expression::TupleValueExpression(std::string(
            (reinterpret_cast<value *>(fields->head->data.ptr_value))
                ->val.str));
      } else {
        result = new expression::TupleValueExpression(
            std::string(
                (reinterpret_cast<value *>(fields->head->next->data.ptr_value))
                    ->val.str),
            std::string(
                (reinterpret_cast<value *>(fields->head->data.ptr_value))
                    ->val.str));
      }
      break;
    }
    case T_A_Star: {
      result = new expression::StarExpression();
      break;
    }
    default: {
      throw NotImplementedException(StringUtil::Format(
          "Type %d of ColumnRef not handled yet...\n",
          (reinterpret_cast<Node *>(fields->head->data.ptr_value))->type));
    }
  }

  return result;
}

// This function takes in a Postgres ParamRef parsenode and transfer into
// a Peloton tuple value expression.
expression::AbstractExpression *PostgresParser::ParamRefTransform(
    ParamRef *root) {
  //  LOG_INFO("Parameter number: %d", root->number);
  expression::AbstractExpression *result =
      new expression::ParameterValueExpression(root->number - 1);
  return result;
}

// This function takes in the Case Expression of a Postgres SelectStmt
// parsenode and transfers it into Peloton AbstractExpression.
expression::AbstractExpression *PostgresParser::CaseExprTransform(
    CaseExpr *root) {
  if (root == nullptr) {
    return nullptr;
  }

  // Transform the CASE argument
  auto arg_expr = ExprTransform(reinterpret_cast<Node *>(root->arg));

  // Transform the WHEN conditions
  std::vector<expression::CaseExpression::WhenClause> clauses;
  for (auto cell = root->args->head; cell != nullptr; cell = cell->next) {
    CaseWhen *w = reinterpret_cast<CaseWhen *>(cell->data.ptr_value);

    // When condition
    auto when_expr = ExprTransform(reinterpret_cast<Node *>(w->expr));
    ;

    // Result
    auto result_expr = ExprTransform(reinterpret_cast<Node *>(w->result));

    // Build When Clause and add it to the list
    clauses.push_back(expression::CaseExpression::WhenClause(
        expression::CaseExpression::AbsExprPtr(when_expr),
        expression::CaseExpression::AbsExprPtr(result_expr)));
  }

  // Transform the default result
  auto defresult_expr =
      ExprTransform(reinterpret_cast<Node *>(root->defresult));

  // Build Case Expression
  return arg_expr != nullptr
             ? new expression::CaseExpression(
                   clauses.at(0).second.get()->GetValueType(),
                   expression::CaseExpression::AbsExprPtr(arg_expr), clauses,
                   expression::CaseExpression::AbsExprPtr(defresult_expr))
             : new expression::CaseExpression(
                   clauses.at(0).second.get()->GetValueType(), clauses,
                   expression::CaseExpression::AbsExprPtr(defresult_expr));
}

// This function takes in groupClause and havingClause of a Postgres SelectStmt
// transfers into a Peloton GroupByDescription object.
parser::GroupByDescription *PostgresParser::GroupByTransform(List *group,
                                                             Node *having) {
  if (group == nullptr) {
    return nullptr;
  }

  parser::GroupByDescription *result = new parser::GroupByDescription();
  for (auto cell = group->head; cell != nullptr; cell = cell->next) {
    Node *temp = reinterpret_cast<Node *>(cell->data.ptr_value);
    try {
      result->columns.push_back(
          std::unique_ptr<expression::AbstractExpression>(ExprTransform(temp)));
    } catch (NotImplementedException e) {
      delete result;
      throw NotImplementedException(StringUtil::Format(
          "Exception thrown in group by expr:\n%s", e.what()));
    }
  }

  // having clauses not implemented yet, depends on AExprTransform
  if (having != nullptr) {
    try {
      result->having.reset(ExprTransform(having));
    } catch (NotImplementedException e) {
      delete result;
      throw NotImplementedException(
          StringUtil::Format("Exception thrown in having expr:\n%s", e.what()));
    }
  }
  return result;
}

// This function takes in the sortClause part of a Postgres SelectStmt
// parsenode and transfers it into a list of Peloton OrderDescription objects
// std::vector<parser::OrderDescription>* PostgresParser::OrderByTransform(List*
// order) {
parser::OrderDescription *PostgresParser::OrderByTransform(List *order) {
  if (order == nullptr) {
    return nullptr;
  }

  parser::OrderDescription *result = new OrderDescription();
  std::vector<OrderType> types = std::vector<OrderType>();
  std::vector<std::unique_ptr<expression::AbstractExpression>> exprs =
      std::vector<std::unique_ptr<expression::AbstractExpression>>();

  for (auto cell = order->head; cell != nullptr; cell = cell->next) {
    Node *temp = reinterpret_cast<Node *>(cell->data.ptr_value);
    if (temp->type == T_SortBy) {
      SortBy *sort = reinterpret_cast<SortBy *>(temp);
      Node *target = sort->node;
      if (sort->sortby_dir == SORTBY_ASC || sort->sortby_dir == SORTBY_DEFAULT)
        types.push_back(parser::kOrderAsc);
      if (sort->sortby_dir == SORTBY_DESC) types.push_back(parser::kOrderDesc);
      expression::AbstractExpression *expr = nullptr;
      try {
        expr = ExprTransform(target);
      } catch (NotImplementedException e) {
        throw NotImplementedException(StringUtil::Format(
            "Exception thrown in order by expr:\n%s", e.what()));
      }
      exprs.push_back(std::unique_ptr<expression::AbstractExpression>(expr));
    } else {
      throw NotImplementedException(
          StringUtil::Format("ORDER BY list member type %d\n", temp->type));
    }
  }
  result->exprs = std::move(exprs);
  result->types = std::move(types);
  return result;
}
// This function takes in a Posgres value parsenode and transfers it into
// a Peloton constant value expression.
expression::AbstractExpression *PostgresParser::ValueTransform(value val) {
  expression::AbstractExpression *result = nullptr;
  switch (val.type) {
    case T_Integer:
      result = new expression::ConstantValueExpression(
          type::ValueFactory::GetIntegerValue((int32_t)val.val.ival));
      break;
    case T_String:
      result = new expression::ConstantValueExpression(
          type::ValueFactory::GetVarcharValue(std::string(val.val.str)));
      break;
    case T_Float:
      result = new expression::ConstantValueExpression(
          type::ValueFactory::GetDecimalValue(
              std::stod(std::string(val.val.str))));
      break;
    case T_Null:
      result = new expression::ConstantValueExpression(
          type::ValueFactory::GetNullValueByType(type::TypeId::INTEGER));
      break;
    default:
      throw NotImplementedException(
          StringUtil::Format("Value type %d not supported yet...\n", val.type));
  }
  return result;
}

// This function takes in a Posgres A_Const parsenode and transfers it into
// a Peloton constant value expression.
expression::AbstractExpression *PostgresParser::ConstTransform(A_Const *root) {
  return ValueTransform(root->val);
}

expression::AbstractExpression *PostgresParser::TypeCastTransform(
    TypeCast *root) {
  expression::AbstractExpression *result = nullptr;
  type::Value source_value;
  switch (root->arg->type) {
    case T_A_Const: {
      std::unique_ptr<expression::ConstantValueExpression> source_expr_ptr(
          reinterpret_cast<expression::ConstantValueExpression *>(
              ConstTransform(reinterpret_cast<A_Const *>(root->arg))));
      source_value = source_expr_ptr.get()->GetValue();
      break;
    }
    default:
      throw NotImplementedException(StringUtil::Format(
          "TypeCast Source of type %d not supported yet...\n",
          root->arg->type));
  }

  TypeName *type_name = root->typeName;
  char *name = (reinterpret_cast<value *>(
                    type_name->names->tail->data.ptr_value)->val.str);
  type::VarlenType temp(StringToTypeId("INVALID"));
  result = new expression::ConstantValueExpression(
      temp.CastAs(source_value, ColumnDefinition::StrToValueType(name)));
  return result;
}

expression::AbstractExpression *PostgresParser::FuncCallTransform(
    FuncCall *root) {
  expression::AbstractExpression *result = nullptr;
  std::string fun_name = StringUtil::Lower(
      (reinterpret_cast<value *>(root->funcname->head->data.ptr_value))
          ->val.str);

  if (!IsAggregateFunction(fun_name)) {
    // Normal functions (i.e. built-in functions or UDFs)
    fun_name = (reinterpret_cast<value *>(root->funcname->tail->data.ptr_value))
                   ->val.str;
    std::vector<expression::AbstractExpression *> children;
    if (root->args != nullptr) {
      for (auto cell = root->args->head; cell != nullptr; cell = cell->next) {
        auto expr_node = (Node *)cell->data.ptr_value;
        expression::AbstractExpression *child_expr = nullptr;
        try {
          child_expr = ExprTransform(expr_node);
        } catch (NotImplementedException e) {
          throw NotImplementedException(StringUtil::Format(
              "Exception thrown in function expr:\n%s", e.what()));
        }
        children.push_back(child_expr);
      }
    }
    result = new expression::FunctionExpression(fun_name.c_str(), children);
  } else {
    // Aggregate function
    auto agg_fun_type = StringToExpressionType("AGGREGATE_" + fun_name);
    if (root->agg_star) {
      expression::AbstractExpression *children =
          new expression::StarExpression();
      result =
          new expression::AggregateExpression(agg_fun_type, false, children);
    } else {
      if (root->args->length < 2) {
        // auto children_expr_list = TargetTransform(root->args);
        expression::AbstractExpression *child;
        auto expr_node = (Node *)root->args->head->data.ptr_value;
        try {
          child = ExprTransform(expr_node);
        } catch (NotImplementedException e) {
          throw NotImplementedException(StringUtil::Format(
              "Exception thrown in aggregation function:\n%s", e.what()));
        }
        result = new expression::AggregateExpression(agg_fun_type,
                                                     root->agg_distinct, child);
      } else {
        throw NotImplementedException(
            "Aggregation over multiple columns not supported yet...\n");
      }
    }
  }
  return result;
}

// This function takes in the whereClause part of a Postgres SelectStmt
// parsenode and transfers it into the select_list of a Peloton SelectStatement.
// It checks the type of each target and call the corresponding helpers.
std::vector<std::unique_ptr<expression::AbstractExpression>> *
PostgresParser::TargetTransform(List *root) {
  // Statement like 'SELECT;' cannot detect by postgres parser and would lead to
  // null list
  if (root == nullptr) {
    throw ParserException("Error parsing SQL statement");
  }

  auto result =
      new std::vector<std::unique_ptr<expression::AbstractExpression>>();
  for (auto cell = root->head; cell != nullptr; cell = cell->next) {
    ResTarget *target = reinterpret_cast<ResTarget *>(cell->data.ptr_value);
    expression::AbstractExpression *expr = nullptr;
    try {
      expr = ExprTransform(target->val);
    } catch (NotImplementedException e) {
      throw NotImplementedException(
          StringUtil::Format("Exception thrown in target val:\n%s", e.what()));
    }
    if (target->name != nullptr) expr->alias = target->name;
    result->push_back(std::unique_ptr<expression::AbstractExpression>(expr));
  }
  return result;
}

// This function takes in a Postgres BoolExpr parsenode and transfers into
// a Peloton conjunction expression.
expression::AbstractExpression *PostgresParser::BoolExprTransform(
    BoolExpr *root) {
  expression::AbstractExpression *result = nullptr;
  expression::AbstractExpression *next = nullptr;
  for (auto cell = root->args->head; cell != nullptr; cell = cell->next) {
    Node *node = reinterpret_cast<Node *>(cell->data.ptr_value);
    try {
      next = ExprTransform(node);
    } catch (NotImplementedException e) {
      throw NotImplementedException(StringUtil::Format(
          "Exception thrown in boolean expr:\n%s", e.what()));
    }
    switch (root->boolop) {
      case AND_EXPR: {
        if (result == nullptr)
          result = next;
        else
          result = new expression::ConjunctionExpression(
              StringToExpressionType("CONJUNCTION_AND"), result, next);
        break;
      }
      case OR_EXPR: {
        if (result == nullptr)
          result = next;
        else
          result = new expression::ConjunctionExpression(
              StringToExpressionType("CONJUNCTION_OR"), result, next);
        break;
      }
      case NOT_EXPR: {
        result = new expression::OperatorExpression(
            StringToExpressionType("OPERATOR_NOT"), StringToTypeId("INVALID"),
            next, nullptr);
        break;
      }
    }
  }
  return result;
}

expression::AbstractExpression *PostgresParser::ExprTransform(Node *node) {
  if (node == nullptr) {
    return nullptr;
  }

  expression::AbstractExpression *expr = nullptr;
  switch (node->type) {
    case T_ColumnRef: {
      expr = ColumnRefTransform(reinterpret_cast<ColumnRef *>(node));
      break;
    }
    case T_A_Const: {
      expr = ConstTransform(reinterpret_cast<A_Const *>(node));
      break;
    }
    case T_A_Expr: {
      expr = AExprTransform(reinterpret_cast<A_Expr *>(node));
      break;
    }
    case T_ParamRef: {
      expr = ParamRefTransform(reinterpret_cast<ParamRef *>(node));
      break;
    }
    case T_FuncCall: {
      expr = FuncCallTransform(reinterpret_cast<FuncCall *>(node));
      break;
    }
    case T_BoolExpr: {
      expr = BoolExprTransform(reinterpret_cast<BoolExpr *>(node));
      break;
    }
    case T_CaseExpr: {
      expr = CaseExprTransform(reinterpret_cast<CaseExpr *>(node));
      break;
    }
    case T_SubLink: {
      expr = SubqueryExprTransform(reinterpret_cast<SubLink *>(node));
      break;
    }
    case T_NullTest: {
      expr = NullTestTransform(reinterpret_cast<NullTest *>(node));
      break;
    }
    case T_TypeCast: {
      expr = TypeCastTransform(reinterpret_cast<TypeCast *>(node));
      break;
    }
    default: {
      throw NotImplementedException(StringUtil::Format(
          "Expr of type %d not supported yet...\n", node->type));
    }
  }
  return expr;
}

// This function takes in a Postgres A_Expr parsenode and transfers
// it into Peloton AbstractExpression.
// TODO: the whole function, needs a function that transforms strings
// of operators to Peloton expression type (e.g. ">" to COMPARE_GREATERTHAN)
expression::AbstractExpression *PostgresParser::AExprTransform(A_Expr *root) {
  if (root == nullptr) {
    return nullptr;
  }

  LOG_TRACE("A_Expr type: %d\n", root->type);

  UNUSED_ATTRIBUTE expression::AbstractExpression *result = nullptr;
  UNUSED_ATTRIBUTE ExpressionType target_type;
  const char *name =
      (reinterpret_cast<value *>(root->name->head->data.ptr_value))->val.str;
  if ((root->kind) != AEXPR_DISTINCT) {
    target_type = StringToExpressionType(std::string(name));
  } else {
    target_type = StringToExpressionType("COMPARE_DISTINCT_FROM");
  }
  if (target_type == ExpressionType::INVALID) {
    throw NotImplementedException(
        StringUtil::Format("COMPARE type %s not supported yet...\n", name));
  }

  expression::AbstractExpression *left_expr = nullptr;
  expression::AbstractExpression *right_expr = nullptr;

  try {
    left_expr = ExprTransform(root->lexpr);
  } catch (NotImplementedException e) {
    throw NotImplementedException(
        StringUtil::Format("Exception thrown in left expr:\n%s", e.what()));
  }
  try {
    right_expr = ExprTransform(root->rexpr);
  } catch (NotImplementedException e) {
    delete left_expr;
    throw NotImplementedException(
        StringUtil::Format("Exception thrown in right expr:\n%s", e.what()));
  }

  int type_id = static_cast<int>(target_type);
  if (type_id <= 6) {
    result = new expression::OperatorExpression(
        target_type, StringToTypeId("INVALID"), left_expr, right_expr);
  } else if (((10 <= type_id) && (type_id <= 17)) || (type_id == 20)) {
    result = new expression::ComparisonExpression(target_type, left_expr,
                                                  right_expr);
  } else {
    delete left_expr;
    delete right_expr;
    throw NotImplementedException(StringUtil::Format(
        "A_Expr Transform for type %d is not implemented yet...\n", type_id));
  }
  return result;
}

expression::AbstractExpression *PostgresParser::SubqueryExprTransform(
    SubLink *node) {
  if (node == nullptr) {
    return nullptr;
  }

  expression::AbstractExpression *expr = nullptr;
  auto select_stmt =
      SelectTransform(reinterpret_cast<SelectStmt *>(node->subselect));
  auto subquery_expr = new expression::SubqueryExpression();
  subquery_expr->SetSubSelect(reinterpret_cast<SelectStatement *>(select_stmt));
  switch (node->subLinkType) {
    case ANY_SUBLINK: {
      auto col_expr = ExprTransform(node->testexpr);
      expr = new expression::ComparisonExpression(ExpressionType::COMPARE_IN,
                                                  col_expr, subquery_expr);
      break;
    }
    case EXISTS_SUBLINK: {
      expr = new expression::OperatorExpression(ExpressionType::OPERATOR_EXISTS,
                                                type::TypeId::BOOLEAN,
                                                subquery_expr, nullptr);
      break;
    }
    case EXPR_SUBLINK: {
      expr = subquery_expr;
      break;
    }
    default: {
      throw NotImplementedException(StringUtil::Format(
          "Expr of type %d not supported yet...\n", node->subLinkType));
    }
  }
  return expr;
}

// This function takes in a Postgres NullTest primnode and transfers
// it into Peloton AbstractExpression.
expression::AbstractExpression *PostgresParser::NullTestTransform(
    NullTest *root) {
  if (root == nullptr) {
    return nullptr;
  }

  expression::AbstractExpression *result = nullptr;
  ExpressionType target_type = ExpressionType::OPERATOR_IS_NULL;
  if (root->nulltesttype == IS_NULL) {
    target_type = ExpressionType::OPERATOR_IS_NULL;
  } else if (root->nulltesttype == IS_NOT_NULL) {
    target_type = ExpressionType::OPERATOR_IS_NOT_NULL;
  }

  expression::AbstractExpression *arg_expr = nullptr;
  switch (root->arg->type) {
    case T_ColumnRef: {
      arg_expr = ColumnRefTransform(reinterpret_cast<ColumnRef *>(root->arg));
      break;
    }
    case T_A_Const: {
      arg_expr = ConstTransform(reinterpret_cast<A_Const *>(root->arg));
      break;
    }
    case T_A_Expr: {
      arg_expr = AExprTransform(reinterpret_cast<A_Expr *>(root->arg));
      break;
    }
    case T_ParamRef: {
      arg_expr = ParamRefTransform(reinterpret_cast<ParamRef *>(root->arg));
      break;
    }
    default: {
      throw NotImplementedException(StringUtil::Format(
          "Arg expr of type %d not supported yet...\n", root->arg->type));
    }
  }
  result = new expression::OperatorExpression(
      target_type, type::TypeId::BOOLEAN, arg_expr, nullptr);
  return result;
}

// This function takes in a Postgres ArrayExpr primnode and transfers
// it into Peloton AbstractExpression.
expression::AbstractExpression *PostgresParser::ArrayExprTransform(
    A_ArrayExpr *root) {
  if (root == nullptr) {
    return nullptr;
  }

  auto expr_array = std::vector<expression::AbstractExpression *>();
  expression::AbstractExpression *expr, *result;
  type::TypeId element_type_id = type::TypeId::INVALID;

  auto int32_vec = new std::vector<int32_t>();
  auto double_vec = new std::vector<double>();

  for (auto elem = root->elements->head; elem != nullptr; elem = elem->next) {
    Node *node = reinterpret_cast<Node *>(elem->data.ptr_value);
    switch (node->type) {
      case T_A_Const: {
        expr = ConstTransform(reinterpret_cast<A_Const *>(node));
        if (element_type_id == type::TypeId::INVALID) {
          element_type_id = expr->GetValueType();
        }
        expr_array.push_back(expr);
        switch (element_type_id) {
          case type::TypeId::INTEGER: {
            int32_vec->push_back(
                (reinterpret_cast<expression::ConstantValueExpression *>(expr))
                    ->GetValue()
                    .GetInteger());
            break;
          }
          case type::TypeId::DECIMAL: {
            double_vec->push_back(
                (reinterpret_cast<expression::ConstantValueExpression *>(expr))
                    ->GetValue()
                    .GetDecimal());
            break;
          }
          default:
            throw NotImplementedException(StringUtil::Format(
                "Array element value type %d not supported yet...",
                element_type_id));
        }
        break;
      }
      default:
        throw NotImplementedException(StringUtil::Format(
            "Array element of type %d not supported yet...", node->type));
    }
  }

  switch (element_type_id) {
    case type::TypeId::INTEGER: {
      type::Type elem_type(type::TypeId::INTEGER);
      result = new expression::ArrayExpression(
          expr_array,
          type::ValueFactory::GetArrayValue<int32_t>(int32_vec, &elem_type));
      break;
    }
    case type::TypeId::DECIMAL: {
      type::Type elem_type(type::TypeId::DECIMAL);
      result = new expression::ArrayExpression(
          expr_array,
          type::ValueFactory::GetArrayValue<double>(double_vec, &elem_type));
      break;
    }
    default:
      throw NotImplementedException(StringUtil::Format(
          "Array element value type %d not supported yet...", element_type_id));
  }
  return result;
}

// This function takes in the whereClause part of a Postgres SelectStmt
// parsenode and transfers it into Peloton AbstractExpression.
expression::AbstractExpression *PostgresParser::WhereTransform(Node *root) {
  if (root == nullptr) {
    return nullptr;
  }
  expression::AbstractExpression *result = nullptr;

  try {
    result = ExprTransform(root);
  } catch (NotImplementedException e) {
    throw NotImplementedException(
        StringUtil::Format("Exception thrown in WHERE:\n%s", e.what()));
  }
  return result;
}

// This function takes in the whenClause part of a Postgres CreateTrigStmt
// parsenode and transfers it into Peloton AbstractExpression.
expression::AbstractExpression *PostgresParser::WhenTransform(Node *root) {
  if (root == nullptr) {
    return nullptr;
  }
  expression::AbstractExpression *result = nullptr;
  switch (root->type) {
    case T_A_Expr: {
      result = AExprTransform(reinterpret_cast<A_Expr *>(root));
      break;
    }
    case T_BoolExpr: {
      result = BoolExprTransform(reinterpret_cast<BoolExpr *>(root));
      break;
    }
    default: {
      throw NotImplementedException(StringUtil::Format(
          "WHEN of type %d not supported yet...", root->type));
    }
  }
  return result;
}

// This helper function takes in a Postgres ColumnDef object and transforms
// it into a Peloton ColumnDefinition object. The result of the transformation
// is also stored into the provided statement
void PostgresParser::ColumnDefTransform(ColumnDef *root,
                                        parser::CreateStatement *stmt) {
  TypeName *type_name = root->typeName;
  char *name = (reinterpret_cast<value *>(
                    type_name->names->tail->data.ptr_value)->val.str);
  parser::ColumnDefinition *result = nullptr;

  parser::ColumnDefinition::DataType data_type =
      parser::ColumnDefinition::StrToDataType(name);

  if (type_name->arrayBounds) {
    // TODO: Mark corresponding fields in ColumnDefinition class to denote
    // an array column
    switch (data_type) {
      case ColumnDefinition::DataType::INT:
        result = new ColumnDefinition(root->colname,
                                      ColumnDefinition::DataType::ARRAY,
                                      ColumnDefinition::DataType::INTEGER);
        break;
      case ColumnDefinition::DataType::DECIMAL:
        result = new ColumnDefinition(root->colname,
                                      ColumnDefinition::DataType::ARRAY,
                                      ColumnDefinition::DataType::DECIMAL);
        break;
      default: {
        throw NotImplementedException(StringUtil::Format(
            "Column Array DataType %d not supported yet...\n", data_type));
      }
    }
  } else {
    result = new ColumnDefinition(root->colname, data_type);
  }

  // Transform Varchar len
  if (type_name->typmods) {
    Node *node =
        reinterpret_cast<Node *>(type_name->typmods->head->data.ptr_value);
    if (node->type == T_A_Const) {
      if (reinterpret_cast<A_Const *>(node)->val.type != T_Integer) {
        delete result;
        throw NotImplementedException(
            StringUtil::Format("typmods of type %d not supported yet...\n",
                               reinterpret_cast<A_Const *>(node)->val.type));
      }
      result->varlen =
          static_cast<size_t>(reinterpret_cast<A_Const *>(node)->val.val.ival);
    } else {
      delete result;
      throw NotImplementedException(StringUtil::Format(
          "typmods of type %d not supported yet...\n", node->type));
    }
  }

  // Transform Per-column constraints
  if (root->constraints) {
    for (auto cell = root->constraints->head; cell != nullptr;
         cell = cell->next) {
      auto constraint = reinterpret_cast<Constraint *>(cell->data.ptr_value);
      if (constraint->contype == CONSTR_PRIMARY)
        result->primary = true;
      else if (constraint->contype == CONSTR_NOTNULL)
        result->not_null = true;
      else if (constraint->contype == CONSTR_UNIQUE)
        result->unique = true;
      else if (constraint->contype == CONSTR_FOREIGN) {
        // Transform foreign key attributes

        // additionally, add a special ColumnDefinition to the list!
        auto col = new ColumnDefinition(ColumnDefinition::DataType::FOREIGN);

        col->foreign_key_source.emplace_back(root->colname);
        if (constraint->pk_attrs != nullptr) {
          auto attr_cell = constraint->pk_attrs->head;
          value *attr_val =
              reinterpret_cast<value *>(attr_cell->data.ptr_value);
          col->foreign_key_sink.emplace_back(attr_val->val.str);
        } else {
          // Must specify the referenced columns
          delete result;
          delete col;
          throw NotImplementedException(
              StringUtil::Format("Foreign key columns not specified."));
        }

        // Update Reference Table
        col->fk_sink_table_name = constraint->pktable->relname;
        // Action type
        col->foreign_key_delete_action =
            CharToActionType(constraint->fk_del_action);
        col->foreign_key_update_action =
            CharToActionType(constraint->fk_upd_action);
        // Match type
        col->foreign_key_match_type = CharToMatchType(constraint->fk_matchtype);

        stmt->foreign_keys.push_back(std::unique_ptr<ColumnDefinition>(col));
      } else if (constraint->contype == CONSTR_DEFAULT) {
        try {
          result->default_value.reset(ExprTransform(constraint->raw_expr));
        } catch (NotImplementedException e) {
          delete result;
          throw NotImplementedException(StringUtil::Format(
              "Exception thrown in default expr:\n%s", e.what()));
        }
      } else if (constraint->contype == CONSTR_CHECK) {
        try {
          result->check_expression.reset(ExprTransform(constraint->raw_expr));
        } catch (NotImplementedException e) {
          delete result;
          throw NotImplementedException(StringUtil::Format(
              "Exception thrown in check expr:\n%s", e.what()));
        }
      }
    }
  }

  stmt->columns.push_back(std::unique_ptr<ColumnDefinition>(result));
}

// This function takes in a Postgres CreateStmt parsenode
// and transfers into a Peloton CreateStatement parsenode.
// Please refer to parser/parsenode.h for the definition of
// CreateStmt parsenodes.
parser::SQLStatement *PostgresParser::CreateTransform(CreateStmt *root) {
  UNUSED_ATTRIBUTE CreateStmt *temp = root;
  parser::CreateStatement *result =
      new CreateStatement(CreateStatement::CreateType::kTable);
  RangeVar *relation = root->relation;
  result->table_info_.reset(new parser::TableInfo());

  if (relation->relname) {
    result->table_info_->table_name = relation->relname;
  }
  if (relation->catalogname) {
    result->table_info_->database_name = relation->catalogname;
  };

  std::unordered_set<std::string> primary_keys;
  for (auto cell = root->tableElts->head; cell != nullptr; cell = cell->next) {
    Node *node = reinterpret_cast<Node *>(cell->data.ptr_value);
    if ((node->type) == T_ColumnDef) {
      // Transform Regular Column
      try {
        ColumnDefTransform(reinterpret_cast<ColumnDef *>(node), result);
      } catch (NotImplementedException e) {
        delete result;
        throw e;
      }
    } else if (node->type == T_Constraint) {
      // Transform Constraints
      auto constraint = reinterpret_cast<Constraint *>(node);
      if (constraint->contype == CONSTR_PRIMARY) {
        for (auto key_cell = constraint->keys->head; key_cell != nullptr;
             key_cell = key_cell->next) {
          primary_keys.emplace(
              reinterpret_cast<value *>(key_cell->data.ptr_value)->val.str);
        }
      } else if (constraint->contype == CONSTR_FOREIGN) {
        // Handle multi-column fk constraints
        auto col = new ColumnDefinition(ColumnDefinition::DataType::FOREIGN);
        // Transform foreign key attributes
        for (auto attr_cell = constraint->fk_attrs->head; attr_cell != nullptr;
             attr_cell = attr_cell->next) {
          value *attr_val =
              reinterpret_cast<value *>(attr_cell->data.ptr_value);
          col->foreign_key_source.push_back(std::string(attr_val->val.str));
        }
        // Transform Primary key attributes
        for (auto attr_cell = constraint->pk_attrs->head; attr_cell != nullptr;
             attr_cell = attr_cell->next) {
          value *attr_val =
              reinterpret_cast<value *>(attr_cell->data.ptr_value);
          col->foreign_key_sink.push_back(std::string(attr_val->val.str));
        }
        // Update Reference Table
        col->fk_sink_table_name = constraint->pktable->relname;
        // Action type
        col->foreign_key_delete_action =
            CharToActionType(constraint->fk_del_action);
        col->foreign_key_update_action =
            CharToActionType(constraint->fk_upd_action);
        // Match type
        col->foreign_key_match_type = CharToMatchType(constraint->fk_matchtype);

        result->foreign_keys.push_back(std::unique_ptr<ColumnDefinition>(col));
      } else {
        delete result;
        throw NotImplementedException(StringUtil::Format(
            "Constraint of type %d not supported yet", node->type));
      }
    } else {
      delete result;
      throw NotImplementedException(StringUtil::Format(
          "tableElt of type %d not supported yet...", node->type));
    }
  }

  // Enforce Primary Keys
  for (auto &column : result->columns) {
    // Skip Foreign Key Constraint
    if (column->name.empty()) continue;
    if (primary_keys.find(column->name) != primary_keys.end()) {
      column->primary = true;
    }
  }

  return reinterpret_cast<parser::SQLStatement *>(result);
}

// This helper function takes in a Postgres FunctionParameter object and
// transforms it into a Peloton FunctionParameter object
parser::FuncParameter *PostgresParser::FunctionParameterTransform(
    FunctionParameter *root) {
  parser::FuncParameter::DataType data_type;
  TypeName *type_name = root->argType;
  char *name = (reinterpret_cast<value *>(
                    type_name->names->tail->data.ptr_value)->val.str);
  parser::FuncParameter *result = nullptr;

  // Transform parameter type
  if ((strcmp(name, "int") == 0) || (strcmp(name, "int4") == 0)) {
    data_type = FuncParameter::DataType::INT;
  } else if (strcmp(name, "varchar") == 0) {
    data_type = Parameter::DataType::VARCHAR;
  } else if (strcmp(name, "int8") == 0) {
    data_type = Parameter::DataType::BIGINT;
  } else if (strcmp(name, "int2") == 0) {
    data_type = Parameter::DataType::SMALLINT;
  } else if ((strcmp(name, "double") == 0) || (strcmp(name, "float8") == 0)) {
    data_type = Parameter::DataType::DOUBLE;
  } else if ((strcmp(name, "real") == 0) || (strcmp(name, "float4") == 0)) {
    data_type = Parameter::DataType::FLOAT;
  } else if (strcmp(name, "text") == 0) {
    data_type = Parameter::DataType::TEXT;
  } else if (strcmp(name, "bpchar") == 0) {
    data_type = Parameter::DataType::CHAR;
  } else if (strcmp(name, "tinyint") == 0) {
    data_type = Parameter::DataType::TINYINT;
  } else if (strcmp(name, "bool") == 0) {
    data_type = Parameter::DataType::BOOL;
  } else {
    LOG_ERROR("Function Parameter DataType %s not supported yet...\n", name);
    throw NotImplementedException("...");
  }

  std::string param_name(root->name ? root->name : "");
  result = new FuncParameter(param_name, data_type);

  return result;
}

// This helper function takes in a Postgres TypeName object and transforms
// it into a Peloton ReturnType object
parser::ReturnType *PostgresParser::ReturnTypeTransform(TypeName *root) {
  parser::ReturnType::DataType data_type;
  char *name =
      (reinterpret_cast<value *>(root->names->tail->data.ptr_value)->val.str);
  parser::ReturnType *result = nullptr;

  // Transform return type
  if ((strcmp(name, "int") == 0) || (strcmp(name, "int4") == 0)) {
    data_type = FuncParameter::DataType::INT;
  } else if (strcmp(name, "varchar") == 0) {
    data_type = Parameter::DataType::VARCHAR;
  } else if (strcmp(name, "int8") == 0) {
    data_type = Parameter::DataType::BIGINT;
  } else if (strcmp(name, "int2") == 0) {
    data_type = Parameter::DataType::SMALLINT;
  } else if ((strcmp(name, "double") == 0) || (strcmp(name, "float8") == 0)) {
    data_type = Parameter::DataType::DOUBLE;
  } else if ((strcmp(name, "real") == 0) || (strcmp(name, "float4") == 0)) {
    data_type = Parameter::DataType::FLOAT;
  } else if (strcmp(name, "text") == 0) {
    data_type = Parameter::DataType::TEXT;
  } else if (strcmp(name, "bpchar") == 0) {
    data_type = Parameter::DataType::CHAR;
  } else if (strcmp(name, "tinyint") == 0) {
    data_type = Parameter::DataType::TINYINT;
  } else if (strcmp(name, "bool") == 0) {
    data_type = Parameter::DataType::BOOL;
  } else {
    LOG_ERROR("Return Type DataType %s not supported yet...\n", name);
    throw NotImplementedException("...");
  }

  result = new ReturnType(data_type);

  return result;
}

// This function takes in a Postgres CreateFunctionStmt parsenode
// and transfers into a Peloton CreateFunctionStatement parsenode.
// Please refer to parser/parsenode.h for the definition of
// CreateFunctionStmt parsenodes.
parser::SQLStatement *PostgresParser::CreateFunctionTransform(
    CreateFunctionStmt *root) {
  UNUSED_ATTRIBUTE CreateFunctionStmt *temp = root;
  parser::CreateFunctionStatement *result = new CreateFunctionStatement();

  result->replace = root->replace;
  // FunctionParameter* parameters = root->parameters;

  result->func_parameters = new std::vector<FuncParameter *>();
  for (auto cell = root->parameters->head; cell != nullptr; cell = cell->next) {
    Node *node = reinterpret_cast<Node *>(cell->data.ptr_value);
    if ((node->type) == T_FunctionParameter) {
      // Transform Function Parameter
      FuncParameter *funcpar_temp = FunctionParameterTransform(
          reinterpret_cast<FunctionParameter *>(node));

      result->func_parameters->push_back(funcpar_temp);
    }
  }

  ReturnType *ret_temp =
      ReturnTypeTransform(reinterpret_cast<TypeName *>(root->returnType));
  result->return_type = ret_temp;

  // Assuming only one function name can be passed for now.
  char *name = (reinterpret_cast<value *>(root->funcname->tail->data.ptr_value)
                    ->val.str);
  std::string func_name_string(name);
  result->function_name = func_name_string;

  // handle options
  for (auto cell = root->options->head; cell != NULL; cell = cell->next) {
    auto def_elem = reinterpret_cast<DefElem *>(cell->data.ptr_value);
    if (strcmp(def_elem->defname, "as") == 0) {
      auto list_of_arg = reinterpret_cast<List *>(def_elem->arg);

      for (auto cell2 = list_of_arg->head; cell2 != NULL; cell2 = cell2->next) {
        auto query_string =
            reinterpret_cast<value *>(cell2->data.ptr_value)->val.str;
        std::string new_func_body(query_string);
        result->function_body.push_back(new_func_body);
      }
      result->set_as_type();
    } else if (strcmp(def_elem->defname, "language") == 0) {
      auto lang = reinterpret_cast<value *>(def_elem->arg)->val.str;
      if ((strcmp(lang, "plpgsql") == 0)) {
        result->language = PLType::PL_PGSQL;
      } else if (strcmp(name, "c") == 0) {
        result->language = PLType::PL_C;
      }
    }
  }

  return reinterpret_cast<parser::SQLStatement *>(result);
}

// This function takes in a Postgres IndexStmt parsenode
// and transfers into a Peloton CreateStatement parsenode.
// Please refer to parser/parsenode.h for the definition of
// IndexStmt parsenodes.
parser::SQLStatement *PostgresParser::CreateIndexTransform(IndexStmt *root) {
  parser::CreateStatement *result =
      new parser::CreateStatement(CreateStatement::kIndex);
  result->unique = root->unique;
  for (auto cell = root->indexParams->head; cell != nullptr;
       cell = cell->next) {
    char *index_attr =
        reinterpret_cast<IndexElem *>(cell->data.ptr_value)->name;
    result->index_attrs.push_back(std::string(index_attr));
  }
  try {
    result->index_type = StringToIndexType(std::string(root->accessMethod));
  } catch (ConversionException e) {
    delete result;
    throw e;
  }
  result->table_info_.reset(new TableInfo());
  result->table_info_->table_name = root->relation->relname;
  result->index_name = root->idxname;
  return result;
}

// This function takes in a Postgres CreateTrigStmt parsenode
// and transfers into a Peloton CreateStatement parsenode.
// Please refer to parser/parsenode.h for the definition of
// CreateTrigStmt parsenodes.
parser::SQLStatement *PostgresParser::CreateTriggerTransform(
    CreateTrigStmt *root) {
  parser::CreateStatement *result =
      new parser::CreateStatement(CreateStatement::kTrigger);

  // funcname
  if (root->funcname) {
    for (auto cell = root->funcname->head; cell != nullptr; cell = cell->next) {
      char *name = (reinterpret_cast<value *>(cell->data.ptr_value))->val.str;
      result->trigger_funcname.push_back(std::string(name));
    }
  }
  // args
  if (root->args) {
    for (auto cell = root->args->head; cell != nullptr; cell = cell->next) {
      char *arg = (reinterpret_cast<value *>(cell->data.ptr_value))->val.str;
      result->trigger_args.push_back(std::string(arg));
    }
  }
  // columns
  if (root->columns) {
    for (auto cell = root->columns->head; cell != nullptr; cell = cell->next) {
      char *column = (reinterpret_cast<value *>(cell->data.ptr_value))->val.str;
      result->trigger_columns.push_back(std::string(column));
    }
  }
  // when
  try {
    result->trigger_when.reset(WhenTransform(root->whenClause));
  } catch (NotImplementedException e) {
    delete result;
    throw e;
  }

  int16_t &tgtype = result->trigger_type;
  TRIGGER_CLEAR_TYPE(tgtype);
  if (root->row) TRIGGER_SETT_ROW(tgtype);
  tgtype |= root->timing;
  tgtype |= root->events;

  result->table_info_.reset(new TableInfo());
  result->table_info_->table_name = root->relation->relname;

  result->trigger_name = root->trigname;

  return result;
}

parser::SQLStatement *PostgresParser::CreateDatabaseTransform(
    CreateDatabaseStmt *root) {
  parser::CreateStatement *result =
      new parser::CreateStatement(CreateStatement::kDatabase);
  result->table_info_.reset(new parser::TableInfo());
  result->table_info_->database_name = root->dbname;

  // TODO(Tianyi) More options need to be converted
  // See CreateDatabaseStmt definision in postgresparser.h
  // One can refer to
  // https://www.postgresql.org/docs/9.0/static/sql-createdatabase.html
  // for the detail of the options.
  return result;
}

parser::SQLStatement *PostgresParser::CreateSchemaTransform(
    CreateSchemaStmt *root) {
  parser::CreateStatement *result =
      new parser::CreateStatement(CreateStatement::kSchema);
  if (root->schemaname != nullptr) {
    result->schema_name = root->schemaname;
  }
  result->if_not_exists = root->if_not_exists;
  if (root->authrole != nullptr) {
    Node *authrole = reinterpret_cast<Node *>(root->authrole);
    if (authrole->type == T_RoleSpec) {
      RoleSpec *role = reinterpret_cast<RoleSpec *>(authrole);
      // Peloton do not need the authrole, the only usage is when no schema name
      // is specified
      if (root->schemaname == nullptr) {
        result->schema_name = role->rolename;
      }
    } else {
      delete result;
      throw NotImplementedException(StringUtil::Format(
          "authrole of type %d is not supported yet...", authrole->type));
    }
  }
  if (root->schemaElts == nullptr) {
    return result;
  } else {
    throw NotImplementedException(
        "CREATE SCHEMA does not support schema_element yet...\n");
  }
  for (auto cell = root->schemaElts->head; cell != nullptr; cell = cell->next) {
    Node *node = reinterpret_cast<Node *>(cell->data.ptr_value);
    switch (node->type) {
      case T_CreateStmt:
        // CreateTransform((CreateStmt *)node);
        break;
      case T_ViewStmt:
        // CreateViewTransform((ViewStmt *)node);
        break;
      default:
        delete result;
        throw NotImplementedException(StringUtil::Format(
            "schemaElt of type %d not supported yet...", node->type));
    }
  }

  return result;
}

parser::SQLStatement *PostgresParser::CreateViewTransform(ViewStmt *root) {
  parser::CreateStatement *result =
      new parser::CreateStatement(CreateStatement::kView);
  result->view_name = root->view->relname;
  if (root->query->type != T_SelectStmt) {
    delete result;
    throw NotImplementedException(
        "CREATE VIEW as query only supports SELECT query...\n");
  }
  result->view_query.reset(
      SelectTransform(reinterpret_cast<SelectStmt *>(root->query)));
  return result;
}

parser::DropStatement *PostgresParser::DropTransform(DropStmt *root) {
  switch (root->removeType) {
    case ObjectType::OBJECT_TABLE:
      return DropTableTransform(root);
    case ObjectType::OBJECT_TRIGGER:
      return DropTriggerTransform(root);
    case ObjectType::OBJECT_INDEX:
      return DropIndexTransform(root);
    case ObjectType::OBJECT_SCHEMA:
      return DropSchemaTransform(root);
    default: {
      throw NotImplementedException(StringUtil::Format(
          "Drop of ObjectType %d not supported yet...\n", root->removeType));
    }
  }
}

parser::DropStatement *PostgresParser::DropDatabaseTransform(
    DropDatabaseStmt *root) {
  parser::DropStatement *result =
      new parser::DropStatement(DropStatement::kDatabase);

  result->table_info_.reset(new parser::TableInfo());
  result->table_info_->database_name = root->dbname;
  result->SetMissing(root->missing_ok);
  return result;
}

parser::DropStatement *PostgresParser::DropTableTransform(DropStmt *root) {
  auto result = new DropStatement(DropStatement::EntityType::kTable);
  result->SetMissing(root->missing_ok);
  for (auto cell = root->objects->head; cell != nullptr; cell = cell->next) {
    auto table_info = new TableInfo{};
    auto table_list = reinterpret_cast<List *>(cell->data.ptr_value);
    LOG_TRACE("%d", ((Node *)(table_list->head->data.ptr_value))->type);
    table_info->table_name =
        reinterpret_cast<value *>(table_list->head->data.ptr_value)->val.str;
    result->table_info_.reset(table_info);
    break;
  }
  return result;
}

parser::DropStatement *PostgresParser::DropTriggerTransform(DropStmt *root) {
  auto result = new DropStatement(DropStatement::EntityType::kTrigger);
  auto cell = root->objects->head;
  auto list = reinterpret_cast<List *>(cell->data.ptr_value);
  result->SetTriggerTableName(
      reinterpret_cast<value *>(list->head->data.ptr_value)->val.str);
  result->SetTriggerName(
      reinterpret_cast<value *>(list->head->next->data.ptr_value)->val.str);
  return result;
}

parser::DropStatement *PostgresParser::DropSchemaTransform(DropStmt *root) {
  auto result = new DropStatement(DropStatement::EntityType::kSchema);
  result->SetCascade(root->behavior == DropBehavior::DROP_CASCADE);
  result->SetMissing(root->missing_ok);
  for (auto cell = root->objects->head; cell != nullptr; cell = cell->next) {
    auto table_list = reinterpret_cast<List *>(cell->data.ptr_value);
    result->SetSchemaName(
        reinterpret_cast<value *>(table_list->head->data.ptr_value)->val.str);
    break;
  }
  return result;
}

// TODO: Implement other options for drop index
parser::DropStatement *PostgresParser::DropIndexTransform(DropStmt *root) {
  auto result = new DropStatement(DropStatement::EntityType::kIndex);
  auto cell = root->objects->head;
  auto list = reinterpret_cast<List *>(cell->data.ptr_value);
  result->SetIndexName(
      reinterpret_cast<value *>(list->head->data.ptr_value)->val.str);
  return result;
}

parser::DeleteStatement *PostgresParser::TruncateTransform(TruncateStmt *root) {
  auto result = new DeleteStatement();
  for (auto cell = root->relations->head; cell != nullptr; cell = cell->next) {
    result->table_ref.reset(
        RangeVarTransform(reinterpret_cast<RangeVar *>(cell->data.ptr_value)));
    break;
  }
  return result;
}

parser::ExecuteStatement *PostgresParser::ExecuteTransform(ExecuteStmt *root) {
  auto result = new ExecuteStatement();
  result->name = root->name;
  if (root->params != nullptr) try {
      result->parameters = ParamListTransform(root->params);
    } catch (NotImplementedException e) {
      delete result;
      throw e;
    }
  return result;
}

parser::PrepareStatement *PostgresParser::PrepareTransform(PrepareStmt *root) {
  auto result = new PrepareStatement();
  result->name = root->name;
  auto stmt_list = new SQLStatementList();
  try {
    stmt_list->statements.push_back(
        std::unique_ptr<SQLStatement>(NodeTransform(root->query)));
  } catch (NotImplementedException e) {
    delete stmt_list;
    delete result;
    throw e;
  }
  result->query.reset(stmt_list);
  return result;
}

// TODO: Only support COPY TABLE TO FILE and DELIMITER option
parser::CopyStatement *PostgresParser::CopyTransform(CopyStmt *root) {
  auto result = new CopyStatement(peloton::CopyType::EXPORT_OTHER);
  result->cpy_table.reset(RangeVarTransform(root->relation));
  result->file_path = root->filename;
  for (auto cell = root->options->head; cell != NULL; cell = cell->next) {
    auto def_elem = reinterpret_cast<DefElem *>(cell->data.ptr_value);
    if (strcmp(def_elem->defname, "delimiter") == 0) {
      auto delimiter = reinterpret_cast<value *>(def_elem->arg)->val.str;
      result->delimiter = *delimiter;
      break;
    }
  }
  return result;
}

// Analyze statment is parsed with vacuum statment.
parser::AnalyzeStatement *PostgresParser::VacuumTransform(VacuumStmt *root) {
  if (root->options != VACOPT_ANALYZE) {
    throw NotImplementedException("Vacuum not supported.");
  }
  auto result = new AnalyzeStatement();
  if (root->relation != NULL) {  // TOOD: check NULL vs nullptr
    result->analyze_table.reset(RangeVarTransform(root->relation));
  }
  auto analyze_columns = ColumnNameTransform(root->va_cols);
  result->analyze_columns = std::move(*analyze_columns);
  delete analyze_columns;
  return result;
}

parser::VariableSetStatement *PostgresParser::VariableSetTransform(
    UNUSED_ATTRIBUTE VariableSetStmt *root) {
  VariableSetStatement *res = new VariableSetStatement();
  return res;
}

std::vector<std::string> *PostgresParser::ColumnNameTransform(List *root) {
  auto result = new std::vector<std::string>();

  if (root == nullptr) return result;

  for (auto cell = root->head; cell != NULL; cell = cell->next) {
    ResTarget *target = (ResTarget *)(cell->data.ptr_value);
    result->push_back(std::string(target->name));
  }

  return result;
}

// This function takes in the valuesLists of a Postgres InsertStmt
// parsenode and transfers it into Peloton AbstractExpression.
// This is a vector pointer of vector pointers because one InsertStmt can insert
// multiple tuples.
std::vector<std::vector<std::unique_ptr<expression::AbstractExpression>>> *
PostgresParser::ValueListsTransform(List *root) {
  auto result = new std::vector<
      std::vector<std::unique_ptr<expression::AbstractExpression>>>();

  for (auto value_list = root->head; value_list != NULL;
       value_list = value_list->next) {
    auto cur_result =
        std::vector<std::unique_ptr<expression::AbstractExpression>>();

    List *target = (List *)(value_list->data.ptr_value);
    for (auto cell = target->head; cell != NULL; cell = cell->next) {
      auto expr = reinterpret_cast<Expr *>(cell->data.ptr_value);
      switch (expr->type) {
        case T_ParamRef: {
          cur_result.push_back(std::unique_ptr<expression::AbstractExpression>(
              ParamRefTransform((ParamRef *)expr)));
          break;
        }
        case T_A_Const: {
          cur_result.push_back(std::unique_ptr<expression::AbstractExpression>(
              ConstTransform((A_Const *)expr)));
          break;
        }
        case T_TypeCast: {
          try {
            cur_result.push_back(
                std::unique_ptr<expression::AbstractExpression>(
                    TypeCastTransform((TypeCast *)expr)));
          } catch (Exception e) {
            delete result;
            throw e;
          }
          break;
        }
        case T_A_ArrayExpr: {
          cur_result.push_back(std::unique_ptr<expression::AbstractExpression>(
              ArrayExprTransform((A_ArrayExpr *)expr)));
          break;
        }
        case T_SetToDefault: {
          // TODO handle default type
          // add corresponding expression for
          // default to cur_result
          cur_result.push_back(nullptr);
          break;
        }
        default:
          throw NotImplementedException(StringUtil::Format(
              "Value of type %d not supported yet...\n", expr->type));
      }
    }
    result->push_back(std::move(cur_result));
  }

  return result;
}

// This function takes in the paramlist of a Postgres ExecuteStmt
// parsenode and transfers it into Peloton AbstractExpressio
std::vector<std::unique_ptr<expression::AbstractExpression>>
PostgresParser::ParamListTransform(List *root) {
  std::vector<std::unique_ptr<expression::AbstractExpression>> result =
      std::vector<std::unique_ptr<expression::AbstractExpression>>();

  for (auto cell = root->head; cell != NULL; cell = cell->next) {
    auto param = reinterpret_cast<Node *>(cell->data.ptr_value);
    switch (param->type) {
      case T_A_Const: {
        result.push_back(std::unique_ptr<expression::AbstractExpression>(
            ConstTransform((A_Const *)(cell->data.ptr_value))));
        break;
      }
      case T_A_Expr: {
        result.push_back(std::unique_ptr<expression::AbstractExpression>(
            AExprTransform((A_Expr *)(cell->data.ptr_value))));
        break;
      }
      case T_FuncCall: {
        result.push_back(std::unique_ptr<expression::AbstractExpression>(
            FuncCallTransform((FuncCall *)(cell->data.ptr_value))));
        break;
      }
      default:
        throw NotImplementedException(StringUtil::Format(
            "Expression type %d not supported in ParamListTransform yet...",
            param->type));
    }
  }

  return result;
}

// This function takes in a Postgres InsertStmt parsenode
// and transfers into a Peloton InsertStatement.
// Please refer to parser/parsenode.h for the definition of
// SelectStmt parsenodes.
parser::SQLStatement *PostgresParser::InsertTransform(InsertStmt *root) {
  // selectStmt must exist. It would either select from table or directly select
  // some values
  PELOTON_ASSERT(root->selectStmt != NULL);

  auto select_stmt = reinterpret_cast<SelectStmt *>(root->selectStmt);

  parser::InsertStatement *result = nullptr;
  if (select_stmt->fromClause != NULL) {
    // if select from a table to insert
    result = new parser::InsertStatement(InsertType::SELECT);

    result->select.reset(reinterpret_cast<parser::SelectStatement *>(
        SelectTransform(select_stmt)));

  } else {
    // Directly insert some values
    result = new parser::InsertStatement(InsertType::VALUES);

<<<<<<< HEAD
    PL_ASSERT(select_stmt->valuesLists != NULL);
    std::vector<std::vector<std::unique_ptr<expression::AbstractExpression>>> *
        insert_values = nullptr;
=======
    PELOTON_ASSERT(select_stmt->valuesLists != NULL);
    std::vector<std::vector<std::unique_ptr<expression::AbstractExpression>>>
        *insert_values = nullptr;
>>>>>>> fd4a31cd
    try {
      insert_values = ValueListsTransform(select_stmt->valuesLists);
    } catch (Exception e) {
      delete result;
      throw e;
    }
    result->insert_values = std::move(*insert_values);
    delete insert_values;
  }

  // The table to insert into
  result->table_ref_.reset(RangeVarTransform(root->relation));

  // The columns to insert into
  auto columns = ColumnNameTransform(root->cols);
  result->columns = std::move(*columns);
  delete columns;
  return (parser::SQLStatement *)result;
}

// This function takes in a Postgres SelectStmt parsenode
// and transfers into a Peloton SelectStatement parsenode.
// Please refer to parser/parsenode.h for the definition of
// SelectStmt parsenodes.
parser::SelectStatement *PostgresParser::SelectTransform(SelectStmt *root) {
  parser::SelectStatement *result;
  switch (root->op) {
    case SETOP_NONE:
      result = new parser::SelectStatement();
      try {
        auto select_list = TargetTransform(root->targetList);
        result->select_list = std::move(*select_list);
        delete select_list;
        result->from_table.reset(FromTransform(root));
      } catch (ParserException &e) {
        delete (result);
        throw e;
      }
      result->select_distinct = root->distinctClause != NULL ? true : false;
      result->group_by.reset(
          GroupByTransform(root->groupClause, root->havingClause));
      result->order.reset(OrderByTransform(root->sortClause));
      result->where_clause.reset(WhereTransform(root->whereClause));
      if (root->limitCount != nullptr) {
        int64_t limit =
            reinterpret_cast<A_Const *>(root->limitCount)->val.val.ival;
        int64_t offset = 0;
        if (root->limitOffset != nullptr)
          offset = reinterpret_cast<A_Const *>(root->limitOffset)->val.val.ival;
        result->limit.reset(new LimitDescription(limit, offset));
      }
      break;
    case SETOP_UNION:
      result = reinterpret_cast<parser::SelectStatement *>(
          SelectTransform(root->larg));
      result->union_select.reset(reinterpret_cast<parser::SelectStatement *>(
          SelectTransform(root->rarg)));
      break;
    default:
      throw NotImplementedException(StringUtil::Format(
          "Set operation %d not supported yet...\n", root->op));
  }

  return result;
}

parser::SQLStatement *PostgresParser::ExplainTransform(ExplainStmt *root) {
  parser::ExplainStatement *result = new parser::ExplainStatement();
  result->real_sql_stmt.reset(NodeTransform(root->query));
  return result;
}

// This function takes in a Postgres DeleteStmt parsenode
// and transfers into a Peloton DeleteStatement parsenode.
// Please refer to parser/parsenode.h for the definition of
// DeleteStmt parsenodes.
parser::SQLStatement *PostgresParser::DeleteTransform(DeleteStmt *root) {
  parser::DeleteStatement *result = new parser::DeleteStatement();
  result->table_ref.reset(RangeVarTransform(root->relation));
  try {
    result->expr.reset(WhereTransform(root->whereClause));
  } catch (NotImplementedException e) {
    delete result;
    throw e;
  }
  return (parser::SQLStatement *)result;
}

// Transform Postgres TransacStmt into Peloton TransactionStmt
parser::TransactionStatement *PostgresParser::TransactionTransform(
    TransactionStmt *root) {
  if (root->kind == TRANS_STMT_BEGIN) {
    return new parser::TransactionStatement(TransactionStatement::kBegin);
  } else if (root->kind == TRANS_STMT_COMMIT) {
    return new parser::TransactionStatement(TransactionStatement::kCommit);
  } else if (root->kind == TRANS_STMT_ROLLBACK) {
    return new parser::TransactionStatement(TransactionStatement::kRollback);
  } else {
    throw NotImplementedException(StringUtil::Format(
        "Commmand type %d not supported yet.\n", root->kind));
  }
}

// This function transfers a single Postgres statement into
// a Peloton SQLStatement object. It checks the type of
// Postgres parsenode of the input and call the corresponding
// helper function.
parser::SQLStatement *PostgresParser::NodeTransform(Node *stmt) {
  parser::SQLStatement *result = nullptr;
  switch (stmt->type) {
    case T_SelectStmt:
      result = SelectTransform(reinterpret_cast<SelectStmt *>(stmt));
      break;
    case T_CreateStmt:
      result = CreateTransform(reinterpret_cast<CreateStmt *>(stmt));
      break;
    case T_CreatedbStmt:
      result =
          CreateDatabaseTransform(reinterpret_cast<CreateDatabaseStmt *>(stmt));
      break;
    case T_CreateFunctionStmt:
      result =
          CreateFunctionTransform(reinterpret_cast<CreateFunctionStmt *>(stmt));
      break;
    case T_IndexStmt:
      result = CreateIndexTransform(reinterpret_cast<IndexStmt *>(stmt));
      break;
    case T_CreateTrigStmt:
      result = CreateTriggerTransform(reinterpret_cast<CreateTrigStmt *>(stmt));
      break;
    case T_CreateSchemaStmt:
      result =
          CreateSchemaTransform(reinterpret_cast<CreateSchemaStmt *>(stmt));
      break;
    case T_ViewStmt:
      result = CreateViewTransform(reinterpret_cast<ViewStmt *>(stmt));
      break;
    case T_UpdateStmt:
      result = UpdateTransform((UpdateStmt *)stmt);
      break;
    case T_DeleteStmt:
      result = DeleteTransform((DeleteStmt *)stmt);
      break;
    case T_InsertStmt:
      result = InsertTransform((InsertStmt *)stmt);
      break;
    case T_DropStmt:
      result = DropTransform((DropStmt *)stmt);
      break;
    case T_DropdbStmt:
      result = DropDatabaseTransform((DropDatabaseStmt *)stmt);
      break;
    case T_TruncateStmt:
      result = TruncateTransform((TruncateStmt *)stmt);
      break;
    case T_TransactionStmt:
      result = TransactionTransform((TransactionStmt *)stmt);
      break;
    case T_ExecuteStmt:
      result = ExecuteTransform((ExecuteStmt *)stmt);
      break;
    case T_PrepareStmt:
      result = PrepareTransform((PrepareStmt *)stmt);
      break;
    case T_CopyStmt:
      result = CopyTransform((CopyStmt *)stmt);
      break;
    case T_VacuumStmt:
      result = VacuumTransform((VacuumStmt *)stmt);
      break;
    case T_VariableSetStmt:
      result = VariableSetTransform((VariableSetStmt *)stmt);
<<<<<<< HEAD
=======
      break;
    case T_ExplainStmt:
      result = ExplainTransform(reinterpret_cast<ExplainStmt *>(stmt));
>>>>>>> fd4a31cd
      break;
    default: {
      throw NotImplementedException(StringUtil::Format(
          "Statement of type %d not supported yet...\n", stmt->type));
    }
  }
  return result;
}

// This function transfers a list of Postgres statements into
// a Peloton SQLStatementList object. It traverses the parse list
// and call the helper for singles nodes.
parser::SQLStatementList *PostgresParser::ListTransform(List *root) {
  if (root == nullptr) {
    return nullptr;
  }
  auto result = new parser::SQLStatementList();
  LOG_TRACE("%d statements in total\n", (root->length));
  try {
    for (auto cell = root->head; cell != nullptr; cell = cell->next) {
      result->AddStatement(NodeTransform((Node *)cell->data.ptr_value));
    }
  } catch (ParserException &e) {
    delete result;
    throw e;
  } catch (NotImplementedException e) {
    delete result;
    throw e;
  } catch (ConversionException e) {
    delete result;
    throw e;
  } catch (Exception e) {
    delete result;
    throw e;
  }

  return result;
}

std::vector<std::unique_ptr<parser::UpdateClause>> *
PostgresParser::UpdateTargetTransform(List *root) {
  auto result = new std::vector<std::unique_ptr<parser::UpdateClause>>();
  for (auto cell = root->head; cell != NULL; cell = cell->next) {
    auto update_clause = new UpdateClause();
    ResTarget *target = (ResTarget *)(cell->data.ptr_value);
    update_clause->column = target->name;
    try {
      update_clause->value.reset(ExprTransform(target->val));
    } catch (NotImplementedException e) {
      delete result;
      throw NotImplementedException(
          StringUtil::Format("Exception thrown in update expr:\n%s", e.what()));
    }
    result->push_back(std::unique_ptr<UpdateClause>(update_clause));
  }
  return result;
}

// TODO: Not support with clause, from clause and returning list in update
// statement in peloton
parser::UpdateStatement *PostgresParser::UpdateTransform(
    UpdateStmt *update_stmt) {
  auto result = new parser::UpdateStatement();
  result->table.reset(RangeVarTransform(update_stmt->relation));
  try {
    result->where.reset(WhereTransform(update_stmt->whereClause));
  } catch (NotImplementedException e) {
    delete result;
    throw e;
  }
  try {
    auto clauses = UpdateTargetTransform(update_stmt->targetList);
    result->updates = std::move(*clauses);
    delete clauses;
  } catch (NotImplementedException e) {
    delete result;
    throw e;
  }
  return result;
}

// Call postgres's parser and start transforming it into Peloton's parse tree
parser::SQLStatementList *PostgresParser::ParseSQLString(const char *text) {
  auto ctx = pg_query_parse_init();
  auto result = pg_query_parse(text);
  if (result.error) {
    // Parse Error
    std::string exception_msg = StringUtil::Format(
        "%s at %d", result.error->message, result.error->cursorpos);
    pg_query_parse_finish(ctx);
    pg_query_free_parse_result(result);
    throw ParserException(exception_msg);
  }

  // DEBUG only. Comment this out in release mode
  // print_pg_parse_tree(result.tree);
  parser::SQLStatementList *transform_result;
  try {
    transform_result = ListTransform(result.tree);
  } catch (Exception &e) {
    pg_query_parse_finish(ctx);
    pg_query_free_parse_result(result);
    throw e;
  }

  pg_query_parse_finish(ctx);
  pg_query_free_parse_result(result);
  return transform_result;
}

parser::SQLStatementList *PostgresParser::ParseSQLString(
    const std::string &sql) {
  return ParseSQLString(sql.c_str());
}

PostgresParser &PostgresParser::GetInstance() {
  static PostgresParser parser;
  return parser;
}

std::unique_ptr<parser::SQLStatementList> PostgresParser::BuildParseTree(
    const std::string &query_string) {
  auto stmt = PostgresParser::ParseSQLString(query_string);

  if (stmt) {
    LOG_TRACE("Number of statements: %lu", stmt->GetStatements().size());
  }

  std::unique_ptr<parser::SQLStatementList> sql_stmt(stmt);
  return sql_stmt;
}

}  // namespace parser
}  // namespace peloton<|MERGE_RESOLUTION|>--- conflicted
+++ resolved
@@ -1725,15 +1725,9 @@
     // Directly insert some values
     result = new parser::InsertStatement(InsertType::VALUES);
 
-<<<<<<< HEAD
-    PL_ASSERT(select_stmt->valuesLists != NULL);
-    std::vector<std::vector<std::unique_ptr<expression::AbstractExpression>>> *
-        insert_values = nullptr;
-=======
     PELOTON_ASSERT(select_stmt->valuesLists != NULL);
     std::vector<std::vector<std::unique_ptr<expression::AbstractExpression>>>
         *insert_values = nullptr;
->>>>>>> fd4a31cd
     try {
       insert_values = ValueListsTransform(select_stmt->valuesLists);
     } catch (Exception e) {
@@ -1906,12 +1900,9 @@
       break;
     case T_VariableSetStmt:
       result = VariableSetTransform((VariableSetStmt *)stmt);
-<<<<<<< HEAD
-=======
       break;
     case T_ExplainStmt:
       result = ExplainTransform(reinterpret_cast<ExplainStmt *>(stmt));
->>>>>>> fd4a31cd
       break;
     default: {
       throw NotImplementedException(StringUtil::Format(
