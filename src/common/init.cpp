--- conflicted
+++ resolved
@@ -35,24 +35,20 @@
   // Initialize CDS library
   cds::Initialize();
 
-
   // FIXME: A number for the available threads other than
   // std::thread::hardware_concurrency() should be
   // chosen. Assigning new task after reaching maximum will
   // block.
   thread_pool.Initialize(std::thread::hardware_concurrency(), 0);
 
-<<<<<<< HEAD
   // FIXME: Find a way to balance client threads with execution
   // threads. Too many active clients might starve execution.
   executor_thread_pool.Initialize(std::thread::hardware_concurrency(), 0);
 
-=======
   int parallelism = (std::thread::hardware_concurrency() + 1) / 2;
   storage::DataTable::SetActiveTileGroupCount(parallelism);
   storage::DataTable::SetActiveIndirectionArrayCount(parallelism);
   
->>>>>>> 751ea396
   // the garbage collector is assigned to dedicated threads.
   auto &gc_manager = gc::GCManagerFactory::GetInstance();
   gc_manager.StartGC();
