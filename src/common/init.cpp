//===----------------------------------------------------------------------===//
//
//                         Peloton
//
// init.cpp
//
// Identification: src/common/init.cpp
//
// Copyright (c) 2015-16, Carnegie Mellon University Database Group
//
//===----------------------------------------------------------------------===//

#include "common/init.h"

#include <gflags/gflags.h>
#include <google/protobuf/stubs/common.h>

#include "catalog/catalog.h"
#include "common/statement_cache_manager.h"
#include "common/thread_pool.h"
#include "concurrency/transaction_manager_factory.h"
#include "gc/gc_manager_factory.h"
#include "index/index.h"
#include "logging/checkpoint_manager_factory.h"
#include "settings/settings_manager.h"
#include "threadpool/mono_queue_pool.h"
#include "tuning/index_tuner.h"
#include "tuning/layout_tuner.h"

namespace peloton {

ThreadPool thread_pool;

void PelotonInit::Initialize() {
  CONNECTION_THREAD_COUNT = settings::SettingsManager::GetInt(
      settings::SettingId::connection_thread_count);
  LOGGING_THREAD_COUNT = 1;
  GC_THREAD_COUNT = 1;
  EPOCH_THREAD_COUNT = 1;
  CHECKPOINTING_THREAD_COUNT = 1;

  // set max thread number.
  thread_pool.Initialize(0, CONNECTION_THREAD_COUNT + 3);

  // start worker pool
  threadpool::MonoQueuePool::GetInstance().Startup();

  // start indextuner thread pool
  if (settings::SettingsManager::GetBool(settings::SettingId::brain)) {
    threadpool::MonoQueuePool::GetBrainInstance().Startup();
  }

  // start parallel execution pool
  threadpool::MonoQueuePool::GetExecutionInstance().Startup();

  int parallelism = (CONNECTION_THREAD_COUNT + 3) / 4;
  storage::DataTable::SetActiveTileGroupCount(parallelism);
  storage::DataTable::SetActiveIndirectionArrayCount(parallelism);

  // start epoch.
  concurrency::EpochManagerFactory::GetInstance().StartEpoch();

  // start GC.
  gc::GCManagerFactory::Configure(
      settings::SettingsManager::GetInt(settings::SettingId::gc_num_threads));
  gc::GCManagerFactory::GetInstance().StartGC();

  // start index tuner
  if (settings::SettingsManager::GetBool(settings::SettingId::index_tuner)) {
    // Set the default visibility flag for all indexes to false
    index::IndexMetadata::SetDefaultVisibleFlag(false);
    auto &index_tuner = tuning::IndexTuner::GetInstance();
    index_tuner.Start();
  }

  // start layout tuner
  if (settings::SettingsManager::GetBool(settings::SettingId::layout_tuner)) {
    auto &layout_tuner = tuning::LayoutTuner::GetInstance();
    layout_tuner.Start();
  }

  // Initialize catalog
  auto pg_catalog = catalog::Catalog::GetInstance();
  pg_catalog->Bootstrap();  // Additional catalogs
  settings::SettingsManager::GetInstance().InitializeCatalog();

  // Recover the latest checkpoint and start checkpointing
  bool recovered_default_db = false;
  if (settings::SettingsManager::GetBool(settings::SettingId::checkpointing)) {
    logging::CheckpointManagerFactory::Configure(CHECKPOINTING_THREAD_COUNT,
                                                 CheckpointingType::TIMESTAMP);
    auto &checkpoint_manager = logging::CheckpointManagerFactory::GetInstance();
    recovered_default_db = checkpoint_manager.DoCheckpointRecovery();
    checkpoint_manager.StartCheckpointing();
  } else {
    logging::CheckpointManagerFactory::Configure(0);
  }

  // initialize the catalog and add the default database, so we don't do this on
<<<<<<< HEAD
  // the first query, if the checkpoint recovery was not completed.
  if (recovered_default_db == false) {
    auto &txn_manager = concurrency::TransactionManagerFactory::GetInstance();
    auto txn = txn_manager.BeginTransaction();
    pg_catalog->CreateDatabase(DEFAULT_DB_NAME, txn);
    txn_manager.CommitTransaction(txn);
  }
=======
  // the first query
  pg_catalog->CreateDatabase(txn, DEFAULT_DB_NAME);

  txn_manager.CommitTransaction(txn);
>>>>>>> 2b67714f

  // Initialize the Statement Cache Manager
  StatementCacheManager::Init();
}

void PelotonInit::Shutdown() {
  // shut down checkpoint managere
  if (settings::SettingsManager::GetBool(settings::SettingId::checkpointing)) {
    logging::CheckpointManagerFactory::GetInstance().StopCheckpointing();
  }

  // shut down index tuner
  if (settings::SettingsManager::GetBool(settings::SettingId::index_tuner)) {
    auto &index_tuner = tuning::IndexTuner::GetInstance();
    index_tuner.Stop();
  }

  // shut down layout tuner
  if (settings::SettingsManager::GetBool(settings::SettingId::layout_tuner)) {
    auto &layout_tuner = tuning::LayoutTuner::GetInstance();
    layout_tuner.Stop();
  }

  // shut down GC.
  gc::GCManagerFactory::GetInstance().StopGC();

  // shut down epoch.
  concurrency::EpochManagerFactory::GetInstance().StopEpoch();

  // shutdown execution thread pool
  threadpool::MonoQueuePool::GetExecutionInstance().Shutdown();

  // stop worker pool
  threadpool::MonoQueuePool::GetInstance().Shutdown();

  // stop indextuner thread pool
  if (settings::SettingsManager::GetBool(settings::SettingId::brain)) {
    threadpool::MonoQueuePool::GetBrainInstance().Shutdown();
  }

  thread_pool.Shutdown();

  // shutdown protocol buf library
  google::protobuf::ShutdownProtobufLibrary();

  // clear parameters
  google::ShutDownCommandLineFlags();
}

void PelotonInit::SetUpThread() {}

void PelotonInit::TearDownThread() {}

}  // namespace peloton<|MERGE_RESOLUTION|>--- conflicted
+++ resolved
@@ -97,20 +97,14 @@
   }
 
   // initialize the catalog and add the default database, so we don't do this on
-<<<<<<< HEAD
   // the first query, if the checkpoint recovery was not completed.
   if (recovered_default_db == false) {
     auto &txn_manager = concurrency::TransactionManagerFactory::GetInstance();
     auto txn = txn_manager.BeginTransaction();
-    pg_catalog->CreateDatabase(DEFAULT_DB_NAME, txn);
+    pg_catalog->CreateDatabase(txn, DEFAULT_DB_NAME);
     txn_manager.CommitTransaction(txn);
   }
-=======
-  // the first query
-  pg_catalog->CreateDatabase(txn, DEFAULT_DB_NAME);
 
-  txn_manager.CommitTransaction(txn);
->>>>>>> 2b67714f
 
   // Initialize the Statement Cache Manager
   StatementCacheManager::Init();
