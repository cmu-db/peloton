//===----------------------------------------------------------------------===//
//
//                         Peloton
//
// value.cpp
//
// Identification: src/common/value.cpp
//
// Copyright (c) 2015-16, Carnegie Mellon University Database Group
//
//===----------------------------------------------------------------------===//

#include "common/value.h"
#include "common/logger.h"
#include "common/macros.h"
#include "common/stl_friendly_value.h"
#include "expression/function_expression.h"

#include <cstdio>
#include <sstream>
#include <algorithm>
#include <set>

namespace peloton {

Value Value::CastAs(ValueType type) const {
  LOG_TRACE("Converting from %s to %s",
            ValueTypeToString(GetValueType()).c_str(),
            ValueTypeToString(type).c_str());
  if (GetValueType() == type) {
    return *this;
  }
  if (IsNull()) {
    return GetNullValue(type);
  }

  switch (type) {
    case VALUE_TYPE_TINYINT:
      return CastAsTinyInt();
    case VALUE_TYPE_SMALLINT:
      return CastAsSmallInt();
    case VALUE_TYPE_INTEGER:
      return CastAsInteger();
    case VALUE_TYPE_BIGINT:
      return CastAsBigInt();
    case VALUE_TYPE_DATE:
      return CastAsInteger();
    case VALUE_TYPE_TIMESTAMP:
      return CastAsTimestamp();
    case VALUE_TYPE_REAL:
    case VALUE_TYPE_DOUBLE:
      return CastAsDouble();
    case VALUE_TYPE_VARCHAR:
      return CastAsString();
    case VALUE_TYPE_VARBINARY:
      return CastAsBinary();
    case VALUE_TYPE_DECIMAL:
      return CastAsDecimal();
    default:
      std::string message =
          "Type not a recognized type for casting : " + std::to_string(type);
      throw Exception(message);
  }
}

/** Reformat an object-typed value from its inlined form to its
 *  allocated out-of-line form, for use with a wider/widened tuple
 *  column.  Use the pool specified by the Caller, or the temp string
 *  pool if none was supplied. **/
void Value::AllocateObjectFromInlinedValue(VarlenPool *pool) {
  if (m_valueType == VALUE_TYPE_NULL || m_valueType == VALUE_TYPE_INVALID) {
    return;
  }
  PL_ASSERT(m_valueType == VALUE_TYPE_VARCHAR ||
            m_valueType == VALUE_TYPE_VARBINARY);
  PL_ASSERT(m_sourceInlined);

  if (IsNull()) {
    *reinterpret_cast<void **>(m_data) = NULL;
    // SerializeToTupleStorage fusses about this flag being Set, even for NULLs
    SetSourceInlined(false);
    return;
  }

  // When an object is inlined, m_data is a direct pointer into a tuple's
  // storage area.
  char *source = *reinterpret_cast<char **>(m_data);

  // When it isn't inlined, m_data must contain a pointer to a Varlen object
  // that contains that same data in that same format.

  int32_t length = GetObjectLengthWithoutNull();
  // inlined objects always have a minimal (1-byte) length field.
  Varlen *sref = Varlen::Create(length + SHORT_OBJECT_LENGTHLENGTH, pool);
  char *storage = sref->Get();
  // Copy length and value into the allocated out-of-line storage
  PL_MEMCPY(storage, source, length + SHORT_OBJECT_LENGTHLENGTH);
  SetObjectValue(sref);
  SetSourceInlined(false);
  SetCleanUp(false);
}

/** Deep copy an outline object-typed value from its current allocated pool,
 *  allocate the new outline object in the global temp string pool instead.
 *  The Caller needs to deallocate the original outline space for the object,
 *  probably by purging the pool that contains it.
 *  This function is used in the aggregate function for MIN/MAX functions.
 *  **/
void Value::AllocateObjectFromOutlinedValue() {
  if (m_valueType == VALUE_TYPE_NULL || m_valueType == VALUE_TYPE_INVALID) {
    return;
  }
  PL_ASSERT(m_valueType == VALUE_TYPE_VARCHAR ||
            m_valueType == VALUE_TYPE_VARBINARY);
  PL_ASSERT(!m_sourceInlined);

  if (IsNull()) {
    *reinterpret_cast<void **>(m_data) = NULL;
    return;
  }

  // Get the outline data
  const char *source = (*reinterpret_cast<Varlen *const *>(m_data))->Get();

  const int32_t length = GetObjectLengthWithoutNull() + GetObjectLengthLength();
  Varlen *sref = Varlen::Create(length, nullptr);
  char *storage = sref->Get();
  // Copy the value into the allocated out-of-line storage
  PL_MEMCPY(storage, source, length);
  SetObjectValue(sref);
  SetSourceInlined(false);
  SetCleanUp(false);
}

Value Value::GetAllocatedValue(ValueType type, const char *value, size_t size,
                               VarlenPool *varlen_pool) {
  Value retval(type);
  char *storage = retval.AllocateValueStorage((int32_t)size, varlen_pool);
  PL_MEMCPY(storage, value, (int32_t)size);
  retval.SetSourceInlined(false);
  retval.SetCleanUp(varlen_pool == nullptr);
  return retval;
}

char *Value::AllocateValueStorage(int32_t length, VarlenPool *varlen_pool) {
  // This unSets the Value's null tag and returns the length of the length.
  const int8_t lengthLength = SetObjectLength(length);
  const int32_t minLength = length + lengthLength;
  Varlen *sref = Varlen::Create(minLength, varlen_pool);
  char *storage = sref->Get();
  SetObjectLengthToLocation(length, storage);
  storage += lengthLength;
  SetObjectValue(sref);
  return storage;
}

/**
 * Initialize a Value of the specified type from the tuple storage area
 * provided. If this is an Object type then the third argument indicates
 * whether the object is stored in the tuple inline.
 */
Value Value::InitFromTupleStorage(const void *storage, ValueType type,
                                  bool isInlined) {
  Value retval(type);
  switch (type) {
    case VALUE_TYPE_INTEGER:
      if ((retval.GetInteger() = *reinterpret_cast<const int32_t *>(storage)) ==
          INT32_NULL) {
        retval.tagAsNull();
      }
      break;
    case VALUE_TYPE_BIGINT:
      if ((retval.GetBigInt() = *reinterpret_cast<const int64_t *>(storage)) ==
          INT64_NULL) {
        retval.tagAsNull();
      }
      break;
    case VALUE_TYPE_REAL:
    case VALUE_TYPE_DOUBLE:
      if ((retval.GetDouble() = *reinterpret_cast<const double *>(storage)) <=
          DOUBLE_NULL) {
        retval.tagAsNull();
      }
      break;
    case VALUE_TYPE_VARCHAR:
    case VALUE_TYPE_VARBINARY: {
      // Potentially non-inlined type requires special handling
      if (isInlined) {
        // If it is inlined the storage area contains the actual data so copy a
        // reference
        // to the storage area
        const char *inline_data = reinterpret_cast<const char *>(storage);
        *reinterpret_cast<const char **>(retval.m_data) = inline_data;
        retval.SetSourceInlined(true);
        /**
         * If a string is inlined in its storage location there will be no
         * pointer to
         * check for NULL. The length preceding value must be used instead.
         */
        if ((inline_data[0] & OBJECT_NULL_BIT) != 0) {
          retval.tagAsNull();
          break;
        }
        int length = inline_data[0];
        retval.SetObjectLength(length);  // this unSets the null tag.
        break;
      }
      // If it isn't inlined the storage area contains a pointer to the
      // Varlen object containing the string's memory
      Varlen *sref = *reinterpret_cast<Varlen **>(const_cast<void *>(storage));
      *reinterpret_cast<Varlen **>(retval.m_data) = sref;
      // If the Varlen pointer is null, that's because this
      // was a null value; otherwise Get the right char* from the Varlen
      if (sref == NULL) {
        retval.tagAsNull();
        break;
      }

      // Cache the object length in the Value.

      /* The format for a length preceding value is a 1-byte short
       *representation
       * with the the 7th bit used to indicate a null value and the 8th bit used
       * to indicate that this is part of a long representation and that 3 bytes
       * follow. 6 bits are available to represent length for a maximum length
       * of 63 bytes representable with a single byte length. 30 bits are
       *available
       * when the continuation bit is Set and 3 bytes follow.
       *
       * The value is converted to network byte order so that the code
       * will always know which byte contains the most signficant digits.
       */

      /*
       * Generated mask that removes the null and continuation bits
       * from a single byte length value
       */
      const char mask =
          ~static_cast<char>(OBJECT_NULL_BIT | OBJECT_CONTINUATION_BIT);
      char *data = sref->Get();
      int32_t length = 0;
      if ((data[0] & OBJECT_CONTINUATION_BIT) != 0) {
        char numberBytes[4];
        numberBytes[0] = static_cast<char>(data[0] & mask);
        numberBytes[1] = data[1];
        numberBytes[2] = data[2];
        numberBytes[3] = data[3];
        length = ntohl(*reinterpret_cast<int32_t *>(numberBytes));
      } else {
        length = data[0] & mask;
      }
      retval.SetObjectLength(length);  // this unSets the null tag.
      retval.SetSourceInlined(false);
      retval.SetCleanUp(false);
      break;
    }
    case VALUE_TYPE_DATE:
      if ((retval.GetDate() = *reinterpret_cast<const int32_t *>(storage)) ==
          INT32_NULL) {
        retval.tagAsNull();
      }
      break;
    case VALUE_TYPE_TIMESTAMP:
      if ((retval.GetTimestamp() =
               *reinterpret_cast<const int64_t *>(storage)) == INT64_NULL) {
        retval.tagAsNull();
      }
      break;
    case VALUE_TYPE_TINYINT:
      if ((retval.GetTinyInt() = *reinterpret_cast<const int8_t *>(storage)) ==
          INT8_NULL) {
        retval.tagAsNull();
      }
      break;
    case VALUE_TYPE_SMALLINT:
      if ((retval.GetSmallInt() =
               *reinterpret_cast<const int16_t *>(storage)) == INT16_NULL) {
        retval.tagAsNull();
      }
      break;
    case VALUE_TYPE_DECIMAL: {
      PL_MEMCPY(retval.m_data, storage, sizeof(TTInt));
      break;
    }
    default:
      throw Exception("Value::InitFromTupleStorage() invalid column type " +
                      ValueTypeToString(type));
      /* no break */
  }

  return retval;
}

// For x<op>y where x is an integer,
// promote x and y to s_intPromotionTable[y]
ValueType Value::s_intPromotionTable[] = {
    VALUE_TYPE_INVALID,  // 0 invalid
    VALUE_TYPE_NULL,     // 1 null
    VALUE_TYPE_INVALID,  // 2 <unused>
    VALUE_TYPE_BIGINT,   // 3 tinyint
    VALUE_TYPE_BIGINT,   // 4 smallint
    VALUE_TYPE_BIGINT,   // 5 integer
    VALUE_TYPE_BIGINT,   // 6 bigint
    VALUE_TYPE_INVALID,  // 7 <unused>
    VALUE_TYPE_DOUBLE,   // 8 double
    VALUE_TYPE_INVALID,  // 9 varchar
    VALUE_TYPE_INVALID,  // 10 <unused>
    VALUE_TYPE_BIGINT,   // 11 timestamp
    // 12 - 21 unused
    VALUE_TYPE_INVALID, VALUE_TYPE_INVALID, VALUE_TYPE_INVALID,
    VALUE_TYPE_INVALID, VALUE_TYPE_INVALID, VALUE_TYPE_INVALID,
    VALUE_TYPE_INVALID, VALUE_TYPE_INVALID, VALUE_TYPE_INVALID,
    VALUE_TYPE_INVALID, VALUE_TYPE_DECIMAL,  // 22 decimal
    VALUE_TYPE_INVALID,                      // 23 boolean
    VALUE_TYPE_INVALID,                      // 24 address
};

// for x<op>y where x is a double
// promote x and y to s_doublePromotionTable[y]
ValueType Value::s_doublePromotionTable[] = {
    VALUE_TYPE_INVALID,  // 0 invalid
    VALUE_TYPE_NULL,     // 1 null
    VALUE_TYPE_INVALID,  // 2 <unused>
    VALUE_TYPE_DOUBLE,   // 3 tinyint
    VALUE_TYPE_DOUBLE,   // 4 smallint
    VALUE_TYPE_DOUBLE,   // 5 integer
    VALUE_TYPE_DOUBLE,   // 6 bigint
    VALUE_TYPE_INVALID,  // 7 <unused>
    VALUE_TYPE_DOUBLE,   // 8 double
    VALUE_TYPE_INVALID,  // 9 varchar
    VALUE_TYPE_INVALID,  // 10 <unused>
    VALUE_TYPE_DOUBLE,   // 11 timestamp
    // 12 - 21 unused.
    VALUE_TYPE_INVALID, VALUE_TYPE_INVALID, VALUE_TYPE_INVALID,
    VALUE_TYPE_INVALID, VALUE_TYPE_INVALID, VALUE_TYPE_INVALID,
    VALUE_TYPE_INVALID, VALUE_TYPE_INVALID, VALUE_TYPE_INVALID,
    VALUE_TYPE_INVALID, VALUE_TYPE_DOUBLE,  // 22 decimal
    VALUE_TYPE_INVALID,                     // 23 boolean
    VALUE_TYPE_INVALID,                     // 24 address
};

// for x<op>y where x is a decimal
// promote x and y to s_decimalPromotionTable[y]
ValueType Value::s_decimalPromotionTable[] = {
    VALUE_TYPE_INVALID,  // 0 invalid
    VALUE_TYPE_NULL,     // 1 null
    VALUE_TYPE_INVALID,  // 2 <unused>
    VALUE_TYPE_DECIMAL,  // 3 tinyint
    VALUE_TYPE_DECIMAL,  // 4 smallint
    VALUE_TYPE_DECIMAL,  // 5 integer
    VALUE_TYPE_DECIMAL,  // 6 bigint
    VALUE_TYPE_INVALID,  // 7 <unused>
    VALUE_TYPE_DOUBLE,   // 8 double
    VALUE_TYPE_INVALID,  // 9 varchar
    VALUE_TYPE_INVALID,  // 10 <unused>
    VALUE_TYPE_DECIMAL,  // 11 timestamp
    // 12 - 21 unused. ick.
    VALUE_TYPE_INVALID, VALUE_TYPE_INVALID, VALUE_TYPE_INVALID,
    VALUE_TYPE_INVALID, VALUE_TYPE_INVALID, VALUE_TYPE_INVALID,
    VALUE_TYPE_INVALID, VALUE_TYPE_INVALID, VALUE_TYPE_INVALID,
    VALUE_TYPE_INVALID, VALUE_TYPE_DECIMAL,  // 22 decimal
    VALUE_TYPE_INVALID,                      // 23 boolean
    VALUE_TYPE_INVALID,                      // 24 address
};

TTInt Value::s_maxDecimalValue(
    "9999999999"  // 10 digits
    "9999999999"  // 20 digits
    "9999999999"  // 30 digits
    "99999999");  // 38 digits

TTInt Value::s_minDecimalValue(
    "-9999999999"  // 10 digits
    "9999999999"   // 20 digits
    "9999999999"   // 30 digits
    "99999999");   // 38 digits

const double Value::s_gtMaxDecimalAsDouble = 1E26;
const double Value::s_ltMinDecimalAsDouble = -1E26;

TTInt Value::s_maxInt64AsDecimal(TTInt(INT64_MAX) * kMaxScaleFactor);
TTInt Value::s_minInt64AsDecimal(TTInt(-INT64_MAX) * kMaxScaleFactor);

std::string Value::ToString() {
  const ValueType type = GetValueType();
  const char *ptr;
  switch (type) {
    case VALUE_TYPE_BOOLEAN:
      if (GetBoolean()) {
        return "true";
      } else {
        return "false";
      }
    case VALUE_TYPE_TINYINT:
      return std::to_string(static_cast<int32_t>(GetTinyInt()));
    case VALUE_TYPE_SMALLINT:
      return std::to_string(GetSmallInt());
    case VALUE_TYPE_DATE:
    case VALUE_TYPE_INTEGER:
    case VALUE_TYPE_PARAMETER_OFFSET:
      return std::to_string(GetInteger());
    case VALUE_TYPE_BIGINT:
    case VALUE_TYPE_TIMESTAMP:
      return std::to_string(GetBigInt());
    case VALUE_TYPE_REAL:
    case VALUE_TYPE_DOUBLE:
      return std::to_string(GetDouble());
    case VALUE_TYPE_VARCHAR:
      ptr = reinterpret_cast<const char *>(GetObjectValueWithoutNull());
      return std::string(ptr, GetObjectLengthWithoutNull());
    case VALUE_TYPE_VARBINARY:
      ptr = reinterpret_cast<const char *>(GetObjectValueWithoutNull());
      return std::string(ptr, GetObjectLengthWithoutNull());
    case VALUE_TYPE_DECIMAL:
      return CreateStringFromDecimal();
    default:
      return "(no details)";
  }
}

/*
 * Produce a debugging string describing an Value.
 */
const std::string Value::GetInfo() const {
  const ValueType type = GetValueType();
  if (IsNull()) {
    return "<NULL>";
  }
  std::ostringstream buffer;
  std::string out_val;

  const char *ptr;
  int64_t addr;
  buffer << ValueTypeToString(type) << "::";
  switch (type) {
    case VALUE_TYPE_BOOLEAN:
      buffer << (GetBoolean() ? "true" : "false");
      break;
    case VALUE_TYPE_TINYINT:
      buffer << static_cast<int32_t>(GetTinyInt());
      break;
    case VALUE_TYPE_SMALLINT:
      buffer << GetSmallInt();
      break;
    case VALUE_TYPE_DATE:
    case VALUE_TYPE_INTEGER:
<<<<<<< HEAD
    case VALUE_TYPE_PARAMETER_OFFSET:
=======
>>>>>>> 7aa914af
      buffer << GetInteger();
      break;
    case VALUE_TYPE_FOR_BINDING_ONLY_INTEGER:
      buffer << "NOT BINDED @ " << GetInteger();
      break;
    case VALUE_TYPE_BIGINT:
    case VALUE_TYPE_TIMESTAMP:
      buffer << GetBigInt();
      break;
    case VALUE_TYPE_REAL:
    case VALUE_TYPE_DOUBLE:
      buffer << GetDouble();
      break;
    case VALUE_TYPE_VARCHAR:
      // For VARCHAR type we should take care since it is not consistent
      // with other Value types
      //
      // VARCHAR min value has 1 byte payload '\0' with length being 1
      // VARCHAR max value has nullptr as payoad pointer with length VARCHAR_MAX_INDICATOR
      if(GetObjectLengthWithoutNull() == VARCHAR_MAX_INDICATOR) {
        buffer << "[0]*VARCHAR_MAX*";
      } else if((GetObjectLengthWithoutNull() == 1) && \
                (((char *)GetObjectValueWithoutNull())[0] == '\0')) {
        buffer << "[0]*VARCHAR_MIN*";
      } else {
        ptr = reinterpret_cast<const char *>(GetObjectValueWithoutNull());
        addr = reinterpret_cast<int64_t>(ptr);
        out_val = std::string(ptr, GetObjectLengthWithoutNull());
        buffer << "[" << GetObjectLengthWithoutNull() << "]";
        buffer << "\"" << out_val << "\"[@" << addr << "]";
      }
      
      break;
    case VALUE_TYPE_VARBINARY:
      ptr = reinterpret_cast<const char *>(GetObjectValueWithoutNull());
      addr = reinterpret_cast<int64_t>(ptr);
      out_val = std::string(ptr, GetObjectLengthWithoutNull());
      buffer << "[" << GetObjectLengthWithoutNull() << "]";
      buffer << "-bin[@" << addr << "]";
      break;
    case VALUE_TYPE_DECIMAL:
      buffer << CreateStringFromDecimal();
      break;
    default:
      buffer << "(no details)";
      break;
  }

  return buffer.str();
}

/**
 * Serialize sign and value using radix point (no exponent).
 */
std::string Value::CreateStringFromDecimal() const {
  PL_ASSERT(!IsNull());
  std::ostringstream buffer;
  TTInt scaledValue = GetDecimal();
  if (scaledValue.IsSign()) {
    buffer << '-';
  }
  TTInt whole(scaledValue);
  TTInt fractional(scaledValue);
  whole /= Value::kMaxScaleFactor;
  fractional %= Value::kMaxScaleFactor;
  if (whole.IsSign()) {
    whole.ChangeSign();
  }
  buffer << whole.ToString(10);
  buffer << '.';
  if (fractional.IsSign()) {
    fractional.ChangeSign();
  }
  std::string fractionalString = fractional.ToString(10);
  for (int ii = static_cast<int>(fractionalString.size());
       ii < Value::kMaxDecScale; ii++) {
    buffer << '0';
  }
  buffer << fractionalString;
  return buffer.str();
}

/**
 *   Set a decimal value from a serialized representation
 *   This function does not handle scientific notation string, Java planner
 * should convert that to plan string first.
 */
void Value::CreateDecimalFromString(const std::string &txt) {
  if (txt.length() == 0) {
    throw SerializationException("Empty string provided");
  }
  bool setSign = false;
  if (txt[0] == '-') {
    setSign = true;
  }

  /**
   * Check for invalid characters
   */
  for (int ii = (setSign ? 1 : 0); ii < static_cast<int>(txt.size()); ii++) {
    if ((txt[ii] < '0' || txt[ii] > '9') && txt[ii] != '.') {
      std::string message = "Invalid characters in decimal string: " + txt;
      throw SerializationException(message);
    }
  }

  std::size_t separatorPos = txt.find('.', 0);
  if (separatorPos == std::string::npos) {
    const std::string wholeString = txt.substr(setSign ? 1 : 0, txt.size());
    const std::size_t wholeStringSize = wholeString.size();
    if (wholeStringSize > 26) {
      throw SerializationException(
          "Maximum precision exceeded. Maximum of 26 digits to the left of the "
          "decimal point");
    }
    TTInt whole(wholeString);
    if (setSign) {
      whole.SetSign();
    }
    whole *= kMaxScaleFactor;
    GetDecimal() = whole;
    return;
  }

  if (txt.find('.', separatorPos + 1) != std::string::npos) {
    throw SerializationException("Too many decimal points");
  }

  // This is set to 1 if we carry in the scale.
  int carryScale = 0;
  // This is set to 1 if we carry from the scale to the whole.
  int carryWhole = 0;

  // Start with the fractional part.  We need to
  // see if we need to carry from it first.
  std::string fractionalString =
      txt.substr(separatorPos + 1, txt.size() - (separatorPos + 1));
  // remove trailing zeros
  while (fractionalString.size() > 0 &&
         fractionalString[fractionalString.size() - 1] == '0')
    fractionalString.erase(fractionalString.size() - 1, 1);
  //
  // If the scale is too large, then we will round
  // the number to the nearest 10**-12, and to the
  // furthest from zero if the number is equidistant
  // from the next highest and lowest.  This is the
  // definition of the Java rounding mode HALF_UP.
  //
  // At some point we will read a rounding mode from the
  // Java side at Engine configuration time, or something
  // like that, and have a whole flurry of rounding modes
  // here.  However, for now we have just the one.
  //
  if (fractionalString.size() > kMaxDecScale) {
    carryScale = ('5' <= fractionalString[kMaxDecScale]) ? 1 : 0;
    fractionalString = fractionalString.substr(0, kMaxDecScale);
  } else {
    while (fractionalString.size() < Value::kMaxDecScale) {
      fractionalString.push_back('0');
    }
  }
  TTInt fractional(fractionalString);

  // If we decided to carry above, then do it here.
  // The fractional string is set up so that it represents
  // 1.0e-12 * units.
  fractional += carryScale;
  if (TTInt((uint64_t)kMaxScaleFactor) <= fractional) {
    // We know fractional was < kMaxScaleFactor before
    // we rounded, since fractional is 12 digits and
    // kMaxScaleFactor is 13.  So, if carrying makes
    // the fractional number too big, it must be eactly
    // too big.  That is to say, the rounded fractional
    // number number has become zero, and we need to
    // carry to the whole number.
    fractional = 0;
    carryWhole = 1;
  }

  // Process the whole number string.
  const std::string wholeString =
      txt.substr(setSign ? 1 : 0, separatorPos - (setSign ? 1 : 0));
  // We will check for oversize numbers below, so don't waste time
  // doing it now.
  TTInt whole(wholeString);
  whole += carryWhole;
  if (oversizeWholeDecimal(whole)) {
    throw SerializationException(
        "Maximum precision exceeded. Maximum of 26 digits to the left of the "
        "decimal point");
  }
  whole *= kMaxScaleFactor;
  whole += fractional;

  if (setSign) {
    whole.SetSign();
  }

  GetDecimal() = whole;
}

struct ValueList {
  static int AllocationSizeForLength(size_t length) {
    // TODO: May want to consider extra allocation, here,
    // such as space for a sorted copy of the array.
    // This allocation has the advantage of Getting freed via Value::free.
    return (int)(sizeof(ValueList) + length * sizeof(StlFriendlyValue));
  }

  void *operator new(UNUSED_ATTRIBUTE size_t size, char *placement) {
    return placement;
  }
  void operator delete(void *, char *) {}
  void operator delete(void *) {}

  ValueList(size_t length, ValueType elementType)
      : m_length(length), m_elementType(elementType) {}

  void DeserializeValues(SerializeInputBE &input, VarlenPool *varlen_pool) {
    for (size_t ii = 0; ii < m_length; ++ii) {
      m_values[ii]
          .DeserializeFromAllocateForStorage(m_elementType, input, varlen_pool);
    }
  }

  StlFriendlyValue const *begin() const { return m_values; }
  StlFriendlyValue const *end() const { return m_values + m_length; }

  const size_t m_length;
  const ValueType m_elementType;
  StlFriendlyValue m_values[0];
};

/**
 * This Value can be of any scalar value type.
 * @param rhs  a VALUE_TYPE_ARRAY Value whose referent must be an ValueList.
 *             The Value elements of the ValueList should be comparable to and
 * ideally
 *             of exactly the same VALUE_TYPE as "this".
 * The planner and/or Deserializer should have taken care of this with checks
 * and
 * explicit cast operators and and/or constant promotions as needed.
 * @return a VALUE_TYPE_BOOLEAN Value.
 */
bool Value::InList(const Value &rhs) const {
  // TODO: research: does the SQL standard allow a null to match a null list
  // element
  // vs. returning FALSE or NULL?
  const bool lhsIsNull = IsNull();
  if (lhsIsNull) {
    return false;
  }

  const ValueType rhsType = rhs.GetValueType();
  if (rhsType != VALUE_TYPE_ARRAY) {
    throw Exception("rhs of IN expression is of a non-list type " +
                    rhs.GetValueTypeString());
  }
  const ValueList *listOfValues = (ValueList *)rhs.GetObjectValueWithoutNull();
  const StlFriendlyValue &value = *static_cast<const StlFriendlyValue *>(this);
  // TODO: An O(ln(length)) implementation vs. the current O(length)
  // implementation
  // such as binary search would likely require some kind of sorting/re-org of
  // values
  // post-update/pre-lookup, and would likely require some sortable inequality
  // method
  // (operator<()?) to be defined on StlFriendlyValue.
  return std::find(listOfValues->begin(), listOfValues->end(), value) !=
         listOfValues->end();
}

void Value::DeserializeIntoANewValueList(SerializeInputBE &input,
                                         VarlenPool *varlen_pool) {
  ValueType elementType = (ValueType)input.ReadByte();
  size_t length = input.ReadShort();
  int trueSize = ValueList::AllocationSizeForLength(length);
  char *storage = AllocateValueStorage(trueSize, varlen_pool);
  PL_MEMSET(storage, 0, trueSize);
  ValueList *nvset = new (storage) ValueList(length, elementType);
  nvset->DeserializeValues(input, varlen_pool);
  // TODO: An O(ln(length)) implementation vs. the current O(length)
  // implementation of Value::inList
  // would likely require some kind of sorting/re-org of values at this point
  // post-update pre-lookup.
}

void Value::AllocateANewValueList(size_t length, ValueType elementType) {
  int trueSize = ValueList::AllocationSizeForLength(length);
  char *storage = AllocateValueStorage(trueSize, nullptr);
  PL_MEMSET(storage, 0, trueSize);
  new (storage) ValueList(length, elementType);
}

void Value::SetArrayElements(std::vector<Value> &args) const {
  PL_ASSERT(m_valueType == VALUE_TYPE_ARRAY);
  ValueList *listOfValues = (ValueList *)GetObjectValue();
  // Assign each of the elements.
  size_t ii = args.size();
  PL_ASSERT(ii == listOfValues->m_length);
  while (ii--) {
    listOfValues->m_values[ii] = args[ii];
  }
  // TODO: An O(ln(length)) implementation vs. the current O(length)
  // implementation of Value::inList
  // would likely require some kind of sorting/re-org of values at this point
  // post-update pre-lookup.
}

int Value::ArrayLength() const {
  PL_ASSERT(m_valueType == VALUE_TYPE_ARRAY);
  ValueList *listOfValues = (ValueList *)GetObjectValue();
  return static_cast<int>(listOfValues->m_length);
}

Value Value::ItemAtIndex(int index) const {
  PL_ASSERT(m_valueType == VALUE_TYPE_ARRAY);
  ValueList *listOfValues = (ValueList *)GetObjectValue();
  PL_ASSERT(index >= 0);
  PL_ASSERT(index < (int)listOfValues->m_length);
  return listOfValues->m_values[index];
}

void Value::CastAndSortAndDedupArrayForInList(
    const ValueType outputType, std::vector<Value> &outList) const {
  int size = ArrayLength();

  // make a set to eliminate unique values in O(nlogn) time
  std::set<StlFriendlyValue> uniques;

  // iterate over the array of values and build a sorted set of unique
  // values that don't overflow or violate unique constaints
  // (n.b. sorted set means dups are removed)
  for (int i = 0; i < size; i++) {
    Value value = ItemAtIndex(i);
    // cast the value to the right type and catch overflow/cast problems
    try {
      StlFriendlyValue stlValue;
      stlValue = value.CastAs(outputType);
      std::pair<std::set<StlFriendlyValue>::iterator, bool> ret;
      ret = uniques.insert(stlValue);
    }
    // cast exceptions mean the in-list test is redundant
    // don't include these values in the materialized table
    // TODO: make this less hacky
    catch (Exception &sqlException) {
    }
  }

  // insert all items in the set in order
  std::set<StlFriendlyValue>::const_iterator iter;
  for (iter = uniques.begin(); iter != uniques.end(); iter++) {
    outList.push_back(*iter);
  }
}

void Value::streamTimestamp(std::stringstream &value) const {
  int64_t epoch_micros = GetTimestamp();
  boost::gregorian::date as_date;
  boost::posix_time::time_duration as_time;
  micros_to_date_and_time(epoch_micros, as_date, as_time);

  long micro = epoch_micros % 1000000;
  if (epoch_micros < 0 && micro < 0) {
    // deal with negative micros (for dates before 1970)
    // by taking back the 1 whole second that was rounded down from the
    // formatted date/time
    // and converting it to 1000000 micros
    micro += 1000000;
  }
  char mbstr[27];  // Format: "YYYY-MM-DD HH:MM:SS."- 20 characters + terminator
  snprintf(mbstr, sizeof(mbstr), "%04d-%02d-%02d %02d:%02d:%02d.%06d",
           (int)as_date.year(), (int)as_date.month(), (int)as_date.day(),
           (int)as_time.hours(), (int)as_time.minutes(), (int)as_time.seconds(),
           (int)micro);
  value << mbstr;
}

static void throwTimestampFormatError(const std::string &str) {
  char message[4096];
  // No space separator for between the date and time
  snprintf(message, 4096,
           "Attempted to cast \'%s\' to type %s failed. Supported format: "
           "\'YYYY-MM-DD HH:MM:SS.UUUUUU(+/-)ZZ\'"
           "or \'YYYY-MM-DD\'",
           str.c_str(), ValueTypeToString(VALUE_TYPE_TIMESTAMP).c_str());
  throw Exception(message);
}

int64_t Value::parseTimestampString(const std::string &str) {
  // date_str
  std::string date_str(str);
  // This is the std:string API for "ltrim" and "rtrim".
  date_str.erase(date_str.begin(),
                 std::find_if(date_str.begin(), date_str.end(),
                              std::not1(std::ptr_fun<int, int>(std::isspace))));
  date_str.erase(
      std::find_if(date_str.rbegin(), date_str.rend(),
                   std::not1(std::ptr_fun<int, int>(std::isspace))).base(),
      date_str.end());
  std::size_t sep_pos;

  int year = 0;
  int month = 0;
  int day = 0;
  int hour = 0;
  int minute = 0;
  int second = 0;
  int micro = 1000000;
  int time_zone = 0;
  // time_str
  std::string time_str;
  std::string number_string;
  const char *pch;

  switch (date_str.size()) {
    case 29:
      sep_pos = date_str.find(' ');
      if (sep_pos != 10) {
        throwTimestampFormatError(str);
      }

      time_str = date_str.substr(sep_pos + 1);
      // This is the std:string API for "ltrim"
      time_str.erase(
          time_str.begin(),
          std::find_if(time_str.begin(), time_str.end(),
                       std::not1(std::ptr_fun<int, int>(std::isspace))));
      if (time_str.length() != 18) {
        throwTimestampFormatError(str);
      }

      // tokenize time_str: HH:MM:SS.mmmmmm
      if (time_str.at(2) != ':' || time_str.at(5) != ':' ||
          time_str.at(8) != '.') {
        throwTimestampFormatError(str);
      }

      // HH
      number_string = time_str.substr(0, 2);
      pch = number_string.c_str();
      if (pch[0] == '0') {
        hour = 0;
      } else if (pch[0] == '1') {
        hour = 10;
      } else if (pch[0] == '2') {
        hour = 20;
      } else {
        throwTimestampFormatError(str);
      }
      if (pch[1] > '9' || pch[1] < '0') {
        throwTimestampFormatError(str);
      }
      hour += pch[1] - '0';
      if (hour > 23 || hour < 0) {
        throwTimestampFormatError(str);
      }

      // MM
      number_string = time_str.substr(3, 2);
      pch = number_string.c_str();
      if (pch[0] > '5' || pch[0] < '0') {
        throwTimestampFormatError(str);
      }
      minute = 10 * (pch[0] - '0');
      if (pch[1] > '9' || pch[1] < '0') {
        throwTimestampFormatError(str);
      }
      minute += pch[1] - '0';
      if (minute > 59 || minute < 0) {
        throwTimestampFormatError(str);
      }

      // SS
      number_string = time_str.substr(6, 2);
      pch = number_string.c_str();
      if (pch[0] > '5' || pch[0] < '0') {
        throwTimestampFormatError(str);
      }
      second = 10 * (pch[0] - '0');
      if (pch[1] > '9' || pch[1] < '0') {
        throwTimestampFormatError(str);
      }
      second += pch[1] - '0';
      if (second > 59 || second < 0) {
        throwTimestampFormatError(str);
      }
      // hack a '1' in the place if the decimal and use atoi to Get a value that
      // MUST be between 1 and 2 million if all 6 digits of micros were
      // included.
      number_string = time_str.substr(8, 7);
      number_string.at(0) = '1';
      pch = number_string.c_str();
      micro = atoi(pch);
      if (micro >= 2000000 || micro < 1000000) {
        throwTimestampFormatError(str);
      }

      // Get the time zone
      number_string = time_str.substr(15, 3);
      pch = number_string.c_str();
      time_zone = atoi(pch);

      if (time_zone > 12 || time_zone < -12) {
        throwTimestampFormatError(str);
      }
    case 10:
      if (date_str.at(4) != '-' || date_str.at(7) != '-') {
        throwTimestampFormatError(str);
      }

      number_string = date_str.substr(0, 4);
      pch = number_string.c_str();

      // YYYY
      year = atoi(pch);
      // new years day 10000 is likely to cause problems.
      // There's a boost library limitation against years before 1400.
      if (year > 9999 || year < 1400) {
        throwTimestampFormatError(str);
      }

      // MM
      number_string = date_str.substr(5, 2);
      pch = number_string.c_str();
      if (pch[0] == '0') {
        month = 0;
      } else if (pch[0] == '1') {
        month = 10;
      } else {
        throwTimestampFormatError(str);
      }
      if (pch[1] > '9' || pch[1] < '0') {
        throwTimestampFormatError(str);
      }
      month += pch[1] - '0';
      if (month > 12 || month < 1) {
        throwTimestampFormatError(str);
      }

      // DD
      number_string = date_str.substr(8, 2);
      pch = number_string.c_str();
      if (pch[0] == '0') {
        day = 0;
      } else if (pch[0] == '1') {
        day = 10;
      } else if (pch[0] == '2') {
        day = 20;
      } else if (pch[0] == '3') {
        day = 30;
      } else {
        throwTimestampFormatError(str);
      }
      if (pch[1] > '9' || pch[1] < '0') {
        throwTimestampFormatError(str);
      }
      day += pch[1] - '0';
      if (day > 31 || day < 1) {
        throwTimestampFormatError(str);
      }
      break;
    default:
      throwTimestampFormatError(str);
  }

  int64_t result = 0;
  try {
    result = epoch_microseconds_from_components(
        (unsigned short int)year, (unsigned short int)month,
        (unsigned short int)day, hour + time_zone, minute, second);
  }
  catch (const std::out_of_range &bad) {
    throwTimestampFormatError(str);
  }
  result += (micro - 1000000);
  return result;
}

int WarnIf(int condition, UNUSED_ATTRIBUTE const char *message) {
  if (condition) {
    // LogManager::GetThreadLogger(LOGGERID_HOST)->log(LOGLEVEL_WARN, message);
  }
  return condition;
}

// Get a string representation of this value
std::ostream &operator<<(std::ostream &os, const Value &value) {
  os << value.GetInfo();
  return os;
}

Value Value::GetMinValue(ValueType type) {
  switch (type) {
    case VALUE_TYPE_TINYINT:
      return GetTinyIntValue(PELOTON_INT8_MIN);
    case VALUE_TYPE_SMALLINT:
      return GetSmallIntValue(PELOTON_INT16_MIN);
    case VALUE_TYPE_INTEGER:
      return GetIntegerValue(PELOTON_INT32_MIN);
    case VALUE_TYPE_BIGINT:
      return GetBigIntValue(PELOTON_INT64_MIN);
    case VALUE_TYPE_REAL:
      return GetDoubleValue(-FLT_MAX);
    case VALUE_TYPE_DOUBLE:
      return GetDoubleValue(-DBL_MAX);
    case VALUE_TYPE_VARCHAR:
      return GetTempStringValue("\0", 1);
    case VALUE_TYPE_DATE:
      return GetIntegerValue(PELOTON_INT32_MIN);
    case VALUE_TYPE_TIMESTAMP:
      return GetTimestampValue(PELOTON_INT64_MIN);
    case VALUE_TYPE_DECIMAL:
      return GetDecimalValue(DECIMAL_MIN);
    case VALUE_TYPE_BOOLEAN:
      return GetFalse();

    case VALUE_TYPE_INVALID:
    case VALUE_TYPE_NULL:
    case VALUE_TYPE_ADDRESS:
    case VALUE_TYPE_VARBINARY:
    default: {
      throw UnknownTypeException((int)type, "Can't get min value for type");
    }
  }
}

Value Value::GetMaxValue(ValueType type) {
  switch (type) {
    case VALUE_TYPE_TINYINT:
      return GetTinyIntValue(PELOTON_INT8_MAX);
    case VALUE_TYPE_SMALLINT:
      return GetSmallIntValue(PELOTON_INT16_MAX);
    case VALUE_TYPE_INTEGER:
      return GetIntegerValue(PELOTON_INT32_MAX);
    case VALUE_TYPE_BIGINT:
      return GetBigIntValue(PELOTON_INT64_MAX);
    case VALUE_TYPE_REAL:
      return GetDoubleValue(FLT_MAX);
    case VALUE_TYPE_DOUBLE:
      return GetDoubleValue(DBL_MAX);
    case VALUE_TYPE_VARCHAR:
      return GetMaxTempStringValue();
    case VALUE_TYPE_DATE:
      return GetIntegerValue(PELOTON_INT32_MAX);
    case VALUE_TYPE_TIMESTAMP:
      return GetTimestampValue(PELOTON_INT64_MAX);
    case VALUE_TYPE_DECIMAL:
      return GetDecimalValue(DECIMAL_MAX);
    case VALUE_TYPE_BOOLEAN:
      return GetTrue();
    case VALUE_TYPE_INVALID:
    case VALUE_TYPE_NULL:
    case VALUE_TYPE_ADDRESS:
    case VALUE_TYPE_VARBINARY:
    default: {
      throw UnknownTypeException((int)type, "Can't get max value for type");
    }
  }
}

}  // End peloton namespace<|MERGE_RESOLUTION|>--- conflicted
+++ resolved
@@ -444,13 +444,9 @@
       break;
     case VALUE_TYPE_DATE:
     case VALUE_TYPE_INTEGER:
-<<<<<<< HEAD
+      buffer << GetInteger();
+      break;
     case VALUE_TYPE_PARAMETER_OFFSET:
-=======
->>>>>>> 7aa914af
-      buffer << GetInteger();
-      break;
-    case VALUE_TYPE_FOR_BINDING_ONLY_INTEGER:
       buffer << "NOT BINDED @ " << GetInteger();
       break;
     case VALUE_TYPE_BIGINT:
@@ -466,11 +462,12 @@
       // with other Value types
       //
       // VARCHAR min value has 1 byte payload '\0' with length being 1
-      // VARCHAR max value has nullptr as payoad pointer with length VARCHAR_MAX_INDICATOR
-      if(GetObjectLengthWithoutNull() == VARCHAR_MAX_INDICATOR) {
+      // VARCHAR max value has nullptr as payoad pointer with length
+      // VARCHAR_MAX_INDICATOR
+      if (GetObjectLengthWithoutNull() == VARCHAR_MAX_INDICATOR) {
         buffer << "[0]*VARCHAR_MAX*";
-      } else if((GetObjectLengthWithoutNull() == 1) && \
-                (((char *)GetObjectValueWithoutNull())[0] == '\0')) {
+      } else if ((GetObjectLengthWithoutNull() == 1) &&
+                 (((char *)GetObjectValueWithoutNull())[0] == '\0')) {
         buffer << "[0]*VARCHAR_MIN*";
       } else {
         ptr = reinterpret_cast<const char *>(GetObjectValueWithoutNull());
@@ -479,7 +476,7 @@
         buffer << "[" << GetObjectLengthWithoutNull() << "]";
         buffer << "\"" << out_val << "\"[@" << addr << "]";
       }
-      
+
       break;
     case VALUE_TYPE_VARBINARY:
       ptr = reinterpret_cast<const char *>(GetObjectValueWithoutNull());
