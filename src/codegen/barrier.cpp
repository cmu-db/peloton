--- conflicted
+++ resolved
@@ -29,29 +29,11 @@
     while(n_workers_ > 0);
 }
 
-<<<<<<< HEAD
-void Barrier::MergeToGlobalHashTable(utils::OAHashTable *global_ht, utils::OAHashTable *local_ht) {
-  bool expect = false;
-  while (!global_hash_table_merge_lock_.compare_exchange_strong(expect, true)) {
-    expect = false;
-  }
-
-  LOG_DEBUG("Start Merging local hash table, global size: %lu, local size: %lu", global_ht->NumEntries(), local_ht->NumEntries());
-
-  global_ht->Merge(local_ht);
-
-  LOG_DEBUG("Done Merging local hash table, global size: %lu, local size: %lu", global_ht->NumEntries(), local_ht->NumEntries());
-
-  global_hash_table_merge_lock_.store(false);
-}
-
 void Barrier::Destroy() {
   if (bar_ != nullptr) {
     delete bar_;
   }
 }
 
-=======
->>>>>>> 2b62516b
 }
 }