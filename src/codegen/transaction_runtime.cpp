--- conflicted
+++ resolved
@@ -42,24 +42,6 @@
     out_idx += (visibility == VisibilityType::OK);
   }
 
-<<<<<<< HEAD
-//  uint32_t tile_group_idx = tile_group.GetTileGroupId();
-
-  // Perform a read operation for every visible tuple we found
-//  uint32_t end_idx = out_idx;
-//  out_idx = 0;
-//  for (uint32_t idx = 0; idx < end_idx; idx++) {
-//    // Construct the item location
-//    ItemPointer location{tile_group_idx, selection_vector[idx]};
-//
-//    // Perform the read
-//    bool can_read = txn_manager.PerformRead(&txn, location);
-//
-//    // Update the selection vector and output position
-//    selection_vector[out_idx] = selection_vector[idx];
-//    out_idx += static_cast<uint32_t>(can_read);
-//  }
-=======
   //  uint32_t tile_group_idx = tile_group.GetTileGroupId();
 
   // Perform a read operation for every visible tuple we found
@@ -76,7 +58,6 @@
   //    selection_vector[out_idx] = selection_vector[idx];
   //    out_idx += static_cast<uint32_t>(can_read);
   //  }
->>>>>>> e597268a
 
   return out_idx;
 }
