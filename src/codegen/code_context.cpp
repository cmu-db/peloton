//===----------------------------------------------------------------------===//
//
//                         Peloton
//
// code_context.cpp
//
// Identification: src/codegen/code_context.cpp
//
// Copyright (c) 2015-2017, Carnegie Mellon University Database Group
//
//===----------------------------------------------------------------------===//

#include "codegen/code_context.h"

#include "llvm/ExecutionEngine/MCJIT.h"
#include "llvm/ExecutionEngine/SectionMemoryManager.h"
#include "llvm/IR/LegacyPassManager.h"
#include "llvm/IR/Verifier.h"
#include "llvm/Support/TargetSelect.h"
#include "llvm/Support/raw_os_ostream.h"
#include "llvm/Transforms/Scalar.h"
#if LLVM_VERSION_GE(3, 9)
#include "llvm/Transforms/Scalar/GVN.h"
#endif

#include "common/exception.h"
#include "common/logger.h"
#include "settings/settings_manager.h"

namespace peloton {
namespace codegen {

/// Atomic plan ID counter
static std::atomic<uint64_t> kIdCounter{0};

namespace {

////////////////////////////////////////////////////////////////////////////////
///
/// Peloton Memory Manager
///
////////////////////////////////////////////////////////////////////////////////

class PelotonMemoryManager : public llvm::SectionMemoryManager {
 public:
  explicit PelotonMemoryManager(
      const std::unordered_map<std::string,
                               std::pair<llvm::Function *, CodeContext::FuncPtr>> &builtins)
      : builtins_(builtins) {}

#if LLVM_VERSION_GE(4, 0)
#define RET_TYPE llvm::JITSymbol
#define BUILD_RET_TYPE(addr) \
  (RET_TYPE{(llvm::JITTargetAddress)addr, llvm::JITSymbolFlags::Exported})
#else
#define RET_TYPE llvm::RuntimeDyld::SymbolInfo
#define BUILD_RET_TYPE(addr) \
  (RET_TYPE{(uint64_t)addr, llvm::JITSymbolFlags::Exported})
#endif
  RET_TYPE findSymbol(const std::string &name) override {
    LOG_TRACE("Looking up symbol '%s' ...", name.c_str());
    if (auto *builtin = LookupSymbol(name)) {
      LOG_TRACE("--> Resolved to builtin @ %p", builtin);
      return BUILD_RET_TYPE(builtin);
    }

    LOG_TRACE("--> Not builtin, use fallback resolution ...");
    return llvm::SectionMemoryManager::findSymbol(name);
  }
#undef RET_TYPE
#undef BUILD_RET_TYPE

 private:
  void *LookupSymbol(const std::string &name) const {
    // Check for a builtin with the exact name
    auto symbol_iter = builtins_.find(name);
    if (symbol_iter != builtins_.end()) {
      return symbol_iter->second.second;
    }

    // Check for a builtin with the leading '_' removed
    if (!name.empty() && name[0] == '_') {
      symbol_iter = builtins_.find(name.substr(1));
      if (symbol_iter != builtins_.end()) {
        return symbol_iter->second.second;
      }
    }

    // Nothing
    return nullptr;
  }

 private:
  // The code context
  const std::unordered_map<std::string,
                           std::pair<llvm::Function *, CodeContext::FuncPtr>>
      &builtins_;
};

////////////////////////////////////////////////////////////////////////////////
///
/// Instruction Count Pass
///
////////////////////////////////////////////////////////////////////////////////

/**
 * This class analyzes a given LLVM module and keeps statistics on:
 *   1. The number of functions defined in the module
 *   2. The number of externally defined functions called from this module
 *   3. The number of basic blocks in the module
 *   4. The total number of instructions in the module
 *   5. A breakdown of instruction counts by their type.
 *
 * Counts can be retrieved through the accessors, or all statistics can be
 * dumped to the logger through DumpStats().
 */
class InstructionCounts : public llvm::ModulePass {
 public:
  explicit InstructionCounts(char &pid)
      : ModulePass(pid),
        external_func_count_(0),
        func_count_(0),
        basic_block_count_(0),
        total_inst_counts_(0) {}

  bool runOnModule(::llvm::Module &module) override {
    for (const auto &func : module) {
      if (func.isDeclaration()) {
        external_func_count_++;
      } else {
        func_count_++;
      }
      for (const auto &block : func) {
        basic_block_count_++;
        for (const auto &inst : block) {
          total_inst_counts_++;
          counts_[inst.getOpcode()]++;
        }
      }
    }
    return false;
  }

  void DumpStats() const {
    LOG_INFO("# functions: %" PRId64 " (%" PRId64
              " external), # blocks: %" PRId64 ", # instructions: %" PRId64,
              func_count_, external_func_count_, basic_block_count_,
              total_inst_counts_);
    for (const auto iter : counts_) {
      const char *inst_name = llvm::Instruction::getOpcodeName(iter.first);
      LOG_INFO("↳ %s: %" PRId64, inst_name, iter.second);
    }
  }

 private:
  uint64_t external_func_count_;
  uint64_t func_count_;
  uint64_t basic_block_count_;
  uint64_t total_inst_counts_;
  llvm::DenseMap<uint32_t, uint64_t> counts_;
};

}  // namespace

////////////////////////////////////////////////////////////////////////////////
///
/// Code Context
///
////////////////////////////////////////////////////////////////////////////////

/// Constructor
CodeContext::CodeContext()
    : id_(kIdCounter++),
      context_(nullptr),
      module_(nullptr),
      builder_(nullptr),
      func_(nullptr),
      udf_func_ptr_(nullptr),
      pass_manager_(nullptr),
      engine_(nullptr),
      is_verified_(false) {
  // Initialize JIT stuff
  llvm::InitializeNativeTarget();
  llvm::InitializeNativeTargetAsmPrinter();
  llvm::InitializeNativeTargetAsmParser();

  // Create the context
  context_.reset(new llvm::LLVMContext());

  // Create the module
  module_ = new llvm::Module("_" + std::to_string(id_) + "_plan", *context_);

  // Create the IR builder
  builder_.reset(new llvm::IRBuilder<>(*context_));

  // Create the JIT engine.  We transfer ownership of the module to the engine,
  // but we retain a reference to it here so that we can lookup method
  // references etc.
  std::unique_ptr<llvm::Module> m{module_};
  module_ = m.get();
  engine_.reset(
      llvm::EngineBuilder(std::move(m))
          .setEngineKind(llvm::EngineKind::JIT)
          .setMCJITMemoryManager(llvm::make_unique<PelotonMemoryManager>(builtins_))
          .setMCPU(llvm::sys::getHostCPUName())
          .setErrorStr(&err_str_)
          .create());
  PELOTON_ASSERT(engine_ != nullptr);

  // The set of optimization passes we include
  pass_manager_.reset(new llvm::legacy::FunctionPassManager(module_));
  pass_manager_->add(llvm::createInstructionCombiningPass());
  pass_manager_->add(llvm::createReassociatePass());
  pass_manager_->add(llvm::createGVNPass());
  pass_manager_->add(llvm::createCFGSimplificationPass());
  pass_manager_->add(llvm::createAggressiveDCEPass());
  pass_manager_->add(llvm::createCFGSimplificationPass());

  // Setup the common types we need once
  bool_type_ = llvm::Type::getInt1Ty(*context_);
  int8_type_ = llvm::Type::getInt8Ty(*context_);
  int16_type_ = llvm::Type::getInt16Ty(*context_);
  int32_type_ = llvm::Type::getInt32Ty(*context_);
  int64_type_ = llvm::Type::getInt64Ty(*context_);
  double_type_ = llvm::Type::getDoubleTy(*context_);
  float_type_ = llvm::Type::getFloatTy(*context_);
  void_type_ = llvm::Type::getVoidTy(*context_);
  void_ptr_type_ = llvm::Type::getInt8PtrTy(*context_);
  char_ptr_type_ = llvm::Type::getInt8PtrTy(*context_);
}

/// Destructor
CodeContext::~CodeContext() {
  // We need this empty constructor because we declared a std::unique_ptr<>
  // on llvm::ExecutionEngine and llvm::LLVMContext that are forward-declared
  // in the header file. To make this compile, this destructor needs to exist.
}

void CodeContext::RegisterFunction(llvm::Function *func) {
  PELOTON_ASSERT(
      func->getParent() == &GetModule() &&
      "Cannot register a function from a different context and module");
  // Insert the function without an implementation
  functions_.emplace_back(func, nullptr);
}

void CodeContext::RegisterExternalFunction(llvm::Function *func_decl,
                                           CodeContext::FuncPtr func_impl) {
  PELOTON_ASSERT(func_decl != nullptr && "Function declaration cannot be NULL");
  PELOTON_ASSERT(func_decl->isDeclaration() &&
                 "The first argument must be a function declaration");
  PELOTON_ASSERT(func_impl != nullptr && "The function pointer cannot be NULL");
  functions_.emplace_back(func_decl, func_impl);

  builtins_[func_decl->getName()] = std::make_pair(func_decl, func_impl);
}

void CodeContext::RegisterBuiltin(llvm::Function *func_decl,
                                  CodeContext::FuncPtr func_impl) {
  const auto name = func_decl->getName();
  if (LookupBuiltin(name).first != nullptr) {
    LOG_DEBUG("Builtin '%s' already registered, skipping ...", name.data());
    return;
  }

  // Sanity check
  PELOTON_ASSERT(
      func_decl->isDeclaration() &&
      "You cannot provide a function definition for a builtin function");

  // Register the builtin function with type and implementation
  builtins_[name] = std::make_pair(func_decl, func_impl);
}

std::pair<llvm::Function *, CodeContext::FuncPtr> CodeContext::LookupBuiltin(const std::string &name) const {
  auto iter = builtins_.find(name);
  return (iter == builtins_.end() ? std::make_pair<llvm::Function *, CodeContext::FuncPtr>(nullptr, nullptr) : iter->second);
}

/// Verify all the functions that were created in this context
void CodeContext::Verify() {
  // Verify the module is okay
  llvm::raw_ostream &errors = llvm::errs();
  if (llvm::verifyModule(*module_, &errors)) {
    // There is an error in the module.
    // Dump the crappy IR to the log ...
    LOG_ERROR("ERROR IN MODULE:\n%s\n", GetIR().c_str());

    throw Exception("The generated LLVM code contains errors. ");
  }

  // All is well
  is_verified_ = true;
}

/// Optimize all the functions that were created in this context
void CodeContext::Optimize() {
  // make sure the code is verified
  if (!is_verified_) Verify();

  // Run the optimization passes over each function in this module
  pass_manager_->doInitialization();
  for (auto &func_iter : functions_) {
    pass_manager_->run(*func_iter.first);
  }
  pass_manager_->doFinalization();
}

/// JIT compile all the functions that were created in this context
void CodeContext::Compile() {
  // make sure the code is verified
  if (!is_verified_) Verify();

<<<<<<< HEAD
  if (settings::SettingsManager::GetInstance().GetBool(
          settings::SettingId::print_ir_stats)) {
=======
  // Print some IR stats
  if (settings::SettingsManager::GetBool(settings::SettingId::print_ir_stats)) {
>>>>>>> a045cfc9
    char name[] = "inst count";
    InstructionCounts inst_count(*name);
    inst_count.runOnModule(GetModule());
    inst_count.DumpStats();
  }

  // JIT compile the module
  engine_->finalizeObject();

  // Pull out the compiled function implementations
  for (auto &func_iter : functions_) {
    func_iter.second = engine_->getPointerToFunction(func_iter.first);
  }

  // Log the module
<<<<<<< HEAD
  if (settings::SettingsManager::GetInstance().GetBool(
          settings::SettingId::dump_ir)) {
=======
  LOG_TRACE("%s\n", GetIR().c_str());
  if (settings::SettingsManager::GetBool(settings::SettingId::dump_ir)) {
>>>>>>> a045cfc9
    LOG_DEBUG("%s\n", GetIR().c_str());
  }
}

size_t CodeContext::GetTypeSize(llvm::Type *type) const {
  auto size = GetDataLayout().getTypeSizeInBits(type) / 8;
  return size != 0 ? size : 1;
}

size_t CodeContext::GetTypeSizeInBits(llvm::Type *type) const {
  return GetDataLayout().getTypeSizeInBits(type);
}

size_t CodeContext::GetTypeAllocSize(llvm::Type *type) const {
  return GetDataLayout().getTypeAllocSize(type);
}

size_t CodeContext::GetTypeAllocSizeInBits(llvm::Type *type) const {
  return GetDataLayout().getTypeAllocSizeInBits(type);
}

size_t CodeContext::GetStructElementOffset(llvm::StructType *type, size_t index) const {
  return GetDataLayout().getStructLayout(type)->getElementOffset(index);
}

// TODO(marcel) same as LookupBuiltin?
CodeContext::FuncPtr CodeContext::GetRawFunctionPointer(
    llvm::Function *fn) const {
  for (const auto &iter : functions_) {
    if (iter.first == fn) {
      return iter.second;
    }
  }

  // Not found
  return nullptr;
}

/// Get the module's layout
const llvm::DataLayout &CodeContext::GetDataLayout() const {
  return module_->getDataLayout();
}

void CodeContext::DumpContents() const {
  std::error_code error_code;

  // First, write out the LLVM IR file
  {
    std::string ll_fname = "dump_plan_" + std::to_string(id_) + ".ll";
    llvm::raw_fd_ostream ll_ostream{ll_fname, error_code, llvm::sys::fs::F_RW};
    module_->print(ll_ostream, nullptr, false);
  }

  // Now, write out the raw ASM
  {
    std::string asm_fname = "dump_plan_" + std::to_string(id_) + ".s";
    llvm::raw_fd_ostream asm_ostream{asm_fname, error_code,
                                     llvm::sys::fs::F_RW};
    llvm::legacy::PassManager pass_manager;
    auto *target_machine = engine_->getTargetMachine();
    target_machine->Options.MCOptions.AsmVerbose = true;
    target_machine->addPassesToEmitFile(pass_manager, asm_ostream,
                                        llvm::TargetMachine::CGFT_AssemblyFile);
    pass_manager.run(*module_);
    target_machine->Options.MCOptions.AsmVerbose = false;
  }
}

// Get the textual form of the IR in this context
std::string CodeContext::GetIR() const {
  std::string module_str;
  llvm::raw_string_ostream ostream{module_str};
  module_->print(ostream, nullptr, false);
  return module_str;
}

}  // namespace codegen
}  // namespace peloton<|MERGE_RESOLUTION|>--- conflicted
+++ resolved
@@ -311,13 +311,8 @@
   // make sure the code is verified
   if (!is_verified_) Verify();
 
-<<<<<<< HEAD
   if (settings::SettingsManager::GetInstance().GetBool(
           settings::SettingId::print_ir_stats)) {
-=======
-  // Print some IR stats
-  if (settings::SettingsManager::GetBool(settings::SettingId::print_ir_stats)) {
->>>>>>> a045cfc9
     char name[] = "inst count";
     InstructionCounts inst_count(*name);
     inst_count.runOnModule(GetModule());
@@ -333,13 +328,9 @@
   }
 
   // Log the module
-<<<<<<< HEAD
-  if (settings::SettingsManager::GetInstance().GetBool(
-          settings::SettingId::dump_ir)) {
-=======
   LOG_TRACE("%s\n", GetIR().c_str());
-  if (settings::SettingsManager::GetBool(settings::SettingId::dump_ir)) {
->>>>>>> a045cfc9
+if (settings::SettingsManager::GetInstance().GetBool(
+        settings::SettingId::dump_ir)) {
     LOG_DEBUG("%s\n", GetIR().c_str());
   }
 }
