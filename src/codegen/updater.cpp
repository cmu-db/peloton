//===----------------------------------------------------------------------===//
//
//                         Peloton
//
// updater.cpp
//
// Identification: src/codegen/updater.cpp
//
// Copyright (c) 2015-17, Carnegie Mellon University Database Group
//
//===----------------------------------------------------------------------===//

#include "codegen/updater.h"
#include "codegen/transaction_runtime.h"
#include "common/container_tuple.h"
#include "concurrency/transaction_manager_factory.h"
#include "executor/executor_context.h"
#include "storage/data_table.h"
#include "storage/tile_group_header.h"
#include "storage/tile_group.h"
#include "storage/tile.h"
#include "storage/tuple.h"
#include "type/abstract_pool.h"
#include "common/internal_types.h"
#include "type/value.h"

namespace peloton {
namespace codegen {

void Updater::Init(storage::DataTable *table,
                   executor::ExecutorContext *executor_context,
                   Target *target_vector, uint32_t target_vector_size) {
  PELOTON_ASSERT(table != nullptr && executor_context != nullptr&&
            target_vector != nullptr);
  table_ = table;
  executor_context_ = executor_context;
  // Target list is kept since it is required at a new version update
  target_list_ =
      new TargetList(target_vector, target_vector + target_vector_size);

  statement_write_set_ = new WriteSet();
}

char *Updater::GetDataPtr(uint32_t tile_group_id, uint32_t tuple_offset) {
  auto tile_group = table_->GetTileGroupById(tile_group_id);

  // Get the tile offset assuming that it is still in a tuple format
  oid_t tile_offset, tile_column_offset;
  tile_group->LocateTileAndColumn(0, tile_offset, tile_column_offset);
  tile_ = tile_group->GetTileReference(tile_offset);
  return tile_->GetTupleLocation(tuple_offset);
}

char *Updater::Prepare(uint32_t tile_group_id, uint32_t tuple_offset) {
  PELOTON_ASSERT(table_ != nullptr && executor_context_ != nullptr);
  auto *txn = executor_context_->GetTransaction();
  auto tile_group = table_->GetTileGroupById(tile_group_id).get();
  auto *tile_group_header = tile_group->GetHeader();
  old_location_.block = tile_group_id;
  old_location_.offset = tuple_offset;

  // If I am the owner, update in-place
  is_owner_ = TransactionRuntime::IsOwner(*txn, tile_group_header,
                                          tuple_offset);
  if (is_owner_ == true)
    return GetDataPtr(tile_group_id, tuple_offset);

  // If not the owner, acquire ownership and build a new version tuple
  acquired_ownership_ = TransactionRuntime::AcquireOwnership(*txn,
      tile_group_header, tuple_offset);
  if (acquired_ownership_ == false)
    return nullptr;

  new_location_ = table_->AcquireVersion();
  return GetDataPtr(new_location_.block, new_location_.offset);
}

char *Updater::PreparePK(uint32_t tile_group_id, uint32_t tuple_offset) {
<<<<<<< HEAD
  PL_ASSERT(table_ != nullptr && executor_context_ != nullptr);

  if (statement_write_set_->find(ItemPointer(tile_group_id, tuple_offset)) != statement_write_set_->end()) {
    return nullptr;
  }

=======
  PELOTON_ASSERT(table_ != nullptr && executor_context_ != nullptr);
>>>>>>> 39fa5189
  auto *txn = executor_context_->GetTransaction();
  auto tile_group = table_->GetTileGroupById(tile_group_id).get();
  auto *tile_group_header = tile_group->GetHeader();

  // Check ownership
  is_owner_ = TransactionRuntime::IsOwner(*txn, tile_group_header,
                                          tuple_offset);
  acquired_ownership_ = false;
  if (is_owner_ == false) {
    acquired_ownership_ = TransactionRuntime::AcquireOwnership(
        *txn, tile_group_header, tuple_offset);
    if (acquired_ownership_ == false)
      return nullptr;
  }

  // Delete the old tuple
  ItemPointer old_location(tile_group_id, tuple_offset);
  ItemPointer empty_location = table_->InsertEmptyVersion();
  if (empty_location.IsNull() == true && acquired_ownership_ == true) {
    TransactionRuntime::YieldOwnership(*txn, tile_group_header,
                                       tuple_offset);
    return nullptr;
  }
  auto &txn_manager = concurrency::TransactionManagerFactory::GetInstance();
  txn_manager.PerformDelete(txn, old_location, empty_location);

  // Get the tuple data pointer for a new version
  new_location_ = table_->GetEmptyTupleSlot(nullptr);
  return GetDataPtr(new_location_.block, new_location_.offset);
}

peloton::type::AbstractPool *Updater::GetPool() {
  // This should be called after Prepare() or PreparePK()
  PELOTON_ASSERT(tile_);
  return tile_->GetPool();
}

void Updater::Update() {
  PELOTON_ASSERT(table_ != nullptr && executor_context_ != nullptr);
  LOG_TRACE("Updating tuple <%u, %u> from table '%s' (db ID: %u, table ID: %u)",
            old_location_.block, old_location_.offset,
            table_->GetName().c_str(), table_->GetDatabaseOid(),
            table_->GetOid());
  auto *txn = executor_context_->GetTransaction();
  auto tile_group = table_->GetTileGroupById(old_location_.block).get();
  auto *tile_group_header = tile_group->GetHeader();
  auto &txn_manager = concurrency::TransactionManagerFactory::GetInstance();

  // Either update in-place
  if (is_owner_ == true) {
    txn_manager.PerformUpdate(txn, old_location_);
    executor_context_->num_processed++;
    return;
  }

  // Or, update with a new version
  ContainerTuple<storage::TileGroup> new_tuple(
    table_->GetTileGroupById(new_location_.block).get(), new_location_.offset);
  ItemPointer *indirection =
      tile_group_header->GetIndirection(old_location_.offset);
  auto result = table_->InstallVersion(&new_tuple, target_list_, txn,
                                       indirection);
  if (result == false) {
    TransactionRuntime::YieldOwnership(*txn, tile_group_header,
                                       old_location_.offset);
    return;
  }
  txn_manager.PerformUpdate(txn, old_location_, new_location_);
  executor_context_->num_processed++;
}

void Updater::UpdatePK() {
  PELOTON_ASSERT(table_ != nullptr && executor_context_ != nullptr);
  LOG_TRACE("Updating tuple <%u, %u> from table '%s' (db ID: %u, table ID: %u)",
            old_location_.block, old_location_.offset,
            table_->GetName().c_str(), table_->GetDatabaseOid(),
            table_->GetOid());
  auto *txn = executor_context_->GetTransaction();
  auto tile_group = table_->GetTileGroupById(new_location_.block).get();
  auto &txn_manager = concurrency::TransactionManagerFactory::GetInstance();

  // Insert a new tuple
  ContainerTuple<storage::TileGroup> tuple(tile_group, new_location_.offset);
  ItemPointer *index_entry_ptr = nullptr;
  bool result = table_->InsertTuple(&tuple, new_location_, txn,
                                    &index_entry_ptr);
  if (result == false) {
    txn_manager.SetTransactionResult(txn, ResultType::FAILURE);
    return;
  }
  txn_manager.PerformInsert(txn, new_location_, index_entry_ptr);
  statement_write_set_->insert(new_location_);
  executor_context_->num_processed++;
}

void Updater::TearDown() {
  // Updater object does not destruct its own data structures
  tile_.reset();
  delete target_list_;
  delete statement_write_set_;
}

}  // namespace codegen
}  // namespace peloton<|MERGE_RESOLUTION|>--- conflicted
+++ resolved
@@ -76,16 +76,12 @@
 }
 
 char *Updater::PreparePK(uint32_t tile_group_id, uint32_t tuple_offset) {
-<<<<<<< HEAD
-  PL_ASSERT(table_ != nullptr && executor_context_ != nullptr);
+  PELOTON_ASSERT(table_ != nullptr && executor_context_ != nullptr);
 
   if (statement_write_set_->find(ItemPointer(tile_group_id, tuple_offset)) != statement_write_set_->end()) {
     return nullptr;
   }
 
-=======
-  PELOTON_ASSERT(table_ != nullptr && executor_context_ != nullptr);
->>>>>>> 39fa5189
   auto *txn = executor_context_->GetTransaction();
   auto tile_group = table_->GetTileGroupById(tile_group_id).get();
   auto *tile_group_header = tile_group->GetHeader();
