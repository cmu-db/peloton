//===----------------------------------------------------------------------===//
//
//                         Peloton
//
// updater.cpp
//
// Identification: src/codegen/updater.cpp
//
// Copyright (c) 2015-17, Carnegie Mellon University Database Group
//
//===----------------------------------------------------------------------===//

#include "codegen/updater.h"
#include "codegen/transaction_runtime.h"
#include "common/container_tuple.h"
#include "concurrency/transaction_manager_factory.h"
#include "executor/executor_context.h"
#include "storage/data_table.h"
#include "storage/tile_group_header.h"
#include "storage/tile_group.h"
#include "storage/tile.h"
#include "storage/tuple.h"
#include "type/abstract_pool.h"
#include "common/internal_types.h"
#include "type/value.h"

namespace peloton {
namespace codegen {

void Updater::Init(storage::DataTable *table,
                   executor::ExecutorContext *executor_context,
                   Target *target_vector, uint32_t target_vector_size) {
  PELOTON_ASSERT(table != nullptr && executor_context != nullptr&&
            target_vector != nullptr);
  table_ = table;
  executor_context_ = executor_context;
  // Target list is kept since it is required at a new version update
  target_list_ =
      new TargetList(target_vector, target_vector + target_vector_size);

  statement_write_set_ = new WriteSet();
}

char *Updater::GetDataPtr(uint32_t tile_group_id, uint32_t tuple_offset) {
  auto tile_group = table_->GetTileGroupById(tile_group_id);

  // Get the tile offset assuming that it is still in a tuple format
  oid_t tile_offset, tile_column_offset;
  tile_group->LocateTileAndColumn(0, tile_offset, tile_column_offset);
  tile_ = tile_group->GetTileReference(tile_offset);
  return tile_->GetTupleLocation(tuple_offset);
}

char *Updater::Prepare(uint32_t tile_group_id, uint32_t tuple_offset) {
<<<<<<< HEAD
  PELOTON_ASSERT(table_ != nullptr && executor_context_ != nullptr);
=======

  if (statement_write_set_->find(ItemPointer(tile_group_id, tuple_offset)) != statement_write_set_->end()) {
    return nullptr;
  }
  
  PL_ASSERT(table_ != nullptr && executor_context_ != nullptr);
>>>>>>> 7a4404f8
  auto *txn = executor_context_->GetTransaction();
  auto tile_group = table_->GetTileGroupById(tile_group_id).get();
  auto *tile_group_header = tile_group->GetHeader();
  old_location_.block = tile_group_id;
  old_location_.offset = tuple_offset;

  // If I am the owner, update in-place
  is_owner_ = TransactionRuntime::IsOwner(*txn, tile_group_header,
                                          tuple_offset);
  if (is_owner_ == true)
    return GetDataPtr(tile_group_id, tuple_offset);

  // If not the owner, acquire ownership and build a new version tuple
  acquired_ownership_ = TransactionRuntime::AcquireOwnership(*txn,
      tile_group_header, tuple_offset);
  if (acquired_ownership_ == false)
    return nullptr;

  new_location_ = table_->AcquireVersion();
  return GetDataPtr(new_location_.block, new_location_.offset);
}

char *Updater::PreparePK(uint32_t tile_group_id, uint32_t tuple_offset) {
  PELOTON_ASSERT(table_ != nullptr && executor_context_ != nullptr);

  if (statement_write_set_->find(ItemPointer(tile_group_id, tuple_offset)) != statement_write_set_->end()) {
    return nullptr;
  }

  auto *txn = executor_context_->GetTransaction();
  auto tile_group = table_->GetTileGroupById(tile_group_id).get();
  auto *tile_group_header = tile_group->GetHeader();

  // Check ownership
  is_owner_ = TransactionRuntime::IsOwner(*txn, tile_group_header,
                                          tuple_offset);
  acquired_ownership_ = false;
  if (is_owner_ == false) {
    acquired_ownership_ = TransactionRuntime::AcquireOwnership(
        *txn, tile_group_header, tuple_offset);
    if (acquired_ownership_ == false)
      return nullptr;
  }

  // Delete the old tuple
  ItemPointer old_location(tile_group_id, tuple_offset);
  ItemPointer empty_location = table_->InsertEmptyVersion();
  if (empty_location.IsNull() == true && acquired_ownership_ == true) {
    TransactionRuntime::YieldOwnership(*txn, tile_group_header,
                                       tuple_offset);
    return nullptr;
  }
  auto &txn_manager = concurrency::TransactionManagerFactory::GetInstance();
  txn_manager.PerformDelete(txn, old_location, empty_location);
  statement_write_set_->find(empty_location);

  // Get the tuple data pointer for a new version
  new_location_ = table_->GetEmptyTupleSlot(nullptr);
  return GetDataPtr(new_location_.block, new_location_.offset);
}

peloton::type::AbstractPool *Updater::GetPool() {
  // This should be called after Prepare() or PreparePK()
  PELOTON_ASSERT(tile_);
  return tile_->GetPool();
}

void Updater::Update() {
  PELOTON_ASSERT(table_ != nullptr && executor_context_ != nullptr);
  LOG_TRACE("Updating tuple <%u, %u> from table '%s' (db ID: %u, table ID: %u)",
            old_location_.block, old_location_.offset,
            table_->GetName().c_str(), table_->GetDatabaseOid(),
            table_->GetOid());
  auto *txn = executor_context_->GetTransaction();
  auto tile_group = table_->GetTileGroupById(old_location_.block).get();
  auto *tile_group_header = tile_group->GetHeader();
  auto &txn_manager = concurrency::TransactionManagerFactory::GetInstance();

  // Either update in-place
  if (is_owner_ == true) {
    txn_manager.PerformUpdate(txn, old_location_);
    // we do not need to add any item pointer to statement-level write set
    // here, because we do not generate any new version
    executor_context_->num_processed++;
    return;
  }

  // Or, update with a new version
  ContainerTuple<storage::TileGroup> new_tuple(
    table_->GetTileGroupById(new_location_.block).get(), new_location_.offset);
  ItemPointer *indirection =
      tile_group_header->GetIndirection(old_location_.offset);
  auto result = table_->InstallVersion(&new_tuple, target_list_, txn,
                                       indirection);
  if (result == false) {
    TransactionRuntime::YieldOwnership(*txn, tile_group_header,
                                       old_location_.offset);
    return;
  }
  txn_manager.PerformUpdate(txn, old_location_, new_location_);
  statement_write_set_->insert(new_location_);
  executor_context_->num_processed++;
}

void Updater::UpdatePK() {
  PELOTON_ASSERT(table_ != nullptr && executor_context_ != nullptr);
  LOG_TRACE("Updating tuple <%u, %u> from table '%s' (db ID: %u, table ID: %u)",
            old_location_.block, old_location_.offset,
            table_->GetName().c_str(), table_->GetDatabaseOid(),
            table_->GetOid());
  auto *txn = executor_context_->GetTransaction();
  auto tile_group = table_->GetTileGroupById(new_location_.block).get();
  auto &txn_manager = concurrency::TransactionManagerFactory::GetInstance();

  // Insert a new tuple
  ContainerTuple<storage::TileGroup> tuple(tile_group, new_location_.offset);
  ItemPointer *index_entry_ptr = nullptr;
  bool result = table_->InsertTuple(&tuple, new_location_, txn,
                                    &index_entry_ptr);
  if (result == false) {
    txn_manager.SetTransactionResult(txn, ResultType::FAILURE);
    return;
  }
  txn_manager.PerformInsert(txn, new_location_, index_entry_ptr);
  statement_write_set_->insert(new_location_);
  executor_context_->num_processed++;
}

void Updater::TearDown() {
  // Updater object does not destruct its own data structures
  tile_.reset();
  delete target_list_;
  delete statement_write_set_;
}

}  // namespace codegen
}  // namespace peloton<|MERGE_RESOLUTION|>--- conflicted
+++ resolved
@@ -52,16 +52,12 @@
 }
 
 char *Updater::Prepare(uint32_t tile_group_id, uint32_t tuple_offset) {
-<<<<<<< HEAD
   PELOTON_ASSERT(table_ != nullptr && executor_context_ != nullptr);
-=======
 
   if (statement_write_set_->find(ItemPointer(tile_group_id, tuple_offset)) != statement_write_set_->end()) {
     return nullptr;
   }
   
-  PL_ASSERT(table_ != nullptr && executor_context_ != nullptr);
->>>>>>> 7a4404f8
   auto *txn = executor_context_->GetTransaction();
   auto tile_group = table_->GetTileGroupById(tile_group_id).get();
   auto *tile_group_header = tile_group->GetHeader();
