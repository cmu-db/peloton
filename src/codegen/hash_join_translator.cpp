//===----------------------------------------------------------------------===//
//
//                         Peloton
//
// hash_join_translator.cpp
//
// Identification: src/codegen/hash_join_translator.cpp
//
// Copyright (c) 2015-17, Carnegie Mellon University Database Group
//
//===----------------------------------------------------------------------===//

#include "codegen/hash_join_translator.h"

#include "codegen/if.h"
#include "codegen/oa_hash_table_proxy.h"
#include "codegen/tuple_value_translator.h"
#include "codegen/vectorized_loop.h"
#include "expression/tuple_value_expression.h"
#include "planner/hash_join_plan.h"

#include "codegen/multi_thread_context_proxy.h"

namespace peloton {
namespace codegen {

std::atomic<bool> HashJoinTranslator::kUsePrefetch{false};

//===----------------------------------------------------------------------===//
// HASH JOIN TRANSLATOR
//===----------------------------------------------------------------------===//

// Constructor
HashJoinTranslator::HashJoinTranslator(const planner::HashJoinPlan &join,
                                       CompilationContext &context,
                                       Pipeline &pipeline)
    : OperatorTranslator(context, pipeline), join_(join), left_pipeline_(this) {
  LOG_DEBUG("Constructing HashJoinTranslator ...");

  auto &codegen = GetCodeGen();
  auto &runtime_state = context.GetRuntimeState();

  // If we should be prefetching into the hash-table, install a boundary in the
  // both the left and right pipeline at the input into this translator to
  // ensure it receives a vector of input tuples
  if (UsePrefetching()) {
    left_pipeline_.InstallBoundaryAtInput(this);
    pipeline.InstallBoundaryAtInput(this);

    // Allocate slot for prefetch array
    prefetch_vector_id_ = runtime_state.RegisterState(
        "hjPFVec", codegen.VectorType(codegen.Int64Type(),
                                      OAHashTable::kDefaultGroupPrefetchSize),
        true);
  }

  // Allocate state for our hash table
<<<<<<< HEAD
  global_hash_table_id_ =
      runtime_state.RegisterState("global_join", OAHashTableProxy::GetType(codegen));
  local_hash_table_id_ =
      runtime_state.RegisterState("local_join", OAHashTableProxy::GetType(codegen), true);
=======
  global_hash_table_id_ = runtime_state.RegisterState(
      "global_join", OAHashTableProxy::GetType(codegen));
  local_hash_table_id_ = runtime_state.RegisterState(
      "local_join", OAHashTableProxy::GetType(codegen), true);
>>>>>>> e597268a

  // Prepare translators for the left and right input operators
  context.Prepare(*join_.GetChild(0), left_pipeline_);
  context.Prepare(*join_.GetChild(1)->GetChild(0), pipeline);

  // Prepare the expressions that produce the build-size keys
  join.GetLeftHashKeys(left_key_exprs_);

  std::vector<type::Type::TypeId> left_key_type;
  for (const auto *left_key : left_key_exprs_) {
    // Prepare the expression for translation
    context.Prepare(*left_key);
    // Collect the key types
    left_key_type.push_back(left_key->GetValueType());
  }

  // Prepare the expressions that produce the probe-side keys
  join.GetRightHashKeys(right_key_exprs_);

  std::vector<type::Type::TypeId> right_key_type;
  for (const auto *right_key : right_key_exprs_) {
    // Prepare the expression for translation
    context.Prepare(*right_key);
    // Collect the key types
    right_key_type.push_back(right_key->GetValueType());
  }

  // Prepare the predicate
  auto *predicate = join_.GetPredicate();
  if (predicate != nullptr) {
    context.Prepare(*predicate);
  }

  // Make sure the key types are equal
  PL_ASSERT(left_key_type.size() == right_key_type.size());
  PL_ASSERT(std::equal(left_key_type.begin(), left_key_type.end(),
                       right_key_type.begin()));

  // Collect (unique) attributes that are stored in hash-table
  std::unordered_set<const planner::AttributeInfo *> left_key_ais;
  for (auto *left_key_exp : left_key_exprs_) {
    if (left_key_exp->GetExpressionType() == ExpressionType::VALUE_TUPLE) {
      auto *tve =
          static_cast<const expression::TupleValueExpression *>(left_key_exp);
      left_key_ais.insert(tve->GetAttributeRef());
    }
  }
  for (const auto *left_val_ai : join.GetLeftAttributes()) {
    if (left_key_ais.count(left_val_ai) == 0) {
      left_val_ais_.push_back(left_val_ai);
    }
  }

  // Construct the format of the left side
  std::vector<type::Type::TypeId> left_value_types;
  for (const auto *left_val_ai : left_val_ais_) {
    left_value_types.push_back(left_val_ai->type);
  }
  left_value_storage_.Setup(codegen, left_value_types);

  // Check if the join needs an output vector to store saved probes
  if (pipeline.GetTranslatorStage(this) != 0) {
    // The join isn't the last operator in the pipeline, let's use a vector
    // TODO: In reality, we only need a vector if the attributes from the hash
    //       table are used in another stage. We're being lazy here ...
    needs_output_vector_ = false;
  }
  needs_output_vector_ = false;

  // Create the hash table
  hash_table_ =
      OAHashTable{codegen, left_key_type, left_value_storage_.MaxStorageSize()};

  LOG_DEBUG("Finished constructing HashJoinTranslator ...");
}

// Initialize the hash-table instance
void HashJoinTranslator::InitializeState() {
  hash_table_.Init(GetCodeGen(), LoadStatePtr(global_hash_table_id_));
}

// Produce!
void HashJoinTranslator::Produce() const {
  auto &codegen = GetCodeGen();

  // Initialize the local hash table before produce.
  llvm::Value *local_ht_ptr = LoadStateValue(local_hash_table_id_);
  hash_table_.Init(codegen, local_ht_ptr);

  // Let the left child produce tuples which we materialize into the hash-table
  GetCompilationContext().Produce(*join_.GetChild(0));

  // Merge to the global hash table
  llvm::Value *multi_thread_context = codegen.GetArgument(1);
<<<<<<< HEAD
  codegen.CallFunc(MultiThreadContextProxy::GetMergeToGlobalHashTableFunction(codegen), {multi_thread_context, LoadStatePtr(global_hash_table_id_), local_ht_ptr});

  // Wait for global hash table constructions
  codegen.CallFunc(MultiThreadContextProxy::GetBarrierWaitFunction(codegen), {multi_thread_context});
=======
  codegen.CallFunc(
      MultiThreadContextProxy::GetMergeToGlobalHashTableFunction(codegen),
      {multi_thread_context, LoadStatePtr(global_hash_table_id_),
       local_ht_ptr});

  // Wait for global hash table constructions
  codegen.CallFunc(MultiThreadContextProxy::GetBarrierWaitFunction(codegen),
                   {multi_thread_context});
>>>>>>> e597268a

  // Let the right child produce tuples, which we use to probe the hash table
  GetCompilationContext().Produce(*join_.GetChild(1)->GetChild(0));

  // That's it, we've produced all the tuples
  hash_table_.Destroy(codegen, local_ht_ptr);
}

void HashJoinTranslator::Consume(ConsumerContext &context,
                                 RowBatch &batch) const {
  if (!UsePrefetching()) {
    OperatorTranslator::Consume(context, batch);
    return;
  }

  // This aggregation uses prefetching
  // TODO: This code is copied verbatime from aggregation ... REFACTOR!

  auto &codegen = GetCodeGen();

  // The vector holding the hash values for the group
  Vector hashes{LoadStateValue(prefetch_vector_id_),
                OAHashTable::kDefaultGroupPrefetchSize, codegen.Int64Type()};

  auto group_prefetch = [&](
      RowBatch::VectorizedIterateCallback::IterationInstance &iter_instance) {
    llvm::Value *p = codegen.Const32(0);
    llvm::Value *end =
        codegen->CreateSub(iter_instance.end, iter_instance.start);

    // The first loop does hash computation and prefetching
    Loop prefetch_loop{codegen, codegen->CreateICmpULT(p, end), {{"p", p}}};
    {
      p = prefetch_loop.GetLoopVar(0);
      RowBatch::Row row =
          batch.GetRowAt(codegen->CreateAdd(p, iter_instance.start));

      // Collect keys
      std::vector<codegen::Value> key;
      if (IsFromLeftChild(context)) {
        CollectKeys(row, left_key_exprs_, key);
      } else {
        CollectKeys(row, right_key_exprs_, key);
      }

      // Hash the key and store in prefetch vector
      llvm::Value *hash_val = hash_table_.HashKey(codegen, key);

      // StoreValue hashed val in prefetch vector
      hashes.SetValue(codegen, p, hash_val);

      // Prefetch the actual hash table bucket
      hash_table_.PrefetchBucket(codegen, LoadStatePtr(global_hash_table_id_),
                                 hash_val, OAHashTable::PrefetchType::Read,
                                 OAHashTable::Locality::Medium);

      // End prefetch loop
      p = codegen->CreateAdd(p, codegen.Const32(1));
      prefetch_loop.LoopEnd(codegen->CreateICmpULT(p, end), {p});
    }

    p = codegen.Const32(0);
    std::vector<Loop::LoopVariable> loop_vars = {
        {"p", p}, {"writeIdx", iter_instance.write_pos}};
    Loop process_loop{codegen, codegen->CreateICmpULT(p, end), loop_vars};
    {
      p = process_loop.GetLoopVar(0);
      llvm::Value *write_pos = process_loop.GetLoopVar(1);

      llvm::Value *read_pos = codegen->CreateAdd(p, iter_instance.start);
      RowBatch::OutputTracker tracker{batch.GetSelectionVector(), write_pos};
      RowBatch::Row row = batch.GetRowAt(read_pos, &tracker);

      codegen::Value row_hash{type::Type::TypeId::INTEGER,
                              hashes.GetValue(codegen, p)};
      row.RegisterAttributeValue(&OAHashTable::kHashAI, row_hash);

      // Consume row
      Consume(context, row);

      // End prefetch loop
      p = codegen->CreateAdd(p, codegen.Const32(1));
      process_loop.LoopEnd(codegen->CreateICmpULT(p, end),
                           {p, tracker.GetFinalOutputPos()});
    }

    std::vector<llvm::Value *> final_vals;
    process_loop.CollectFinalLoopVariables(final_vals);

    return final_vals[0];
  };

  batch.VectorizedIterate(codegen, OAHashTable::kDefaultGroupPrefetchSize,
                          group_prefetch);
}

// Consume the tuples produced by a child operator
void HashJoinTranslator::Consume(ConsumerContext &context,
                                 RowBatch::Row &row) const {
  if (IsFromLeftChild(context)) {
    ConsumeFromLeft(context, row);
  } else {
    ConsumeFromRight(context, row);
  }
}

// The given row is coming from the left child. Insert into hash table
void HashJoinTranslator::ConsumeFromLeft(ConsumerContext &,
                                         RowBatch::Row &row) const {
  auto &codegen = GetCodeGen();

  // Collect all the attributes we need for the join (including keys and vals)
  std::vector<codegen::Value> key;
  CollectKeys(row, left_key_exprs_, key);

  std::vector<codegen::Value> vals;
  CollectValues(row, left_val_ais_, vals);

  // If the hash value is available, use it
  llvm::Value *hash = nullptr;
  if (row.HasAttribute(&OAHashTable::kHashAI)) {
    codegen::Value hash_val = row.DeriveValue(codegen, &OAHashTable::kHashAI);
    hash = hash_val.GetValue();
  }

  // Insert tuples from the left side into the hash table
  InsertLeft insert_left{left_value_storage_, vals};
  hash_table_.Insert(codegen, LoadStateValue(local_hash_table_id_), hash, key,
                     insert_left);
}

// The given row is from the right child. Probe hash-table.
void HashJoinTranslator::ConsumeFromRight(ConsumerContext &context,
                                          RowBatch::Row &row) const {
  // Pull out the values of the keys we probe the hash-table with
  std::vector<codegen::Value> key;
  CollectKeys(row, right_key_exprs_, key);

  const auto &join_plan = GetJoinPlan();

  // Check the join type
  if (join_plan.GetJoinType() == JoinType::INNER) {
    // For inner joins, find all join partners
    ProbeRight probe_right{*this, context, row, key};

    hash_table_.FindAll(GetCodeGen(), LoadStatePtr(global_hash_table_id_), key,
                        probe_right);
  }
}

// Cleanup by destroying the hash-table instance
void HashJoinTranslator::TearDownState() {
  hash_table_.Destroy(GetCodeGen(), LoadStatePtr(global_hash_table_id_));
}

// Get the stringified name of this join
std::string HashJoinTranslator::GetName() const {
  std::string name = "HashJoin::";
  switch (join_.GetJoinType()) {
    case JoinType::INNER: {
      name.append("Inner");
      break;
    }
    case JoinType::OUTER: {
      name.append("Outer");
      break;
    }
    case JoinType::LEFT: {
      name.append("Left");
      break;
    }
    case JoinType::RIGHT: {
      name.append("Right");
      break;
    }
    case JoinType::SEMI: {
      name.append("Semi");
      break;
    }
    case JoinType::INVALID:
      throw Exception{"Invalid join type"};
  }
  return name;
}

// Estimate the size of the dynamically constructed hash-table
uint64_t HashJoinTranslator::EstimateHashTableSize() const {
  // TODO: Implement me
  return 0;
}

// Should this aggregation use prefetching
bool HashJoinTranslator::UsePrefetching() const {
  // TODO: Implement me
  return kUsePrefetch;
}

void HashJoinTranslator::CollectKeys(
    RowBatch::Row &row,
    const std::vector<const expression::AbstractExpression *> &key,
    std::vector<codegen::Value> &key_values) const {
  for (const auto *exp : key) {
    key_values.push_back(row.DeriveValue(GetCodeGen(), *exp));
  }
}

void HashJoinTranslator::CollectValues(
    RowBatch::Row &row, const std::vector<const planner::AttributeInfo *> &ais,
    std::vector<codegen::Value> &values) const {
  for (const auto *ai : ais) {
    values.push_back(row.DeriveValue(GetCodeGen(), ai));
  }
}

//===----------------------------------------------------------------------===//
// PROBE RIGHT
//===----------------------------------------------------------------------===//

HashJoinTranslator::ProbeRight::ProbeRight(
    const HashJoinTranslator &join_translator, ConsumerContext &context,
    RowBatch::Row &row, const std::vector<codegen::Value> &right_key)
    : join_translator_(join_translator),
      context_(context),
      row_(row),
      right_key_(right_key) {}

// The callback invoked when iterating the hash table.  The key and value of
// the current hash table entry are provided as parameters.  We add these to
// the context and pass it up the tree.
void HashJoinTranslator::ProbeRight::ProcessEntry(
    CodeGen &codegen, const std::vector<codegen::Value> &key,
    llvm::Value *data_area) const {
  const auto &storage = join_translator_.left_value_storage_;

  if (join_translator_.needs_output_vector_) {
    // Use output vector for attribute access
    throw Exception{"Shouldn't need output"};
  } else {
    // LoadValues all the values from the hash entry
    std::vector<codegen::Value> left_vals;
    storage.LoadValues(codegen, data_area, left_vals);

    // Put the values directly into the row
    const auto &left_val_ais = join_translator_.left_val_ais_;
    for (uint32_t i = 0; i < left_val_ais.size(); i++) {
      row_.RegisterAttributeValue(left_val_ais[i], left_vals[i]);
    }

    const auto &left_key_exprs = join_translator_.left_key_exprs_;
    for (uint32_t i = 0; i < left_key_exprs.size(); i++) {
      const auto *exp = left_key_exprs[i];
      if (exp->GetExpressionType() == ExpressionType::VALUE_TUPLE) {
        auto *tve = static_cast<const expression::TupleValueExpression *>(exp);
        codegen::Value v = key[i];
        LOG_DEBUG("Putting AI %s (%p) into row",
                  tve->GetAttributeRef()->name.c_str(), tve->GetAttributeRef());
        row_.RegisterAttributeValue(tve->GetAttributeRef(), v);
      }
    }
  }

  // Check predicate if one exists
  auto *predicate = join_translator_.GetJoinPlan().GetPredicate();
  if (predicate != nullptr) {
    // Vectorize of TaaT filter?
    auto valid_rod = row_.DeriveValue(codegen, *predicate);
    If is_valid_row{codegen, valid_rod.GetValue()};
    {
      // Send row up to the parent
      context_.Consume(row_);
    }
    is_valid_row.EndIf();
  } else {
    // Send the row up to the parent
    context_.Consume(row_);
  }
}

//===----------------------------------------------------------------------===//
// INSERT LEFT
//===----------------------------------------------------------------------===//

HashJoinTranslator::InsertLeft::InsertLeft(
    const CompactStorage &storage, const std::vector<codegen::Value> &values)
    : storage_(storage), values_(values) {}

// Store the attributes from the left-side input into the provided storage space
void HashJoinTranslator::InsertLeft::StoreValue(CodeGen &codegen,
                                                llvm::Value *space) const {
  storage_.StoreValues(codegen, space, values_);
}

llvm::Value *HashJoinTranslator::InsertLeft::GetValueSize(
    CodeGen &codegen) const {
  return codegen.Const32(storage_.MaxStorageSize());
}

}  // namespace codegen
}  // namespace peloton<|MERGE_RESOLUTION|>--- conflicted
+++ resolved
@@ -55,17 +55,10 @@
   }
 
   // Allocate state for our hash table
-<<<<<<< HEAD
-  global_hash_table_id_ =
-      runtime_state.RegisterState("global_join", OAHashTableProxy::GetType(codegen));
-  local_hash_table_id_ =
-      runtime_state.RegisterState("local_join", OAHashTableProxy::GetType(codegen), true);
-=======
   global_hash_table_id_ = runtime_state.RegisterState(
       "global_join", OAHashTableProxy::GetType(codegen));
   local_hash_table_id_ = runtime_state.RegisterState(
       "local_join", OAHashTableProxy::GetType(codegen), true);
->>>>>>> e597268a
 
   // Prepare translators for the left and right input operators
   context.Prepare(*join_.GetChild(0), left_pipeline_);
@@ -160,12 +153,6 @@
 
   // Merge to the global hash table
   llvm::Value *multi_thread_context = codegen.GetArgument(1);
-<<<<<<< HEAD
-  codegen.CallFunc(MultiThreadContextProxy::GetMergeToGlobalHashTableFunction(codegen), {multi_thread_context, LoadStatePtr(global_hash_table_id_), local_ht_ptr});
-
-  // Wait for global hash table constructions
-  codegen.CallFunc(MultiThreadContextProxy::GetBarrierWaitFunction(codegen), {multi_thread_context});
-=======
   codegen.CallFunc(
       MultiThreadContextProxy::GetMergeToGlobalHashTableFunction(codegen),
       {multi_thread_context, LoadStatePtr(global_hash_table_id_),
@@ -174,7 +161,6 @@
   // Wait for global hash table constructions
   codegen.CallFunc(MultiThreadContextProxy::GetBarrierWaitFunction(codegen),
                    {multi_thread_context});
->>>>>>> e597268a
 
   // Let the right child produce tuples, which we use to probe the hash table
   GetCompilationContext().Produce(*join_.GetChild(1)->GetChild(0));
