--- conflicted
+++ resolved
@@ -492,7 +492,6 @@
  * This function converts each ParameterValueExpression in an expression tree to
  * a value from the value vector
  */
-<<<<<<< HEAD
 void ExpressionUtil::ConvertParameterExpressions(
     expression::AbstractExpression *expression, std::vector<Value> *values,
     catalog::Schema *schema) {
@@ -509,34 +508,6 @@
              expression->GetRight()->GetInfo().c_str());
   } else {
     has_two_children = false;
-=======
-void ExpressionUtil::ConvertParameterExpressions(expression::AbstractExpression* expression,
-		std::vector<Value>* values,
-		catalog::Schema* schema) {
-  PL_ASSERT(expression->GetLeft());
-  PL_ASSERT(expression->GetRight());
-  LOG_TRACE("expression->left: %s", expression->GetLeft()->GetInfo().c_str());
-  LOG_TRACE("expression->right: %s", expression->GetRight()->GetInfo().c_str());
-  if(expression->GetLeft()->GetExpressionType() == EXPRESSION_TYPE_VALUE_PARAMETER) {
-	  auto left = (ParameterValueExpression*) expression->GetLeft();  // left expression is parameter
-	  auto right = (TupleValueExpression*) expression->GetRight();  // right expression is column
-	  auto value = new ConstantValueExpression(
-			  values->at(left->GetValueIdx()).CastAs(schema->GetColumn(right->GetColumnId()).GetType()));
-	  LOG_TRACE("Setting parameter %u to value %s", left->GetValueIdx(),
-			  value->getValue().GetInfo().c_str());
-	  delete left;
-	  expression->setLeftExpression(value);
-  }
-  else if(expression->GetRight()->GetExpressionType() == EXPRESSION_TYPE_VALUE_PARAMETER) {
-	  auto right = (ParameterValueExpression*)expression->GetRight();  // right expression is parameter
-	  auto left = (TupleValueExpression*) expression->GetRight();  // left expression is column
-	  auto value = new ConstantValueExpression(
-			  values->at(right->GetValueIdx()).CastAs(schema->GetColumn(left->GetColumnId()).GetType()));
-	  LOG_TRACE("Setting parameter %u to value %s", right->GetValueIdx(),
-			  value->getValue().GetInfo().c_str());
-	  delete right;
-	  expression->setRightExpression(value);
->>>>>>> 6e06f966
   }
   if (!has_two_children) return;
   if (expression->GetLeft()->GetExpressionType() ==
@@ -546,12 +517,12 @@
     // right expression is column
     auto right = (TupleValueExpression *)expression->GetRight();
     auto value =
-        new ConstantValueExpression(values->at(left->getValueIdx()).CastAs(
+        new ConstantValueExpression(values->at(left->GetValueIdx()).CastAs(
             schema->GetColumn(right->GetColumnId()).GetType()));
-    LOG_INFO("Setting parameter %u to value %s", left->getValueIdx(),
+    LOG_INFO("Setting parameter %u to value %s", left->GetValueIdx(),
              value->getValue().GetInfo().c_str());
     delete left;
-    expression->setLeft(value);
+    expression->setLeftExpression(value);
   } else if (expression->GetRight()->GetExpressionType() ==
              EXPRESSION_TYPE_VALUE_PARAMETER) {
     // right expression is parameter
@@ -559,12 +530,12 @@
     // left expression is column
     auto left = (TupleValueExpression *)expression->GetRight();
     auto value =
-        new ConstantValueExpression(values->at(right->getValueIdx()).CastAs(
+        new ConstantValueExpression(values->at(right->GetValueIdx()).CastAs(
             schema->GetColumn(left->GetColumnId()).GetType()));
-    LOG_INFO("Setting parameter %u to value %s", right->getValueIdx(),
+    LOG_INFO("Setting parameter %u to value %s", right->GetValueIdx(),
              value->getValue().GetInfo().c_str());
     delete right;
-    expression->setRight(value);
+    expression->setRightExpression(value);
   } else {
     ConvertParameterExpressions(expression->GetModifiableLeft(), values,
                                 schema);
