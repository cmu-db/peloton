//===----------------------------------------------------------------------===//
//
//                         Peloton
//
// postgres_network_commands.cpp
//
// Identification: src/network/postgres_network_commands.cpp
//
// Copyright (c) 2015-2018, Carnegie Mellon University Database Group
//
//===----------------------------------------------------------------------===//
#include "parser/postgresparser.h"
#include "network/postgres_protocol_interpreter.h"
#include "network/peloton_server.h"
#include "network/postgres_network_commands.h"
#include "traffic_cop/tcop.h"
#include "settings/settings_manager.h"

#define SSL_MESSAGE_VERNO 80877103
#define PROTO_MAJOR_VERSION(x) ((x) >> 16)

namespace peloton {
namespace network {

// TODO(Tianyu): This is a refactor in progress.
// A lot of the code here should really be moved to traffic cop, and a lot of
// the code here can honestly just be deleted. This is going to be a larger
// project though, so I want to do the architectural refactor first.
std::vector<PostgresValueType> PostgresNetworkCommand::ReadParamTypes() {
  std::vector<PostgresValueType> result;
  auto num_params = in_->ReadValue<uint16_t>();
  for (uint16_t i = 0; i < num_params; i++)
    result.push_back(in_->ReadValue<PostgresValueType>());
  return result;
}

std::vector<PostgresDataFormat> PostgresNetworkCommand::ReadParamFormats() {
  std::vector<PostgresDataFormat> result;
  auto num_formats = in_->ReadValue<uint16_t>();
  for (uint16_t i = 0; i < num_formats; i++)
    result.push_back(in_->ReadValue<PostgresDataFormat>());
  return result;
}

void PostgresNetworkCommand::ReadParamValues(std::vector<BindParameter> &bind_parameters,
                                             std::vector<type::Value> &param_values,
                                             const std::vector<PostgresValueType> &param_types,
                                             const std::vector<
                                                 PostgresDataFormat> &formats) {
  auto num_params = in_->ReadValue<uint16_t>();
  for (uint16_t i = 0; i < num_params; i++) {
    auto param_len = in_->ReadValue<int32_t>();
    if (param_len == -1) {
      // NULL
      auto peloton_type = PostgresValueTypeToPelotonValueType(param_types[i]);
      bind_parameters.emplace_back(peloton_type,
                                   std::string(""));
      param_values.push_back(type::ValueFactory::GetNullValueByType(
          peloton_type));
    } else
      switch (formats[i]) {
        case PostgresDataFormat::TEXT:
          ProcessTextParamValue(bind_parameters,
                                param_values,
                                param_types[i],
                                param_len);
          break;
        case PostgresDataFormat::BINARY:
          ProcessBinaryParamValue(bind_parameters,
                                  param_values,
                                  param_types[i],
                                  param_len);
          break;
        default:throw NetworkProcessException("Unexpected format code");
      }
  }
}

void PostgresNetworkCommand::ProcessTextParamValue(std::vector<BindParameter> &bind_parameters,
                                                   std::vector<type::Value> &param_values,
                                                   PostgresValueType type,
                                                   int32_t len) {
  std::string val = in_->ReadString((size_t) len);
  bind_parameters.emplace_back(type::TypeId::VARCHAR, val);
  param_values.push_back(
      PostgresValueTypeToPelotonValueType(type) == type::TypeId::VARCHAR
      ? type::ValueFactory::GetVarcharValue(val)
      : type::ValueFactory::GetVarcharValue(val).CastAs(
          PostgresValueTypeToPelotonValueType(type)));
}

void PostgresNetworkCommand::ProcessBinaryParamValue(std::vector<BindParameter> &bind_parameters,
                                                     std::vector<type::Value> &param_values,
                                                     PostgresValueType type,
                                                     int32_t len) {
  switch (type) {
    case PostgresValueType::TINYINT: {
      PELOTON_ASSERT(len == sizeof(int8_t));
      auto val = in_->ReadValue<int8_t>();
      bind_parameters.emplace_back(type::TypeId::TINYINT, std::to_string(val));
      param_values.push_back(
          type::ValueFactory::GetTinyIntValue(val).Copy());
      break;
    }
    case PostgresValueType::SMALLINT: {
      PELOTON_ASSERT(len == sizeof(int16_t));
      auto int_val = in_->ReadValue<int16_t>();
      bind_parameters.emplace_back(type::TypeId::SMALLINT,
                                   std::to_string(int_val));
      param_values.push_back(
          type::ValueFactory::GetSmallIntValue(int_val).Copy());
      break;
    }
    case PostgresValueType::INTEGER: {
      PELOTON_ASSERT(len == sizeof(int32_t));
      auto val = in_->ReadValue<int32_t>();
      bind_parameters.emplace_back(type::TypeId::INTEGER, std::to_string(val));
      param_values.push_back(
          type::ValueFactory::GetIntegerValue(val).Copy());
      break;
    }
    case PostgresValueType::BIGINT: {
      PELOTON_ASSERT(len == sizeof(int64_t));
      auto val = in_->ReadValue<int64_t>();
      bind_parameters.emplace_back(type::TypeId::BIGINT, std::to_string(val));
      param_values.push_back(
          type::ValueFactory::GetBigIntValue(val).Copy());
      break;
    }
    case PostgresValueType::DOUBLE: {
      PELOTON_ASSERT(len == sizeof(double));
      auto val = in_->ReadValue<double>();
      bind_parameters.emplace_back(type::TypeId::DECIMAL, std::to_string(val));
      param_values.push_back(
          type::ValueFactory::GetDecimalValue(val).Copy());
      break;
    }
    case PostgresValueType::VARBINARY: {
      auto val = in_->ReadString((size_t) len);
      bind_parameters.emplace_back(type::TypeId::VARBINARY, val);
      param_values.push_back(
          type::ValueFactory::GetVarbinaryValue(
              reinterpret_cast<const uchar *>(val.c_str()),
              len,
              true));
      break;
    }
    default:
      throw NetworkProcessException(
          "Binary Postgres protocol does not support data type "
              + PostgresValueTypeToString(type));
  }
}

std::vector<PostgresDataFormat> PostgresNetworkCommand::ReadResultFormats(size_t tuple_size) {
  auto num_format_codes = in_->ReadValue<int16_t>();
  switch (num_format_codes) {
    case 0:
      // Default text mode
      return std::vector<PostgresDataFormat>(tuple_size,
                                             PostgresDataFormat::TEXT);
    case 1:
      return std::vector<PostgresDataFormat>(tuple_size,
                                             in_->ReadValue<PostgresDataFormat>());
    default:std::vector<PostgresDataFormat> result;
      for (auto i = 0; i < num_format_codes; i++)
        result.push_back(in_->ReadValue<PostgresDataFormat>());
      return result;
  }
}

Transition StartupCommand::Exec(PostgresProtocolInterpreter &interpreter,
                                PostgresPacketWriter &out,
                                CallbackFunc) {
  tcop::ClientProcessState &state = interpreter.ClientProcessState();
  auto proto_version = in_->ReadValue<uint32_t>();
  LOG_INFO("protocol version: %d", proto_version);
  // SSL initialization
  if (proto_version == SSL_MESSAGE_VERNO) {
    // TODO(Tianyu): Should this be moved from PelotonServer into settings?
    if (PelotonServer::GetSSLLevel() == SSLLevel::SSL_DISABLE) {
      out.WriteSingleTypePacket(NetworkMessageType::SSL_NO);
      return Transition::PROCEED;
    }
    out.WriteSingleTypePacket(NetworkMessageType::SSL_YES);
    return Transition::NEED_SSL_HANDSHAKE;
  }

  // Process startup packet
  if (PROTO_MAJOR_VERSION(proto_version) != 3) {
    LOG_ERROR("Protocol error: only protocol version 3 is supported");
    out.WriteErrorResponse({{NetworkMessageType::HUMAN_READABLE_ERROR,
                             "Protocol Version Not Supported"}});
    return Transition::TERMINATE;
  }

  while (in_->HasMore()) {
    // TODO(Tianyu): We don't seem to really handle the other flags?
    std::string key = in_->ReadString(), value = in_->ReadString();
    LOG_TRACE("Option key %s, value %s", key.c_str(), value.c_str());
    if (key == std::string("database"))
      state.db_name_ = value;
    interpreter.AddCmdlineOption(key, std::move(value));
  }

  // TODO(Tianyu): Implement authentication. For now we always send AuthOK
  out.WriteStartupResponse();
  interpreter.FinishStartup();
  return Transition::PROCEED;
}

Transition SimpleQueryCommand::Exec(PostgresProtocolInterpreter &interpreter,
                                    PostgresPacketWriter &out,
                                    CallbackFunc callback) {
  tcop::ClientProcessState &state = interpreter.ClientProcessState();
  std::string query = in_->ReadString();
  LOG_TRACE("Execute query: %s", query.c_str());
  std::unique_ptr<parser::SQLStatementList> sql_stmt_list;
  try {
    sql_stmt_list = tcop::ParseQuery(query);
  } catch (Exception &e) {
    tcop::ProcessInvalidStatement(state);
    out.WriteErrorResponse({{NetworkMessageType::HUMAN_READABLE_ERROR,
                             e.what()}});
<<<<<<< HEAD
    out.WriteReadyForQuery(NetworkTransactionStateType::IDLE);
    return Transition::PROCEED;
  }

  if (sql_stmt_list == nullptr || sql_stmt_list->GetNumStatements() == 0) {
    out.WriteEmptyQueryResponse();
=======
>>>>>>> aaa37d1d
    out.WriteReadyForQuery(NetworkTransactionStateType::IDLE);
    return Transition::PROCEED;
  }

<<<<<<< HEAD
  // TODO(Yuchen): Hack. We only process the first statement in the packet now.
  // We should store the rest of statements that will not be processed right
  // away. For the hack, in most cases, it works. Because for example in psql,
  // one packet contains only one query. But when using the pipeline mode in
  // Libpqxx, it sends multiple query in one packet. In this case, it's
  // incorrect.
  auto sql_stmt = sql_stmt_list->PassOutStatement(0);

  QueryType query_type =
      StatementTypeToQueryType(sql_stmt->GetType(), sql_stmt.get());
  interpreter.protocol_type_ = NetworkProtocolType::POSTGRES_PSQL;

=======
  if (sql_stmt_list == nullptr || sql_stmt_list->GetNumStatements() == 0) {
    out.WriteEmptyQueryResponse();
    out.WriteReadyForQuery(NetworkTransactionStateType::IDLE);
    return Transition::PROCEED;
  }

  // TODO(Yuchen): Hack. We only process the first statement in the packet now.
  // We should store the rest of statements that will not be processed right
  // away. For the hack, in most cases, it works. Because for example in psql,
  // one packet contains only one query. But when using the pipeline mode in
  // Libpqxx, it sends multiple query in one packet. In this case, it's
  // incorrect.
  auto sql_stmt = sql_stmt_list->PassOutStatement(0);

  QueryType query_type =
      StatementTypeToQueryType(sql_stmt->GetType(), sql_stmt.get());
  interpreter.protocol_type_ = NetworkProtocolType::POSTGRES_PSQL;

>>>>>>> aaa37d1d
  switch (query_type) {
    case QueryType::QUERY_PREPARE: {
      std::shared_ptr<Statement> statement(nullptr);
      auto prep_stmt = dynamic_cast<parser::PrepareStatement *>(sql_stmt.get());
      std::string stmt_name = prep_stmt->name;
      statement = tcop::PrepareStatement(state,
                                         stmt_name,
                                         query,
                                         std::move(prep_stmt->query));
      if (statement == nullptr) {
        out.WriteErrorResponse({{NetworkMessageType::HUMAN_READABLE_ERROR,
                                 state.error_message_}});
        out.WriteReadyForQuery(NetworkTransactionStateType::IDLE);
        return Transition::PROCEED;
      }
      state.statement_cache_.AddStatement(statement);
      interpreter.CompleteCommand(out, query_type, 0);
      // PAVLO: 2017-01-15
      // There used to be code here that would invoke this method passing
      // in NetworkMessageType::READY_FOR_QUERY as the argument. But when
      // I switched to strong types, this obviously doesn't work. So I
      // switched it to be NetworkTransactionStateType::IDLE. I don't know
      // we just don't always send back the internal txn state?
      out.WriteReadyForQuery(NetworkTransactionStateType::IDLE);
      return Transition::PROCEED;
    };
    case QueryType::QUERY_EXECUTE: {
      std::vector<type::Value> param_values;
      auto
          *exec_stmt = dynamic_cast<parser::ExecuteStatement *>(sql_stmt.get());
      std::string stmt_name = exec_stmt->name;

      auto cached_statement = state.statement_cache_.GetStatement(stmt_name);
      if (cached_statement != nullptr)
        state.statement_ = cached_statement;
        // Did not find statement with same name
      else {
        std::string error_message = "The prepared statement does not exist";
        out.WriteErrorResponse({{NetworkMessageType::HUMAN_READABLE_ERROR,
                                 "The prepared statement does not exist"}});
        out.WriteReadyForQuery(NetworkTransactionStateType::IDLE);
        return Transition::PROCEED;
      }
      state.result_format_ =
          std::vector<PostgresDataFormat>(state.statement_->GetTupleDescriptor().size(),
                                          PostgresDataFormat::TEXT);

      if (!tcop::BindParamsForCachePlan(state, exec_stmt->parameters)) {
        tcop::ProcessInvalidStatement(state);
        out.WriteErrorResponse({{NetworkMessageType::HUMAN_READABLE_ERROR,
                                 state.error_message_}});
        out.WriteReadyForQuery(NetworkTransactionStateType::IDLE);
        return Transition::PROCEED;
      }

      auto status = tcop::ExecuteStatement(state,
<<<<<<< HEAD
=======
                                           false,
>>>>>>> aaa37d1d
                                           callback);
      if (state.is_queuing_) return Transition::NEED_RESULT;
      interpreter.ExecQueryMessageGetResult(status);
      return Transition::PROCEED;
    };
    case QueryType::QUERY_EXPLAIN: {
      auto status = interpreter.ExecQueryExplain(query,
                                                 dynamic_cast<parser::ExplainStatement &>(*sql_stmt));
      interpreter.ExecQueryMessageGetResult(status);
      return Transition::PROCEED;
    }
    default: {
      std::string stmt_name = "unamed";
      std::unique_ptr<parser::SQLStatementList> unnamed_sql_stmt_list(
          new parser::SQLStatementList());
      unnamed_sql_stmt_list->PassInStatement(std::move(sql_stmt));
      state.statement_ = tcop::PrepareStatement(state,
                                                stmt_name,
                                                query,
                                                std::move(unnamed_sql_stmt_list));
      if (state.statement_ == nullptr) {
        out.WriteErrorResponse({{NetworkMessageType::HUMAN_READABLE_ERROR,
                                 state.error_message_}});
        out.WriteReadyForQuery(NetworkTransactionStateType::IDLE);
        return Transition::PROCEED;
      }
      state.param_values_ = std::vector<type::Value>();
      state.result_format_ =
          std::vector<PostgresDataFormat>(state.statement_->GetTupleDescriptor().size(),
                                          PostgresDataFormat::TEXT);
      auto status =
<<<<<<< HEAD
          tcop::ExecuteStatement(state, callback);
=======
          tcop::ExecuteStatement(state, false, callback);
>>>>>>> aaa37d1d
      if (state.is_queuing_)
        return Transition::NEED_RESULT;
      interpreter.ExecQueryMessageGetResult(status);
      return Transition::PROCEED;
    }
  }
}

Transition ParseCommand::Exec(PostgresProtocolInterpreter &interpreter,
                              PostgresPacketWriter &out,
                              CallbackFunc) {
  tcop::ClientProcessState &state = interpreter.ClientProcessState();
  std::string statement_name = in_->ReadString(), query = in_->ReadString();

  // In JDBC, one query starts with parsing stage.
  // Reset skipped_stmt_ to false for the new query.
  state.skipped_stmt_ = false;
  std::unique_ptr<parser::SQLStatementList> sql_stmt_list;
  QueryType query_type = QueryType::QUERY_OTHER;
  try {
    sql_stmt_list = tcop::ParseQuery(query);
  } catch (Exception &e) {
    tcop::ProcessInvalidStatement(state);
    state.skipped_stmt_ = true;
    out.WriteErrorResponse({{NetworkMessageType::HUMAN_READABLE_ERROR,
                             e.what()}});
    return Transition::PROCEED;
  }

  // If the query is not supported yet,
  // we will skip the rest commands (B,E,..) for this query
  // For empty query, we still want to get it constructed
  // TODO (Tianyi) Consider handle more statement
  bool empty = (sql_stmt_list == nullptr ||
      sql_stmt_list->GetNumStatements() == 0);
  if (!empty) {
    parser::SQLStatement *sql_stmt = sql_stmt_list->GetStatement(0);
    query_type = StatementTypeToQueryType(sql_stmt->GetType(), sql_stmt);
  }
  bool skip = !interpreter.HardcodedExecuteFilter(query_type);
  if (skip) {
    state.skipped_stmt_ = true;
    state.skipped_query_string_ = query;
    state.skipped_query_type_ = query_type;
    out.WriteSingleTypePacket(NetworkMessageType::PARSE_COMPLETE);
    return Transition::PROCEED;
  }

  auto statement = tcop::PrepareStatement(state,
                                          statement_name,
                                          query,
                                          std::move(sql_stmt_list));
  if (statement == nullptr) {
    tcop::ProcessInvalidStatement(state);
    state.skipped_stmt_ = true;
    out.WriteErrorResponse({{NetworkMessageType::HUMAN_READABLE_ERROR,
                             state.error_message_}});
    return Transition::PROCEED;
  }

  LOG_TRACE("PrepareStatement[%s] => %s", statement_name.c_str(),
            query.c_str());

  // Cache the received query
  statement->SetParamTypes(ReadParamTypes());

  // Cache the statement
  state.statement_cache_.AddStatement(statement);
  out.WriteSingleTypePacket(NetworkMessageType::PARSE_COMPLETE);
  return Transition::PROCEED;
}

Transition BindCommand::Exec(PostgresProtocolInterpreter &interpreter,
                             PostgresPacketWriter &out,
                             CallbackFunc) {
  tcop::ClientProcessState &state = interpreter.ClientProcessState();
  std::string portal_name = in_->ReadString(),
      statement_name = in_->ReadString();
  if (state.skipped_stmt_) {
    out.WriteSingleTypePacket(NetworkMessageType::BIND_COMPLETE);
    return Transition::PROCEED;
  }

  std::vector<int16_t> formats = ReadParamFormats();

  // Get statement info generated in PARSE message
  std::shared_ptr<Statement>
      statement = state.statement_cache_.GetStatement(statement_name);
  if (statement == nullptr) {
    std::string error_message = statement_name.empty()
                                ? "Invalid unnamed statement"
                                : "The prepared statement does not exist";
    LOG_ERROR("%s", error_message.c_str());
    out.WriteErrorResponse({{NetworkMessageType::HUMAN_READABLE_ERROR,
                             error_message}});
    return Transition::PROCEED;
  }

  // Empty query
  if (statement->GetQueryType() == QueryType::QUERY_INVALID) {
    out.BeginPacket(NetworkMessageType::BIND_COMMAND).EndPacket();
    // TODO(Tianyi) This is a hack to respond correct describe message
    // as well as execute message
    state.skipped_stmt_ = true;
    state.skipped_query_string_ = "";
    return Transition::PROCEED;
  }

  const auto &query_string = statement->GetQueryString();
  const auto &query_type = statement->GetQueryType();
<<<<<<< HEAD

  // check if the loaded statement needs to be skipped
  state.skipped_stmt_ = false;
  if (!interpreter.HardcodedExecuteFilter(query_type)) {
    state.skipped_stmt_ = true;
    state.skipped_query_string_ = query_string;
    out.WriteSingleTypePacket(NetworkMessageType::BIND_COMPLETE);
    return Transition::PROCEED;
  }

  // Group the parameter types and the parameters in this vector
  std::vector<std::pair<type::TypeId, std::string>> bind_parameters;
  std::vector<type::Value> param_values;

=======

  // check if the loaded statement needs to be skipped
  state.skipped_stmt_ = false;
  if (!interpreter.HardcodedExecuteFilter(query_type)) {
    state.skipped_stmt_ = true;
    state.skipped_query_string_ = query_string;
    out.WriteSingleTypePacket(NetworkMessageType::BIND_COMPLETE);
    return Transition::PROCEED;
  }

  // Group the parameter types and the parameters in this vector
  std::vector<std::pair<type::TypeId, std::string>> bind_parameters;
  std::vector<type::Value> param_values;

>>>>>>> aaa37d1d
  auto param_types = statement->GetParamTypes();
  ReadParamValues(bind_parameters, param_values, param_types, formats);
  state.result_format_ =
      ReadResultFormats(statement->GetTupleDescriptor().size());

  if (!param_values.empty())
    statement->GetPlanTree()->SetParameterValues(&param_values);
  // Instead of tree traversal, we should put param values in the
  // executor context.



  interpreter.portals_[portal_name] =
      std::make_shared<Portal>(portal_name, statement, std::move(param_values));
  out.WriteSingleTypePacket(NetworkMessageType::BIND_COMPLETE);
  return Transition::PROCEED;
}

Transition DescribeCommand::Exec(PostgresProtocolInterpreter &interpreter,
                                 PostgresPacketWriter &out,
                                 CallbackFunc) {
  tcop::ClientProcessState &state = interpreter.ClientProcessState();
  if (state.skipped_stmt_) {
    // send 'no-data'
    out.WriteSingleTypePacket(NetworkMessageType::NO_DATA_RESPONSE);
    return Transition::PROCEED;
  }

<<<<<<< HEAD
  auto mode = in_->ReadValue<PostgresNetworkObjectType>();
  std::string portal_name = in_->ReadString();
  switch (mode) {
    case PostgresNetworkObjectType::PORTAL:LOG_TRACE("Describe a portal");
=======
  auto mode = in_->ReadValue<PostgresDescribeType>();
  std::string portal_name = in_->ReadString();
  switch (mode) {
    case PostgresDescribeType::PORTAL:
      LOG_TRACE("Describe a portal");
>>>>>>> aaa37d1d
      auto portal_itr = interpreter.portals_.find(portal_name);
      // TODO: error handling here
      // Ahmed: This is causing the continuously running thread
      // Changed the function signature to return boolean
      // when false is returned, the connection is closed
      if (portal_itr == interpreter.portals_.end()) {
        LOG_ERROR("Did not find portal : %s", portal_name.c_str());
        // TODO(Tianyu): Why is this thing swallowing error?
        out.WriteTupleDescriptor(std::vector<FieldInfo>());
      } else
        out.WriteTupleDescriptor(portal_itr->second->GetStatement()->GetTupleDescriptor());
      break;
<<<<<<< HEAD
    case PostgresNetworkObjectType::STATEMENT:
      // TODO(Tianyu): Do we not support this or something?
      LOG_TRACE("Describe a prepared statement");
      break;
    default:throw NetworkProcessException("Unexpected Describe type");
  }
  return Transition::PROCEED;
}

Transition ExecuteCommand::Exec(PostgresProtocolInterpreter &interpreter,
                                PostgresPacketWriter &out,
                                CallbackFunc callback) {
  tcop::ClientProcessState &state = interpreter.ClientProcessState();
  interpreter.protocol_type_ = NetworkProtocolType::POSTGRES_JDBC;
  std::string portal_name = in_->ReadString();

  // covers weird JDBC edge case of sending double BEGIN statements. Don't
  // execute them
  if (state.skipped_stmt_) {
    if (state.skipped_query_string_ == "")
      out.WriteEmptyQueryResponse();
    else
      interpreter.CompleteCommand(out,
                                  state.skipped_query_type_,
                                  state.rows_affected_);
    state.skipped_stmt_ = false;
    return Transition::PROCEED;
  }

  auto portal_itr = interpreter.portals_.find(portal_name);
  if (portal_itr == interpreter.portals_.end())
    throw NetworkProcessException("Did not find portal: " + portal_name);

  std::shared_ptr<Portal> portal = portal_itr->second;
  state.statement_ = portal->GetStatement();
  auto param_stat = portal->GetParamStat();

  if (state.statement_ == nullptr)
    throw NetworkProcessException(
        "Did not find statement in portal: " + portal_name);

  state.param_values_ = portal->GetParameters();
  auto status = tcop::ExecuteStatement(state, callback);
  if (state.is_queuing_) return Transition::NEED_RESULT;
  interpreter.ExecExecuteMessageGetResult(status);
  return Transition::PROCEED;
}

Transition SyncCommand::Exec(PostgresProtocolInterpreter &interpreter,
                             PostgresPacketWriter &out,
                             CallbackFunc) {
  tcop::ClientProcessState &state = interpreter.ClientProcessState();
  out.WriteReadyForQuery(state.txn_state_);
  return Transition::PROCEED;
}

Transition CloseCommand::Exec(PostgresProtocolInterpreter &interpreter,
                              PostgresPacketWriter &out,
                              CallbackFunc) {
  tcop::ClientProcessState &state = interpreter.ClientProcessState();
  auto close_type = in_->ReadValue<PostgresNetworkObjectType>();
  std::string name = in_->ReadString();
  switch (close_type) {
    case PostgresNetworkObjectType::STATEMENT: {
      LOG_TRACE("Deleting statement %s from cache", name.c_str());
      state.statement_cache_.DeleteStatement(name);
      break;
    }
    case 'P': {
      LOG_TRACE("Deleting portal %s from cache", name.c_str());
      auto portal_itr = interpreter.portals_.find(name);
      if (portal_itr != interpreter.portals_.end()) {
        // delete portal if it exists
        interpreter.portals_.erase(portal_itr);
      }
      break;
    }
    default:
      // do nothing, simply send close complete
      break;
  }
  // Send close complete response
  out.WriteSingleTypePacket(NetworkMessageType::CLOSE_COMPLETE);
}

Transition TerminateCommand(PostgresProtocolInterpreter &,
                            PostgresPacketWriter &,
                            CallbackFunc) {
  return Transition::TERMINATE;
}\
=======
    case PostgresDescribeType::STATEMENT:
      // TODO(Tianyu): Do we not support this or something?
      LOG_TRACE("Describe a prepared statement");
      break;
    default:
      throw NetworkProcessException("Unexpected Describe type");
  }
  return Transition::PROCEED;
}

Transition::

>>>>>>> aaa37d1d
} // namespace network
} // namespace peloton<|MERGE_RESOLUTION|>--- conflicted
+++ resolved
@@ -71,7 +71,8 @@
                                   param_types[i],
                                   param_len);
           break;
-        default:throw NetworkProcessException("Unexpected format code");
+        default:
+          throw NetworkProcessException("Unexpected format code");
       }
   }
 }
@@ -222,20 +223,16 @@
     tcop::ProcessInvalidStatement(state);
     out.WriteErrorResponse({{NetworkMessageType::HUMAN_READABLE_ERROR,
                              e.what()}});
-<<<<<<< HEAD
     out.WriteReadyForQuery(NetworkTransactionStateType::IDLE);
     return Transition::PROCEED;
   }
 
   if (sql_stmt_list == nullptr || sql_stmt_list->GetNumStatements() == 0) {
     out.WriteEmptyQueryResponse();
-=======
->>>>>>> aaa37d1d
     out.WriteReadyForQuery(NetworkTransactionStateType::IDLE);
     return Transition::PROCEED;
   }
-
-<<<<<<< HEAD
+  
   // TODO(Yuchen): Hack. We only process the first statement in the packet now.
   // We should store the rest of statements that will not be processed right
   // away. For the hack, in most cases, it works. Because for example in psql,
@@ -247,27 +244,7 @@
   QueryType query_type =
       StatementTypeToQueryType(sql_stmt->GetType(), sql_stmt.get());
   interpreter.protocol_type_ = NetworkProtocolType::POSTGRES_PSQL;
-
-=======
-  if (sql_stmt_list == nullptr || sql_stmt_list->GetNumStatements() == 0) {
-    out.WriteEmptyQueryResponse();
-    out.WriteReadyForQuery(NetworkTransactionStateType::IDLE);
-    return Transition::PROCEED;
-  }
-
-  // TODO(Yuchen): Hack. We only process the first statement in the packet now.
-  // We should store the rest of statements that will not be processed right
-  // away. For the hack, in most cases, it works. Because for example in psql,
-  // one packet contains only one query. But when using the pipeline mode in
-  // Libpqxx, it sends multiple query in one packet. In this case, it's
-  // incorrect.
-  auto sql_stmt = sql_stmt_list->PassOutStatement(0);
-
-  QueryType query_type =
-      StatementTypeToQueryType(sql_stmt->GetType(), sql_stmt.get());
-  interpreter.protocol_type_ = NetworkProtocolType::POSTGRES_PSQL;
-
->>>>>>> aaa37d1d
+  
   switch (query_type) {
     case QueryType::QUERY_PREPARE: {
       std::shared_ptr<Statement> statement(nullptr);
@@ -323,12 +300,7 @@
         return Transition::PROCEED;
       }
 
-      auto status = tcop::ExecuteStatement(state,
-<<<<<<< HEAD
-=======
-                                           false,
->>>>>>> aaa37d1d
-                                           callback);
+      auto status = tcop::ExecuteStatement(state, callback);
       if (state.is_queuing_) return Transition::NEED_RESULT;
       interpreter.ExecQueryMessageGetResult(status);
       return Transition::PROCEED;
@@ -359,11 +331,7 @@
           std::vector<PostgresDataFormat>(state.statement_->GetTupleDescriptor().size(),
                                           PostgresDataFormat::TEXT);
       auto status =
-<<<<<<< HEAD
           tcop::ExecuteStatement(state, callback);
-=======
-          tcop::ExecuteStatement(state, false, callback);
->>>>>>> aaa37d1d
       if (state.is_queuing_)
         return Transition::NEED_RESULT;
       interpreter.ExecQueryMessageGetResult(status);
@@ -474,7 +442,6 @@
 
   const auto &query_string = statement->GetQueryString();
   const auto &query_type = statement->GetQueryType();
-<<<<<<< HEAD
 
   // check if the loaded statement needs to be skipped
   state.skipped_stmt_ = false;
@@ -488,23 +455,7 @@
   // Group the parameter types and the parameters in this vector
   std::vector<std::pair<type::TypeId, std::string>> bind_parameters;
   std::vector<type::Value> param_values;
-
-=======
-
-  // check if the loaded statement needs to be skipped
-  state.skipped_stmt_ = false;
-  if (!interpreter.HardcodedExecuteFilter(query_type)) {
-    state.skipped_stmt_ = true;
-    state.skipped_query_string_ = query_string;
-    out.WriteSingleTypePacket(NetworkMessageType::BIND_COMPLETE);
-    return Transition::PROCEED;
-  }
-
-  // Group the parameter types and the parameters in this vector
-  std::vector<std::pair<type::TypeId, std::string>> bind_parameters;
-  std::vector<type::Value> param_values;
-
->>>>>>> aaa37d1d
+  
   auto param_types = statement->GetParamTypes();
   ReadParamValues(bind_parameters, param_values, param_types, formats);
   state.result_format_ =
@@ -532,19 +483,12 @@
     out.WriteSingleTypePacket(NetworkMessageType::NO_DATA_RESPONSE);
     return Transition::PROCEED;
   }
-
-<<<<<<< HEAD
+  
   auto mode = in_->ReadValue<PostgresNetworkObjectType>();
   std::string portal_name = in_->ReadString();
   switch (mode) {
     case PostgresNetworkObjectType::PORTAL:LOG_TRACE("Describe a portal");
-=======
-  auto mode = in_->ReadValue<PostgresDescribeType>();
-  std::string portal_name = in_->ReadString();
-  switch (mode) {
-    case PostgresDescribeType::PORTAL:
-      LOG_TRACE("Describe a portal");
->>>>>>> aaa37d1d
+
       auto portal_itr = interpreter.portals_.find(portal_name);
       // TODO: error handling here
       // Ahmed: This is causing the continuously running thread
@@ -557,7 +501,6 @@
       } else
         out.WriteTupleDescriptor(portal_itr->second->GetStatement()->GetTupleDescriptor());
       break;
-<<<<<<< HEAD
     case PostgresNetworkObjectType::STATEMENT:
       // TODO(Tianyu): Do we not support this or something?
       LOG_TRACE("Describe a prepared statement");
@@ -647,20 +590,6 @@
                             PostgresPacketWriter &,
                             CallbackFunc) {
   return Transition::TERMINATE;
-}\
-=======
-    case PostgresDescribeType::STATEMENT:
-      // TODO(Tianyu): Do we not support this or something?
-      LOG_TRACE("Describe a prepared statement");
-      break;
-    default:
-      throw NetworkProcessException("Unexpected Describe type");
-  }
-  return Transition::PROCEED;
-}
-
-Transition::
-
->>>>>>> aaa37d1d
+}
 } // namespace network
 } // namespace peloton