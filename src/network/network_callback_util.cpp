//===----------------------------------------------------------------------===//
//
//                         Peloton
//
// network_callback_util.cpp
//
// Implements Libevent callbacks for the protocol and their helpers
//
// Identification: src/network/network_callbacks_util.cpp
//
// Copyright (c) 2015-17, Carnegie Mellon University Database Group
//
//===----------------------------------------------------------------------===//

#include "network/network_callback_util.h"
#include "network/network_manager.h"

namespace peloton {
namespace network {

void CallbackUtil::OnNewConnection(evutil_socket_t fd, short, void *arg) {
  static_cast<ConnectionDispatcherTask *>(arg)->DispatchConnection(fd);
}

void CallbackUtil::OnNewConnectionDispatch(evutil_socket_t new_conn_recv_fd,
                                           UNUSED_ATTRIBUTE short ev_flags, void *arg) {
  // buffer used to receive messages from the main thread
  char m_buf[1];
  int client_fd;
  NetworkConnection *conn;
  auto *handler = static_cast<ConnectionHandlerTask *>(arg);

  // read the operation that needs to be performed
  if (read(new_conn_recv_fd, m_buf, 1) != 1) {
    LOG_ERROR("Can't read from the libevent pipe");
    return;
  }

  switch (m_buf[0]) {
    /* new connection case */
    case 'c': {
      // fetch the new connection fd from the queue
      handler->new_conn_queue_.Dequeue(client_fd);
      conn = NetworkManager::GetConnection(client_fd);
      if (conn == nullptr) {
        LOG_DEBUG("Creating new socket fd:%d", client_fd);
        /* create a new connection object */
        NetworkManager::CreateNewConnection(client_fd, EV_READ|EV_PERSIST,
                                            static_cast<NotifiableTask *>(handler));
      } else {
        LOG_DEBUG("Reusing socket fd:%d", client_fd);
        /* otherwise reset and reuse the existing conn object */
        conn->Reset();
        conn->Init(EV_READ|EV_PERSIST, static_cast<NotifiableTask *>(handler));
      }
      break;
    }

    default:
      LOG_ERROR("Unexpected message. Shouldn't reach here");
  }
}

<<<<<<< HEAD
void CallbackUtil::OnNetworkEvent(evutil_socket_t, short, void *arg) {
  static_cast<NetworkConnection *>(arg)->TriggerStateMachine();
=======
void CallbackUtil::EventHandler(UNUSED_ATTRIBUTE evutil_socket_t connfd,
                                short ev_flags, void *arg) {
  LOG_TRACE("Event callback fired for connfd: %d", connfd);
  NetworkConnection *conn = static_cast<NetworkConnection *>(arg);
  PL_ASSERT(conn != nullptr);
  if (connfd > 0) {
    conn->event_flags = ev_flags;
  }

#ifdef LOG_DEBUG_ENABLED
  if (ev_flags == EV_READ)
    assert(connfd == conn->sock_fd_);
#endif
  conn->TriggerStateMachine();
>>>>>>> 8d97cefa
}

/**
 * Stop signal handling
 */
void CallbackUtil::OnSighup(evutil_socket_t, short, void *arg) {
    static_cast<NotifiableTask *>(arg)->Break();
}

// TODO(tianyu): We probably don't need these
void CallbackUtil::ServerControl_Callback(evutil_socket_t, short, void *arg) {
  NetworkManager *server = (NetworkManager *)arg;
  if (server->GetIsStarted() == false) {
    server->SetIsStarted(true);
  }
  LOG_TRACE("Closing server::exiting event loop -- Start");
  if (server->GetIsClosed() == true) {
    server->Break();
  }
  LOG_TRACE("Closing server::exiting event loop -- Done");
}

void CallbackUtil::ThreadControl_Callback(UNUSED_ATTRIBUTE evutil_socket_t
                                                 fd,
                                             UNUSED_ATTRIBUTE short what,
                                             void *arg) {
  ConnectionHandlerTask *handler = static_cast<ConnectionHandlerTask *>(arg);
  if (!handler->GetThreadIsStarted()) {
    handler->SetThreadIsStarted(true);
  }
  if (handler->GetThreadIsClosed()) {
    handler->Break();
  }
}
}
}<|MERGE_RESOLUTION|>--- conflicted
+++ resolved
@@ -61,25 +61,9 @@
   }
 }
 
-<<<<<<< HEAD
+
 void CallbackUtil::OnNetworkEvent(evutil_socket_t, short, void *arg) {
   static_cast<NetworkConnection *>(arg)->TriggerStateMachine();
-=======
-void CallbackUtil::EventHandler(UNUSED_ATTRIBUTE evutil_socket_t connfd,
-                                short ev_flags, void *arg) {
-  LOG_TRACE("Event callback fired for connfd: %d", connfd);
-  NetworkConnection *conn = static_cast<NetworkConnection *>(arg);
-  PL_ASSERT(conn != nullptr);
-  if (connfd > 0) {
-    conn->event_flags = ev_flags;
-  }
-
-#ifdef LOG_DEBUG_ENABLED
-  if (ev_flags == EV_READ)
-    assert(connfd == conn->sock_fd_);
-#endif
-  conn->TriggerStateMachine();
->>>>>>> 8d97cefa
 }
 
 /**
