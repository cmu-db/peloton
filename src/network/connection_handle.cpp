--- conflicted
+++ resolved
@@ -112,9 +112,9 @@
         ON(WAKEUP) SET_STATE_TO(READ) AND_INVOKE(TryRead)
         ON(PROCEED) SET_STATE_TO(PROCESS) AND_INVOKE(Process)
         ON(NEED_READ) SET_STATE_TO(READ) AND_WAIT_ON_READ
-          // This case happens only when we use SSL and are blocked on a write
-          // during handshake. From peloton's perspective we are still waiting
-          // for reads.
+        // This case happens only when we use SSL and are blocked on a write
+        // during handshake. From peloton's perspective we are still waiting
+        // for reads.
         ON(NEED_WRITE) SET_STATE_TO(READ) AND_WAIT_ON_WRITE
     END_STATE_DEF
 
@@ -129,35 +129,24 @@
         ON(WAKEUP) SET_STATE_TO(PROCESS) AND_INVOKE(GetResult)
         ON(PROCEED) SET_STATE_TO(WRITE) AND_INVOKE(TryWrite)
         ON(NEED_READ) SET_STATE_TO(READ) AND_INVOKE(TryRead)
-<<<<<<< HEAD
-          // Client connections are ignored while we wait on peloton
-          // to execute the query
-=======
         // Client connections are ignored while we wait on peloton
         // to execute the query
->>>>>>> a045cfc9
         ON(NEED_RESULT) SET_STATE_TO(PROCESS) AND_WAIT_ON_PELOTON
         ON(NEED_SSL_HANDSHAKE) SET_STATE_TO(SSL_INIT) AND_INVOKE(TrySslHandshake)
     END_STATE_DEF
 
     DEFINE_STATE(WRITE)
         ON(WAKEUP) SET_STATE_TO(WRITE) AND_INVOKE(TryWrite)
-          // This happens when doing ssl-rehandshake with client
+        // This happens when doing ssl-rehandshake with client
         ON(NEED_READ) SET_STATE_TO(WRITE) AND_WAIT_ON_READ
         ON(NEED_WRITE) SET_STATE_TO(WRITE) AND_WAIT_ON_WRITE
         ON(PROCEED) SET_STATE_TO(PROCESS) AND_INVOKE(Process)
     END_STATE_DEF
 
     DEFINE_STATE(CLOSING)
-<<<<<<< HEAD
         ON(WAKEUP) SET_STATE_TO(CLOSING) AND_INVOKE(TryCloseConnection)
         ON(NEED_READ) SET_STATE_TO(WRITE) AND_WAIT_ON_READ
         ON(NEED_WRITE) SET_STATE_TO(WRITE) AND_WAIT_ON_WRITE
-=======
-      ON(WAKEUP) SET_STATE_TO(CLOSING) AND_INVOKE(TryCloseConnection)
-      ON(NEED_READ) SET_STATE_TO(WRITE) AND_WAIT_ON_READ
-      ON(NEED_WRITE) SET_STATE_TO(WRITE) AND_WAIT_ON_WRITE
->>>>>>> a045cfc9
     END_STATE_DEF
 END_DEF
 // clang-format on
@@ -172,7 +161,6 @@
       next = result.second(connection);
     } catch (NetworkProcessException &e) {
       LOG_ERROR("%s\n", e.what());
-<<<<<<< HEAD
       next = Transition::TERMINATE;
     }
   }
@@ -214,66 +202,6 @@
   // deallocate this object.
   delete this;
   return Transition::NONE;
-=======
-      connection.TryCloseConnection();
-      return;
-    }
-  }
-}
-
-ConnectionHandle::ConnectionHandle(int sock_fd, ConnectionHandlerTask *handler)
-    : conn_handler_(handler),
-      io_wrapper_(NetworkIoWrapperFactory::GetInstance().NewNetworkIoWrapper(sock_fd)) {}
-
-Transition ConnectionHandle::TryWrite() {
-  for (; next_response_ < protocol_handler_->responses_.size();
-       next_response_++) {
-    auto result = io_wrapper_->WritePacket(
-        protocol_handler_->responses_[next_response_].get());
-    if (result != Transition::PROCEED) return result;
-  }
-  protocol_handler_->responses_.clear();
-  next_response_ = 0;
-  if (protocol_handler_->GetFlushFlag()) return io_wrapper_->FlushWriteBuffer();
-  protocol_handler_->SetFlushFlag(false);
-  return Transition::PROCEED;
-}
-
-Transition ConnectionHandle::Process() {
-  // TODO(Tianyu): Just use Transition instead of ProcessResult, this looks
-  // like a 1 - 1 mapping between the two types.
-  if (protocol_handler_ == nullptr)
-    // TODO(Tianyi) Check the rbuf here before we create one if we have
-    // another protocol handler
-    protocol_handler_ = ProtocolHandlerFactory::CreateProtocolHandler(
-        ProtocolHandlerType::Postgres, &tcop_);
-
-  ProcessResult status = protocol_handler_->Process(
-      *(io_wrapper_->rbuf_), (size_t)conn_handler_->Id());
-
-  switch (status) {
-    case ProcessResult::MORE_DATA_REQUIRED:
-      return Transition::NEED_READ;
-    case ProcessResult::COMPLETE:
-      return Transition::PROCEED;
-    case ProcessResult::PROCESSING:
-      return Transition::NEED_RESULT;
-    case ProcessResult::TERMINATE:
-      throw NetworkProcessException("Error when processing");
-    case ProcessResult::NEED_SSL_HANDSHAKE:
-      return Transition::NEED_SSL_HANDSHAKE;
-    default:
-      LOG_ERROR("Unknown process result");
-      throw NetworkProcessException("Unknown process result");
-  }
-}
-
-Transition ConnectionHandle::GetResult() {
-  EventUtil::EventAdd(network_event_, nullptr);
-  protocol_handler_->GetResult();
-  tcop_.SetQueuing(false);
-  return Transition::PROCEED;
->>>>>>> a045cfc9
 }
 
 Transition ConnectionHandle::TrySslHandshake() {
