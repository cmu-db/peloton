

#include "logging/log_record.h"
#include "logging/log_buffer.h"
#include "logging/wal_logger.h"
#include "catalog/manager.h"
#include "common/container_tuple.h"
#include "storage/tile_group.h"
#include "../include/type/value.h"
#include "../include/logging/log_buffer.h"
#include "../include/common/internal_types.h"
#include "type/value_peeker.h"


namespace peloton{
namespace logging{

void LogBuffer::WriteRecord(LogRecord &record) {

  // Reserve for the frame length
  size_t start = log_buffer_.Position();
  log_buffer_.WriteInt(0);

  LogRecordType type = record.GetType();
  log_buffer_.WriteEnumInSingleByte(
          static_cast<int>(type));

  log_buffer_.WriteLong(record.GetEpochId());
  log_buffer_.WriteLong(record.GetTransactionId());
  log_buffer_.WriteLong(record.GetCommitId());


  switch (type) {
    case LogRecordType::TUPLE_INSERT: {
//      LOG_INFO("inserting tuple");
      auto &manager = catalog::Manager::GetInstance();
      auto tuple_pos = record.GetItemPointer();
      auto tg = manager.GetTileGroup(tuple_pos.block).get();
      std::vector<catalog::Column> columns;

      // Write down the database id and the table id
      log_buffer_.WriteLong(tg->GetDatabaseId());
      log_buffer_.WriteLong(tg->GetTableId());

      log_buffer_.WriteLong(tuple_pos.block);
      log_buffer_.WriteLong(tuple_pos.offset);

      peloton::type::Value *values_array = reinterpret_cast<peloton::type::Value *>(record.GetValuesArray());
      for (uint32_t i = 0; i < record.GetNumValues(); i++) {
        //TODO(akanjani): Check if just copying the offset info will perform better
        values_array[i].SerializeTo(log_buffer_);
<<<<<<< HEAD
=======
//        LOG_INFO("The value at offset %u is %d", i, type::ValuePeeker::PeekInteger(values_array[i]));
>>>>>>> fe38ae06
      }

      break;
    }
    case LogRecordType::TUPLE_DELETE: {
//      LOG_INFO("Deleting tuple");
      auto &manager = catalog::Manager::GetInstance();
      auto tuple_pos = record.GetItemPointer();
      auto tg = manager.GetTileGroup(tuple_pos.block).get();

      // Write down the database id and the table id
      log_buffer_.WriteLong(tg->GetDatabaseId());
      log_buffer_.WriteLong(tg->GetTableId());

      log_buffer_.WriteLong(tuple_pos.block);
      log_buffer_.WriteLong(tuple_pos.offset);

      break;
    }
    case LogRecordType::TUPLE_UPDATE: {
//      LOG_INFO("Updating tuple");
      auto &manager = catalog::Manager::GetInstance();
      auto tuple_pos = record.GetItemPointer();
      auto old_tuple_pos = record.GetOldItemPointer();
      auto tg = manager.GetTileGroup(tuple_pos.block).get();

      // Write down the database id and the table id
      log_buffer_.WriteLong(tg->GetDatabaseId());
      log_buffer_.WriteLong(tg->GetTableId());

      log_buffer_.WriteLong(old_tuple_pos.block);
      log_buffer_.WriteLong(old_tuple_pos.offset);

      log_buffer_.WriteLong(tuple_pos.block);
      log_buffer_.WriteLong(tuple_pos.offset);

      log_buffer_.WriteLong(record.GetNumValues());

      peloton::type::Value *values_array = reinterpret_cast<peloton::type::Value *>(record.GetValuesArray());
      TargetList *offsets = record.GetOffsets();
      for (uint32_t i = 0; i < record.GetNumValues(); i++) {
        //TODO(akanjani): Check if just copying the offset info will perform better
        log_buffer_.WriteInt(((*offsets)[i]).first);
        values_array[i].SerializeTo(log_buffer_);
<<<<<<< HEAD
=======
//        LOG_INFO("The value at offset %u is %d", ((*offsets)[i]).first, type::ValuePeeker::PeekInteger(values_array[i]));
>>>>>>> fe38ae06
      }

      break;
    }

    case LogRecordType::TRANSACTION_BEGIN:
    case LogRecordType::TRANSACTION_COMMIT:
    case LogRecordType::TRANSACTION_ABORT: {
      break;
    }

    default: {
      PL_ASSERT(false);
    }
  }

  // Add the frame length
  // XXX: We rely on the fact that the serializer treat a int32_t as 4 bytes
  int32_t length = log_buffer_.Position() - start - sizeof(int32_t);
  log_buffer_.WriteIntAt(start, length);
}

}
}<|MERGE_RESOLUTION|>--- conflicted
+++ resolved
@@ -49,10 +49,6 @@
       for (uint32_t i = 0; i < record.GetNumValues(); i++) {
         //TODO(akanjani): Check if just copying the offset info will perform better
         values_array[i].SerializeTo(log_buffer_);
-<<<<<<< HEAD
-=======
-//        LOG_INFO("The value at offset %u is %d", i, type::ValuePeeker::PeekInteger(values_array[i]));
->>>>>>> fe38ae06
       }
 
       break;
@@ -97,10 +93,6 @@
         //TODO(akanjani): Check if just copying the offset info will perform better
         log_buffer_.WriteInt(((*offsets)[i]).first);
         values_array[i].SerializeTo(log_buffer_);
-<<<<<<< HEAD
-=======
-//        LOG_INFO("The value at offset %u is %d", ((*offsets)[i]).first, type::ValuePeeker::PeekInteger(values_array[i]));
->>>>>>> fe38ae06
       }
 
       break;
