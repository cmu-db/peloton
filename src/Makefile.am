--- conflicted
+++ resolved
@@ -35,11 +35,6 @@
 include $(srcdir)/postgres/timezone/Makefile.am
 
 include $(top_srcdir)/third_party/Makefile.am
-<<<<<<< HEAD
-
-bin_peloton_PROGRAMS = peloton hyadapt
-=======
->>>>>>> 588d7562
 
 bin_PROGRAMS = \
 			   peloton \
@@ -65,11 +60,7 @@
 			$(concurrency_FILES) \
 			$(executor_FILES) \
 			$(index_FILES) \
-<<<<<<< HEAD
-			$(message_FILES) \
-=======
 			$(networking_FILES) \
->>>>>>> 588d7562
 			$(planner_FILES) \
 			$(storage_FILES) \
 			$(logging_FILES)
@@ -90,11 +81,7 @@
 
 libpeloton_la_CXXFLAGS = $(AM_CXXFLAGS)
 
-<<<<<<< HEAD
-libpeloton_la_LDFLAGS = -lm -lpmem -lnanomsg -levent
-=======
-libpeloton_la_LDFLAGS =
->>>>>>> 588d7562
+libpeloton_la_LDFLAGS = -lm -lpmem -levent
 
 ######################################################################
 # LIBPELOTONPG
@@ -128,11 +115,7 @@
 ######################################################################
 
 peloton_SOURCES = backend/main/main.cpp
-<<<<<<< HEAD
-peloton_LDFLAGS =
-=======
 peloton_LDFLAGS = 
->>>>>>> 588d7562
 peloton_CPPFLAGS = -I. -I$(top_srcdir)/src -I.. $(postgres_common_INCLUDES) $(AM_CPPFLAGS)
 
 peloton_LDADD = libpelotonpg.la libpeloton.la
