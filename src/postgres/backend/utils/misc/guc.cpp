/*--------------------------------------------------------------------
 * guc.c
 *
 * Support for grand unified configuration scheme, including SET
 * command, configuration file, and command line options.
 * See src/backend/utils/misc/README for more information.
 *
 *
 * Copyright (c) 2000-2015, PostgreSQL Global Development Group
 * Written by Peter Eisentraut <peter_e@gmx.net>.
 *
 * IDENTIFICATION
 *	  src/backend/utils/misc/guc.c
 *
 *--------------------------------------------------------------------
 */
#include "postgres.h"

#include <ctype.h>
#include <float.h>
#include <math.h>
#include <limits.h>
#include <unistd.h>
#include <sys/stat.h>
#ifdef HAVE_SYSLOG
#include <syslog.h>
#endif

#include "access/commit_ts.h"
#include "access/gin.h"
#include "access/transam.h"
#include "access/twophase.h"
#include "access/xact.h"
#include "catalog/namespace.h"
#include "commands/async.h"
#include "commands/prepare.h"
#include "commands/vacuum.h"
#include "commands/variable.h"
#include "commands/trigger.h"
#include "funcapi.h"
#include "libpq/auth.h"
#include "libpq/be-fsstubs.h"
#include "libpq/libpq.h"
#include "libpq/pqformat.h"
#include "miscadmin.h"
#include "optimizer/cost.h"
#include "optimizer/geqo.h"
#include "optimizer/paths.h"
#include "optimizer/planmain.h"
#include "parser/parse_expr.h"
#include "parser/parse_type.h"
#include "parser/parser.h"
#include "parser/scansup.h"
#include "pgstat.h"
#include "postmaster/autovacuum.h"
#include "postmaster/bgworker.h"
#include "postmaster/bgwriter.h"
#include "postmaster/postmaster.h"
#include "postmaster/syslogger.h"
#include "postmaster/walwriter.h"
#include "replication/slot.h"
#include "replication/syncrep.h"
#include "replication/walreceiver.h"
#include "replication/walsender.h"
#include "storage/bufmgr.h"
#include "storage/dsm_impl.h"
#include "storage/standby.h"
#include "storage/fd.h"
#include "storage/pg_shmem.h"
#include "storage/proc.h"
#include "storage/predicate.h"
#include "tcop/tcopprot.h"
#include "tsearch/ts_cache.h"
#include "utils/builtins.h"
#include "utils/bytea.h"
#include "utils/guc_tables.h"
#include "utils/memutils.h"
#include "utils/pg_locale.h"
#include "utils/plancache.h"
#include "utils/portal.h"
#include "utils/ps_status.h"
#include "utils/rls.h"
#include "utils/snapmgr.h"
#include "utils/tzparser.h"
#include "utils/xml.h"

#ifndef PG_KRB_SRVTAB
#define PG_KRB_SRVTAB ""
#endif

#define CONFIG_FILENAME "postgresql.conf"
#define HBA_FILENAME "pg_hba.conf"
#define IDENT_FILENAME "pg_ident.conf"

// TODO: peloton changes
//#ifdef EXEC_BACKEND
#define CONFIG_EXEC_PARAMS "global/config_exec_params"
#define CONFIG_EXEC_PARAMS_NEW "global/config_exec_params.new"
//#endif
#define DEF_CLUSTER_PORT 5254

/*
 * Precision with which REAL type guc values are to be printed for GUC
 * serialization.
 */
#define REALTYPE_PRECISION 17

/* XXX these should appear in other modules' header files */
extern bool Log_disconnections;
extern int CommitDelay;
extern int CommitSiblings;
extern char *default_tablespace;
extern char *temp_tablespaces;
extern bool ignore_checksum_failure;
extern bool synchronize_seqscans;

#ifdef TRACE_SYNCSCAN
extern bool trace_syncscan;
#endif
#ifdef DEBUG_BOUNDED_SORT
extern bool optimize_bounded_sort;
#endif

static int GUC_check_errcode_value;

/* global variables for check hook support */
char *GUC_check_errmsg_string;
char *GUC_check_errdetail_string;
char *GUC_check_errhint_string;

static void do_serialize(char **destptr, Size *maxbytes, const char *fmt, ...)
    pg_attribute_printf(3, 4);

static void set_config_sourcefile(const char *name, char *sourcefile,
                                  int sourceline);
static bool call_bool_check_hook(struct config_bool *conf, bool *newval,
                                 void **extra, GucSource source, int elevel);
static bool call_int_check_hook(struct config_int *conf, int *newval,
                                void **extra, GucSource source, int elevel);
static bool call_real_check_hook(struct config_real *conf, double *newval,
                                 void **extra, GucSource source, int elevel);
static bool call_string_check_hook(struct config_string *conf, char **newval,
                                   void **extra, GucSource source, int elevel);
static bool call_enum_check_hook(struct config_enum *conf, int *newval,
                                 void **extra, GucSource source, int elevel);

static bool check_log_destination(char **newval, void **extra,
                                  GucSource source);
static void assign_log_destination(const char *newval, void *extra);

#ifdef HAVE_SYSLOG
static int syslog_facility = LOG_LOCAL0;
#else
static int syslog_facility = 0;
#endif

static void assign_syslog_facility(int newval, void *extra);
static void assign_syslog_ident(const char *newval, void *extra);
static void assign_session_replication_role(int newval, void *extra);
static bool check_temp_buffers(int *newval, void **extra, GucSource source);
static bool check_bonjour(bool *newval, void **extra, GucSource source);
static bool check_ssl(bool *newval, void **extra, GucSource source);
static bool check_cluster_mode(bool *newval, void **extra, GucSource source);
static bool check_stage_log_stats(bool *newval, void **extra, GucSource source);
static bool check_log_stats(bool *newval, void **extra, GucSource source);
static bool check_canonical_path(char **newval, void **extra, GucSource source);
static bool check_timezone_abbreviations(char **newval, void **extra,
                                         GucSource source);
static void assign_timezone_abbreviations(const char *newval, void *extra);
static void pg_timezone_abbrev_initialize(void);
static const char *show_archive_command(void);
static void assign_tcp_keepalives_idle(int newval, void *extra);
static void assign_tcp_keepalives_interval(int newval, void *extra);
static void assign_tcp_keepalives_count(int newval, void *extra);
static const char *show_tcp_keepalives_idle(void);
static const char *show_tcp_keepalives_interval(void);
static const char *show_tcp_keepalives_count(void);
static bool check_maxconnections(int *newval, void **extra, GucSource source);
static bool check_max_worker_processes(int *newval, void **extra,
                                       GucSource source);
static bool check_autovacuum_max_workers(int *newval, void **extra,
                                         GucSource source);
static bool check_autovacuum_work_mem(int *newval, void **extra,
                                      GucSource source);
static bool check_effective_io_concurrency(int *newval, void **extra,
                                           GucSource source);
static void assign_effective_io_concurrency(int newval, void *extra);
static void assign_pgstat_temp_directory(const char *newval, void *extra);
static bool check_application_name(char **newval, void **extra,
                                   GucSource source);
static void assign_application_name(const char *newval, void *extra);
static bool check_cluster_name(char **newval, void **extra, GucSource source);
static const char *show_unix_socket_permissions(void);
static const char *show_log_file_mode(void);

/*
 * Options for enum values defined in this module.
 *
 * NOTE! Option values may not contain double quotes!
 */

static const struct config_enum_entry bytea_output_options[] = {
    {"escape", BYTEA_OUTPUT_ESCAPE, false},
    {"hex", BYTEA_OUTPUT_HEX, false},
    {NULL, 0, false}};

/*
 * We have different sets for client and server message level options because
 * they sort slightly different (see "log" level)
 */
static const struct config_enum_entry client_message_level_options[] = {
    {"debug", DEBUG2, true},
    {"debug5", DEBUG5, false},
    {"debug4", DEBUG4, false},
    {"debug3", DEBUG3, false},
    {"debug2", DEBUG2, false},
    {"debug1", DEBUG1, false},
    {"log", LOG, false},
    {"info", INFO, true},
    {"notice", NOTICE, false},
    {"warning", WARNING, false},
    {"error", ERROR, false},
    {"fatal", FATAL, true},
    {"panic", PANIC, true},
    {NULL, 0, false}};

static const struct config_enum_entry server_message_level_options[] = {
    {"debug", DEBUG2, true},
    {"debug5", DEBUG5, false},
    {"debug4", DEBUG4, false},
    {"debug3", DEBUG3, false},
    {"debug2", DEBUG2, false},
    {"debug1", DEBUG1, false},
    {"info", INFO, false},
    {"notice", NOTICE, false},
    {"warning", WARNING, false},
    {"error", ERROR, false},
    {"log", LOG, false},
    {"fatal", FATAL, false},
    {"panic", PANIC, false},
    {NULL, 0, false}};

static const struct config_enum_entry intervalstyle_options[] = {
    {"postgres", INTSTYLE_POSTGRES, false},
    {"postgres_verbose", INTSTYLE_POSTGRES_VERBOSE, false},
    {"sql_standard", INTSTYLE_SQL_STANDARD, false},
    {"iso_8601", INTSTYLE_ISO_8601, false},
    {NULL, 0, false}};

static const struct config_enum_entry log_error_verbosity_options[] = {
    {"terse", PGERROR_TERSE, false},
    {"default", PGERROR_DEFAULT, false},
    {"verbose", PGERROR_VERBOSE, false},
    {NULL, 0, false}};

static const struct config_enum_entry log_statement_options[] = {
    {"none", LOGSTMT_NONE, false},
    {"ddl", LOGSTMT_DDL, false},
    {"mod", LOGSTMT_MOD, false},
    {"all", LOGSTMT_ALL, false},
    {NULL, 0, false}};

static const struct config_enum_entry isolation_level_options[] = {
    {"serializable", XACT_SERIALIZABLE, false},
    {"repeatable read", XACT_REPEATABLE_READ, false},
    {"read committed", XACT_READ_COMMITTED, false},
    {"read uncommitted", XACT_READ_UNCOMMITTED, false},
    {NULL, 0}};

static const struct config_enum_entry session_replication_role_options[] = {
    {"origin", SESSION_REPLICATION_ROLE_ORIGIN, false},
    {"replica", SESSION_REPLICATION_ROLE_REPLICA, false},
    {"local", SESSION_REPLICATION_ROLE_LOCAL, false},
    {NULL, 0, false}};

static const struct config_enum_entry syslog_facility_options[] = {
#ifdef HAVE_SYSLOG
    {"local0", LOG_LOCAL0, false},
    {"local1", LOG_LOCAL1, false},
    {"local2", LOG_LOCAL2, false},
    {"local3", LOG_LOCAL3, false},
    {"local4", LOG_LOCAL4, false},
    {"local5", LOG_LOCAL5, false},
    {"local6", LOG_LOCAL6, false},
    {"local7", LOG_LOCAL7, false},
#else
    {"none", 0, false},
#endif
    {NULL, 0}};

static const struct config_enum_entry track_function_options[] = {
    {"none", TRACK_FUNC_OFF, false},
    {"pl", TRACK_FUNC_PL, false},
    {"all", TRACK_FUNC_ALL, false},
    {NULL, 0, false}};

static const struct config_enum_entry xmlbinary_options[] = {
    {"base64", XMLBINARY_BASE64, false},
    {"hex", XMLBINARY_HEX, false},
    {NULL, 0, false}};

static const struct config_enum_entry xmloption_options[] = {
    {"content", XMLOPTION_CONTENT, false},
    {"document", XMLOPTION_DOCUMENT, false},
    {NULL, 0, false}};

/*
 * Although only "on", "off", and "safe_encoding" are documented, we
 * accept all the likely variants of "on" and "off".
 */
static const struct config_enum_entry backslash_quote_options[] = {
    {"safe_encoding", BACKSLASH_QUOTE_SAFE_ENCODING, false},
    {"on", BACKSLASH_QUOTE_ON, false},
    {"off", BACKSLASH_QUOTE_OFF, false},
    {"true", BACKSLASH_QUOTE_ON, true},
    {"false", BACKSLASH_QUOTE_OFF, true},
    {"yes", BACKSLASH_QUOTE_ON, true},
    {"no", BACKSLASH_QUOTE_OFF, true},
    {"1", BACKSLASH_QUOTE_ON, true},
    {"0", BACKSLASH_QUOTE_OFF, true},
    {NULL, 0, false}};

/*
 * Although only "on", "off", and "partition" are documented, we
 * accept all the likely variants of "on" and "off".
 */
static const struct config_enum_entry constraint_exclusion_options[] = {
    {"partition", CONSTRAINT_EXCLUSION_PARTITION, false},
    {"on", CONSTRAINT_EXCLUSION_ON, false},
    {"off", CONSTRAINT_EXCLUSION_OFF, false},
    {"true", CONSTRAINT_EXCLUSION_ON, true},
    {"false", CONSTRAINT_EXCLUSION_OFF, true},
    {"yes", CONSTRAINT_EXCLUSION_ON, true},
    {"no", CONSTRAINT_EXCLUSION_OFF, true},
    {"1", CONSTRAINT_EXCLUSION_ON, true},
    {"0", CONSTRAINT_EXCLUSION_OFF, true},
    {NULL, 0, false}};

/*
 * Although only "on", "off", "remote_write", and "local" are documented, we
 * accept all the likely variants of "on" and "off".
 */
static const struct config_enum_entry synchronous_commit_options[] = {
    {"local", SYNCHRONOUS_COMMIT_LOCAL_FLUSH, false},
    {"remote_write", SYNCHRONOUS_COMMIT_REMOTE_WRITE, false},
    {"on", SYNCHRONOUS_COMMIT_ON, false},
    {"off", SYNCHRONOUS_COMMIT_OFF, false},
    {"true", SYNCHRONOUS_COMMIT_ON, true},
    {"false", SYNCHRONOUS_COMMIT_OFF, true},
    {"yes", SYNCHRONOUS_COMMIT_ON, true},
    {"no", SYNCHRONOUS_COMMIT_OFF, true},
    {"1", SYNCHRONOUS_COMMIT_ON, true},
    {"0", SYNCHRONOUS_COMMIT_OFF, true},
    {NULL, 0, false}};

/*
 * Although only "on", "off", "try" are documented, we accept all the likely
 * variants of "on" and "off".
 */
static const struct config_enum_entry huge_pages_options[] = {
    {"off", HUGE_PAGES_OFF, false},
    {"on", HUGE_PAGES_ON, false},
    {"try", HUGE_PAGES_TRY, false},
    {"true", HUGE_PAGES_ON, true},
    {"false", HUGE_PAGES_OFF, true},
    {"yes", HUGE_PAGES_ON, true},
    {"no", HUGE_PAGES_OFF, true},
    {"1", HUGE_PAGES_ON, true},
    {"0", HUGE_PAGES_OFF, true},
    {NULL, 0, false}};

/*
 * Although only "on", "off", and "force" are documented, we
 * accept all the likely variants of "on" and "off".
 */
static const struct config_enum_entry row_security_options[] = {
    {"on", ROW_SECURITY_ON, false},
    {"off", ROW_SECURITY_OFF, false},
    {"force", ROW_SECURITY_FORCE, false},
    {"true", ROW_SECURITY_ON, true},
    {"false", ROW_SECURITY_OFF, true},
    {"yes", ROW_SECURITY_ON, true},
    {"no", ROW_SECURITY_OFF, true},
    {"1", ROW_SECURITY_ON, true},
    {"0", ROW_SECURITY_OFF, true},
    {NULL, 0, false}};

// TODO: Peloton Changes

/* Possible values for peloton_layout_mode GUC */
typedef enum LayoutType {
  LAYOUT_ROW,    /* Pure row layout */
  LAYOUT_COLUMN, /* Pure column layout */
  LAYOUT_HYBRID  /* Hybrid layout */
} LayoutType;

static const struct config_enum_entry peloton_layout_mode_options[] = {
    {"row", LAYOUT_ROW, false},
    {"column", LAYOUT_COLUMN, false},
    {"hybrid", LAYOUT_HYBRID, false},
    {NULL, 0, false}};

/* Possible values for peloton_logging_mode GUC */
typedef enum LoggingType {
  LOGGING_TYPE_INVALID, /* No logging */

  // NVM
  LOGGING_TYPE_NVM_WAL,
  LOGGING_TYPE_NVM_WBL,

  // HDD
  LOGGING_TYPE_HDD_WAL,
  LOGGING_TYPE_HDD_WBL
} LoggingType;

static const struct config_enum_entry peloton_logging_mode_options[] = {
  {"invalid", LOGGING_TYPE_INVALID, false},
  {"aries", LOGGING_TYPE_NVM_WAL, false},
  {"peloton", LOGGING_TYPE_NVM_WBL, false},
  {NULL, 0, false}
};

/* Possible values for peloton_gc_mode GUC */
typedef enum GCType {
  GC_TYPE_OFF,        /* No GC */
  GC_TYPE_VACUUM,     /* Periodic vacuuming thread */
  GC_TYPE_COOPERATIVE /* No separate thread for GC */
} GCType;

static const struct config_enum_entry peloton_gc_mode_options[] = {
    {"off", GC_TYPE_OFF, false},
    {"vacuum", GC_TYPE_VACUUM, false},
    {"cooperative", GC_TYPE_COOPERATIVE, false},
    {NULL, 0, false}};

/* Possible values for peloton_checkpoint_mode GUC */
typedef enum CheckpointType {
  CHECKPOINT_TYPE_INVALID,
  CHECKPOINT_TYPE_NORMAL,
} CheckpointType;

static const struct config_enum_entry peloton_checkpoint_mode_options[] = {
    {"invalid", CHECKPOINT_TYPE_INVALID, false},
    {"normal", CHECKPOINT_TYPE_NORMAL, false},
    {NULL, 0, false}};

/*
 * Options for enum values stored in other modules
 */
extern const config_enum_entry wal_level_options[];
extern const config_enum_entry archive_mode_options[];
extern const config_enum_entry sync_method_options[];
extern const config_enum_entry dynamic_shared_memory_options[];

/*
 * GUC option variables that are exported from this module
 */
bool log_duration = false;
bool Debug_print_plan = false;
bool Debug_print_parse = false;
bool Debug_print_rewritten = false;
bool Debug_pretty_print = true;

bool log_parser_stats = false;
bool log_planner_stats = false;
bool log_executor_stats = false;
bool log_statement_stats = false; /* this is sort of all three
                                   * above together */
bool log_btree_build_stats = false;
char *event_source;

bool check_function_bodies = true;
bool default_with_oids = false;
bool SQL_inheritance = true;

bool Password_encryption = true;

int log_min_error_statement = ERROR;
int log_min_messages = WARNING;
int client_min_messages = NOTICE;
int log_min_duration_statement = -1;
int log_temp_files = -1;
int trace_recovery_messages = LOG;

int temp_file_limit = -1;

int num_temp_buffers = 1024;

char *cluster_name = "";
char *data_directory;
char *ConfigFileName;
char *HbaFileName;
char *IdentFileName;
char *external_pid_file;

char *pgstat_temp_directory;

char *application_name;

int tcp_keepalives_idle;
int tcp_keepalives_interval;
int tcp_keepalives_count;

int row_security;

// TODO: Peloton Changes

//===--------------------------------------------------------------------===//
// GUC Variables
//===--------------------------------------------------------------------===//

// Layout mode
int peloton_layout_mode;

// Logging mode
LoggingType peloton_logging_mode;

// GC mode
GCType peloton_gc_mode;

// Checkpoint mode
CheckpointType peloton_checkpoint_mode;

// Directory for peloton logs
char *peloton_log_directory;

// Period with which the frontend logger collects
// log records from backend loggers
int peloton_wait_timeout;

// Wait Time Out
int peloton_flush_frequency_micros;

<<<<<<< HEAD
int peloton_server_port;

char *peloton_endpoint_address;
=======
// Flush mode (for NVM WBL)
int peloton_flush_mode;

// pcommit latency (for NVM WBL)
int peloton_pcommit_latency;
>>>>>>> 17545b29

/*
 * This really belongs in pg_shmem.c, but is defined here so that it doesn't
 * need to be duplicated in all the different implementations of pg_shmem.c.
 */
int huge_pages;

/*
 * These variables are all dummies that don't do anything, except in some
 * cases provide the value for SHOW to display.  The real state is elsewhere
 * and is kept in sync by assign_hooks.
 */
static char *syslog_ident_str;
static bool session_auth_is_superuser;
static double phony_random_seed;
static char *client_encoding_string;
static char *datestyle_string;
static char *locale_collate;
static char *locale_ctype;
static char *server_encoding_string;
static char *server_version_string;
static int server_version_num;
static char *timezone_string;
static char *log_timezone_string;
static char *timezone_abbreviations_string;
static char *XactIsoLevel_string;
static char *session_authorization_string;
static int max_function_args;
static int max_index_keys;
static int max_identifier_length;
static int block_size;
static int segment_size;
static int wal_block_size;
static bool data_checksums;
static int wal_segment_size;
static bool integer_datetimes;
static int effective_io_concurrency;
static bool assert_enabled;

/* should be static, but commands/variable.c needs to get at this */
char *role_string;

/*
 * Displayable names for context types (enum GucContext)
 *
 * Note: these strings are deliberately not localized.
 */
const char *const GucContext_Names[] = {
    /* PGC_INTERNAL */ "internal",
    /* PGC_POSTMASTER */ "postmaster",
    /* PGC_SIGHUP */ "sighup",
    /* PGC_SU_BACKEND */ "superuser-backend",
    /* PGC_BACKEND */ "backend",
    /* PGC_SUSET */ "superuser",
    /* PGC_USERSET */ "user"};

/*
 * Displayable names for source types (enum GucSource)
 *
 * Note: these strings are deliberately not localized.
 */
const char *const GucSource_Names[] = {
    /* PGC_S_DEFAULT */ "default",
    /* PGC_S_DYNAMIC_DEFAULT */ "default",
    /* PGC_S_ENV_VAR */ "environment variable",
    /* PGC_S_FILE */ "configuration file",
    /* PGC_S_ARGV */ "command line",
    /* PGC_S_GLOBAL */ "global",
    /* PGC_S_DATABASE */ "database",
    /* PGC_S_USER */ "user",
    /* PGC_S_DATABASE_USER */ "database user",
    /* PGC_S_CLIENT */ "client",
    /* PGC_S_OVERRIDE */ "override",
    /* PGC_S_INTERACTIVE */ "interactive",
    /* PGC_S_TEST */ "test",
    /* PGC_S_SESSION */ "session"};

/*
 * Displayable names for the groupings defined in enum config_group
 */
const char *const config_group_names[] = {
    /* UNGROUPED */
    gettext_noop("Ungrouped"),
    /* FILE_LOCATIONS */
    gettext_noop("File Locations"),
    /* CONN_AUTH */
    gettext_noop("Connections and Authentication"),
    /* CONN_AUTH_SETTINGS */
    gettext_noop("Connections and Authentication / Connection Settings"),
    /* CONN_AUTH_SECURITY */
    gettext_noop(
        "Connections and Authentication / Security and Authentication"),
    /* RESOURCES */
    gettext_noop("Resource Usage"),
    /* RESOURCES_MEM */
    gettext_noop("Resource Usage / Memory"),
    /* RESOURCES_DISK */
    gettext_noop("Resource Usage / Disk"),
    /* RESOURCES_KERNEL */
    gettext_noop("Resource Usage / Kernel Resources"),
    /* RESOURCES_VACUUM_DELAY */
    gettext_noop("Resource Usage / Cost-Based Vacuum Delay"),
    /* RESOURCES_BGWRITER */
    gettext_noop("Resource Usage / Background Writer"),
    /* RESOURCES_ASYNCHRONOUS */
    gettext_noop("Resource Usage / Asynchronous Behavior"),
    /* WAL */
    gettext_noop("Write-Ahead Log"),
    /* WAL_SETTINGS */
    gettext_noop("Write-Ahead Log / Settings"),
    /* WAL_CHECKPOINTS */
    gettext_noop("Write-Ahead Log / Checkpoints"),
    /* WAL_ARCHIVING */
    gettext_noop("Write-Ahead Log / Archiving"),
    /* REPLICATION */
    gettext_noop("Replication"),
    /* REPLICATION_SENDING */
    gettext_noop("Replication / Sending Servers"),
    /* REPLICATION_MASTER */
    gettext_noop("Replication / Master Server"),
    /* REPLICATION_STANDBY */
    gettext_noop("Replication / Standby Servers"),
    /* QUERY_TUNING */
    gettext_noop("Query Tuning"),
    /* QUERY_TUNING_METHOD */
    gettext_noop("Query Tuning / Planner Method Configuration"),
    /* QUERY_TUNING_COST */
    gettext_noop("Query Tuning / Planner Cost Constants"),
    /* QUERY_TUNING_GEQO */
    gettext_noop("Query Tuning / Genetic Query Optimizer"),
    /* QUERY_TUNING_OTHER */
    gettext_noop("Query Tuning / Other Planner Options"),
    /* LOGGING */
    gettext_noop("Reporting and Logging"),
    /* LOGGING_WHERE */
    gettext_noop("Reporting and Logging / Where to Log"),
    /* LOGGING_WHEN */
    gettext_noop("Reporting and Logging / When to Log"),
    /* LOGGING_WHAT */
    gettext_noop("Reporting and Logging / What to Log"),
    /* STATS */
    gettext_noop("Statistics"),
    /* STATS_MONITORING */
    gettext_noop("Statistics / Monitoring"),
    /* STATS_COLLECTOR */
    gettext_noop("Statistics / Query and Index Statistics Collector"),
    /* AUTOVACUUM */
    gettext_noop("Autovacuum"),
    /* CLIENT_CONN */
    gettext_noop("Client Connection Defaults"),
    /* CLIENT_CONN_STATEMENT */
    gettext_noop("Client Connection Defaults / Statement Behavior"),
    /* CLIENT_CONN_LOCALE */
    gettext_noop("Client Connection Defaults / Locale and Formatting"),
    /* CLIENT_CONN_PRELOAD */
    gettext_noop("Client Connection Defaults / Shared Library Preloading"),
    /* CLIENT_CONN_OTHER */
    gettext_noop("Client Connection Defaults / Other Defaults"),
    /* LOCK_MANAGEMENT */
    gettext_noop("Lock Management"),
    /* COMPAT_OPTIONS */
    gettext_noop("Version and Platform Compatibility"),
    /* COMPAT_OPTIONS_PREVIOUS */
    gettext_noop(
        "Version and Platform Compatibility / Previous PostgreSQL Versions"),
    /* COMPAT_OPTIONS_CLIENT */
    gettext_noop(
        "Version and Platform Compatibility / Other Platforms and Clients"),
    /* ERROR_HANDLING */
    gettext_noop("Error Handling"),
    /* PRESET_OPTIONS */
    gettext_noop("Preset Options"),
    /* CUSTOM_OPTIONS */
    gettext_noop("Customized Options"),
    /* DEVELOPER_OPTIONS */
    gettext_noop("Developer Options"),
    /* help_config wants this array to be null-terminated */
    NULL};

/*
 * Displayable names for GUC variable types (enum config_type)
 *
 * Note: these strings are deliberately not localized.
 */
const char *const config_type_names[] = {
    /* PGC_BOOL */ "bool",
    /* PGC_INT */ "integer",
    /* PGC_REAL */ "real",
    /* PGC_STRING */ "string",
    /* PGC_ENUM */ "enum"};

/*
 * Unit conversion tables.
 *
 * There are two tables, one for memory units, and another for time units.
 * For each supported conversion from one unit to another, we have an entry
 * in the table.
 *
 * To keep things simple, and to avoid intermediate-value overflows,
 * conversions are never chained.  There needs to be a direct conversion
 * between all units (of the same type).
 *
 * The conversions from each base unit must be kept in order from greatest
 * to smallest unit; convert_from_base_unit() relies on that.  (The order of
 * the base units does not matter.)
 */
#define MAX_UNIT_LEN 3 /* length of longest recognized unit string */

typedef struct {
  char unit[MAX_UNIT_LEN + 1]; /* unit, as a string, like "kB" or "min" */
  int base_unit;               /* GUC_UNIT_XXX */
  int multiplier;              /* If positive, multiply the value with this for
                                * unit -> base_unit conversion.  If negative,
                                * divide (with the absolute value) */
} unit_conversion;

/* Ensure that the constants in the tables don't overflow or underflow */
#if BLCKSZ < 1024 || BLCKSZ > (1024 * 1024)
#error BLCKSZ must be between 1KB and 1MB
#endif
#if XLOG_BLCKSZ < 1024 || XLOG_BLCKSZ > (1024 * 1024)
#error XLOG_BLCKSZ must be between 1KB and 1MB
#endif
#if XLOG_SEG_SIZE < (1024 * 1024) || XLOG_BLCKSZ > (1024 * 1024 * 1024)
#error XLOG_SEG_SIZE must be between 1MB and 1GB
#endif

static const char *memory_units_hint = gettext_noop(
    "Valid units for this parameter are \"kB\", \"MB\", \"GB\", and \"TB\".");

thread_local static const unit_conversion memory_unit_conversion_table[] = {
    {"TB", GUC_UNIT_KB, 1024 * 1024 * 1024},
    {"GB", GUC_UNIT_KB, 1024 * 1024},
    {"MB", GUC_UNIT_KB, 1024},
    {"kB", GUC_UNIT_KB, 1},

    {"TB", GUC_UNIT_BLOCKS, (1024 * 1024 * 1024) / (BLCKSZ / 1024)},
    {"GB", GUC_UNIT_BLOCKS, (1024 * 1024) / (BLCKSZ / 1024)},
    {"MB", GUC_UNIT_BLOCKS, 1024 / (BLCKSZ / 1024)},
    {"kB", GUC_UNIT_BLOCKS, -(BLCKSZ / 1024)},

    {"TB", GUC_UNIT_XBLOCKS, (1024 * 1024 * 1024) / (XLOG_BLCKSZ / 1024)},
    {"GB", GUC_UNIT_XBLOCKS, (1024 * 1024) / (XLOG_BLCKSZ / 1024)},
    {"MB", GUC_UNIT_XBLOCKS, 1024 / (XLOG_BLCKSZ / 1024)},
    {"kB", GUC_UNIT_XBLOCKS, -(XLOG_BLCKSZ / 1024)},

    {"TB", GUC_UNIT_XSEGS, (1024 * 1024 * 1024) / (XLOG_SEG_SIZE / 1024)},
    {"GB", GUC_UNIT_XSEGS, (1024 * 1024) / (XLOG_SEG_SIZE / 1024)},
    {"MB", GUC_UNIT_XSEGS, -(XLOG_SEG_SIZE / (1024 * 1024))},
    {"kB", GUC_UNIT_XSEGS, -(XLOG_SEG_SIZE / 1024)},

    {""} /* end of table marker */
};

thread_local static const char *time_units_hint = gettext_noop(
    "Valid units for this parameter are \"ms\", \"s\", \"min\", \"h\", and "
    "\"d\".");

thread_local static const unit_conversion time_unit_conversion_table[] = {
    {"d", GUC_UNIT_MS, 1000 * 60 * 60 * 24},
    {"h", GUC_UNIT_MS, 1000 * 60 * 60},
    {"min", GUC_UNIT_MS, 1000 * 60},
    {"s", GUC_UNIT_MS, 1000},
    {"ms", GUC_UNIT_MS, 1},

    {"d", GUC_UNIT_S, 60 * 60 * 24},
    {"h", GUC_UNIT_S, 60 * 60},
    {"min", GUC_UNIT_S, 60},
    {"s", GUC_UNIT_S, 1},
    {"ms", GUC_UNIT_S, -1000},

    {"d", GUC_UNIT_MIN, 60 * 24},
    {"h", GUC_UNIT_MIN, 60},
    {"min", GUC_UNIT_MIN, 1},
    {"s", GUC_UNIT_MIN, -60},
    {"ms", GUC_UNIT_MIN, -1000 * 60},

    {""} /* end of table marker */
};

/*
 * Contents of GUC tables
 *
 * See src/backend/utils/misc/README for design notes.
 *
 * TO ADD AN OPTION:
 *
 * 1. Declare a global variable of type bool, int, double, or char*
 *	  and make use of it.
 *
 * 2. Decide at what times it's safe to set the option. See guc.h for
 *	  details.
 *
 * 3. Decide on a name, a default value, upper and lower bounds (if
 *	  applicable), etc.
 *
 * 4. Add a record below.
 *
 * 5. Add it to src/backend/utils/misc/postgresql.conf.sample, if
 *	  appropriate.
 *
 * 6. Don't forget to document the option (at least in config.sgml).
 *
 * 7. If it's a new___ GUC_LIST option you must edit pg_dumpall.c to ensure
 *	  it is not single quoted at dump time.
 */

/******** option records follow ********/

struct config_bool ConfigureNamesBool[] = {
    {{"enable_seqscan", PGC_USERSET, QUERY_TUNING_METHOD,
      gettext_noop("Enables the planner's use of sequential-scan plans."),
      NULL},
     &enable_seqscan,
     true,
     NULL,
     NULL,
     NULL},
    {{"enable_indexscan", PGC_USERSET, QUERY_TUNING_METHOD,
      gettext_noop("Enables the planner's use of index-scan plans."), NULL},
     &enable_indexscan,
     true,
     NULL,
     NULL,
     NULL},
    {{"enable_indexonlyscan", PGC_USERSET, QUERY_TUNING_METHOD,
      gettext_noop("Enables the planner's use of index-only-scan plans."),
      NULL},
     &enable_indexonlyscan,
     true,
     NULL,
     NULL,
     NULL},
    {{"enable_bitmapscan", PGC_USERSET, QUERY_TUNING_METHOD,
      gettext_noop("Enables the planner's use of bitmap-scan plans."), NULL},
     &enable_bitmapscan,
     true,
     NULL,
     NULL,
     NULL},
    {{"enable_tidscan", PGC_USERSET, QUERY_TUNING_METHOD,
      gettext_noop("Enables the planner's use of TID scan plans."), NULL},
     &enable_tidscan,
     true,
     NULL,
     NULL,
     NULL},
    {{"enable_sort", PGC_USERSET, QUERY_TUNING_METHOD,
      gettext_noop("Enables the planner's use of explicit sort steps."), NULL},
     &enable_sort,
     true,
     NULL,
     NULL,
     NULL},
    {{"enable_hashagg", PGC_USERSET, QUERY_TUNING_METHOD,
      gettext_noop("Enables the planner's use of hashed aggregation plans."),
      NULL},
     &enable_hashagg,
     true,
     NULL,
     NULL,
     NULL},
    {{"enable_material", PGC_USERSET, QUERY_TUNING_METHOD,
      gettext_noop("Enables the planner's use of materialization."), NULL},
     &enable_material,
     true,
     NULL,
     NULL,
     NULL},
    {{"enable_nestloop", PGC_USERSET, QUERY_TUNING_METHOD,
      gettext_noop("Enables the planner's use of nested-loop join plans."),
      NULL},
     &enable_nestloop,
     true,
     NULL,
     NULL,
     NULL},
    {{"enable_mergejoin", PGC_USERSET, QUERY_TUNING_METHOD,
      gettext_noop("Enables the planner's use of merge join plans."), NULL},
     &enable_mergejoin,
     true,
     NULL,
     NULL,
     NULL},
    {{"enable_hashjoin", PGC_USERSET, QUERY_TUNING_METHOD,
      gettext_noop("Enables the planner's use of hash join plans."), NULL},
     &enable_hashjoin,
     true,
     NULL,
     NULL,
     NULL},
    {{"geqo", PGC_USERSET, QUERY_TUNING_GEQO,
      gettext_noop("Enables genetic query optimization."),
      gettext_noop(
          "This algorithm attempts to do planning without "
          "exhaustive searching.")},
     &enable_geqo,
     true,
     NULL,
     NULL,
     NULL},
    {/* Not for general use --- used by SET SESSION AUTHORIZATION */
     {"is_superuser", PGC_INTERNAL, UNGROUPED,
      gettext_noop("Shows whether the current user is a superuser."), NULL,
      GUC_REPORT | GUC_NO_SHOW_ALL | GUC_NO_RESET_ALL | GUC_NOT_IN_SAMPLE |
          GUC_DISALLOW_IN_FILE},
     &session_auth_is_superuser,
     false,
     NULL,
     NULL,
     NULL},
    {{"bonjour", PGC_POSTMASTER, CONN_AUTH_SETTINGS,
      gettext_noop("Enables advertising the server via Bonjour."), NULL},
     &enable_bonjour,
     false,
     check_bonjour,
     NULL,
     NULL},
    {{"track_commit_timestamp", PGC_POSTMASTER, REPLICATION,
      gettext_noop("Collects transaction commit time."), NULL},
     &track_commit_timestamp,
     false,
     NULL,
     NULL,
     NULL},
    {{"ssl", PGC_POSTMASTER, CONN_AUTH_SECURITY,
      gettext_noop("Enables SSL connections."), NULL},
     &EnableSSL,
     false,
     check_ssl,
     NULL,
     NULL},
    {{"ssl_prefer_server_ciphers", PGC_POSTMASTER, CONN_AUTH_SECURITY,
      gettext_noop("Give priority to server ciphersuite order."), NULL},
     &SSLPreferServerCiphers,
     true,
     NULL,
     NULL,
     NULL},
    {{"fsync", PGC_SIGHUP, WAL_SETTINGS,
      gettext_noop("Forces synchronization of updates to disk."),
      gettext_noop(
          "The server will use the fsync() system call in several places to "
          "make "
          "sure that updates are physically written to disk. This insures "
          "that a database cluster will recover to a consistent state after "
          "an operating system or hardware crash.")},
     &enableFsync,
     true,
     NULL,
     NULL,
     NULL},
    {{"ignore_checksum_failure", PGC_SUSET, DEVELOPER_OPTIONS,
      gettext_noop("Continues processing after a checksum failure."),
      gettext_noop(
          "Detection of a checksum failure normally causes PostgreSQL to "
          "report an error, aborting the current transaction. Setting "
          "ignore_checksum_failure to true causes the system to ignore the "
          "failure "
          "(but still report a warning), and continue processing. This "
          "behavior could cause crashes or other serious problems. Only "
          "has an effect if checksums are enabled."),
      GUC_NOT_IN_SAMPLE},
     &ignore_checksum_failure,
     false,
     NULL,
     NULL,
     NULL},
    {{"zero_damaged_pages", PGC_SUSET, DEVELOPER_OPTIONS,
      gettext_noop("Continues processing past damaged page headers."),
      gettext_noop(
          "Detection of a damaged page header normally causes PostgreSQL to "
          "report an error, aborting the current transaction. Setting "
          "zero_damaged_pages to true causes the system to instead report a "
          "warning, zero out the damaged page, and continue processing. This "
          "behavior will destroy data, namely all the rows on the damaged "
          "page."),
      GUC_NOT_IN_SAMPLE},
     &zero_damaged_pages,
     false,
     NULL,
     NULL,
     NULL},
    {{"full_page_writes", PGC_SIGHUP, WAL_SETTINGS,
      gettext_noop(
          "Writes full pages to WAL when first modified after a checkpoint."),
      gettext_noop(
          "A page write in process during an operating system crash might be "
          "only partially written to disk.  During recovery, the row changes "
          "stored in WAL are not enough to recover.  This option writes "
          "pages when first modified after a checkpoint to WAL so full "
          "recovery "
          "is possible.")},
     &fullPageWrites,
     true,
     NULL,
     NULL,
     NULL},

    {{"wal_log_hints", PGC_POSTMASTER, WAL_SETTINGS,
      gettext_noop(
          "Writes full pages to WAL when first modified after a checkpoint, "
          "even for a non-critical modifications."),
      NULL},
     &wal_log_hints,
     false,
     NULL,
     NULL,
     NULL},

    {{"wal_compression", PGC_USERSET, WAL_SETTINGS,
      gettext_noop("Compresses full-page writes written in WAL file."), NULL},
     &wal_compression,
     false,
     NULL,
     NULL,
     NULL},

    {{"log_checkpoints", PGC_SIGHUP, LOGGING_WHAT,
      gettext_noop("Logs each checkpoint."), NULL},
     &log_checkpoints,
     false,
     NULL,
     NULL,
     NULL},
    {{"log_connections", PGC_SU_BACKEND, LOGGING_WHAT,
      gettext_noop("Logs each successful connection."), NULL},
     &Log_connections,
     false,
     NULL,
     NULL,
     NULL},
    {{"log_disconnections", PGC_SU_BACKEND, LOGGING_WHAT,
      gettext_noop("Logs end of a session, including duration."), NULL},
     &Log_disconnections,
     false,
     NULL,
     NULL,
     NULL},
    {{"log_replication_commands", PGC_SUSET, LOGGING_WHAT,
      gettext_noop("Logs each replication command."), NULL},
     &log_replication_commands,
     false,
     NULL,
     NULL,
     NULL},
    {{"debug_assertions", PGC_INTERNAL, PRESET_OPTIONS,
      gettext_noop(
          "Shows whether the running server has assertion checks enabled."),
      NULL, GUC_NOT_IN_SAMPLE | GUC_DISALLOW_IN_FILE},
     &assert_enabled,
#ifdef USE_ASSERT_CHECKING
     true,
#else
     false,
#endif
     NULL,
     NULL,
     NULL},

    {{"exit_on_error", PGC_USERSET, ERROR_HANDLING_OPTIONS,
      gettext_noop("Terminate session on any error."), NULL},
     &ExitOnAnyError,
     false,
     NULL,
     NULL,
     NULL},
    {{"restart_after_crash", PGC_SIGHUP, ERROR_HANDLING_OPTIONS,
      gettext_noop("Reinitialize server after backend crash."), NULL},
     &restart_after_crash,
     true,
     NULL,
     NULL,
     NULL},
    {{"cluster_mode", PGC_POSTMASTER, PELOTON_CLUSTERING_OPTIONS,
      gettext_noop("Enables Cluster Mode."), NULL},
     &EnableClusterMode,
     false,
     check_cluster_mode,
     NULL,
     NULL},
    {{"log_duration", PGC_SUSET, LOGGING_WHAT,
      gettext_noop("Logs the duration of each completed SQL statement."), NULL},
     &log_duration,
     false,
     NULL,
     NULL,
     NULL},
    {{"debug_print_parse", PGC_USERSET, LOGGING_WHAT,
      gettext_noop("Logs each query's parse tree."), NULL},
     &Debug_print_parse,
     false,
     NULL,
     NULL,
     NULL},
    {{"debug_print_rewritten", PGC_USERSET, LOGGING_WHAT,
      gettext_noop("Logs each query's rewritten parse tree."), NULL},
     &Debug_print_rewritten,
     false,
     NULL,
     NULL,
     NULL},
    {{"debug_print_plan", PGC_USERSET, LOGGING_WHAT,
      gettext_noop("Logs each query's execution plan."), NULL},
     &Debug_print_plan,
     false,
     NULL,
     NULL,
     NULL},
    {{"debug_pretty_print", PGC_USERSET, LOGGING_WHAT,
      gettext_noop("Indents parse and plan tree displays."), NULL},
     &Debug_pretty_print,
     true,
     NULL,
     NULL,
     NULL},
    {{"log_parser_stats", PGC_SUSET, STATS_MONITORING,
      gettext_noop("Writes parser performance statistics to the server log."),
      NULL},
     &log_parser_stats,
     false,
     check_stage_log_stats,
     NULL,
     NULL},
    {{"log_planner_stats", PGC_SUSET, STATS_MONITORING,
      gettext_noop("Writes planner performance statistics to the server log."),
      NULL},
     &log_planner_stats,
     false,
     check_stage_log_stats,
     NULL,
     NULL},
    {{"log_executor_stats", PGC_SUSET, STATS_MONITORING,
      gettext_noop("Writes executor performance statistics to the server log."),
      NULL},
     &log_executor_stats,
     false,
     check_stage_log_stats,
     NULL,
     NULL},
    {{"log_statement_stats", PGC_SUSET, STATS_MONITORING,
      gettext_noop(
          "Writes cumulative performance statistics to the server log."),
      NULL},
     &log_statement_stats,
     false,
     check_log_stats,
     NULL,
     NULL},
#ifdef BTREE_BUILD_STATS
    {{"log_btree_build_stats", PGC_SUSET, DEVELOPER_OPTIONS,
      gettext_noop(
          "Logs system resource usage statistics (memory and CPU) on various "
          "B-tree operations."),
      NULL, GUC_NOT_IN_SAMPLE},
     &log_btree_build_stats,
     false,
     NULL,
     NULL,
     NULL},
#endif

    {{"track_activities", PGC_SUSET, STATS_COLLECTOR,
      gettext_noop("Collects information about executing commands."),
      gettext_noop(
          "Enables the collection of information on the currently "
          "executing command of each session, along with "
          "the time at which that command began execution.")},
     &pgstat_track_activities,
     true,
     NULL,
     NULL,
     NULL},
    {{"track_counts", PGC_SUSET, STATS_COLLECTOR,
      gettext_noop("Collects statistics on database activity."), NULL},
     &pgstat_track_counts,
     true,
     NULL,
     NULL,
     NULL},
    {{"track_io_timing", PGC_SUSET, STATS_COLLECTOR,
      gettext_noop("Collects timing statistics for database I/O activity."),
      NULL},
     &track_io_timing,
     false,
     NULL,
     NULL,
     NULL},

    {{"update_process_title", PGC_SUSET, STATS_COLLECTOR,
      gettext_noop("Updates the process title to show the active SQL command."),
      gettext_noop(
          "Enables updating of the process title every time a new___ SQL "
          "command is received by the server.")},
     &update_process_title,
     true,
     NULL,
     NULL,
     NULL},

    {{"autovacuum", PGC_SIGHUP, AUTOVACUUM,
      gettext_noop("Starts the autovacuum subprocess."), NULL},
     &autovacuum_start_daemon,
     false,
     NULL,
     NULL,
     NULL},

    {{"trace_notify", PGC_USERSET, DEVELOPER_OPTIONS,
      gettext_noop("Generates debugging output for LISTEN and NOTIFY."), NULL,
      GUC_NOT_IN_SAMPLE},
     &Trace_notify,
     false,
     NULL,
     NULL,
     NULL},

#ifdef LOCK_DEBUG
    {{"trace_locks", PGC_SUSET, DEVELOPER_OPTIONS,
      gettext_noop("Emits information about lock usage."), NULL,
      GUC_NOT_IN_SAMPLE},
     &Trace_locks,
     false,
     NULL,
     NULL,
     NULL},
    {{"trace_userlocks", PGC_SUSET, DEVELOPER_OPTIONS,
      gettext_noop("Emits information about user lock usage."), NULL,
      GUC_NOT_IN_SAMPLE},
     &Trace_userlocks,
     false,
     NULL,
     NULL,
     NULL},
    {{"trace_lwlocks", PGC_SUSET, DEVELOPER_OPTIONS,
      gettext_noop("Emits information about lightweight lock usage."), NULL,
      GUC_NOT_IN_SAMPLE},
     &Trace_lwlocks,
     false,
     NULL,
     NULL,
     NULL},
    {{"debug_deadlocks", PGC_SUSET, DEVELOPER_OPTIONS,
      gettext_noop(
          "Dumps information about all current locks when a deadlock timeout "
          "occurs."),
      NULL, GUC_NOT_IN_SAMPLE},
     &Debug_deadlocks,
     false,
     NULL,
     NULL,
     NULL},
#endif

    {{"log_lock_waits", PGC_SUSET, LOGGING_WHAT,
      gettext_noop("Logs long lock waits."), NULL},
     &log_lock_waits,
     false,
     NULL,
     NULL,
     NULL},

    {{"log_hostname", PGC_SIGHUP, LOGGING_WHAT,
      gettext_noop("Logs the host name in the connection logs."),
      gettext_noop(
          "By default, connection logs only show the IP address "
          "of the connecting host. If you want them to show the host name you "
          "can turn this on, but depending on your host name resolution "
          "setup it might impose a non-negligible performance penalty.")},
     &log_hostname,
     false,
     NULL,
     NULL,
     NULL},
    {{"sql_inheritance", PGC_USERSET, COMPAT_OPTIONS_PREVIOUS,
      gettext_noop(
          "Causes subtables to be included by default in various commands."),
      NULL},
     &SQL_inheritance,
     true,
     NULL,
     NULL,
     NULL},
    {{"password_encryption", PGC_USERSET, CONN_AUTH_SECURITY,
      gettext_noop("Encrypt passwords."),
      gettext_noop(
          "When a password is specified in CREATE USER or "
          "ALTER USER without writing either ENCRYPTED or UNENCRYPTED, "
          "this parameter determines whether the password is to be "
          "encrypted.")},
     &Password_encryption,
     true,
     NULL,
     NULL,
     NULL},
    {{"transform_null_equals", PGC_USERSET, COMPAT_OPTIONS_CLIENT,
      gettext_noop("Treats \"expr=NULL\" as \"expr IS NULL\"."),
      gettext_noop(
          "When turned on, expressions of the form expr = NULL "
          "(or NULL = expr) are treated as expr IS NULL, that is, they "
          "return true if expr evaluates to the null value, and false "
          "otherwise. The correct behavior of expr = NULL is to always "
          "return null (unknown).")},
     &Transform_null_equals,
     false,
     NULL,
     NULL,
     NULL},
    {{"db_user_namespace", PGC_SIGHUP, CONN_AUTH_SECURITY,
      gettext_noop("Enables per-database user names."), NULL},
     &Db_user_namespace,
     false,
     NULL,
     NULL,
     NULL},
    {{"default_transaction_read_only", PGC_USERSET, CLIENT_CONN_STATEMENT,
      gettext_noop("Sets the default read-only status of new___ transactions."),
      NULL},
     &DefaultXactReadOnly,
     false,
     NULL,
     NULL,
     NULL},
    {{"transaction_read_only", PGC_USERSET, CLIENT_CONN_STATEMENT,
      gettext_noop("Sets the current transaction's read-only status."), NULL,
      GUC_NO_RESET_ALL | GUC_NOT_IN_SAMPLE | GUC_DISALLOW_IN_FILE},
     &XactReadOnly,
     false,
     check_transaction_read_only,
     NULL,
     NULL},
    {{"default_transaction_deferrable", PGC_USERSET, CLIENT_CONN_STATEMENT,
      gettext_noop(
          "Sets the default deferrable status of new___ transactions."),
      NULL},
     &DefaultXactDeferrable,
     false,
     NULL,
     NULL,
     NULL},
    {{"transaction_deferrable", PGC_USERSET, CLIENT_CONN_STATEMENT,
      gettext_noop(
          "Whether to defer a read-only serializable transaction until it can "
          "be executed with no possible serialization failures."),
      NULL, GUC_NO_RESET_ALL | GUC_NOT_IN_SAMPLE | GUC_DISALLOW_IN_FILE},
     &XactDeferrable,
     false,
     check_transaction_deferrable,
     NULL,
     NULL},
    {{"check_function_bodies", PGC_USERSET, CLIENT_CONN_STATEMENT,
      gettext_noop("Check function bodies during CREATE FUNCTION."), NULL},
     &check_function_bodies,
     true,
     NULL,
     NULL,
     NULL},
    {{"array_nulls", PGC_USERSET, COMPAT_OPTIONS_PREVIOUS,
      gettext_noop("Enable input of NULL elements in arrays."),
      gettext_noop(
          "When turned on, unquoted NULL in an array input "
          "value means a null value; "
          "otherwise it is taken literally.")},
     &Array_nulls,
     true,
     NULL,
     NULL,
     NULL},
    {{"default_with_oids", PGC_USERSET, COMPAT_OPTIONS_PREVIOUS,
      gettext_noop("Create new___ tables with OIDs by default."), NULL},
     &default_with_oids,
     false,
     NULL,
     NULL,
     NULL},
    {{"logging_collector", PGC_POSTMASTER, LOGGING_WHERE,
      gettext_noop(
          "Start a subprocess to capture stderr output and/or csvlogs into log "
          "files."),
      NULL},
     &Logging_collector,
     false,
     NULL,
     NULL,
     NULL},
    {{"log_truncate_on_rotation", PGC_SIGHUP, LOGGING_WHERE,
      gettext_noop(
          "Truncate existing log files of same name during log rotation."),
      NULL},
     &Log_truncate_on_rotation,
     false,
     NULL,
     NULL,
     NULL},

#ifdef TRACE_SORT
    {{"trace_sort", PGC_USERSET, DEVELOPER_OPTIONS,
      gettext_noop("Emit information about resource usage in sorting."), NULL,
      GUC_NOT_IN_SAMPLE},
     &trace_sort,
     false,
     NULL,
     NULL,
     NULL},
#endif

#ifdef TRACE_SYNCSCAN
    /* this is undocumented because not exposed in a standard build */
    {{"trace_syncscan", PGC_USERSET, DEVELOPER_OPTIONS,
      gettext_noop("Generate debugging output for synchronized scanning."),
      NULL, GUC_NOT_IN_SAMPLE},
     &trace_syncscan,
     false,
     NULL,
     NULL,
     NULL},
#endif

#ifdef DEBUG_BOUNDED_SORT
    /* this is undocumented because not exposed in a standard build */
    {{"optimize_bounded_sort", PGC_USERSET, QUERY_TUNING_METHOD,
      gettext_noop("Enable bounded sorting using heap sort."), NULL,
      GUC_NOT_IN_SAMPLE},
     &optimize_bounded_sort,
     true,
     NULL,
     NULL,
     NULL},
#endif

#ifdef WAL_DEBUG
    {{"wal_debug", PGC_SUSET, DEVELOPER_OPTIONS,
      gettext_noop("Emit WAL-related debugging output."), NULL,
      GUC_NOT_IN_SAMPLE},
     &XLOG_DEBUG,
     false,
     NULL,
     NULL,
     NULL},
#endif

    {{"integer_datetimes", PGC_INTERNAL, PRESET_OPTIONS,
      gettext_noop("Datetimes are integer based."), NULL,
      GUC_REPORT | GUC_NOT_IN_SAMPLE | GUC_DISALLOW_IN_FILE},
     &integer_datetimes,
#ifdef HAVE_INT64_TIMESTAMP
     true,
#else
     false,
#endif
     NULL,
     NULL,
     NULL},

    {{"krb_caseins_users", PGC_SIGHUP, CONN_AUTH_SECURITY,
      gettext_noop(
          "Sets whether Kerberos and GSSAPI user names should be treated as "
          "case-insensitive."),
      NULL},
     &pg_krb_caseins_users,
     false,
     NULL,
     NULL,
     NULL},

    {{"escape_string_warning", PGC_USERSET, COMPAT_OPTIONS_PREVIOUS,
      gettext_noop("Warn about backslash escapes in ordinary string literals."),
      NULL},
     &escape_string_warning,
     true,
     NULL,
     NULL,
     NULL},

    {{"standard_conforming_strings", PGC_USERSET, COMPAT_OPTIONS_PREVIOUS,
      gettext_noop("Causes '...' strings to treat backslashes literally."),
      NULL, GUC_REPORT},
     &standard_conforming_strings,
     true,
     NULL,
     NULL,
     NULL},

    {{"synchronize_seqscans", PGC_USERSET, COMPAT_OPTIONS_PREVIOUS,
      gettext_noop("Enable synchronized sequential scans."), NULL},
     &synchronize_seqscans,
     true,
     NULL,
     NULL,
     NULL},

    {{"hot_standby", PGC_POSTMASTER, REPLICATION_STANDBY,
      gettext_noop("Allows connections and queries during recovery."), NULL},
     &EnableHotStandby,
     false,
     NULL,
     NULL,
     NULL},

    {{"hot_standby_feedback", PGC_SIGHUP, REPLICATION_STANDBY,
      gettext_noop(
          "Allows feedback from a hot standby to the primary that will avoid "
          "query conflicts."),
      NULL},
     &hot_standby_feedback,
     false,
     NULL,
     NULL,
     NULL},

    {{"allow_system_table_mods", PGC_POSTMASTER, DEVELOPER_OPTIONS,
      gettext_noop("Allows modifications of the structure of system tables."),
      NULL, GUC_NOT_IN_SAMPLE},
     &allowSystemTableMods,
     false,
     NULL,
     NULL,
     NULL},

    {{"ignore_system_indexes", PGC_BACKEND, DEVELOPER_OPTIONS,
      gettext_noop("Disables reading from system indexes."),
      gettext_noop(
          "It does not prevent updating the indexes, so it is safe "
          "to use.  The worst consequence is slowness."),
      GUC_NOT_IN_SAMPLE},
     &IgnoreSystemIndexes,
     false,
     NULL,
     NULL,
     NULL},

    {{"lo_compat_privileges", PGC_SUSET, COMPAT_OPTIONS_PREVIOUS,
      gettext_noop(
          "Enables backward compatibility mode for privilege checks on large "
          "objects."),
      gettext_noop(
          "Skips privilege checks when reading or modifying large objects, "
          "for compatibility with PostgreSQL releases prior to 9.0.")},
     &lo_compat_privileges,
     false,
     NULL,
     NULL,
     NULL},

    {{
      "operator_precedence_warning", PGC_USERSET, COMPAT_OPTIONS_PREVIOUS,
      gettext_noop(
          "Emit a warning for constructs that changed meaning since PostgreSQL "
          "9.4."),
      NULL,
     },
     &operator_precedence_warning,
     false,
     NULL,
     NULL,
     NULL},

    {{
      "quote_all_identifiers", PGC_USERSET, COMPAT_OPTIONS_PREVIOUS,
      gettext_noop("When generating SQL fragments, quote all identifiers."),
      NULL,
     },
     &quote_all_identifiers,
     false,
     NULL,
     NULL,
     NULL},

    {{"data_checksums", PGC_INTERNAL, PRESET_OPTIONS,
      gettext_noop(
          "Shows whether data checksums are turned on for this cluster."),
      NULL, GUC_NOT_IN_SAMPLE | GUC_DISALLOW_IN_FILE},
     &data_checksums,
     false,
     NULL,
     NULL,
     NULL},
    {{
      "start_as_cluster_leader", PGC_POSTMASTER, PELOTON_CLUSTERING_OPTIONS,
      gettext_noop("Starts node as a cluster leader"),
      NULL /* ,
                  GUC_DISALLOW_IN_FILE | GUC_SUPERUSER_ONLY */
     },
     &IsClusterLeader,
     false,
     NULL,
     NULL,
     NULL},

    /* End-of-list marker */
    {{NULL, static_cast<GucContext>(0), static_cast<config_group>(0), NULL,
      NULL},
     NULL,
     false,
     NULL,
     NULL,
     NULL}};

struct config_int ConfigureNamesInt[] = {
    {{"archive_timeout", PGC_SIGHUP, WAL_ARCHIVING,
      gettext_noop(
          "Forces a switch to the next xlog file if a "
          "new___ file has not been started within N seconds."),
      NULL, GUC_UNIT_S},
     &XLogArchiveTimeout,
     0,
     0,
     INT_MAX / 2,
     NULL,
     NULL,
     NULL},
    {{"post_auth_delay", PGC_BACKEND, DEVELOPER_OPTIONS,
      gettext_noop(
          "Waits N seconds on connection startup after authentication."),
      gettext_noop("This allows attaching a debugger to the process."),
      GUC_NOT_IN_SAMPLE | GUC_UNIT_S},
     &PostAuthDelay,
     0,
     0,
     INT_MAX / 1000000,
     NULL,
     NULL,
     NULL},
    {{"default_statistics_target", PGC_USERSET, QUERY_TUNING_OTHER,
      gettext_noop("Sets the default statistics target."),
      gettext_noop(
          "This applies to table columns that have not had a "
          "column-specific target set via ALTER TABLE SET STATISTICS.")},
     &default_statistics_target,
     100,
     1,
     10000,
     NULL,
     NULL,
     NULL},
    {{"from_collapse_limit", PGC_USERSET, QUERY_TUNING_OTHER,
      gettext_noop(
          "Sets the FROM-list size beyond which subqueries "
          "are not collapsed."),
      gettext_noop(
          "The planner will merge subqueries into upper "
          "queries if the resulting FROM list would have no more than "
          "this many items.")},
     &from_collapse_limit,
     8,
     1,
     INT_MAX,
     NULL,
     NULL,
     NULL},
    {{"join_collapse_limit", PGC_USERSET, QUERY_TUNING_OTHER,
      gettext_noop(
          "Sets the FROM-list size beyond which JOIN "
          "constructs are not flattened."),
      gettext_noop(
          "The planner will flatten explicit JOIN "
          "constructs into lists of FROM items whenever a "
          "list of no more than this many items would result.")},
     &join_collapse_limit,
     8,
     1,
     INT_MAX,
     NULL,
     NULL,
     NULL},
    {{"geqo_threshold", PGC_USERSET, QUERY_TUNING_GEQO,
      gettext_noop(
          "Sets the threshold of FROM items beyond which GEQO is used."),
      NULL},
     &geqo_threshold,
     12,
     2,
     INT_MAX,
     NULL,
     NULL,
     NULL},
    {{"geqo_effort", PGC_USERSET, QUERY_TUNING_GEQO,
      gettext_noop(
          "GEQO: effort is used to set the default for other GEQO parameters."),
      NULL},
     &Geqo_effort,
     DEFAULT_GEQO_EFFORT,
     MIN_GEQO_EFFORT,
     MAX_GEQO_EFFORT,
     NULL,
     NULL,
     NULL},
    {{"geqo_pool_size", PGC_USERSET, QUERY_TUNING_GEQO,
      gettext_noop("GEQO: number of individuals in the population."),
      gettext_noop("Zero selects a suitable default value.")},
     &Geqo_pool_size,
     0,
     0,
     INT_MAX,
     NULL,
     NULL,
     NULL},
    {{"geqo_generations", PGC_USERSET, QUERY_TUNING_GEQO,
      gettext_noop("GEQO: number of iterations of the algorithm."),
      gettext_noop("Zero selects a suitable default value.")},
     &Geqo_generations,
     0,
     0,
     INT_MAX,
     NULL,
     NULL,
     NULL},

    {/* This is PGC_SUSET to prevent hiding from log_lock_waits. */
     {"deadlock_timeout", PGC_SUSET, LOCK_MANAGEMENT,
      gettext_noop(
          "Sets the time to wait on a lock before checking for deadlock."),
      NULL, GUC_UNIT_MS},
     &DeadlockTimeout,
     1000,
     1,
     INT_MAX,
     NULL,
     NULL,
     NULL},

    {{"max_standby_archive_delay", PGC_SIGHUP, REPLICATION_STANDBY,
      gettext_noop(
          "Sets the maximum delay before canceling queries when a hot standby "
          "server is processing archived WAL data."),
      NULL, GUC_UNIT_MS},
     &max_standby_archive_delay,
     30 * 1000,
     -1,
     INT_MAX,
     NULL,
     NULL,
     NULL},

    {{"max_standby_streaming_delay", PGC_SIGHUP, REPLICATION_STANDBY,
      gettext_noop(
          "Sets the maximum delay before canceling queries when a hot standby "
          "server is processing streamed WAL data."),
      NULL, GUC_UNIT_MS},
     &max_standby_streaming_delay,
     30 * 1000,
     -1,
     INT_MAX,
     NULL,
     NULL,
     NULL},

    {{"wal_receiver_status_interval", PGC_SIGHUP, REPLICATION_STANDBY,
      gettext_noop(
          "Sets the maximum interval between WAL receiver status reports to "
          "the primary."),
      NULL, GUC_UNIT_S},
     &wal_receiver_status_interval,
     10,
     0,
     INT_MAX / 1000,
     NULL,
     NULL,
     NULL},

    {{"wal_receiver_timeout", PGC_SIGHUP, REPLICATION_STANDBY,
      gettext_noop(
          "Sets the maximum wait time to receive data from the primary."),
      NULL, GUC_UNIT_MS},
     &wal_receiver_timeout,
     60 * 1000,
     0,
     INT_MAX,
     NULL,
     NULL,
     NULL},

    {{"max_connections", PGC_POSTMASTER, CONN_AUTH_SETTINGS,
      gettext_noop("Sets the maximum number of concurrent connections."), NULL},
     &MaxConnections,
     100,
     1,
     MAX_BACKENDS,
     check_maxconnections,
     NULL,
     NULL},

    {{"superuser_reserved_connections", PGC_POSTMASTER, CONN_AUTH_SETTINGS,
      gettext_noop(
          "Sets the number of connection slots reserved for superusers."),
      NULL},
     &ReservedBackends,
     3,
     0,
     MAX_BACKENDS,
     NULL,
     NULL,
     NULL},

    /*
     * We sometimes multiply the number of shared buffers by two without
     * checking for overflow, so we mustn't allow more than INT_MAX / 2.
     */
    {{"shared_buffers", PGC_POSTMASTER, RESOURCES_MEM,
      gettext_noop(
          "Sets the number of shared memory buffers used by the server."),
      NULL, GUC_UNIT_BLOCKS},
     &NBuffers,
     1024,
     16,
     INT_MAX / 2,
     NULL,
     NULL,
     NULL},

    {{"temp_buffers", PGC_USERSET, RESOURCES_MEM,
      gettext_noop(
          "Sets the maximum number of temporary buffers used by each session."),
      NULL, GUC_UNIT_BLOCKS},
     &num_temp_buffers,
     1024,
     100,
     INT_MAX / 2,
     check_temp_buffers,
     NULL,
     NULL},

    {{"port", PGC_POSTMASTER, CONN_AUTH_SETTINGS,
      gettext_noop("Sets the TCP port the server listens on."), NULL},
     &PostPortNumber,
     DEF_PGPORT,
     1,
     65535,
     NULL,
     NULL,
     NULL},

    {{"unix_socket_permissions", PGC_POSTMASTER, CONN_AUTH_SETTINGS,
      gettext_noop("Sets the access permissions of the Unix-domain socket."),
      gettext_noop(
          "Unix-domain sockets use the usual Unix file system "
          "permission set. The parameter value is expected "
          "to be a numeric mode specification in the form "
          "accepted by the chmod and umask system calls. "
          "(To use the customary octal format the number must "
          "start with a 0 (zero).)")},
     &Unix_socket_permissions,
     0777,
     0000,
     0777,
     NULL,
     NULL,
     show_unix_socket_permissions},

    {{"log_file_mode", PGC_SIGHUP, LOGGING_WHERE,
      gettext_noop("Sets the file permissions for log files."),
      gettext_noop(
          "The parameter value is expected "
          "to be a numeric mode specification in the form "
          "accepted by the chmod and umask system calls. "
          "(To use the customary octal format the number must "
          "start with a 0 (zero).)")},
     &Log_file_mode,
     0600,
     0000,
     0777,
     NULL,
     NULL,
     show_log_file_mode},

    {{"work_mem", PGC_USERSET, RESOURCES_MEM,
      gettext_noop("Sets the maximum memory to be used for query workspaces."),
      gettext_noop(
          "This much memory can be used by each internal "
          "sort operation and hash table before switching to "
          "temporary disk files."),
      GUC_UNIT_KB},
     &work_mem,
     4096,
     64,
     MAX_KILOBYTES,
     NULL,
     NULL,
     NULL},

    {{"maintenance_work_mem", PGC_USERSET, RESOURCES_MEM,
      gettext_noop(
          "Sets the maximum memory to be used for maintenance operations."),
      gettext_noop("This includes operations such as VACUUM and CREATE INDEX."),
      GUC_UNIT_KB},
     &maintenance_work_mem,
     65536,
     1024,
     MAX_KILOBYTES,
     NULL,
     NULL,
     NULL},

    /*
     * We use the hopefully-safely-small value of 100kB as the compiled-in
     * default for max_stack_depth.  InitializeGUCOptions will increase it if
     * possible, depending on the actual platform-specific stack limit.
     */
    {{"max_stack_depth", PGC_SUSET, RESOURCES_MEM,
      gettext_noop("Sets the maximum stack depth, in kilobytes."), NULL,
      GUC_UNIT_KB},
     &max_stack_depth,
     100,
     100,
     MAX_KILOBYTES,
     check_max_stack_depth,
     assign_max_stack_depth,
     NULL},

    {{"temp_file_limit", PGC_SUSET, RESOURCES_DISK,
      gettext_noop(
          "Limits the total size of all temporary files used by each session."),
      gettext_noop("-1 means no limit."), GUC_UNIT_KB},
     &temp_file_limit,
     -1,
     -1,
     INT_MAX,
     NULL,
     NULL,
     NULL},

    {{"vacuum_cost_page_hit", PGC_USERSET, RESOURCES_VACUUM_DELAY,
      gettext_noop("Vacuum cost for a page found in the buffer cache."), NULL},
     &VacuumCostPageHit,
     1,
     0,
     10000,
     NULL,
     NULL,
     NULL},

    {{"vacuum_cost_page_miss", PGC_USERSET, RESOURCES_VACUUM_DELAY,
      gettext_noop("Vacuum cost for a page not found in the buffer cache."),
      NULL},
     &VacuumCostPageMiss,
     10,
     0,
     10000,
     NULL,
     NULL,
     NULL},

    {{"vacuum_cost_page_dirty", PGC_USERSET, RESOURCES_VACUUM_DELAY,
      gettext_noop("Vacuum cost for a page dirtied by vacuum."), NULL},
     &VacuumCostPageDirty,
     20,
     0,
     10000,
     NULL,
     NULL,
     NULL},

    {{"vacuum_cost_limit", PGC_USERSET, RESOURCES_VACUUM_DELAY,
      gettext_noop("Vacuum cost amount available before napping."), NULL},
     &VacuumCostLimit,
     200,
     1,
     10000,
     NULL,
     NULL,
     NULL},

    {{"vacuum_cost_delay", PGC_USERSET, RESOURCES_VACUUM_DELAY,
      gettext_noop("Vacuum cost delay in milliseconds."), NULL, GUC_UNIT_MS},
     &VacuumCostDelay,
     0,
     0,
     100,
     NULL,
     NULL,
     NULL},

    {{"autovacuum_vacuum_cost_delay", PGC_SIGHUP, AUTOVACUUM,
      gettext_noop("Vacuum cost delay in milliseconds, for autovacuum."), NULL,
      GUC_UNIT_MS},
     &autovacuum_vac_cost_delay,
     20,
     -1,
     100,
     NULL,
     NULL,
     NULL},

    {{"autovacuum_vacuum_cost_limit", PGC_SIGHUP, AUTOVACUUM,
      gettext_noop(
          "Vacuum cost amount available before napping, for autovacuum."),
      NULL},
     &autovacuum_vac_cost_limit,
     -1,
     -1,
     10000,
     NULL,
     NULL,
     NULL},

    {{"max_files_per_process", PGC_POSTMASTER, RESOURCES_KERNEL,
      gettext_noop(
          "Sets the maximum number of simultaneously open files for each "
          "server process."),
      NULL},
     &max_files_per_process,
     1000,
     25,
     INT_MAX,
     NULL,
     NULL,
     NULL},

    /*
     * See also CheckRequiredParameterValues() if this parameter changes
     */
    {{"max_prepared_transactions", PGC_POSTMASTER, RESOURCES_MEM,
      gettext_noop(
          "Sets the maximum number of simultaneously prepared transactions."),
      NULL},
     &max_prepared_xacts,
     0,
     0,
     MAX_BACKENDS,
     NULL,
     NULL,
     NULL},

#ifdef LOCK_DEBUG
    {{"trace_lock_oidmin", PGC_SUSET, DEVELOPER_OPTIONS,
      gettext_noop("Sets the minimum OID of tables for tracking locks."),
      gettext_noop("Is used to avoid output on system tables."),
      GUC_NOT_IN_SAMPLE},
     &Trace_lock_oidmin,
     FirstNormalObjectId,
     0,
     INT_MAX,
     NULL,
     NULL,
     NULL},
    {{"trace_lock_table", PGC_SUSET, DEVELOPER_OPTIONS,
      gettext_noop(
          "Sets the OID of the table with unconditionally lock tracing."),
      NULL, GUC_NOT_IN_SAMPLE},
     &Trace_lock_table,
     0,
     0,
     INT_MAX,
     NULL,
     NULL,
     NULL},
#endif

    {{"statement_timeout", PGC_USERSET, CLIENT_CONN_STATEMENT,
      gettext_noop("Sets the maximum allowed duration of any statement."),
      gettext_noop("A value of 0 turns off the timeout."), GUC_UNIT_MS},
     &StatementTimeout,
     0,
     0,
     INT_MAX,
     NULL,
     NULL,
     NULL},

    {{"lock_timeout", PGC_USERSET, CLIENT_CONN_STATEMENT,
      gettext_noop("Sets the maximum allowed duration of any wait for a lock."),
      gettext_noop("A value of 0 turns off the timeout."), GUC_UNIT_MS},
     &LockTimeout,
     0,
     0,
     INT_MAX,
     NULL,
     NULL,
     NULL},

    {{"vacuum_freeze_min_age", PGC_USERSET, CLIENT_CONN_STATEMENT,
      gettext_noop("Minimum age at which VACUUM should freeze a table row."),
      NULL},
     &vacuum_freeze_min_age,
     50000000,
     0,
     1000000000,
     NULL,
     NULL,
     NULL},

    {{"vacuum_freeze_table_age", PGC_USERSET, CLIENT_CONN_STATEMENT,
      gettext_noop(
          "Age at which VACUUM should scan whole table to freeze tuples."),
      NULL},
     &vacuum_freeze_table_age,
     150000000,
     0,
     2000000000,
     NULL,
     NULL,
     NULL},

    {{"vacuum_multixact_freeze_min_age", PGC_USERSET, CLIENT_CONN_STATEMENT,
      gettext_noop(
          "Minimum age at which VACUUM should freeze a MultiXactId in a table "
          "row."),
      NULL},
     &vacuum_multixact_freeze_min_age,
     5000000,
     0,
     1000000000,
     NULL,
     NULL,
     NULL},

    {{"vacuum_multixact_freeze_table_age", PGC_USERSET, CLIENT_CONN_STATEMENT,
      gettext_noop(
          "Multixact age at which VACUUM should scan whole table to freeze "
          "tuples."),
      NULL},
     &vacuum_multixact_freeze_table_age,
     150000000,
     0,
     2000000000,
     NULL,
     NULL,
     NULL},

    {{"vacuum_defer_cleanup_age", PGC_SIGHUP, REPLICATION_MASTER,
      gettext_noop(
          "Number of transactions by which VACUUM and HOT cleanup should be "
          "deferred, if any."),
      NULL},
     &vacuum_defer_cleanup_age,
     0,
     0,
     1000000,
     NULL,
     NULL,
     NULL},

    /*
     * See also CheckRequiredParameterValues() if this parameter changes
     */
    {{"max_locks_per_transaction", PGC_POSTMASTER, LOCK_MANAGEMENT,
      gettext_noop("Sets the maximum number of locks per transaction."),
      gettext_noop(
          "The shared lock table is sized on the assumption that "
          "at most max_locks_per_transaction * max_connections distinct "
          "objects will need to be locked at any one time.")},
     &max_locks_per_xact,
     64,
     10,
     INT_MAX,
     NULL,
     NULL,
     NULL},

    {{"max_pred_locks_per_transaction", PGC_POSTMASTER, LOCK_MANAGEMENT,
      gettext_noop(
          "Sets the maximum number of predicate locks per transaction."),
      gettext_noop(
          "The shared predicate lock table is sized on the assumption that "
          "at most max_pred_locks_per_transaction * max_connections distinct "
          "objects will need to be locked at any one time.")},
     &max_predicate_locks_per_xact,
     64,
     10,
     INT_MAX,
     NULL,
     NULL,
     NULL},

    {{"authentication_timeout", PGC_SIGHUP, CONN_AUTH_SECURITY,
      gettext_noop(
          "Sets the maximum allowed time to complete client authentication."),
      NULL, GUC_UNIT_S},
     &AuthenticationTimeout,
     60,
     1,
     600,
     NULL,
     NULL,
     NULL},

    {/* Not for general use */
     {"pre_auth_delay", PGC_SIGHUP, DEVELOPER_OPTIONS,
      gettext_noop(
          "Waits N seconds on connection startup before authentication."),
      gettext_noop("This allows attaching a debugger to the process."),
      GUC_NOT_IN_SAMPLE | GUC_UNIT_S},
     &PreAuthDelay,
     0,
     0,
     60,
     NULL,
     NULL,
     NULL},

    {{"wal_keep_segments", PGC_SIGHUP, REPLICATION_SENDING,
      gettext_noop("Sets the number of WAL files held for standby servers."),
      NULL},
     &wal_keep_segments,
     0,
     0,
     INT_MAX,
     NULL,
     NULL,
     NULL},

    {{"min_wal_size", PGC_SIGHUP, WAL_CHECKPOINTS,
      gettext_noop("Sets the minimum size to shrink the WAL to."), NULL,
      GUC_UNIT_XSEGS},
     &min_wal_size,
     5,
     2,
     INT_MAX,
     NULL,
     NULL,
     NULL},

    {{"max_wal_size", PGC_SIGHUP, WAL_CHECKPOINTS,
      gettext_noop("Sets the WAL size that triggers a checkpoint."), NULL,
      GUC_UNIT_XSEGS},
     &max_wal_size,
     64,
     2,
     INT_MAX,
     NULL,
     assign_max_wal_size,
     NULL},

    {{"checkpoint_timeout", PGC_SIGHUP, WAL_CHECKPOINTS,
      gettext_noop("Sets the maximum time between automatic WAL checkpoints."),
      NULL, GUC_UNIT_S},
     &CheckPointTimeout,
     300,
     30,
     3600,
     NULL,
     NULL,
     NULL},

    {{"checkpoint_warning", PGC_SIGHUP, WAL_CHECKPOINTS,
      gettext_noop(
          "Enables warnings if checkpoint segments are filled more "
          "frequently than this."),
      gettext_noop(
          "Write a message to the server log if checkpoints "
          "caused by the filling of checkpoint segment files happens more "
          "frequently than this number of seconds. Zero turns off the "
          "warning."),
      GUC_UNIT_S},
     &CheckPointWarning,
     30,
     0,
     INT_MAX,
     NULL,
     NULL,
     NULL},

    {{"wal_buffers", PGC_POSTMASTER, WAL_SETTINGS,
      gettext_noop(
          "Sets the number of disk-page buffers in shared memory for WAL."),
      NULL, GUC_UNIT_XBLOCKS},
     &XLOGbuffers,
     -1,
     -1,
     INT_MAX,
     check_wal_buffers,
     NULL,
     NULL},

    {{"wal_writer_delay", PGC_SIGHUP, WAL_SETTINGS,
      gettext_noop("WAL writer sleep time between WAL flushes."), NULL,
      GUC_UNIT_MS},
     &WalWriterDelay,
     200,
     1,
     10000,
     NULL,
     NULL,
     NULL},

    {/* see max_connections */
     {"max_wal_senders", PGC_POSTMASTER, REPLICATION_SENDING,
      gettext_noop(
          "Sets the maximum number of simultaneously running WAL sender "
          "processes."),
      NULL},
     &max_wal_senders,
     0,
     0,
     MAX_BACKENDS,
     NULL,
     NULL,
     NULL},

    {/* see max_connections */
     {"max_replication_slots", PGC_POSTMASTER, REPLICATION_SENDING,
      gettext_noop(
          "Sets the maximum number of simultaneously defined replication "
          "slots."),
      NULL},
     &max_replication_slots,
     0,
     0,
     MAX_BACKENDS /* XXX? */,
     NULL,
     NULL,
     NULL},

    {{"wal_sender_timeout", PGC_SIGHUP, REPLICATION_SENDING,
      gettext_noop("Sets the maximum time to wait for WAL replication."), NULL,
      GUC_UNIT_MS},
     &wal_sender_timeout,
     60 * 1000,
     0,
     INT_MAX,
     NULL,
     NULL,
     NULL},

    {{
      "commit_delay", PGC_SUSET, WAL_SETTINGS,
      gettext_noop(
          "Sets the delay in microseconds between transaction commit and "
          "flushing WAL to disk."),
      NULL
      /* we have no microseconds designation, so can't supply units here */
     },
     &CommitDelay,
     0,
     0,
     100000,
     NULL,
     NULL,
     NULL},

    {{"commit_siblings", PGC_USERSET, WAL_SETTINGS,
      gettext_noop(
          "Sets the minimum concurrent open transactions before performing "
          "commit_delay."),
      NULL},
     &CommitSiblings,
     5,
     0,
     1000,
     NULL,
     NULL,
     NULL},

    {{"extra_float_digits", PGC_USERSET, CLIENT_CONN_LOCALE,
      gettext_noop(
          "Sets the number of digits displayed for floating-point values."),
      gettext_noop(
          "This affects real, double precision, and geometric data types. "
          "The parameter value is added to the standard number of digits "
          "(FLT_DIG or DBL_DIG as appropriate).")},
     &extra_float_digits,
     0,
     -15,
     3,
     NULL,
     NULL,
     NULL},

    {{"log_min_duration_statement", PGC_SUSET, LOGGING_WHEN,
      gettext_noop(
          "Sets the minimum execution time above which "
          "statements will be logged."),
      gettext_noop("Zero prints all queries. -1 turns this feature off."),
      GUC_UNIT_MS},
     &log_min_duration_statement,
     -1,
     -1,
     INT_MAX,
     NULL,
     NULL,
     NULL},

    {{"log_autovacuum_min_duration", PGC_SIGHUP, LOGGING_WHAT,
      gettext_noop(
          "Sets the minimum execution time above which "
          "autovacuum actions will be logged."),
      gettext_noop("Zero prints all actions. -1 turns autovacuum logging off."),
      GUC_UNIT_MS},
     &Log_autovacuum_min_duration,
     -1,
     -1,
     INT_MAX,
     NULL,
     NULL,
     NULL},

    {{"bgwriter_delay", PGC_SIGHUP, RESOURCES_BGWRITER,
      gettext_noop("Background writer sleep time between rounds."), NULL,
      GUC_UNIT_MS},
     &BgWriterDelay,
     200,
     10,
     10000,
     NULL,
     NULL,
     NULL},

    {{"bgwriter_lru_maxpages", PGC_SIGHUP, RESOURCES_BGWRITER,
      gettext_noop(
          "Background writer maximum number of LRU pages to flush per round."),
      NULL},
     &bgwriter_lru_maxpages,
     100,
     0,
     1000,
     NULL,
     NULL,
     NULL},

    {{"effective_io_concurrency", PGC_USERSET, RESOURCES_ASYNCHRONOUS,
      gettext_noop(
          "Number of simultaneous requests that can be handled efficiently by "
          "the disk subsystem."),
      gettext_noop(
          "For RAID arrays, this should be approximately the number of drive "
          "spindles in the array.")},
     &effective_io_concurrency,
#ifdef USE_PREFETCH
     1,
     0,
     1000,
#else
     0,
     0,
     0,
#endif
     check_effective_io_concurrency,
     assign_effective_io_concurrency,
     NULL},

    {{
      "max_worker_processes", PGC_POSTMASTER, RESOURCES_ASYNCHRONOUS,
      gettext_noop("Maximum number of concurrent worker processes."), NULL,
     },
     &max_worker_processes,
     8,
     1,
     MAX_BACKENDS,
     check_max_worker_processes,
     NULL,
     NULL},

    {{"log_rotation_age", PGC_SIGHUP, LOGGING_WHERE,
      gettext_noop("Automatic log file rotation will occur after N minutes."),
      NULL, GUC_UNIT_MIN},
     &Log_RotationAge,
     HOURS_PER_DAY *MINS_PER_HOUR,
     0,
     INT_MAX / SECS_PER_MINUTE,
     NULL,
     NULL,
     NULL},

    {{"log_rotation_size", PGC_SIGHUP, LOGGING_WHERE,
      gettext_noop("Automatic log file rotation will occur after N kilobytes."),
      NULL, GUC_UNIT_KB},
     &Log_RotationSize,
     10 * 1024,
     0,
     INT_MAX / 1024,
     NULL,
     NULL,
     NULL},

    {{"max_function_args", PGC_INTERNAL, PRESET_OPTIONS,
      gettext_noop("Shows the maximum number of function arguments."), NULL,
      GUC_NOT_IN_SAMPLE | GUC_DISALLOW_IN_FILE},
     &max_function_args,
     FUNC_MAX_ARGS,
     FUNC_MAX_ARGS,
     FUNC_MAX_ARGS,
     NULL,
     NULL,
     NULL},

    {{"max_index_keys", PGC_INTERNAL, PRESET_OPTIONS,
      gettext_noop("Shows the maximum number of index keys."), NULL,
      GUC_NOT_IN_SAMPLE | GUC_DISALLOW_IN_FILE},
     &max_index_keys,
     INDEX_MAX_KEYS,
     INDEX_MAX_KEYS,
     INDEX_MAX_KEYS,
     NULL,
     NULL,
     NULL},

    {{"max_identifier_length", PGC_INTERNAL, PRESET_OPTIONS,
      gettext_noop("Shows the maximum identifier length."), NULL,
      GUC_NOT_IN_SAMPLE | GUC_DISALLOW_IN_FILE},
     &max_identifier_length,
     NAMEDATALEN - 1,
     NAMEDATALEN - 1,
     NAMEDATALEN - 1,
     NULL,
     NULL,
     NULL},

    {{"block_size", PGC_INTERNAL, PRESET_OPTIONS,
      gettext_noop("Shows the size of a disk block."), NULL,
      GUC_NOT_IN_SAMPLE | GUC_DISALLOW_IN_FILE},
     &block_size,
     BLCKSZ,
     BLCKSZ,
     BLCKSZ,
     NULL,
     NULL,
     NULL},

    {{"segment_size", PGC_INTERNAL, PRESET_OPTIONS,
      gettext_noop("Shows the number of pages per disk file."), NULL,
      GUC_UNIT_BLOCKS | GUC_NOT_IN_SAMPLE | GUC_DISALLOW_IN_FILE},
     &segment_size,
     RELSEG_SIZE,
     RELSEG_SIZE,
     RELSEG_SIZE,
     NULL,
     NULL,
     NULL},

    {{"wal_block_size", PGC_INTERNAL, PRESET_OPTIONS,
      gettext_noop("Shows the block size in the write ahead log."), NULL,
      GUC_NOT_IN_SAMPLE | GUC_DISALLOW_IN_FILE},
     &wal_block_size,
     XLOG_BLCKSZ,
     XLOG_BLCKSZ,
     XLOG_BLCKSZ,
     NULL,
     NULL,
     NULL},

    {{"wal_retrieve_retry_interval", PGC_SIGHUP, REPLICATION_STANDBY,
      gettext_noop(
          "Sets the time to wait before retrying to retrieve WAL"
          "after a failed attempt."),
      NULL, GUC_UNIT_MS},
     &wal_retrieve_retry_interval,
     5000,
     1,
     INT_MAX,
     NULL,
     NULL,
     NULL},

    {{"wal_segment_size", PGC_INTERNAL, PRESET_OPTIONS,
      gettext_noop("Shows the number of pages per write ahead log segment."),
      NULL, GUC_UNIT_XBLOCKS | GUC_NOT_IN_SAMPLE | GUC_DISALLOW_IN_FILE},
     &wal_segment_size,
     (XLOG_SEG_SIZE / XLOG_BLCKSZ),
     (XLOG_SEG_SIZE / XLOG_BLCKSZ),
     (XLOG_SEG_SIZE / XLOG_BLCKSZ),
     NULL,
     NULL,
     NULL},

    {{"autovacuum_naptime", PGC_SIGHUP, AUTOVACUUM,
      gettext_noop("Time to sleep between autovacuum runs."), NULL, GUC_UNIT_S},
     &autovacuum_naptime,
     60,
     1,
     INT_MAX / 1000,
     NULL,
     NULL,
     NULL},
    {{"autovacuum_vacuum_threshold", PGC_SIGHUP, AUTOVACUUM,
      gettext_noop(
          "Minimum number of tuple updates or deletes prior to vacuum."),
      NULL},
     &autovacuum_vac_thresh,
     50,
     0,
     INT_MAX,
     NULL,
     NULL,
     NULL},
    {{"autovacuum_analyze_threshold", PGC_SIGHUP, AUTOVACUUM,
      gettext_noop(
          "Minimum number of tuple inserts, updates, or deletes prior to "
          "analyze."),
      NULL},
     &autovacuum_anl_thresh,
     50,
     0,
     INT_MAX,
     NULL,
     NULL,
     NULL},
    {/* see varsup.c for why this is PGC_POSTMASTER not PGC_SIGHUP */
     {"autovacuum_freeze_max_age", PGC_POSTMASTER, AUTOVACUUM,
      gettext_noop(
          "Age at which to autovacuum a table to prevent transaction ID "
          "wraparound."),
      NULL},
     &autovacuum_freeze_max_age,
     /* see pg_resetxlog if you change the upper-limit value */
     200000000,
     100000000,
     2000000000,
     NULL,
     NULL,
     NULL},
    {/* see varsup.c for why this is PGC_POSTMASTER not PGC_SIGHUP */
     {"autovacuum_multixact_freeze_max_age", PGC_POSTMASTER, AUTOVACUUM,
      gettext_noop(
          "Multixact age at which to autovacuum a table to prevent multixact "
          "wraparound."),
      NULL},
     &autovacuum_multixact_freeze_max_age,
     400000000,
     10000000,
     2000000000,
     NULL,
     NULL,
     NULL},
    {/* see max_connections */
     {"autovacuum_max_workers", PGC_POSTMASTER, AUTOVACUUM,
      gettext_noop(
          "Sets the maximum number of simultaneously running autovacuum worker "
          "processes."),
      NULL},
     &autovacuum_max_workers,
     3,
     1,
     MAX_BACKENDS,
     check_autovacuum_max_workers,
     NULL,
     NULL},

    {{"autovacuum_work_mem", PGC_SIGHUP, RESOURCES_MEM,
      gettext_noop(
          "Sets the maximum memory to be used by each autovacuum worker "
          "process."),
      NULL, GUC_UNIT_KB},
     &autovacuum_work_mem,
     -1,
     -1,
     MAX_KILOBYTES,
     check_autovacuum_work_mem,
     NULL,
     NULL},

    {{"tcp_keepalives_idle", PGC_USERSET, CLIENT_CONN_OTHER,
      gettext_noop("Time between issuing TCP keepalives."),
      gettext_noop("A value of 0 uses the system default."), GUC_UNIT_S},
     &tcp_keepalives_idle,
     0,
     0,
     INT_MAX,
     NULL,
     assign_tcp_keepalives_idle,
     show_tcp_keepalives_idle},

    {{"tcp_keepalives_interval", PGC_USERSET, CLIENT_CONN_OTHER,
      gettext_noop("Time between TCP keepalive retransmits."),
      gettext_noop("A value of 0 uses the system default."), GUC_UNIT_S},
     &tcp_keepalives_interval,
     0,
     0,
     INT_MAX,
     NULL,
     assign_tcp_keepalives_interval,
     show_tcp_keepalives_interval},

    {{
      "ssl_renegotiation_limit", PGC_USERSET, CONN_AUTH_SECURITY,
      gettext_noop(
          "Set the amount of traffic to send and receive before renegotiating "
          "the encryption keys."),
      NULL, GUC_UNIT_KB,
     },
     &ssl_renegotiation_limit,
     512 * 1024,
     0,
     MAX_KILOBYTES,
     NULL,
     NULL,
     NULL},

    {{
      "tcp_keepalives_count", PGC_USERSET, CLIENT_CONN_OTHER,
      gettext_noop("Maximum number of TCP keepalive retransmits."),
      gettext_noop(
          "This controls the number of consecutive keepalive retransmits that "
          "can be "
          "lost before a connection is considered dead. A value of 0 uses the "
          "system default."),
     },
     &tcp_keepalives_count,
     0,
     0,
     INT_MAX,
     NULL,
     assign_tcp_keepalives_count,
     show_tcp_keepalives_count},

    {{"gin_fuzzy_search_limit", PGC_USERSET, CLIENT_CONN_OTHER,
      gettext_noop("Sets the maximum allowed result for exact search by GIN."),
      NULL, 0},
     &GinFuzzySearchLimit,
     0,
     0,
     INT_MAX,
     NULL,
     NULL,
     NULL},

    {{
      "effective_cache_size", PGC_USERSET, QUERY_TUNING_COST,
      gettext_noop(
          "Sets the planner's assumption about the size of the disk cache."),
      gettext_noop(
          "That is, the portion of the kernel's disk cache that "
          "will be used for PostgreSQL data files. This is measured in disk "
          "pages, which are normally 8 kB each."),
      GUC_UNIT_BLOCKS,
     },
     &effective_cache_size,
     DEFAULT_EFFECTIVE_CACHE_SIZE,
     1,
     INT_MAX,
     NULL,
     NULL,
     NULL},

    {/* Can't be set in postgresql.conf */
     {"server_version_num", PGC_INTERNAL, PRESET_OPTIONS,
      gettext_noop("Shows the server version as an integer."), NULL,
      GUC_NOT_IN_SAMPLE | GUC_DISALLOW_IN_FILE},
     &server_version_num,
     PG_VERSION_NUM,
     PG_VERSION_NUM,
     PG_VERSION_NUM,
     NULL,
     NULL,
     NULL},

    {{"log_temp_files", PGC_SUSET, LOGGING_WHAT,
      gettext_noop(
          "Log the use of temporary files larger than this number of "
          "kilobytes."),
      gettext_noop(
          "Zero logs all files. The default is -1 (turning this feature off)."),
      GUC_UNIT_KB},
     &log_temp_files,
     -1,
     -1,
     INT_MAX,
     NULL,
     NULL,
     NULL},

    {{
      "track_activity_query_size", PGC_POSTMASTER, RESOURCES_MEM,
      gettext_noop(
          "Sets the size reserved for pg_stat_activity.query, in bytes."),
      NULL,

      /*
       * There is no _bytes_ unit, so the user can't supply units for
       * this.
       */
     },
     &pgstat_track_activity_query_size,
     1024,
     100,
     102400,
     NULL,
     NULL,
     NULL},

    {{"gin_pending_list_limit", PGC_USERSET, CLIENT_CONN_STATEMENT,
      gettext_noop("Sets the maximum size of the pending list for GIN index."),
      NULL, GUC_UNIT_KB},
     &gin_pending_list_limit,
     4096,
     64,
     MAX_KILOBYTES,
     NULL,
     NULL,
     NULL},
    {{"cluster_id", PGC_POSTMASTER, PELOTON_CLUSTERING_OPTIONS,
      gettext_noop("Sets Cluster ID for node."), NULL},
     &ClusterId,
     1,
     1,
     65535,
     NULL,
     NULL,
     NULL},
    {{"cluster_port", PGC_POSTMASTER, PELOTON_CLUSTERING_OPTIONS,
      gettext_noop("Sets Cluster port for node."), NULL},
     &ClusterPortNumber,
     DEF_CLUSTER_PORT,
     1,
     65535,
     NULL,
     NULL,
     NULL},

    // peloton options

    {{"peloton_flush_frequency_micros", PGC_USERSET, PELOTON_LOGGING_OPTIONS,
      gettext_noop("Change flush frequency of logger"),
      gettext_noop("Determines the frequency of the logger flushing to disk.")},
     &peloton_flush_frequency_micros,
     10000,
     0,
     INT_MAX,
     NULL,
     NULL},

    {{ "peloton_server_port", PGC_USERSET, PELOTON_LOGGING_OPTIONS,
      gettext_noop("Change the port for the follower to listen on"),
      gettext_noop("Determines port that this node will listen on for replay.") },
      &peloton_server_port, 0, 0,
      INT_MAX,
      NULL,
      NULL },

    /* End-of-list marker */
    {{NULL, static_cast<GucContext>(0), static_cast<config_group>(0), NULL,
      NULL},
     NULL,
     0,
     0,
     0,
     NULL,
     NULL,
     NULL}};

struct config_real ConfigureNamesReal[] = {
    {{"seq_page_cost", PGC_USERSET, QUERY_TUNING_COST,
      gettext_noop(
          "Sets the planner's estimate of the cost of a "
          "sequentially fetched disk page."),
      NULL},
     &seq_page_cost,
     DEFAULT_SEQ_PAGE_COST,
     0,
     DBL_MAX,
     NULL,
     NULL,
     NULL},
    {{"random_page_cost", PGC_USERSET, QUERY_TUNING_COST,
      gettext_noop(
          "Sets the planner's estimate of the cost of a "
          "nonsequentially fetched disk page."),
      NULL},
     &random_page_cost,
     DEFAULT_RANDOM_PAGE_COST,
     0,
     DBL_MAX,
     NULL,
     NULL,
     NULL},
    {{"cpu_tuple_cost", PGC_USERSET, QUERY_TUNING_COST,
      gettext_noop(
          "Sets the planner's estimate of the cost of "
          "processing each tuple (row)."),
      NULL},
     &cpu_tuple_cost,
     DEFAULT_CPU_TUPLE_COST,
     0,
     DBL_MAX,
     NULL,
     NULL,
     NULL},
    {{"cpu_index_tuple_cost", PGC_USERSET, QUERY_TUNING_COST,
      gettext_noop(
          "Sets the planner's estimate of the cost of "
          "processing each index entry during an index scan."),
      NULL},
     &cpu_index_tuple_cost,
     DEFAULT_CPU_INDEX_TUPLE_COST,
     0,
     DBL_MAX,
     NULL,
     NULL,
     NULL},
    {{"cpu_operator_cost", PGC_USERSET, QUERY_TUNING_COST,
      gettext_noop(
          "Sets the planner's estimate of the cost of "
          "processing each operator___ or function call."),
      NULL},
     &cpu_operator_cost,
     DEFAULT_CPU_OPERATOR_COST,
     0,
     DBL_MAX,
     NULL,
     NULL,
     NULL},

    {{"cursor_tuple_fraction", PGC_USERSET, QUERY_TUNING_OTHER,
      gettext_noop(
          "Sets the planner's estimate of the fraction of "
          "a cursor's rows that will be retrieved."),
      NULL},
     &cursor_tuple_fraction,
     DEFAULT_CURSOR_TUPLE_FRACTION,
     0.0,
     1.0,
     NULL,
     NULL,
     NULL},

    {{"geqo_selection_bias", PGC_USERSET, QUERY_TUNING_GEQO,
      gettext_noop("GEQO: selective pressure within the population."), NULL},
     &Geqo_selection_bias,
     DEFAULT_GEQO_SELECTION_BIAS,
     MIN_GEQO_SELECTION_BIAS,
     MAX_GEQO_SELECTION_BIAS,
     NULL,
     NULL,
     NULL},
    {{"geqo_seed", PGC_USERSET, QUERY_TUNING_GEQO,
      gettext_noop("GEQO: seed for random path selection."), NULL},
     &Geqo_seed,
     0.0,
     0.0,
     1.0,
     NULL,
     NULL,
     NULL},

    {{"bgwriter_lru_multiplier", PGC_SIGHUP, RESOURCES_BGWRITER,
      gettext_noop("Multiple of the average buffer usage to free per round."),
      NULL},
     &bgwriter_lru_multiplier,
     2.0,
     0.0,
     10.0,
     NULL,
     NULL,
     NULL},

    {{"seed", PGC_USERSET, UNGROUPED,
      gettext_noop("Sets the seed for random-number generation."), NULL,
      GUC_NO_SHOW_ALL | GUC_NO_RESET_ALL | GUC_NOT_IN_SAMPLE |
          GUC_DISALLOW_IN_FILE},
     &phony_random_seed,
     0.0,
     -1.0,
     1.0,
     check_random_seed,
     assign_random_seed,
     show_random_seed},

    {{"autovacuum_vacuum_scale_factor", PGC_SIGHUP, AUTOVACUUM,
      gettext_noop(
          "Number of tuple updates or deletes prior to vacuum as a fraction of "
          "reltuples."),
      NULL},
     &autovacuum_vac_scale,
     0.2,
     0.0,
     100.0,
     NULL,
     NULL,
     NULL},
    {{"autovacuum_analyze_scale_factor", PGC_SIGHUP, AUTOVACUUM,
      gettext_noop(
          "Number of tuple inserts, updates, or deletes prior to analyze as a "
          "fraction of reltuples."),
      NULL},
     &autovacuum_anl_scale,
     0.1,
     0.0,
     100.0,
     NULL,
     NULL,
     NULL},

    {{"checkpoint_completion_target", PGC_SIGHUP, WAL_CHECKPOINTS,
      gettext_noop(
          "Time spent flushing dirty buffers during checkpoint, as fraction of "
          "checkpoint interval."),
      NULL},
     &CheckPointCompletionTarget,
     0.5,
     0.0,
     1.0,
     NULL,
     NULL,
     NULL},

    /* End-of-list marker */
    {{NULL, static_cast<GucContext>(0), static_cast<config_group>(0), NULL,
      NULL},
     NULL,
     0.0,
     0.0,
     0.0,
     NULL,
     NULL,
     NULL}};

struct config_string ConfigureNamesString[] = {
    {{"archive_command", PGC_SIGHUP, WAL_ARCHIVING,
      gettext_noop(
          "Sets the shell command that will be called to archive a WAL file."),
      NULL},
     &XLogArchiveCommand,
     "",
     NULL,
     NULL,
     show_archive_command},

    {{"client_encoding", PGC_USERSET, CLIENT_CONN_LOCALE,
      gettext_noop("Sets the client's character set encoding."), NULL,
      GUC_IS_NAME | GUC_REPORT},
     &client_encoding_string,
     "SQL_ASCII",
     check_client_encoding,
     assign_client_encoding,
     NULL},

    {{"log_line_prefix", PGC_SIGHUP, LOGGING_WHAT,
      gettext_noop("Controls information prefixed to each log line."),
      gettext_noop("If blank, no prefix is used.")},
     &Log_line_prefix,
     "",
     NULL,
     NULL,
     NULL},

    {{"log_timezone", PGC_SIGHUP, LOGGING_WHAT,
      gettext_noop("Sets the time zone to use in log messages."), NULL},
     &log_timezone_string,
     "GMT",
     check_log_timezone,
     assign_log_timezone,
     show_log_timezone},

    {{"DateStyle", PGC_USERSET, CLIENT_CONN_LOCALE,
      gettext_noop("Sets the display format for date and time values."),
      gettext_noop(
          "Also controls interpretation of ambiguous "
          "date inputs."),
      GUC_LIST_INPUT | GUC_REPORT},
     &datestyle_string,
     "ISO, MDY",
     check_datestyle,
     assign_datestyle,
     NULL},

    {{"default_tablespace", PGC_USERSET, CLIENT_CONN_STATEMENT,
      gettext_noop(
          "Sets the default tablespace to create tables and indexes in."),
      gettext_noop(
          "An empty string selects the database's default tablespace."),
      GUC_IS_NAME},
     &default_tablespace,
     "",
     check_default_tablespace,
     NULL,
     NULL},

    {{"temp_tablespaces", PGC_USERSET, CLIENT_CONN_STATEMENT,
      gettext_noop(
          "Sets the tablespace(s) to use for temporary tables and sort files."),
      NULL, GUC_LIST_INPUT | GUC_LIST_QUOTE},
     &temp_tablespaces,
     "",
     check_temp_tablespaces,
     assign_temp_tablespaces,
     NULL},

    {{"dynamic_library_path", PGC_SUSET, CLIENT_CONN_OTHER,
      gettext_noop("Sets the path for dynamically loadable modules."),
      gettext_noop(
          "If a dynamically loadable module needs to be opened and "
          "the specified name does not have a directory component (i.e., the "
          "name does not contain a slash), the system will search this path "
          "for "
          "the specified file."),
      GUC_SUPERUSER_ONLY},
     &Dynamic_library_path,
     "$libdir",
     NULL,
     NULL,
     NULL},

    {{"krb_server_keyfile", PGC_SIGHUP, CONN_AUTH_SECURITY,
      gettext_noop("Sets the location of the Kerberos server key file."), NULL,
      GUC_SUPERUSER_ONLY},
     &pg_krb_server_keyfile,
     PG_KRB_SRVTAB,
     NULL,
     NULL,
     NULL},

    {{"bonjour_name", PGC_POSTMASTER, CONN_AUTH_SETTINGS,
      gettext_noop("Sets the Bonjour service name."), NULL},
     &bonjour_name,
     "",
     NULL,
     NULL,
     NULL},

    /* See main.c about why defaults for LC_foo are not all alike */

    {{"lc_collate", PGC_INTERNAL, CLIENT_CONN_LOCALE,
      gettext_noop("Shows the collation order locale."), NULL,
      GUC_NOT_IN_SAMPLE | GUC_DISALLOW_IN_FILE},
     &locale_collate,
     "C",
     NULL,
     NULL,
     NULL},

    {{"lc_ctype", PGC_INTERNAL, CLIENT_CONN_LOCALE,
      gettext_noop(
          "Shows the character classification and case conversion locale."),
      NULL, GUC_NOT_IN_SAMPLE | GUC_DISALLOW_IN_FILE},
     &locale_ctype,
     "C",
     NULL,
     NULL,
     NULL},

    {{"lc_messages", PGC_SUSET, CLIENT_CONN_LOCALE,
      gettext_noop("Sets the language in which messages are displayed."), NULL},
     &locale_messages,
     "",
     check_locale_messages,
     assign_locale_messages,
     NULL},

    {{"lc_monetary", PGC_USERSET, CLIENT_CONN_LOCALE,
      gettext_noop("Sets the locale for formatting monetary amounts."), NULL},
     &locale_monetary,
     "C",
     check_locale_monetary,
     assign_locale_monetary,
     NULL},

    {{"lc_numeric", PGC_USERSET, CLIENT_CONN_LOCALE,
      gettext_noop("Sets the locale for formatting numbers."), NULL},
     &locale_numeric,
     "C",
     check_locale_numeric,
     assign_locale_numeric,
     NULL},

    {{"lc_time", PGC_USERSET, CLIENT_CONN_LOCALE,
      gettext_noop("Sets the locale for formatting date and time values."),
      NULL},
     &locale_time,
     "C",
     check_locale_time,
     assign_locale_time,
     NULL},

    {{"session_preload_libraries", PGC_SUSET, CLIENT_CONN_PRELOAD,
      gettext_noop("Lists shared libraries to preload into each backend."),
      NULL, GUC_LIST_INPUT | GUC_LIST_QUOTE | GUC_SUPERUSER_ONLY},
     &session_preload_libraries_string,
     "",
     NULL,
     NULL,
     NULL},

    {{"shared_preload_libraries", PGC_POSTMASTER, CLIENT_CONN_PRELOAD,
      gettext_noop("Lists shared libraries to preload into server."), NULL,
      GUC_LIST_INPUT | GUC_LIST_QUOTE | GUC_SUPERUSER_ONLY},
     &shared_preload_libraries_string,
     "",
     NULL,
     NULL,
     NULL},

    {{"local_preload_libraries", PGC_USERSET, CLIENT_CONN_PRELOAD,
      gettext_noop(
          "Lists unprivileged shared libraries to preload into each backend."),
      NULL, GUC_LIST_INPUT | GUC_LIST_QUOTE},
     &local_preload_libraries_string,
     "",
     NULL,
     NULL,
     NULL},

    {{"search_path", PGC_USERSET, CLIENT_CONN_STATEMENT,
      gettext_noop(
          "Sets the schema search order for names that are not "
          "schema-qualified."),
      NULL, GUC_LIST_INPUT | GUC_LIST_QUOTE},
     &namespace_search_path,
     "\"$user\", public",
     check_search_path,
     assign_search_path,
     NULL},

    {/* Can't be set in postgresql.conf */
     {"server_encoding", PGC_INTERNAL, CLIENT_CONN_LOCALE,
      gettext_noop("Sets the server (database) character set encoding."), NULL,
      GUC_IS_NAME | GUC_REPORT | GUC_NOT_IN_SAMPLE | GUC_DISALLOW_IN_FILE},
     &server_encoding_string,
     "SQL_ASCII",
     NULL,
     NULL,
     NULL},

    {/* Can't be set in postgresql.conf */
     {"server_version", PGC_INTERNAL, PRESET_OPTIONS,
      gettext_noop("Shows the server version."), NULL,
      GUC_REPORT | GUC_NOT_IN_SAMPLE | GUC_DISALLOW_IN_FILE},
     &server_version_string,
     PG_VERSION,
     NULL,
     NULL,
     NULL},

    {/* Not for general use --- used by SET ROLE */
     {"role", PGC_USERSET, UNGROUPED, gettext_noop("Sets the current role."),
      NULL,
      GUC_IS_NAME | GUC_NO_SHOW_ALL | GUC_NO_RESET_ALL | GUC_NOT_IN_SAMPLE |
          GUC_DISALLOW_IN_FILE | GUC_NOT_WHILE_SEC_REST},
     &role_string,
     "none",
     check_role,
     assign_role,
     show_role},

    {/* Not for general use --- used by SET SESSION AUTHORIZATION */
     {"session_authorization", PGC_USERSET, UNGROUPED,
      gettext_noop("Sets the session user name."), NULL,
      GUC_IS_NAME | GUC_REPORT | GUC_NO_SHOW_ALL | GUC_NO_RESET_ALL |
          GUC_NOT_IN_SAMPLE | GUC_DISALLOW_IN_FILE | GUC_NOT_WHILE_SEC_REST},
     &session_authorization_string,
     NULL,
     check_session_authorization,
     assign_session_authorization,
     NULL},

    {{"log_destination", PGC_SIGHUP, LOGGING_WHERE,
      gettext_noop("Sets the destination for server log output."),
      gettext_noop(
          "Valid values are combinations of \"stderr\", "
          "\"syslog\", \"csvlog\", and \"eventlog\", "
          "depending on the platform."),
      GUC_LIST_INPUT},
     &Log_destination_string,
     "stderr",
     check_log_destination,
     assign_log_destination,
     NULL},
    {{"log_directory", PGC_SIGHUP, LOGGING_WHERE,
      gettext_noop("Sets the destination directory for log files."),
      gettext_noop(
          "Can be specified as relative to the data directory "
          "or as absolute path."),
      GUC_SUPERUSER_ONLY},
     &Log_directory,
     "pg_log",
     check_canonical_path,
     NULL,
     NULL},
    {{"log_filename", PGC_SIGHUP, LOGGING_WHERE,
      gettext_noop("Sets the file name pattern for log files."), NULL,
      GUC_SUPERUSER_ONLY},
     &Log_filename,
     "postgresql-%Y-%m-%d_%H%M%S.log",
     NULL,
     NULL,
     NULL},

    {{"syslog_ident", PGC_SIGHUP, LOGGING_WHERE,
      gettext_noop(
          "Sets the program name used to identify PostgreSQL "
          "messages in syslog."),
      NULL},
     &syslog_ident_str,
     "postgres",
     NULL,
     assign_syslog_ident,
     NULL},

    {{"event_source", PGC_POSTMASTER, LOGGING_WHERE,
      gettext_noop(
          "Sets the application name used to identify "
          "PostgreSQL messages in the event log."),
      NULL},
     &event_source,
     DEFAULT_EVENT_SOURCE,
     NULL,
     NULL,
     NULL},

    {{"TimeZone", PGC_USERSET, CLIENT_CONN_LOCALE,
      gettext_noop(
          "Sets the time zone for displaying and interpreting time stamps."),
      NULL, GUC_REPORT},
     &timezone_string,
     "GMT",
     check_timezone,
     assign_timezone,
     show_timezone},
    {{"timezone_abbreviations", PGC_USERSET, CLIENT_CONN_LOCALE,
      gettext_noop("Selects a file of time zone abbreviations."), NULL},
     &timezone_abbreviations_string,
     NULL,
     check_timezone_abbreviations,
     assign_timezone_abbreviations,
     NULL},

    {{"transaction_isolation", PGC_USERSET, CLIENT_CONN_STATEMENT,
      gettext_noop("Sets the current transaction's isolation level."), NULL,
      GUC_NO_RESET_ALL | GUC_NOT_IN_SAMPLE | GUC_DISALLOW_IN_FILE},
     &XactIsoLevel_string,
     "default",
     check_XactIsoLevel,
     assign_XactIsoLevel,
     show_XactIsoLevel},

    {{"unix_socket_group", PGC_POSTMASTER, CONN_AUTH_SETTINGS,
      gettext_noop("Sets the owning group of the Unix-domain socket."),
      gettext_noop(
          "The owning user of the socket is always the user "
          "that starts the server.")},
     &Unix_socket_group,
     "",
     NULL,
     NULL,
     NULL},

    {{"unix_socket_directories", PGC_POSTMASTER, CONN_AUTH_SETTINGS,
      gettext_noop(
          "Sets the directories where Unix-domain sockets will be created."),
      NULL, GUC_SUPERUSER_ONLY},
     &Unix_socket_directories,
#ifdef HAVE_UNIX_SOCKETS
     DEFAULT_PGSOCKET_DIR,
#else
     "",
#endif
     NULL,
     NULL,
     NULL},

    {{"listen_addresses", PGC_POSTMASTER, CONN_AUTH_SETTINGS,
      gettext_noop("Sets the host name or IP address(es) to listen to."), NULL,
      GUC_LIST_INPUT},
     &ListenAddresses,
     "localhost",
     NULL,
     NULL,
     NULL},

    {/*
      * Can't be set by ALTER SYSTEM as it can lead to recursive definition
      * of data_directory.
      */
     {"data_directory", PGC_POSTMASTER, FILE_LOCATIONS,
      gettext_noop("Sets the server's data directory."), NULL,
      GUC_SUPERUSER_ONLY | GUC_DISALLOW_IN_AUTO_FILE},
     &data_directory,
     NULL,
     NULL,
     NULL,
     NULL},

    {{"config_file", PGC_POSTMASTER, FILE_LOCATIONS,
      gettext_noop("Sets the server's main configuration file."), NULL,
      GUC_DISALLOW_IN_FILE | GUC_SUPERUSER_ONLY},
     &ConfigFileName,
     NULL,
     NULL,
     NULL,
     NULL},

    {{"hba_file", PGC_POSTMASTER, FILE_LOCATIONS,
      gettext_noop("Sets the server's \"hba\" configuration file."), NULL,
      GUC_SUPERUSER_ONLY},
     &HbaFileName,
     NULL,
     NULL,
     NULL,
     NULL},

    {{"ident_file", PGC_POSTMASTER, FILE_LOCATIONS,
      gettext_noop("Sets the server's \"ident\" configuration file."), NULL,
      GUC_SUPERUSER_ONLY},
     &IdentFileName,
     NULL,
     NULL,
     NULL,
     NULL},

    {{"external_pid_file", PGC_POSTMASTER, FILE_LOCATIONS,
      gettext_noop("Writes the postmaster PID to the specified file."), NULL,
      GUC_SUPERUSER_ONLY},
     &external_pid_file,
     NULL,
     check_canonical_path,
     NULL,
     NULL},

    {{"ssl_cert_file", PGC_POSTMASTER, CONN_AUTH_SECURITY,
      gettext_noop("Location of the SSL server certificate file."), NULL},
     &ssl_cert_file,
     "server.crt",
     NULL,
     NULL,
     NULL},

    {{"ssl_key_file", PGC_POSTMASTER, CONN_AUTH_SECURITY,
      gettext_noop("Location of the SSL server private___ key file."), NULL},
     &ssl_key_file,
     "server.key",
     NULL,
     NULL,
     NULL},

    {{"ssl_ca_file", PGC_POSTMASTER, CONN_AUTH_SECURITY,
      gettext_noop("Location of the SSL certificate authority file."), NULL},
     &ssl_ca_file,
     "",
     NULL,
     NULL,
     NULL},

    {{"ssl_crl_file", PGC_POSTMASTER, CONN_AUTH_SECURITY,
      gettext_noop("Location of the SSL certificate revocation list file."),
      NULL},
     &ssl_crl_file,
     "",
     NULL,
     NULL,
     NULL},

    {{"stats_temp_directory", PGC_SIGHUP, STATS_COLLECTOR,
      gettext_noop(
          "Writes temporary statistics files to the specified directory."),
      NULL, GUC_SUPERUSER_ONLY},
     &pgstat_temp_directory,
     PG_STAT_TMP_DIR,
     check_canonical_path,
     assign_pgstat_temp_directory,
     NULL},

    {{"synchronous_standby_names", PGC_SIGHUP, REPLICATION_MASTER,
      gettext_noop("List of names of potential synchronous standbys."), NULL,
      GUC_LIST_INPUT},
     &SyncRepStandbyNames,
     "",
     check_synchronous_standby_names,
     NULL,
     NULL},

    {{"default_text_search_config", PGC_USERSET, CLIENT_CONN_LOCALE,
      gettext_noop("Sets default text search configuration."), NULL},
     &TSCurrentConfig,
     "pg_catalog.simple",
     check_TSCurrentConfig,
     assign_TSCurrentConfig,
     NULL},

    {{"ssl_ciphers", PGC_POSTMASTER, CONN_AUTH_SECURITY,
      gettext_noop("Sets the list of allowed SSL ciphers."), NULL,
      GUC_SUPERUSER_ONLY},
     &SSLCipherSuites,
#ifdef USE_SSL
     "HIGH:MEDIUM:+3DES:!aNULL",
#else
     "none",
#endif
     NULL,
     NULL,
     NULL},

    {{"ssl_ecdh_curve", PGC_POSTMASTER, CONN_AUTH_SECURITY,
      gettext_noop("Sets the curve to use for ECDH."), NULL,
      GUC_SUPERUSER_ONLY},
     &SSLECDHCurve,
#ifdef USE_SSL
     "prime256v1",
#else
     "none",
#endif
     NULL,
     NULL,
     NULL},

    {{"application_name", PGC_USERSET, LOGGING_WHAT,
      gettext_noop(
          "Sets the application name to be reported in statistics and logs."),
      NULL, GUC_IS_NAME | GUC_REPORT | GUC_NOT_IN_SAMPLE},
     &application_name,
     "",
     check_application_name,
     assign_application_name,
     NULL},

    {{"cluster_name", PGC_POSTMASTER, LOGGING_WHAT,
      gettext_noop(
          "Sets the name of the cluster which is included in the process "
          "title."),
      NULL, GUC_IS_NAME},
     &cluster_name,
     "",
     check_cluster_name,
     NULL,
     NULL},

    // TODO: Peloton Changes
    {{"peloton_log_directory", PGC_SIGHUP, LOGGING_WHERE,
      gettext_noop("Sets the log directory for Peloton."),
      gettext_noop("Must be specified as an absolute path."),
      GUC_SUPERUSER_ONLY},
     &peloton_log_directory,
     "peloton_log_directory",
     check_canonical_path,
     NULL,
     NULL},

	 {{"peloton_endpoint_address", PGC_SIGHUP, LOGGING_WHERE,
      gettext_noop("Sets the log directory for Peloton."),
      gettext_noop("Must be specified as an absolute path."),
      GUC_SUPERUSER_ONLY},
      &peloton_endpoint_address,
      NULL,
      NULL,
      NULL,
      NULL},

    // TODO: More polishing? May be the verification function?
    {{"cluster_address", PGC_POSTMASTER, PELOTON_CLUSTERING_OPTIONS,
      gettext_noop("Sets Cluster address for node."), NULL},
     &ClusterAddress,
     "localhost",
     NULL,
     NULL,
     NULL},
    {{"cluster_participant_addresses", PGC_POSTMASTER,
      PELOTON_CLUSTERING_OPTIONS,
      gettext_noop("Addresses of cluster participants."), NULL, GUC_LIST_INPUT},
     &ClusterParticipantAddresses,
     "",
     NULL,
     NULL,
     NULL},

    /* End-of-list marker */
    {{NULL, static_cast<GucContext>(0), static_cast<config_group>(0), NULL,
      NULL},
     NULL,
     NULL,
     NULL,
     NULL,
     NULL}};

struct config_enum ConfigureNamesEnum[] = {
    {{"backslash_quote", PGC_USERSET, COMPAT_OPTIONS_PREVIOUS,
      gettext_noop("Sets whether \"\\'\" is allowed in string literals."),
      NULL},
     &backslash_quote,
     BACKSLASH_QUOTE_SAFE_ENCODING,
     backslash_quote_options,
     NULL,
     NULL,
     NULL},

    {{"bytea_output", PGC_USERSET, CLIENT_CONN_STATEMENT,
      gettext_noop("Sets the output format for bytea."), NULL},
     &bytea_output,
     BYTEA_OUTPUT_HEX,
     bytea_output_options,
     NULL,
     NULL,
     NULL},

    {{"client_min_messages", PGC_USERSET, LOGGING_WHEN,
      gettext_noop("Sets the message levels that are sent to the client."),
      gettext_noop(
          "Each level includes all the levels that follow it. The later"
          " the level, the fewer messages are sent.")},
     &client_min_messages,
     NOTICE,
     client_message_level_options,
     NULL,
     NULL,
     NULL},

    {{"constraint_exclusion", PGC_USERSET, QUERY_TUNING_OTHER,
      gettext_noop(
          "Enables the planner to use constraints to optimize queries."),
      gettext_noop(
          "Table scans will be skipped if their constraints"
          " guarantee that no rows match the query.")},
     &constraint_exclusion,
     CONSTRAINT_EXCLUSION_PARTITION,
     constraint_exclusion_options,
     NULL,
     NULL,
     NULL},

    {{"default_transaction_isolation", PGC_USERSET, CLIENT_CONN_STATEMENT,
      gettext_noop(
          "Sets the transaction isolation level of each new___ transaction."),
      NULL},
     &DefaultXactIsoLevel,
     XACT_READ_COMMITTED,
     isolation_level_options,
     NULL,
     NULL,
     NULL},

    {{"IntervalStyle", PGC_USERSET, CLIENT_CONN_LOCALE,
      gettext_noop("Sets the display format for interval values."), NULL,
      GUC_REPORT},
     &IntervalStyle,
     INTSTYLE_POSTGRES,
     intervalstyle_options,
     NULL,
     NULL,
     NULL},

    {{"log_error_verbosity", PGC_SUSET, LOGGING_WHAT,
      gettext_noop("Sets the verbosity of logged messages."), NULL},
     &Log_error_verbosity,
     PGERROR_DEFAULT,
     log_error_verbosity_options,
     NULL,
     NULL,
     NULL},

    {{"log_min_messages", PGC_SUSET, LOGGING_WHEN,
      gettext_noop("Sets the message levels that are logged."),
      gettext_noop(
          "Each level includes all the levels that follow it. The later"
          " the level, the fewer messages are sent.")},
     &log_min_messages,
     WARNING,
     server_message_level_options,
     NULL,
     NULL,
     NULL},

    {{"log_min_error_statement", PGC_SUSET, LOGGING_WHEN,
      gettext_noop(
          "Causes all statements generating error at or above this level to be "
          "logged."),
      gettext_noop(
          "Each level includes all the levels that follow it. The later"
          " the level, the fewer messages are sent.")},
     &log_min_error_statement,
     ERROR,
     server_message_level_options,
     NULL,
     NULL,
     NULL},

    {{"log_statement", PGC_SUSET, LOGGING_WHAT,
      gettext_noop("Sets the type of statements logged."), NULL},
     &log_statement,
     LOGSTMT_NONE,
     log_statement_options,
     NULL,
     NULL,
     NULL},

    {{"syslog_facility", PGC_SIGHUP, LOGGING_WHERE,
      gettext_noop(
          "Sets the syslog \"facility\" to be used when syslog enabled."),
      NULL},
     &syslog_facility,
#ifdef HAVE_SYSLOG
     LOG_LOCAL0,
#else
     0,
#endif
     syslog_facility_options,
     NULL,
     assign_syslog_facility,
     NULL},

    {{"session_replication_role", PGC_SUSET, CLIENT_CONN_STATEMENT,
      gettext_noop(
          "Sets the session's behavior for triggers and rewrite rules."),
      NULL},
     &SessionReplicationRole,
     SESSION_REPLICATION_ROLE_ORIGIN,
     session_replication_role_options,
     NULL,
     assign_session_replication_role,
     NULL},

    {{"synchronous_commit", PGC_USERSET, WAL_SETTINGS,
      gettext_noop("Sets the current transaction's synchronization level."),
      NULL},
     &synchronous_commit,
     SYNCHRONOUS_COMMIT_ON,
     synchronous_commit_options,
     NULL,
     assign_synchronous_commit,
     NULL},

    {{"archive_mode", PGC_POSTMASTER, WAL_ARCHIVING,
      gettext_noop("Allows archiving of WAL files using archive_command."),
      NULL},
     &XLogArchiveMode,
     ARCHIVE_MODE_OFF,
     archive_mode_options,
     NULL,
     NULL,
     NULL},

    {{"trace_recovery_messages", PGC_SIGHUP, DEVELOPER_OPTIONS,
      gettext_noop(
          "Enables logging of recovery-related debugging information."),
      gettext_noop(
          "Each level includes all the levels that follow it. The later"
          " the level, the fewer messages are sent.")},
     &trace_recovery_messages,

     /*
      * client_message_level_options allows too many values, really, but
      * it's not worth having a separate options array for this.
      */
     LOG,
     client_message_level_options,
     NULL,
     NULL,
     NULL},

    {{"track_functions", PGC_SUSET, STATS_COLLECTOR,
      gettext_noop("Collects function-level statistics on database activity."),
      NULL},
     &pgstat_track_functions,
     TRACK_FUNC_OFF,
     track_function_options,
     NULL,
     NULL,
     NULL},

    {{"wal_level", PGC_POSTMASTER, WAL_SETTINGS,
      gettext_noop("Set the level of information written to the WAL."), NULL},
     &wal_level,
     WAL_LEVEL_MINIMAL,
     wal_level_options,
     NULL,
     NULL,
     NULL},

    {{"dynamic_shared_memory_type", PGC_POSTMASTER, RESOURCES_MEM,
      gettext_noop("Selects the dynamic shared memory implementation used."),
      NULL},
     &dynamic_shared_memory_type,
     DEFAULT_DYNAMIC_SHARED_MEMORY_TYPE,
     dynamic_shared_memory_options,
     NULL,
     NULL,
     NULL},

    {{"wal_sync_method", PGC_SIGHUP, WAL_SETTINGS,
      gettext_noop("Selects the method used for forcing WAL updates to disk."),
      NULL},
     &sync_method,
     DEFAULT_SYNC_METHOD,
     sync_method_options,
     NULL,
     assign_xlog_sync_method,
     NULL},

    {{"xmlbinary", PGC_USERSET, CLIENT_CONN_STATEMENT,
      gettext_noop("Sets how binary values are to be encoded in XML."), NULL},
     &xmlbinary,
     XMLBINARY_BASE64,
     xmlbinary_options,
     NULL,
     NULL,
     NULL},

    {{"xmloption", PGC_USERSET, CLIENT_CONN_STATEMENT,
      gettext_noop(
          "Sets whether XML data in implicit parsing and serialization "
          "operations is to be considered as documents or content fragments."),
      NULL},
     &xmloption,
     XMLOPTION_CONTENT,
     xmloption_options,
     NULL,
     NULL,
     NULL},

    {{"huge_pages", PGC_POSTMASTER, RESOURCES_MEM,
      gettext_noop("Use of huge pages on Linux."), NULL},
     &huge_pages,
     HUGE_PAGES_TRY,
     huge_pages_options,
     NULL,
     NULL,
     NULL},

    {{"row_security", PGC_USERSET, CONN_AUTH_SECURITY,
      gettext_noop("Enable row security."),
      gettext_noop("When enabled, row security will be applied to all users.")},
     &row_security,
     ROW_SECURITY_ON,
     row_security_options,
     NULL,
     NULL,
     NULL},

    // TODO: Peloton Changes
    {{"peloton_layout_mode", PGC_USERSET, PELOTON_LAYOUT_OPTIONS,
      gettext_noop("Change peloton layout mode"),
      gettext_noop("This determines the layout mode.")},
     &peloton_layout_mode,
     LAYOUT_ROW,
     peloton_layout_mode_options,
     NULL,
     NULL,
     NULL},

    {{"peloton_gc_mode", PGC_USERSET, PELOTON_GC_OPTIONS,
      gettext_noop("Change peloton gc mode"),
      gettext_noop("This determines the gc mode.")},
     reinterpret_cast<int *>(&peloton_gc_mode),
     GC_TYPE_OFF,
     peloton_gc_mode_options,
     NULL,
     NULL,
     NULL},

    {{"peloton_logging_mode", PGC_USERSET, PELOTON_LOGGING_OPTIONS,
      gettext_noop("Change peloton logging mode"),
      gettext_noop("This determines the logging mode.")},
     reinterpret_cast<int *>(&peloton_logging_mode),
     LOGGING_TYPE_INVALID,
     peloton_logging_mode_options,
     NULL,
     NULL,
     NULL},

    {{"peloton_checkpoint_mode", PGC_USERSET, PELOTON_CHECKPOINT_OPTIONS,
      gettext_noop("Change peloton checkpoint mode"),
      gettext_noop("This determines the checkpoint mode.")},
     reinterpret_cast<int *>(&peloton_checkpoint_mode),
     CHECKPOINT_TYPE_INVALID,
     peloton_checkpoint_mode_options,
     NULL,
     NULL,
     NULL},

    /* End-of-list marker */
    {{NULL, static_cast<GucContext>(0), static_cast<config_group>(0), NULL,
      NULL},
     NULL,
     0,
     NULL,
     NULL,
     NULL,
     NULL}};

/******** end of options list ********/

/*
 * To allow continued support of obsolete names for GUC variables, we apply
 * the following mappings to any unrecognized name.  Note that an old name
 * should be mapped to a new___ one only if the new___ variable has very similar
 * semantics to the old.
 */
thread_local static const char *const map_old_guc_names[] = {
    "sort_mem", "work_mem", "vacuum_mem", "maintenance_work_mem", NULL};

/*
 * Actual lookup of variables is done through this single, sorted array.
 */
thread_local static struct config_generic **guc_variables;

/* Current number of variables contained in the vector */
thread_local static int num_guc_variables;

/*
 * Lookup of variables for pg_file_settings view.
 * guc_file_variables is an array of length num_guc_file_variables.
 */
typedef struct ConfigFileVariable {
  char *name;
  char *value;
  char *filename;
  int sourceline;
} ConfigFileVariable;
thread_local static struct ConfigFileVariable *guc_file_variables;

/* Number of file variables */
thread_local static int num_guc_file_variables;

/* Vector capacity */
thread_local static int size_guc_variables;

thread_local static bool guc_dirty; /* TRUE if need to do commit/abort work */

thread_local static bool reporting_enabled; /* TRUE to enable GUC_REPORT */

thread_local static int GUCNestLevel = 0; /* 1 when in main transaction */

static int guc_var_compare(const void *a, const void *b);
static int guc_name_compare(const char *namea, const char *nameb);
static void InitializeGUCOptionsFromEnvironment(void);
static void InitializeOneGUCOption(struct config_generic *gconf);
static void push_old_value(struct config_generic *gconf, GucAction action);
static void ReportGUCOption(struct config_generic *record);
static void reapply_stacked_values(struct config_generic *variable,
                                   struct config_string *pHolder,
                                   GucStack *stack, const char *curvalue,
                                   GucContext curscontext, GucSource cursource);
static void ShowGUCConfigOption(const char *name, DestReceiver *dest);
static void ShowAllGUCConfig(DestReceiver *dest);
static char *_ShowOption(struct config_generic *record, bool use_units);
static bool validate_option_array_item(const char *name, const char *value,
                                       bool skipIfNoPermissions);
static void write_auto_conf_file(int fd, const char *filename,
                                 ConfigVariable *head_p);
static void replace_auto_config_value(ConfigVariable **head_p,
                                      ConfigVariable **tail_p, const char *name,
                                      const char *value);

/*
 * Some infrastructure for checking malloc/strdup/realloc calls
 */
static void *guc_malloc(int elevel, size_t size) {
  void *data;

  /* Avoid unportable behavior of malloc(0) */
  if (size == 0) size = 1;
  data = malloc(size);
  if (data == NULL)
    ereport(elevel, (errcode(ERRCODE_OUT_OF_MEMORY), errmsg("out of memory")));
  return data;
}

static void *guc_realloc(int elevel, void *old, size_t size) {
  void *data;

  /* Avoid unportable behavior of realloc(NULL, 0) */
  if (old == NULL && size == 0) size = 1;
  data = realloc(old, size);
  if (data == NULL)
    ereport(elevel, (errcode(ERRCODE_OUT_OF_MEMORY), errmsg("out of memory")));
  return data;
}

static char *guc_strdup(int elevel, const char *src) {
  char *data;

  data = strdup(src);
  if (data == NULL)
    ereport(elevel, (errcode(ERRCODE_OUT_OF_MEMORY), errmsg("out of memory")));
  return data;
}

/*
 * Detect whether strval is referenced anywhere in a GUC string item
 */
static bool string_field_used(struct config_string *conf, char *strval) {
  GucStack *stack;

  if (strval == *(conf->variable) || strval == conf->reset_val ||
      strval == conf->boot_val)
    return true;
  for (stack = conf->gen.stack; stack; stack = stack->prev) {
    if (strval == stack->prior.val.stringval ||
        strval == stack->masked.val.stringval)
      return true;
  }
  return false;
}

/*
 * Support for assigning to a field of a string GUC item.  Free the prior
 * value if it's not referenced anywhere else in the item (including stacked
 * states).
 */
static void set_string_field(struct config_string *conf, char **field,
                             char *newval) {
  char *oldval = *field;

  /* Do the assignment */
  *field = newval;

  /* Free old value if it's not NULL and isn't referenced anymore */
  if (oldval && !string_field_used(conf, oldval)) free(oldval);
}

/*
 * Detect whether an "extra" struct is referenced anywhere in a GUC item
 */
static bool extra_field_used(struct config_generic *gconf, void *extra) {
  GucStack *stack;

  if (extra == gconf->extra) return true;
  switch (gconf->vartype) {
    case PGC_BOOL:
      if (extra == ((struct config_bool *)gconf)->reset_extra) return true;
      break;
    case PGC_INT:
      if (extra == ((struct config_int *)gconf)->reset_extra) return true;
      break;
    case PGC_REAL:
      if (extra == ((struct config_real *)gconf)->reset_extra) return true;
      break;
    case PGC_STRING:
      if (extra == ((struct config_string *)gconf)->reset_extra) return true;
      break;
    case PGC_ENUM:
      if (extra == ((struct config_enum *)gconf)->reset_extra) return true;
      break;
  }
  for (stack = gconf->stack; stack; stack = stack->prev) {
    if (extra == stack->prior.extra || extra == stack->masked.extra)
      return true;
  }

  return false;
}

/*
 * Support for assigning to an "extra" field of a GUC item.  Free the prior
 * value if it's not referenced anywhere else in the item (including stacked
 * states).
 */
static void set_extra_field(struct config_generic *gconf, void **field,
                            void *newval) {
  void *oldval = *field;

  /* Do the assignment */
  *field = newval;

  /* Free old value if it's not NULL and isn't referenced anymore */
  if (oldval && !extra_field_used(gconf, oldval)) free(oldval);
}

/*
 * Support for copying a variable's active value into a stack entry.
 * The "extra" field associated with the active value is copied, too.
 *
 * NB: be sure stringval and extra fields of a new___ stack entry are
 * initialized to NULL before this is used, else we'll try to free() them.
 */
static void set_stack_value(struct config_generic *gconf,
                            config_var_value *val) {
  switch (gconf->vartype) {
    case PGC_BOOL:
      val->val.boolval = *((struct config_bool *)gconf)->variable;
      break;
    case PGC_INT:
      val->val.intval = *((struct config_int *)gconf)->variable;
      break;
    case PGC_REAL:
      val->val.realval = *((struct config_real *)gconf)->variable;
      break;
    case PGC_STRING:
      set_string_field((struct config_string *)gconf, &(val->val.stringval),
                       *((struct config_string *)gconf)->variable);
      break;
    case PGC_ENUM:
      val->val.enumval = *((struct config_enum *)gconf)->variable;
      break;
  }
  set_extra_field(gconf, &(val->extra), gconf->extra);
}

/*
 * Support for discarding a no-longer-needed value in a stack entry.
 * The "extra" field associated with the stack entry is cleared, too.
 */
static void discard_stack_value(struct config_generic *gconf,
                                config_var_value *val) {
  switch (gconf->vartype) {
    case PGC_BOOL:
    case PGC_INT:
    case PGC_REAL:
    case PGC_ENUM:
      /* no need to do anything */
      break;
    case PGC_STRING:
      set_string_field((struct config_string *)gconf, &(val->val.stringval),
                       NULL);
      break;
  }
  set_extra_field(gconf, &(val->extra), NULL);
}

/*
 * Fetch the sorted array pointer (exported for help_config.c's use ONLY)
 */
struct config_generic **get_guc_variables(void) {
  return guc_variables;
}

/*
 * Build the sorted array.  This is split out so that it could be
 * re-executed after startup (eg, we could allow loadable modules to
 * add vars, and then we'd need to re-sort).
 */
void build_guc_variables(void) {
  int size_vars;
  int num_vars = 0;
  struct config_generic **guc_vars;
  int i;

  for (i = 0; ConfigureNamesBool[i].gen.name; i++) {
    struct config_bool *conf = &ConfigureNamesBool[i];

    /* Rather than requiring vartype to be filled in by hand, do this: */
    conf->gen.vartype = PGC_BOOL;
    num_vars++;
  }

  for (i = 0; ConfigureNamesInt[i].gen.name; i++) {
    struct config_int *conf = &ConfigureNamesInt[i];

    conf->gen.vartype = PGC_INT;
    num_vars++;
  }

  for (i = 0; ConfigureNamesReal[i].gen.name; i++) {
    struct config_real *conf = &ConfigureNamesReal[i];

    conf->gen.vartype = PGC_REAL;
    num_vars++;
  }

  for (i = 0; ConfigureNamesString[i].gen.name; i++) {
    struct config_string *conf = &ConfigureNamesString[i];

    conf->gen.vartype = PGC_STRING;
    num_vars++;
  }

  for (i = 0; ConfigureNamesEnum[i].gen.name; i++) {
    struct config_enum *conf = &ConfigureNamesEnum[i];

    conf->gen.vartype = PGC_ENUM;
    num_vars++;
  }

  /*
   * Create table with 20% slack
   */
  size_vars = num_vars + num_vars / 4;

  guc_vars = (struct config_generic **)guc_malloc(
      FATAL, size_vars * sizeof(struct config_generic *));

  num_vars = 0;

  for (i = 0; ConfigureNamesBool[i].gen.name; i++)
    guc_vars[num_vars++] = &ConfigureNamesBool[i].gen;

  for (i = 0; ConfigureNamesInt[i].gen.name; i++)
    guc_vars[num_vars++] = &ConfigureNamesInt[i].gen;

  for (i = 0; ConfigureNamesReal[i].gen.name; i++)
    guc_vars[num_vars++] = &ConfigureNamesReal[i].gen;

  for (i = 0; ConfigureNamesString[i].gen.name; i++)
    guc_vars[num_vars++] = &ConfigureNamesString[i].gen;

  for (i = 0; ConfigureNamesEnum[i].gen.name; i++)
    guc_vars[num_vars++] = &ConfigureNamesEnum[i].gen;

  if (guc_variables) free(guc_variables);
  guc_variables = guc_vars;
  num_guc_variables = num_vars;
  size_guc_variables = size_vars;
  qsort((void *)guc_variables, num_guc_variables,
        sizeof(struct config_generic *), guc_var_compare);
}

/*
 * Add a new___ GUC variable to the list of known variables. The
 * list is expanded if needed.
 */
static bool add_guc_variable(struct config_generic *var, int elevel) {
  if (num_guc_variables + 1 >= size_guc_variables) {
    /*
     * Increase the vector by 25%
     */
    int size_vars = size_guc_variables + size_guc_variables / 4;
    struct config_generic **guc_vars;

    if (size_vars == 0) {
      size_vars = 100;
      guc_vars = (struct config_generic **)guc_malloc(
          elevel, size_vars * sizeof(struct config_generic *));
    } else {
      guc_vars = (struct config_generic **)guc_realloc(
          elevel, guc_variables, size_vars * sizeof(struct config_generic *));
    }

    if (guc_vars == NULL) return false; /* out of memory */

    guc_variables = guc_vars;
    size_guc_variables = size_vars;
  }
  guc_variables[num_guc_variables++] = var;
  qsort((void *)guc_variables, num_guc_variables,
        sizeof(struct config_generic *), guc_var_compare);
  return true;
}

/*
 * Create and add a placeholder variable for a custom variable name.
 */
static struct config_generic *add_placeholder_variable(const char *name,
                                                       int elevel) {
  size_t sz = sizeof(struct config_string) + sizeof(char *);
  struct config_string *var;
  struct config_generic *gen;

  var = (struct config_string *)guc_malloc(elevel, sz);
  if (var == NULL) return NULL;
  memset(var, 0, sz);
  gen = &var->gen;

  gen->name = guc_strdup(elevel, name);
  if (gen->name == NULL) {
    free(var);
    return NULL;
  }

  gen->context = PGC_USERSET;
  gen->group = CUSTOM_OPTIONS;
  gen->short_desc = "GUC placeholder variable";
  gen->flags = GUC_NO_SHOW_ALL | GUC_NOT_IN_SAMPLE | GUC_CUSTOM_PLACEHOLDER;
  gen->vartype = PGC_STRING;

  /*
   * The char* is allocated at the end of the struct since we have no
   * 'static' place to point to.  Note that the current value, as well as
   * the boot and reset values, start out NULL.
   */
  var->variable = (char **)(var + 1);

  if (!add_guc_variable((struct config_generic *)var, elevel)) {
    free((void *)gen->name);
    free(var);
    return NULL;
  }

  return gen;
}

/*
 * Look up option NAME.  If it exists, return a pointer to its record,
 * else return NULL.  If create_placeholders is TRUE, we'll create a
 * placeholder record for a valid-looking custom variable name.
 */
static struct config_generic *find_option(const char *name,
                                          bool create_placeholders,
                                          int elevel) {
  const char **key = &name;
  struct config_generic **res;
  int i;

  Assert(name);

  /*
   * By equating const char ** with struct config_generic *, we are assuming
   * the name field is first in config_generic.
   */
  res = (struct config_generic **)bsearch(
      (void *)&key, (void *)guc_variables, num_guc_variables,
      sizeof(struct config_generic *), guc_var_compare);
  if (res) return *res;

  /*
   * See if the name is an obsolete name for a variable.  We assume that the
   * set of supported old names is short enough that a brute-force search is
   * the best way.
   */
  for (i = 0; map_old_guc_names[i] != NULL; i += 2) {
    if (guc_name_compare(name, map_old_guc_names[i]) == 0)
      return find_option(map_old_guc_names[i + 1], false, elevel);
  }

  if (create_placeholders) {
    /*
     * Check if the name is qualified, and if so, add a placeholder.
     */
    if (strchr(name, GUC_QUALIFIER_SEPARATOR) != NULL)
      return add_placeholder_variable(name, elevel);
  }

  /* Unknown name */
  return NULL;
}

/*
 * comparator for qsorting and bsearching guc_variables array
 */
static int guc_var_compare(const void *a, const void *b) {
  const struct config_generic *confa = *(struct config_generic * const *)a;
  const struct config_generic *confb = *(struct config_generic * const *)b;

  return guc_name_compare(confa->name, confb->name);
}

/*
 * the bare comparison function for GUC names
 */
static int guc_name_compare(const char *namea, const char *nameb) {
  /*
   * The temptation to use strcasecmp() here must be resisted, because the
   * array ordering has to remain stable across setlocale() calls. So, build
   * our own with a simple ASCII-only downcasing.
   */
  while (*namea && *nameb) {
    char cha = *namea++;
    char chb = *nameb++;

    if (cha >= 'A' && cha <= 'Z') cha += 'a' - 'A';
    if (chb >= 'A' && chb <= 'Z') chb += 'a' - 'A';
    if (cha != chb) return cha - chb;
  }
  if (*namea) return 1;  /* a is longer */
  if (*nameb) return -1; /* b is longer */
  return 0;
}

/*
 * Initialize GUC options during program startup.
 *
 * Note that we cannot read the config file yet, since we have not yet
 * processed command-line switches.
 */
void InitializeGUCOptions(bool send_messages) {
  int i;

  /*
   * Before log_line_prefix could possibly receive a nonempty setting, make
   * sure that timezone processing is minimally alive (see elog.c).
   */
  pg_timezone_initialize();

  /*
   * Build sorted array of all GUC variables.
   */
  build_guc_variables();

  if (send_messages == true) {
    /*
     * Load all variables with their compiled-in defaults, and initialize
     * status fields as needed.
     */
    for (i = 0; i < num_guc_variables; i++) {
      InitializeOneGUCOption(guc_variables[i]);
    }

    guc_dirty = false;

    reporting_enabled = false;

    /*
     * Prevent any attempt to override the transaction modes from
     * non-interactive sources.
     */
    SetConfigOption("transaction_isolation", "default", PGC_POSTMASTER,
                    PGC_S_OVERRIDE);
    SetConfigOption("transaction_read_only", "no", PGC_POSTMASTER,
                    PGC_S_OVERRIDE);
    SetConfigOption("transaction_deferrable", "no", PGC_POSTMASTER,
                    PGC_S_OVERRIDE);
  }

  /*
   * For historical reasons, some GUC parameters can receive defaults from
   * environment variables.  Process those settings.
   */
  InitializeGUCOptionsFromEnvironment();
}

/*
 * Assign any GUC values that can come from the server's environment.
 *
 * This is called from InitializeGUCOptions, and also from ProcessConfigFile
 * to deal with the possibility that a setting has been removed from
 * postgresql.conf and should now get a value from the environment.
 * (The latter is a kludge that should probably go away someday; if so,
 * fold this back into InitializeGUCOptions.)
 */
static void InitializeGUCOptionsFromEnvironment(void) {
  char *env;
  long stack_rlimit;

  env = getenv("PGPORT");
  if (env != NULL) SetConfigOption("port", env, PGC_POSTMASTER, PGC_S_ENV_VAR);

  env = getenv("PGDATESTYLE");
  if (env != NULL)
    SetConfigOption("datestyle", env, PGC_POSTMASTER, PGC_S_ENV_VAR);

  env = getenv("PGCLIENTENCODING");
  if (env != NULL)
    SetConfigOption("client_encoding", env, PGC_POSTMASTER, PGC_S_ENV_VAR);

  /*
   * rlimit isn't exactly an "environment variable", but it behaves about
   * the same.  If we can identify the platform stack depth rlimit, increase
   * default stack depth setting up to whatever is safe (but at most 2MB).
   */
  stack_rlimit = get_stack_depth_rlimit();
  if (stack_rlimit > 0) {
    long new_limit = (stack_rlimit - STACK_DEPTH_SLOP) / 1024L;

    if (new_limit > 100) {
      char limbuf[16];

      new_limit = Min(new_limit, 2048);
      sprintf(limbuf, "%ld", new_limit);
      SetConfigOption("max_stack_depth", limbuf, PGC_POSTMASTER, PGC_S_ENV_VAR);
    }
  }
}

/*
 * Initialize one GUC option variable to its compiled-in default.
 *
 * Note: the reason for calling check_hooks is not that we think the boot_val
 * might fail, but that the hooks might wish to compute an "extra" struct.
 */
static void InitializeOneGUCOption(struct config_generic *gconf) {
  gconf->status = 0;
  gconf->source = PGC_S_DEFAULT;
  gconf->reset_source = PGC_S_DEFAULT;
  gconf->scontext = PGC_INTERNAL;
  gconf->reset_scontext = PGC_INTERNAL;
  gconf->stack = NULL;
  gconf->extra = NULL;
  gconf->sourcefile = NULL;
  gconf->sourceline = 0;

  switch (gconf->vartype) {
    case PGC_BOOL: {
      struct config_bool *conf = (struct config_bool *)gconf;
      bool newval = conf->boot_val;
      void *extra = NULL;

      if (!call_bool_check_hook(conf, &newval, &extra, PGC_S_DEFAULT, LOG))
        elog(FATAL, "failed to initialize %s to %d", conf->gen.name,
             (int)newval);
      if (conf->assign_hook) (*conf->assign_hook)(newval, extra);
      *conf->variable = conf->reset_val = newval;
      conf->gen.extra = conf->reset_extra = extra;
      break;
    }
    case PGC_INT: {
      struct config_int *conf = (struct config_int *)gconf;
      int newval = conf->boot_val;
      void *extra = NULL;

      Assert(newval >= conf->min);
      Assert(newval <= conf->max);
      if (!call_int_check_hook(conf, &newval, &extra, PGC_S_DEFAULT, LOG))
        elog(FATAL, "failed to initialize %s to %d", conf->gen.name, newval);
      if (conf->assign_hook) (*conf->assign_hook)(newval, extra);
      *conf->variable = conf->reset_val = newval;
      conf->gen.extra = conf->reset_extra = extra;
      break;
    }
    case PGC_REAL: {
      struct config_real *conf = (struct config_real *)gconf;
      double newval = conf->boot_val;
      void *extra = NULL;

      Assert(newval >= conf->min);
      Assert(newval <= conf->max);
      if (!call_real_check_hook(conf, &newval, &extra, PGC_S_DEFAULT, LOG))
        elog(FATAL, "failed to initialize %s to %g", conf->gen.name, newval);
      if (conf->assign_hook) (*conf->assign_hook)(newval, extra);
      *conf->variable = conf->reset_val = newval;
      conf->gen.extra = conf->reset_extra = extra;
      break;
    }
    case PGC_STRING: {
      struct config_string *conf = (struct config_string *)gconf;
      char *newval;
      void *extra = NULL;

      /* non-NULL boot_val must always get strdup'd */
      if (conf->boot_val != NULL)
        newval = guc_strdup(FATAL, conf->boot_val);
      else
        newval = NULL;

      if (!call_string_check_hook(conf, &newval, &extra, PGC_S_DEFAULT, LOG))
        elog(FATAL, "failed to initialize %s to \"%s\"", conf->gen.name,
             newval ? newval : "");
      if (conf->assign_hook) (*conf->assign_hook)(newval, extra);
      *conf->variable = conf->reset_val = newval;
      conf->gen.extra = conf->reset_extra = extra;
      break;
    }
    case PGC_ENUM: {
      struct config_enum *conf = (struct config_enum *)gconf;
      int newval = conf->boot_val;
      void *extra = NULL;

      if (!call_enum_check_hook(conf, &newval, &extra, PGC_S_DEFAULT, LOG))
        elog(FATAL, "failed to initialize %s to %d", conf->gen.name, newval);
      if (conf->assign_hook) (*conf->assign_hook)(newval, extra);
      *conf->variable = conf->reset_val = newval;
      conf->gen.extra = conf->reset_extra = extra;
      break;
    }
  }
}

/*
 * Select the configuration files and data directory to be used, and
 * do the initial read of postgresql.conf.
 *
 * This is called after processing command-line switches.
 *		userDoption is the -D switch value if any (NULL if unspecified).
 *		progname is just for use in error messages.
 *
 * Returns true on success; on failure, prints a suitable error message
 * to stderr and returns false.
 */
bool SelectConfigFiles(const char *userDoption, const char *progname) {
  char *configdir;
  char *fname;
  struct stat stat_buf;

  /* configdir is -D option, or $PGDATA if no -D */
  if (userDoption)
    configdir = make_absolute_path(userDoption);
  else
    configdir = make_absolute_path(getenv("PGDATA"));

  /*
   * Find the configuration file: if config_file was specified on the
   * command line, use it, else use configdir/postgresql.conf.  In any case
   * ensure the result is an absolute path, so that it will be interpreted
   * the same way by future backends.
   */
  if (ConfigFileName)
    fname = make_absolute_path(ConfigFileName);
  else if (configdir) {
    fname = static_cast<char *>(
        guc_malloc(FATAL, strlen(configdir) + strlen(CONFIG_FILENAME) + 2));
    sprintf(fname, "%s/%s", configdir, CONFIG_FILENAME);
  } else {
    write_stderr(
        "%s does not know where to find the server configuration file.\n"
        "You must specify the --config-file or -D invocation "
        "option or set the PGDATA environment variable.\n",
        progname);
    return false;
  }

  /*
   * Set the ConfigFileName GUC variable to its final value, ensuring that
   * it can't be overridden later.
   */
  SetConfigOption("config_file", fname, PGC_POSTMASTER, PGC_S_OVERRIDE);
  free(fname);

  /*
   * Now read the config file for the first time.
   */
  if (stat(ConfigFileName, &stat_buf) != 0) {
    write_stderr("%s cannot access the server configuration file \"%s\": %s\n",
                 progname, ConfigFileName, strerror(errno));
    free(configdir);
    return false;
  }

  /*
   * Read the configuration file for the first time.  This time only the
   * data_directory parameter is picked up to determine the data directory,
   * so that we can read the PG_AUTOCONF_FILENAME file next time.
   */
  ProcessConfigFile(PGC_POSTMASTER);

  /*
   * If the data_directory GUC variable has been set, use that as DataDir;
   * otherwise use configdir if set; else punt.
   *
   * Note: SetDataDir will copy and absolute-ize its argument, so we don't
   * have to.
   */
  if (data_directory)
    SetDataDir(data_directory);
  else if (configdir)
    SetDataDir(configdir);
  else {
    write_stderr(
        "%s does not know where to find the database system data.\n"
        "This can be specified as \"data_directory\" in \"%s\", "
        "or by the -D invocation option, or by the "
        "PGDATA environment variable.\n",
        progname, ConfigFileName);
    return false;
  }

  /*
   * Reflect the final DataDir value back into the data_directory GUC var.
   * (If you are wondering why we don't just make them a single variable,
   * it's because the EXEC_BACKEND case needs DataDir to be transmitted to
   * child backends specially.  XXX is that still true?  Given that we now
   * chdir to DataDir, EXEC_BACKEND can read the config file without knowing
   * DataDir in advance.)
   */
  SetConfigOption("data_directory", DataDir, PGC_POSTMASTER, PGC_S_OVERRIDE);

  /*
   * Now read the config file a second time, allowing any settings in the
   * PG_AUTOCONF_FILENAME file to take effect.  (This is pretty ugly, but
   * since we have to determine the DataDir before we can find the autoconf
   * file, the alternatives seem worse.)
   */
  ProcessConfigFile(PGC_POSTMASTER);

  /*
   * If timezone_abbreviations wasn't set in the configuration file, install
   * the default value.  We do it this way because we can't safely install a
   * "real" value until my_exec_path is set, which may not have happened
   * when InitializeGUCOptions runs, so the bootstrap default value cannot
   * be the real desired default.
   */
  pg_timezone_abbrev_initialize();

  /*
   * Figure out where pg_hba.conf is, and make sure the path is absolute.
   */
  if (HbaFileName)
    fname = make_absolute_path(HbaFileName);
  else if (configdir) {
    fname = static_cast<char *>(
        guc_malloc(FATAL, strlen(configdir) + strlen(HBA_FILENAME) + 2));
    sprintf(fname, "%s/%s", configdir, HBA_FILENAME);
  } else {
    write_stderr(
        "%s does not know where to find the \"hba\" configuration file.\n"
        "This can be specified as \"hba_file\" in \"%s\", "
        "or by the -D invocation option, or by the "
        "PGDATA environment variable.\n",
        progname, ConfigFileName);
    return false;
  }
  SetConfigOption("hba_file", fname, PGC_POSTMASTER, PGC_S_OVERRIDE);
  free(fname);

  /*
   * Likewise for pg_ident.conf.
   */
  if (IdentFileName)
    fname = make_absolute_path(IdentFileName);
  else if (configdir) {
    fname = static_cast<char *>(
        guc_malloc(FATAL, strlen(configdir) + strlen(IDENT_FILENAME) + 2));
    sprintf(fname, "%s/%s", configdir, IDENT_FILENAME);
  } else {
    write_stderr(
        "%s does not know where to find the \"ident\" configuration file.\n"
        "This can be specified as \"ident_file\" in \"%s\", "
        "or by the -D invocation option, or by the "
        "PGDATA environment variable.\n",
        progname, ConfigFileName);
    return false;
  }
  SetConfigOption("ident_file", fname, PGC_POSTMASTER, PGC_S_OVERRIDE);
  free(fname);

  free(configdir);

  return true;
}

/*
 * Reset all options to their saved default values (implements RESET ALL)
 */
void ResetAllOptions(void) {
  int i;

  for (i = 0; i < num_guc_variables; i++) {
    struct config_generic *gconf = guc_variables[i];

    /* Don't reset non-SET-able values */
    if (gconf->context != PGC_SUSET && gconf->context != PGC_USERSET) continue;
    /* Don't reset if special exclusion from RESET ALL */
    if (gconf->flags & GUC_NO_RESET_ALL) continue;
    /* No need to reset if wasn't SET */
    if (gconf->source <= PGC_S_OVERRIDE) continue;

    /* Save old value to support transaction abort */
    push_old_value(gconf, GUC_ACTION_SET);

    switch (gconf->vartype) {
      case PGC_BOOL: {
        struct config_bool *conf = (struct config_bool *)gconf;

        if (conf->assign_hook)
          (*conf->assign_hook)(conf->reset_val, conf->reset_extra);
        *conf->variable = conf->reset_val;
        set_extra_field(&conf->gen, &conf->gen.extra, conf->reset_extra);
        break;
      }
      case PGC_INT: {
        struct config_int *conf = (struct config_int *)gconf;

        if (conf->assign_hook)
          (*conf->assign_hook)(conf->reset_val, conf->reset_extra);
        *conf->variable = conf->reset_val;
        set_extra_field(&conf->gen, &conf->gen.extra, conf->reset_extra);
        break;
      }
      case PGC_REAL: {
        struct config_real *conf = (struct config_real *)gconf;

        if (conf->assign_hook)
          (*conf->assign_hook)(conf->reset_val, conf->reset_extra);
        *conf->variable = conf->reset_val;
        set_extra_field(&conf->gen, &conf->gen.extra, conf->reset_extra);
        break;
      }
      case PGC_STRING: {
        struct config_string *conf = (struct config_string *)gconf;

        if (conf->assign_hook)
          (*conf->assign_hook)(conf->reset_val, conf->reset_extra);
        set_string_field(conf, conf->variable, conf->reset_val);
        set_extra_field(&conf->gen, &conf->gen.extra, conf->reset_extra);
        break;
      }
      case PGC_ENUM: {
        struct config_enum *conf = (struct config_enum *)gconf;

        if (conf->assign_hook)
          (*conf->assign_hook)(conf->reset_val, conf->reset_extra);
        *conf->variable = conf->reset_val;
        set_extra_field(&conf->gen, &conf->gen.extra, conf->reset_extra);
        break;
      }
    }

    gconf->source = gconf->reset_source;
    gconf->scontext = gconf->reset_scontext;

    if (gconf->flags & GUC_REPORT) ReportGUCOption(gconf);
  }
}

/*
 * push_old_value
 *		Push previous state during transactional assignment to a GUC variable.
 */
static void push_old_value(struct config_generic *gconf, GucAction action) {
  GucStack *stack;

  /* If we're not inside a nest level, do nothing */
  if (GUCNestLevel == 0) return;

  /* Do we already have a stack entry of the current nest level? */
  stack = gconf->stack;
  if (stack && stack->nest_level >= GUCNestLevel) {
    /* Yes, so adjust its state if necessary */
    Assert(stack->nest_level == GUCNestLevel);
    switch (action) {
      case GUC_ACTION_SET:
        /* SET overrides any prior action at same nest level */
        if (stack->state == GUC_SET_LOCAL) {
          /* must discard old masked value */
          discard_stack_value(gconf, &stack->masked);
        }
        stack->state = GUC_SET;
        break;
      case GUC_ACTION_LOCAL:
        if (stack->state == GUC_SET) {
          /* SET followed by SET LOCAL, remember SET's value */
          stack->masked_scontext = gconf->scontext;
          set_stack_value(gconf, &stack->masked);
          stack->state = GUC_SET_LOCAL;
        }
        /* in all other cases, no change to stack entry */
        break;
      case GUC_ACTION_SAVE:
        /* Could only have a prior SAVE of same variable */
        Assert(stack->state == GUC_SAVE);
        break;
    }
    Assert(guc_dirty); /* must be set already */
    return;
  }

  /*
   * Push a new___ stack entry
   *
   * We keep all the stack entries in TopTransactionContext for simplicity.
   */
  stack = (GucStack *)MemoryContextAllocZero(TopTransactionContext,
                                             sizeof(GucStack));

  stack->prev = gconf->stack;
  stack->nest_level = GUCNestLevel;
  switch (action) {
    case GUC_ACTION_SET:
      stack->state = GUC_SET;
      break;
    case GUC_ACTION_LOCAL:
      stack->state = GUC_LOCAL;
      break;
    case GUC_ACTION_SAVE:
      stack->state = GUC_SAVE;
      break;
  }
  stack->source = gconf->source;
  stack->scontext = gconf->scontext;
  set_stack_value(gconf, &stack->prior);

  gconf->stack = stack;

  /* Ensure we remember to pop at end of xact */
  guc_dirty = true;
}

/*
 * Do GUC processing at main transaction start.
 */
void AtStart_GUC(void) {
  /*
   * The nest level should be 0 between transactions; if it isn't, somebody
   * didn't call AtEOXact_GUC, or called it with the wrong nestLevel.  We
   * throw a warning but make no other effort to clean up.
   */
  if (GUCNestLevel != 0)
    elog(WARNING, "GUC nest level = %d at transaction start", GUCNestLevel);
  GUCNestLevel = 1;
}

/*
 * Enter a new___ nesting level for GUC values.  This is called at
 * subtransaction
 * start, and when entering a function that has proconfig settings, and in
 * some other places where we want to set GUC variables transiently.
 * NOTE we must not risk error here, else subtransaction start will be unhappy.
 */
int NewGUCNestLevel(void) { return ++GUCNestLevel; }

/*
 * Do GUC processing at transaction or subtransaction commit or abort, or
 * when exiting a function that has proconfig settings, or when undoing a
 * transient assignment to some GUC variables.  (The name is thus a bit of
 * a misnomer; perhaps it should be ExitGUCNestLevel or some such.)
 * During abort, we discard all GUC settings that were applied at nesting
 * levels >= nestLevel.  nestLevel == 1 corresponds to the main transaction.
 */
void AtEOXact_GUC(bool isCommit, int nestLevel) {
  bool still_dirty;
  int i;

  /*
   * Note: it's possible to get here with GUCNestLevel == nestLevel-1 during
   * abort, if there is a failure during transaction start before
   * AtStart_GUC is called.
   */
  Assert(nestLevel > 0 && (nestLevel <= GUCNestLevel ||
                           (nestLevel == GUCNestLevel + 1 && !isCommit)));

  /* Quick exit if nothing's changed in this transaction */
  if (!guc_dirty) {
    GUCNestLevel = nestLevel - 1;
    return;
  }

  still_dirty = false;
  for (i = 0; i < num_guc_variables; i++) {
    struct config_generic *gconf = guc_variables[i];
    GucStack *stack;

    /*
     * Process and pop each stack entry within the nest level. To simplify
     * fmgr_security_definer() and other places that use GUC_ACTION_SAVE,
     * we allow failure exit from code that uses a local nest level to be
     * recovered at the surrounding transaction or subtransaction abort;
     * so there could be more than one stack entry to pop.
     */
    while ((stack = gconf->stack) != NULL && stack->nest_level >= nestLevel) {
      GucStack *prev = stack->prev;
      bool restorePrior = false;
      bool restoreMasked = false;
      bool changed;

      /*
       * In this next bit, if we don't set either restorePrior or
       * restoreMasked, we must "discard" any unwanted fields of the
       * stack entries to avoid leaking memory.  If we do set one of
       * those flags, unused fields will be cleaned up after restoring.
       */
      if (!isCommit) /* if abort, always restore prior value */
        restorePrior = true;
      else if (stack->state == GUC_SAVE)
        restorePrior = true;
      else if (stack->nest_level == 1) {
        /* transaction commit */
        if (stack->state == GUC_SET_LOCAL)
          restoreMasked = true;
        else if (stack->state == GUC_SET) {
          /* we keep the current active value */
          discard_stack_value(gconf, &stack->prior);
        } else /* must be GUC_LOCAL */
          restorePrior = true;
      } else if (prev == NULL || prev->nest_level < stack->nest_level - 1) {
        /* decrement entry's level and do not pop it */
        stack->nest_level--;
        continue;
      } else {
        /*
         * We have to merge this stack entry into prev. See README for
         * discussion of this bit.
         */
        switch (stack->state) {
          case GUC_SAVE:
            Assert(false); /* can't get here */

          case GUC_SET:
            /* next level always becomes SET */
            discard_stack_value(gconf, &stack->prior);
            if (prev->state == GUC_SET_LOCAL)
              discard_stack_value(gconf, &prev->masked);
            prev->state = GUC_SET;
            break;

          case GUC_LOCAL:
            if (prev->state == GUC_SET) {
              /* LOCAL migrates down */
              prev->masked_scontext = stack->scontext;
              prev->masked = stack->prior;
              prev->state = GUC_SET_LOCAL;
            } else {
              /* else just forget this stack level */
              discard_stack_value(gconf, &stack->prior);
            }
            break;

          case GUC_SET_LOCAL:
            /* prior state at this level no longer wanted */
            discard_stack_value(gconf, &stack->prior);
            /* copy down the masked state */
            prev->masked_scontext = stack->masked_scontext;
            if (prev->state == GUC_SET_LOCAL)
              discard_stack_value(gconf, &prev->masked);
            prev->masked = stack->masked;
            prev->state = GUC_SET_LOCAL;
            break;
        }
      }

      changed = false;

      if (restorePrior || restoreMasked) {
        /* Perform appropriate restoration of the stacked value */
        config_var_value newvalue;
        GucSource newsource;
        GucContext newscontext;

        if (restoreMasked) {
          newvalue = stack->masked;
          newsource = PGC_S_SESSION;
          newscontext = stack->masked_scontext;
        } else {
          newvalue = stack->prior;
          newsource = stack->source;
          newscontext = stack->scontext;
        }

        switch (gconf->vartype) {
          case PGC_BOOL: {
            struct config_bool *conf = (struct config_bool *)gconf;
            bool newval = newvalue.val.boolval;
            void *newextra = newvalue.extra;

            if (*conf->variable != newval || conf->gen.extra != newextra) {
              if (conf->assign_hook) (*conf->assign_hook)(newval, newextra);
              *conf->variable = newval;
              set_extra_field(&conf->gen, &conf->gen.extra, newextra);
              changed = true;
            }
            break;
          }
          case PGC_INT: {
            struct config_int *conf = (struct config_int *)gconf;
            int newval = newvalue.val.intval;
            void *newextra = newvalue.extra;

            if (*conf->variable != newval || conf->gen.extra != newextra) {
              if (conf->assign_hook) (*conf->assign_hook)(newval, newextra);
              *conf->variable = newval;
              set_extra_field(&conf->gen, &conf->gen.extra, newextra);
              changed = true;
            }
            break;
          }
          case PGC_REAL: {
            struct config_real *conf = (struct config_real *)gconf;
            double newval = newvalue.val.realval;
            void *newextra = newvalue.extra;

            if (*conf->variable != newval || conf->gen.extra != newextra) {
              if (conf->assign_hook) (*conf->assign_hook)(newval, newextra);
              *conf->variable = newval;
              set_extra_field(&conf->gen, &conf->gen.extra, newextra);
              changed = true;
            }
            break;
          }
          case PGC_STRING: {
            struct config_string *conf = (struct config_string *)gconf;
            char *newval = newvalue.val.stringval;
            void *newextra = newvalue.extra;

            if (*conf->variable != newval || conf->gen.extra != newextra) {
              if (conf->assign_hook) (*conf->assign_hook)(newval, newextra);
              set_string_field(conf, conf->variable, newval);
              set_extra_field(&conf->gen, &conf->gen.extra, newextra);
              changed = true;
            }

            /*
             * Release stacked values if not used anymore. We
             * could use discard_stack_value() here, but since
             * we have type-specific code anyway, might as
             * well inline it.
             */
            set_string_field(conf, &stack->prior.val.stringval, NULL);
            set_string_field(conf, &stack->masked.val.stringval, NULL);
            break;
          }
          case PGC_ENUM: {
            struct config_enum *conf = (struct config_enum *)gconf;
            int newval = newvalue.val.enumval;
            void *newextra = newvalue.extra;

            if (*conf->variable != newval || conf->gen.extra != newextra) {
              if (conf->assign_hook) (*conf->assign_hook)(newval, newextra);
              *conf->variable = newval;
              set_extra_field(&conf->gen, &conf->gen.extra, newextra);
              changed = true;
            }
            break;
          }
        }

        /*
         * Release stacked extra values if not used anymore.
         */
        set_extra_field(gconf, &(stack->prior.extra), NULL);
        set_extra_field(gconf, &(stack->masked.extra), NULL);

        /* And restore source information */
        gconf->source = newsource;
        gconf->scontext = newscontext;
      }

      /* Finish popping the state stack */
      gconf->stack = prev;
      pfree(stack);

      /* Report new___ value if we changed it */
      if (changed && (gconf->flags & GUC_REPORT)) ReportGUCOption(gconf);
    } /* end of stack-popping loop */

    if (stack != NULL) still_dirty = true;
  }

  /* If there are no remaining stack entries, we can reset guc_dirty */
  guc_dirty = still_dirty;

  /* Update nesting level */
  GUCNestLevel = nestLevel - 1;
}

/*
 * Start up automatic reporting of changes to variables marked GUC_REPORT.
 * This is executed at completion of backend startup.
 */
void BeginReportingGUCOptions(void) {
  int i;

  /*
   * Don't do anything unless talking to an interactive frontend of protocol
   * 3.0 or later.
   */
  if (whereToSendOutput != DestRemote ||
      PG_PROTOCOL_MAJOR(FrontendProtocol) < 3)
    return;

  reporting_enabled = true;

  /* Transmit initial values of interesting variables */
  for (i = 0; i < num_guc_variables; i++) {
    struct config_generic *conf = guc_variables[i];

    if (conf->flags & GUC_REPORT) ReportGUCOption(conf);
  }
}

/*
 * ReportGUCOption: if appropriate, transmit option value to frontend
 */
static void ReportGUCOption(struct config_generic *record) {
  if (reporting_enabled && (record->flags & GUC_REPORT)) {
    char *val = _ShowOption(record, false);
    StringInfoData msgbuf;

    pq_beginmessage(&msgbuf, 'S');
    pq_sendstring(&msgbuf, record->name);
    pq_sendstring(&msgbuf, val);
    pq_endmessage(&msgbuf);

    pfree(val);
  }
}

/*
 * Convert a value from one of the human-friendly units ("kB", "min" etc.)
 * to the given base unit.  'value' and 'unit' are the input value and unit
 * to convert from.  The converted value is stored in *base_value.
 *
 * Returns true on success, false if the input unit is not recognized.
 */
static bool convert_to_base_unit(int64 value, const char *unit, int base_unit,
                                 int64 *base_value) {
  const unit_conversion *table;
  int i;

  if (base_unit & GUC_UNIT_MEMORY)
    table = memory_unit_conversion_table;
  else
    table = time_unit_conversion_table;

  for (i = 0; *table[i].unit; i++) {
    if (base_unit == table[i].base_unit && strcmp(unit, table[i].unit) == 0) {
      if (table[i].multiplier < 0)
        *base_value = value / (-table[i].multiplier);
      else
        *base_value = value *table[i].multiplier;
      return true;
    }
  }
  return false;
}

/*
 * Convert a value in some base unit to a human-friendly unit.  The output
 * unit is chosen so that it's the greatest unit that can represent the value
 * without loss.  For example, if the base unit is GUC_UNIT_KB, 1024 is
 * converted to 1 MB, but 1025 is represented as 1025 kB.
 */
static void convert_from_base_unit(int64 base_value, int base_unit,
                                   int64 *value, const char **unit) {
  const unit_conversion *table;
  int i;

  *unit = NULL;

  if (base_unit & GUC_UNIT_MEMORY)
    table = memory_unit_conversion_table;
  else
    table = time_unit_conversion_table;

  for (i = 0; *table[i].unit; i++) {
    if (base_unit == table[i].base_unit) {
      /*
       * Accept the first conversion that divides the value evenly.
       * We assume that the conversions for each base unit are ordered
       * from greatest unit to the smallest!
       */
      if (table[i].multiplier < 0) {
        *value = base_value *(-table[i].multiplier);
        *unit = table[i].unit;
        break;
      } else if (base_value % table[i].multiplier == 0) {
        *value = base_value / table[i].multiplier;
        *unit = table[i].unit;
        break;
      }
    }
  }

  Assert(*unit != NULL);
}

/*
 * Try to parse value as an integer.  The accepted formats are the
 * usual decimal, octal, or hexadecimal formats, optionally followed by
 * a unit name if "flags" indicates a unit is allowed.
 *
 * If the string parses okay, return true, else false.
 * If okay and result is not NULL, return the value in *result.
 * If not okay and hintmsg is not NULL, *hintmsg is set to a suitable
 *	HINT message, or NULL if no hint provided.
 */
bool parse_int(const char *value, int *result, int flags,
               const char **hintmsg) {
  int64 val;
  char *endptr;

  /* To suppress compiler warnings, always set output params */
  if (result) *result = 0;
  if (hintmsg) *hintmsg = NULL;

  /* We assume here that int64 is at least as wide as long */
  errno = 0;
  val = strtol(value, &endptr, 0);

  if (endptr == value) return false; /* no HINT for integer syntax error */

  if (errno == ERANGE || val != (int64)((int32)val)) {
    if (hintmsg) *hintmsg = gettext_noop("Value exceeds integer range.");
    return false;
  }

  /* allow whitespace between integer and unit */
  while (isspace((unsigned char)*endptr)) endptr++;

  /* Handle possible unit */
  if (*endptr != '\0') {
    char unit[MAX_UNIT_LEN + 1];
    int unitlen;
    bool converted = false;

    if ((flags & GUC_UNIT) == 0)
      return false; /* this setting does not accept a unit */

    unitlen = 0;
    while (*endptr != '\0' && !isspace((unsigned char)*endptr) &&
           unitlen < MAX_UNIT_LEN)
      unit[unitlen++] = *(endptr++);
    unit[unitlen] = '\0';
    /* allow whitespace after unit */
    while (isspace((unsigned char)*endptr)) endptr++;

    if (*endptr == '\0')
      converted = convert_to_base_unit(val, unit, (flags & GUC_UNIT), &val);
    if (!converted) {
      /* invalid unit, or garbage after the unit; set hint and fail. */
      if (hintmsg) {
        if (flags & GUC_UNIT_MEMORY)
          *hintmsg = memory_units_hint;
        else
          *hintmsg = time_units_hint;
      }
      return false;
    }

    /* Check for overflow due to units conversion */
    if (val != (int64)((int32)val)) {
      if (hintmsg) *hintmsg = gettext_noop("Value exceeds integer range.");
      return false;
    }
  }

  if (result) *result = (int)val;
  return true;
}

/*
 * Try to parse value as a floating point number in the usual format.
 * If the string parses okay, return true, else false.
 * If okay and result is not NULL, return the value in *result.
 */
bool parse_real(const char *value, double *result) {
  double val;
  char *endptr;

  if (result) *result = 0; /* suppress compiler warning */

  errno = 0;
  val = strtod(value, &endptr);
  if (endptr == value || errno == ERANGE) return false;

  /* allow whitespace after number */
  while (isspace((unsigned char)*endptr)) endptr++;
  if (*endptr != '\0') return false;

  if (result) *result = val;
  return true;
}

/*
 * Lookup the name for an enum option with the selected value.
 * Should only ever be called with known-valid values, so throws
 * an elog(ERROR) if the enum option is not found.
 *
 * The returned string is a pointer to static data and not
 * allocated for modification.
 */
const char *config_enum_lookup_by_value(struct config_enum *record, int val) {
  const struct config_enum_entry *entry;

  for (entry = record->options; entry && entry->name; entry++) {
    if (entry->val == val) return entry->name;
  }

  elog(ERROR, "could not find enum option %d for %s", val, record->gen.name);
  return NULL; /* silence compiler */
}

/*
 * Lookup the value for an enum option with the selected name
 * (case-insensitive).
 * If the enum option is found, sets the retval value and returns
 * true. If it's not found, return FALSE and retval is set to 0.
 */
bool config_enum_lookup_by_name(struct config_enum *record, const char *value,
                                int *retval) {
  const struct config_enum_entry *entry;

  for (entry = record->options; entry && entry->name; entry++) {
    if (pg_strcasecmp(value, entry->name) == 0) {
      *retval = entry->val;
      return TRUE;
    }
  }

  *retval = 0;
  return FALSE;
}

/*
 * Return a list of all available options for an enum, excluding
 * hidden ones, separated by the given separator.
 * If prefix is non-NULL, it is added before the first enum value.
 * If suffix is non-NULL, it is added to the end of the string.
 */
static char *config_enum_get_options(struct config_enum *record,
                                     const char *prefix, const char *suffix,
                                     const char *separator) {
  const struct config_enum_entry *entry;
  StringInfoData retstr;
  int seplen;

  initStringInfo(&retstr);
  appendStringInfoString(&retstr, prefix);

  seplen = strlen(separator);
  for (entry = record->options; entry && entry->name; entry++) {
    if (!entry->hidden) {
      appendStringInfoString(&retstr, entry->name);
      appendBinaryStringInfo(&retstr, separator, seplen);
    }
  }

  /*
   * All the entries may have been hidden, leaving the string empty if no
   * prefix was given. This indicates a broken GUC setup, since there is no
   * use for an enum without any values, so we just check to make sure we
   * don't write to invalid memory instead of actually trying to do
   * something smart with it.
   */
  if (retstr.len >= seplen) {
    /* Replace final separator */
    retstr.data[retstr.len - seplen] = '\0';
    retstr.len -= seplen;
  }

  appendStringInfoString(&retstr, suffix);

  return retstr.data;
}

/*
 * Parse and validate a proposed value for the specified configuration
 * parameter.
 *
 * This does built-in checks (such as range limits for an integer parameter)
 * and also calls any check hook the parameter may have.
 *
 * record: GUC variable's info record
 * name: variable name (should match the record of course)
 * value: proposed value, as a string
 * source: identifies source of value (check hooks may need this)
 * elevel: level to log any error reports at
 * newval: on success, converted parameter value is returned here
 * newextra: on success, receives any "extra" data returned by check hook
 *	(caller must initialize *newextra to NULL)
 *
 * Returns true if OK, false if not (or throws error, if elevel >= ERROR)
 */
static bool parse_and_validate_value(struct config_generic *record,
                                     const char *name, const char *value,
                                     GucSource source, int elevel,
                                     union config_var_val *newval,
                                     void **newextra) {
  switch (record->vartype) {
    case PGC_BOOL: {
      struct config_bool *conf = (struct config_bool *)record;

      if (!parse_bool(value, &newval->boolval)) {
        ereport(elevel,
                (errcode(ERRCODE_INVALID_PARAMETER_VALUE),
                 errmsg("parameter \"%s\" requires a Boolean value", name)));
        return false;
      }

      if (!call_bool_check_hook(conf, &newval->boolval, newextra, source,
                                elevel))
        return false;
    } break;
    case PGC_INT: {
      struct config_int *conf = (struct config_int *)record;
      const char *hintmsg;

      if (!parse_int(value, &newval->intval, conf->gen.flags, &hintmsg)) {
        ereport(elevel, (errcode(ERRCODE_INVALID_PARAMETER_VALUE),
                         errmsg("invalid value for parameter \"%s\": \"%s\"",
                                name, value),
                         hintmsg ? errhint("%s", _(hintmsg)) : 0));
        return false;
      }

      if (newval->intval < conf->min || newval->intval > conf->max) {
        ereport(elevel, (errcode(ERRCODE_INVALID_PARAMETER_VALUE),
                         errmsg(
                             "%d is outside the valid range for parameter "
                             "\"%s\" (%d .. %d)",
                             newval->intval, name, conf->min, conf->max)));
        return false;
      }

      if (!call_int_check_hook(conf, &newval->intval, newextra, source, elevel))
        return false;
    } break;
    case PGC_REAL: {
      struct config_real *conf = (struct config_real *)record;

      if (!parse_real(value, &newval->realval)) {
        ereport(elevel,
                (errcode(ERRCODE_INVALID_PARAMETER_VALUE),
                 errmsg("parameter \"%s\" requires a numeric value", name)));
        return false;
      }

      if (newval->realval < conf->min || newval->realval > conf->max) {
        ereport(elevel, (errcode(ERRCODE_INVALID_PARAMETER_VALUE),
                         errmsg(
                             "%g is outside the valid range for parameter "
                             "\"%s\" (%g .. %g)",
                             newval->realval, name, conf->min, conf->max)));
        return false;
      }

      if (!call_real_check_hook(conf, &newval->realval, newextra, source,
                                elevel))
        return false;
    } break;
    case PGC_STRING: {
      struct config_string *conf = (struct config_string *)record;

      /*
       * The value passed by the caller could be transient, so we
       * always strdup it.
       */
      newval->stringval = guc_strdup(elevel, value);
      if (newval->stringval == NULL) return false;

      /*
       * The only built-in "parsing" check we have is to apply
       * truncation if GUC_IS_NAME.
       */
      if (conf->gen.flags & GUC_IS_NAME)
        truncate_identifier(newval->stringval, strlen(newval->stringval), true);

      if (!call_string_check_hook(conf, &newval->stringval, newextra, source,
                                  elevel)) {
        free(newval->stringval);
        newval->stringval = NULL;
        return false;
      }
    } break;
    case PGC_ENUM: {
      struct config_enum *conf = (struct config_enum *)record;

      if (!config_enum_lookup_by_name(conf, value, &newval->enumval)) {
        char *hintmsg;

        hintmsg =
            config_enum_get_options(conf, "Available values: ", ".", ", ");

        ereport(elevel, (errcode(ERRCODE_INVALID_PARAMETER_VALUE),
                         errmsg("invalid value for parameter \"%s\": \"%s\"",
                                name, value),
                         hintmsg ? errhint("%s", _(hintmsg)) : 0));

        if (hintmsg) pfree(hintmsg);
        return false;
      }

      if (!call_enum_check_hook(conf, &newval->enumval, newextra, source,
                                elevel))
        return false;
    } break;
  }

  return true;
}

/*
 * Sets option `name' to given value.
 *
 * The value should be a string, which will be parsed and converted to
 * the appropriate data type.  The context and source parameters indicate
 * in which context this function is being called, so that it can apply the
 * access restrictions properly.
 *
 * If value is NULL, set the option to its default value (normally the
 * reset_val, but if source == PGC_S_DEFAULT we instead use the boot_val).
 *
 * action indicates whether to set the value globally in the session, locally
 * to the current top transaction, or just for the duration of a function call.
 *
 * If changeVal is false then don't really set the option but do all
 * the checks to see if it would work.
 *
 * elevel should normally be passed as zero, allowing this function to make
 * its standard choice of ereport level.  However some callers need to be
 * able to override that choice; they should pass the ereport level to use.
 *
 * Return value:
 *	+1: the value is valid and was successfully applied.
 *	0:	the name or value is invalid (but see below).
 *	-1: the value was not applied because of context, priority, or changeVal.
 *
 * If there is an error (non-existing option, invalid value) then an
 * ereport(ERROR) is thrown *unless* this is called for a source for which
 * we don't want an ERROR (currently, those are defaults, the config file,
 * and per-database or per-user settings, as well as callers who specify
 * a less-than-ERROR elevel).  In those cases we write a suitable error
 * message via ereport() and return 0.
 *
 * See also SetConfigOption for an external interface.
 */
int set_config_option(const char *name, const char *value, GucContext context,
                      GucSource source, GucAction action, bool changeVal,
                      int elevel, bool is_reload) {
  struct config_generic *record;
  union config_var_val newval_union;
  void *newextra = NULL;
  bool prohibitValueChange = false;
  bool makeDefault;

  if (elevel == 0) {
    if (source == PGC_S_DEFAULT || source == PGC_S_FILE) {
      /*
       * To avoid cluttering the log, only the postmaster bleats loudly
       * about problems with the config file.
       */
      elevel = IsUnderPostmaster ? DEBUG3 : LOG;
    } else if (source == PGC_S_GLOBAL || source == PGC_S_DATABASE ||
               source == PGC_S_USER || source == PGC_S_DATABASE_USER)
      elevel = WARNING;
    else
      elevel = ERROR;
  }

  /*
   * GUC_ACTION_SAVE changes are acceptable during a parallel operation,
   * because the current worker will also pop the change.  We're probably
   * dealing with a function having a proconfig entry.  Only the function's
   * body should observe the change, and peer workers do not share in the
   * execution of a function call started by this worker.
   *
   * Other changes might need to affect other workers, so forbid them.
   */
  if (IsInParallelMode() && changeVal && action != GUC_ACTION_SAVE)
    ereport(elevel,
            (errcode(ERRCODE_INVALID_TRANSACTION_STATE),
             errmsg("cannot set parameters during a parallel operation")));

  record = find_option(name, true, elevel);
  if (record == NULL) {
    ereport(elevel,
            (errcode(ERRCODE_UNDEFINED_OBJECT),
             errmsg("unrecognized configuration parameter \"%s\"", name)));
    return 0;
  }

  /*
   * Check if the option can be set at this time. See guc.h for the precise
   * rules.
   */
  switch (record->context) {
    case PGC_INTERNAL:
      if (context != PGC_INTERNAL) {
        ereport(elevel, (errcode(ERRCODE_CANT_CHANGE_RUNTIME_PARAM),
                         errmsg("parameter \"%s\" cannot be changed", name)));
        return 0;
      }
      break;
    case PGC_POSTMASTER:
      if (context == PGC_SIGHUP) {
        /*
         * We are re-reading a PGC_POSTMASTER variable from
         * postgresql.conf.  We can't change the setting, so we should
         * give a warning if the DBA tries to change it.  However,
         * because of variant formats, canonicalization by check
         * hooks, etc, we can't just compare the given string directly
         * to what's stored.  Set a flag to check below after we have
         * the final storable value.
         */
        prohibitValueChange = true;
      } else if (context != PGC_POSTMASTER) {
        ereport(elevel, (errcode(ERRCODE_CANT_CHANGE_RUNTIME_PARAM),
                         errmsg(
                             "parameter \"%s\" cannot be changed without "
                             "restarting the server",
                             name)));
        return 0;
      }
      break;
    case PGC_SIGHUP:
      if (context != PGC_SIGHUP && context != PGC_POSTMASTER) {
        ereport(elevel,
                (errcode(ERRCODE_CANT_CHANGE_RUNTIME_PARAM),
                 errmsg("parameter \"%s\" cannot be changed now", name)));
        return 0;
      }

      /*
       * Hmm, the idea of the SIGHUP context is "ought to be global, but
       * can be changed after postmaster start". But there's nothing
       * that prevents a crafty administrator from sending SIGHUP
       * signals to individual backends only.
       */
      break;
    case PGC_SU_BACKEND:
      /* Reject if we're connecting but user is not superuser */
      if (context == PGC_BACKEND) {
        ereport(elevel,
                (errcode(ERRCODE_INSUFFICIENT_PRIVILEGE),
                 errmsg("permission denied to set parameter \"%s\"", name)));
        return 0;
      }
    /* FALL THRU to process the same as PGC_BACKEND */
    case PGC_BACKEND:
      if (context == PGC_SIGHUP) {
        /*
         * If a PGC_BACKEND or PGC_SU_BACKEND parameter is changed in
         * the config file, we want to accept the new___ value in the
         * postmaster (whence it will propagate to
         * subsequently-started backends), but ignore it in existing
         * backends.  This is a tad klugy, but necessary because we
         * don't re-read the config file during backend start.
         *
         * In EXEC_BACKEND builds, this works differently: we load all
         * nondefault settings from the CONFIG_EXEC_PARAMS file during
         * backend start.  In that case we must accept PGC_SIGHUP
         * settings, so as to have the same value as if we'd forked
         * from the postmaster.  This can also happen when using
         * RestoreGUCState() within a background worker that needs to
         * have the same settings as the user backend that started it.
         * is_reload will be true when either situation applies.
         */
        if (IsUnderPostmaster && !is_reload) return -1;
      } else if (context != PGC_POSTMASTER && context != PGC_BACKEND &&
                 context != PGC_SU_BACKEND && source != PGC_S_CLIENT) {
        ereport(elevel,
                (errcode(ERRCODE_CANT_CHANGE_RUNTIME_PARAM),
                 errmsg("parameter \"%s\" cannot be set after connection start",
                        name)));
        return 0;
      }
      break;
    case PGC_SUSET:
      if (context == PGC_USERSET || context == PGC_BACKEND) {
        ereport(elevel,
                (errcode(ERRCODE_INSUFFICIENT_PRIVILEGE),
                 errmsg("permission denied to set parameter \"%s\"", name)));
        return 0;
      }
      break;
    case PGC_USERSET:
      /* always okay */
      break;
  }

  /*
   * Disallow changing GUC_NOT_WHILE_SEC_REST values if we are inside a
   * security restriction context.  We can reject this regardless of the GUC
   * context or source, mainly because sources that it might be reasonable
   * to override for won't be seen while inside a function.
   *
   * Note: variables marked GUC_NOT_WHILE_SEC_REST should usually be marked
   * GUC_NO_RESET_ALL as well, because ResetAllOptions() doesn't check this.
   * An exception might be made if the reset value is assumed to be "safe".
   *
   * Note: this flag is currently used for "session_authorization" and
   * "role".  We need to prohibit changing these inside a local userid
   * context because when we exit it, GUC won't be notified, leaving things
   * out of sync.  (This could be fixed by forcing a new___ GUC nesting level,
   * but that would change behavior in possibly-undesirable ways.)  Also, we
   * prohibit changing these in a security-restricted operation because
   * otherwise RESET could be used to regain the session user's privileges.
   */
  if (record->flags & GUC_NOT_WHILE_SEC_REST) {
    if (InLocalUserIdChange()) {
      /*
       * Phrasing of this error message is historical, but it's the most
       * common case.
       */
      ereport(
          elevel,
          (errcode(ERRCODE_INSUFFICIENT_PRIVILEGE),
           errmsg(
               "cannot set parameter \"%s\" within security-definer function",
               name)));
      return 0;
    }
    if (InSecurityRestrictedOperation()) {
      ereport(elevel, (errcode(ERRCODE_INSUFFICIENT_PRIVILEGE),
                       errmsg(
                           "cannot set parameter \"%s\" within "
                           "security-restricted operation",
                           name)));
      return 0;
    }
  }

  /*
   * Should we set reset/stacked values?	(If so, the behavior is not
   * transactional.)	This is done either when we get a default value from
   * the database's/user's/client's default settings or when we reset a
   * value to its default.
   */
  makeDefault = changeVal && (source <= PGC_S_OVERRIDE) &&
                ((value != NULL) || source == PGC_S_DEFAULT);

  /*
   * Ignore attempted set if overridden by previously processed setting.
   * However, if changeVal is false then plow ahead anyway since we are
   * trying to find out if the value is potentially good, not actually use
   * it. Also keep going if makeDefault is true, since we may want to set
   * the reset/stacked values even if we can't set the variable itself.
   */
  if (record->source > source) {
    if (changeVal && !makeDefault) {
      elog(DEBUG3,
           "\"%s\": setting ignored because previous source is higher priority",
           name);
      return -1;
    }
    changeVal = false;
  }

  /*
   * Evaluate value and set variable.
   */
  switch (record->vartype) {
    case PGC_BOOL: {
      struct config_bool *conf = (struct config_bool *)record;

#define newval (newval_union.boolval)

      if (value) {
        if (!parse_and_validate_value(record, name, value, source, elevel,
                                      &newval_union, &newextra))
          return 0;
      } else if (source == PGC_S_DEFAULT) {
        newval = conf->boot_val;
        if (!call_bool_check_hook(conf, &newval, &newextra, source, elevel))
          return 0;
      } else {
        newval = conf->reset_val;
        newextra = conf->reset_extra;
        source = conf->gen.reset_source;
        context = conf->gen.reset_scontext;
      }

      if (prohibitValueChange) {
        if (*conf->variable != newval) {
          record->status |= GUC_PENDING_RESTART;
          ereport(elevel, (errcode(ERRCODE_CANT_CHANGE_RUNTIME_PARAM),
                           errmsg(
                               "parameter \"%s\" cannot be changed without "
                               "restarting the server",
                               name)));
          return 0;
        }
        record->status &= ~GUC_PENDING_RESTART;
        return -1;
      }

      if (changeVal) {
        /* Save old value to support transaction abort */
        if (!makeDefault) push_old_value(&conf->gen, action);

        if (conf->assign_hook) (*conf->assign_hook)(newval, newextra);
        *conf->variable = newval;
        set_extra_field(&conf->gen, &conf->gen.extra, newextra);
        conf->gen.source = source;
        conf->gen.scontext = context;
      }
      if (makeDefault) {
        GucStack *stack;

        if (conf->gen.reset_source <= source) {
          conf->reset_val = newval;
          set_extra_field(&conf->gen, &conf->reset_extra, newextra);
          conf->gen.reset_source = source;
          conf->gen.reset_scontext = context;
        }
        for (stack = conf->gen.stack; stack; stack = stack->prev) {
          if (stack->source <= source) {
            stack->prior.val.boolval = newval;
            set_extra_field(&conf->gen, &stack->prior.extra, newextra);
            stack->source = source;
            stack->scontext = context;
          }
        }
      }

      /* Perhaps we didn't install newextra anywhere */
      if (newextra && !extra_field_used(&conf->gen, newextra)) free(newextra);
      break;

#undef newval
    }

    case PGC_INT: {
      struct config_int *conf = (struct config_int *)record;

#define newval (newval_union.intval)

      if (value) {
        if (!parse_and_validate_value(record, name, value, source, elevel,
                                      &newval_union, &newextra))
          return 0;
      } else if (source == PGC_S_DEFAULT) {
        newval = conf->boot_val;
        if (!call_int_check_hook(conf, &newval, &newextra, source, elevel))
          return 0;
      } else {
        newval = conf->reset_val;
        newextra = conf->reset_extra;
        source = conf->gen.reset_source;
        context = conf->gen.reset_scontext;
      }

      if (prohibitValueChange) {
        if (*conf->variable != newval) {
          record->status |= GUC_PENDING_RESTART;
          ereport(elevel, (errcode(ERRCODE_CANT_CHANGE_RUNTIME_PARAM),
                           errmsg(
                               "parameter \"%s\" cannot be changed without "
                               "restarting the server",
                               name)));
          return 0;
        }
        record->status &= ~GUC_PENDING_RESTART;
        return -1;
      }

      if (changeVal) {
        /* Save old value to support transaction abort */
        if (!makeDefault) push_old_value(&conf->gen, action);

        if (conf->assign_hook) (*conf->assign_hook)(newval, newextra);
        *conf->variable = newval;
        set_extra_field(&conf->gen, &conf->gen.extra, newextra);
        conf->gen.source = source;
        conf->gen.scontext = context;
      }
      if (makeDefault) {
        GucStack *stack;

        if (conf->gen.reset_source <= source) {
          conf->reset_val = newval;
          set_extra_field(&conf->gen, &conf->reset_extra, newextra);
          conf->gen.reset_source = source;
          conf->gen.reset_scontext = context;
        }
        for (stack = conf->gen.stack; stack; stack = stack->prev) {
          if (stack->source <= source) {
            stack->prior.val.intval = newval;
            set_extra_field(&conf->gen, &stack->prior.extra, newextra);
            stack->source = source;
            stack->scontext = context;
          }
        }
      }

      /* Perhaps we didn't install newextra anywhere */
      if (newextra && !extra_field_used(&conf->gen, newextra)) free(newextra);
      break;

#undef newval
    }

    case PGC_REAL: {
      struct config_real *conf = (struct config_real *)record;

#define newval (newval_union.realval)

      if (value) {
        if (!parse_and_validate_value(record, name, value, source, elevel,
                                      &newval_union, &newextra))
          return 0;
      } else if (source == PGC_S_DEFAULT) {
        newval = conf->boot_val;
        if (!call_real_check_hook(conf, &newval, &newextra, source, elevel))
          return 0;
      } else {
        newval = conf->reset_val;
        newextra = conf->reset_extra;
        source = conf->gen.reset_source;
        context = conf->gen.reset_scontext;
      }

      if (prohibitValueChange) {
        if (*conf->variable != newval) {
          record->status |= GUC_PENDING_RESTART;
          ereport(elevel, (errcode(ERRCODE_CANT_CHANGE_RUNTIME_PARAM),
                           errmsg(
                               "parameter \"%s\" cannot be changed without "
                               "restarting the server",
                               name)));
          return 0;
        }
        record->status &= ~GUC_PENDING_RESTART;
        return -1;
      }

      if (changeVal) {
        /* Save old value to support transaction abort */
        if (!makeDefault) push_old_value(&conf->gen, action);

        if (conf->assign_hook) (*conf->assign_hook)(newval, newextra);
        *conf->variable = newval;
        set_extra_field(&conf->gen, &conf->gen.extra, newextra);
        conf->gen.source = source;
        conf->gen.scontext = context;
      }
      if (makeDefault) {
        GucStack *stack;

        if (conf->gen.reset_source <= source) {
          conf->reset_val = newval;
          set_extra_field(&conf->gen, &conf->reset_extra, newextra);
          conf->gen.reset_source = source;
          conf->gen.reset_scontext = context;
        }
        for (stack = conf->gen.stack; stack; stack = stack->prev) {
          if (stack->source <= source) {
            stack->prior.val.realval = newval;
            set_extra_field(&conf->gen, &stack->prior.extra, newextra);
            stack->source = source;
            stack->scontext = context;
          }
        }
      }

      /* Perhaps we didn't install newextra anywhere */
      if (newextra && !extra_field_used(&conf->gen, newextra)) free(newextra);
      break;

#undef newval
    }

    case PGC_STRING: {
      struct config_string *conf = (struct config_string *)record;

#define newval (newval_union.stringval)

      if (value) {
        if (!parse_and_validate_value(record, name, value, source, elevel,
                                      &newval_union, &newextra))
          return 0;
      } else if (source == PGC_S_DEFAULT) {
        /* non-NULL boot_val must always get strdup'd */
        if (conf->boot_val != NULL) {
          newval = guc_strdup(elevel, conf->boot_val);
          if (newval == NULL) return 0;
        } else
          newval = NULL;

        if (!call_string_check_hook(conf, &newval, &newextra, source, elevel)) {
          free(newval);
          return 0;
        }
      } else {
        /*
         * strdup not needed, since reset_val is already under
         * guc.c's control
         */
        newval = conf->reset_val;
        newextra = conf->reset_extra;
        source = conf->gen.reset_source;
        context = conf->gen.reset_scontext;
      }

      if (prohibitValueChange) {
        /* newval shouldn't be NULL, so we're a bit sloppy here */
        if (*conf->variable == NULL || newval == NULL ||
            strcmp(*conf->variable, newval) != 0) {
          record->status |= GUC_PENDING_RESTART;
          ereport(elevel, (errcode(ERRCODE_CANT_CHANGE_RUNTIME_PARAM),
                           errmsg(
                               "parameter \"%s\" cannot be changed without "
                               "restarting the server",
                               name)));
          return 0;
        }
        record->status &= ~GUC_PENDING_RESTART;
        return -1;
      }

      if (changeVal) {
        /* Save old value to support transaction abort */
        if (!makeDefault) push_old_value(&conf->gen, action);

        if (conf->assign_hook) (*conf->assign_hook)(newval, newextra);
        set_string_field(conf, conf->variable, newval);
        set_extra_field(&conf->gen, &conf->gen.extra, newextra);
        conf->gen.source = source;
        conf->gen.scontext = context;
      }

      if (makeDefault) {
        GucStack *stack;

        if (conf->gen.reset_source <= source) {
          set_string_field(conf, &conf->reset_val, newval);
          set_extra_field(&conf->gen, &conf->reset_extra, newextra);
          conf->gen.reset_source = source;
          conf->gen.reset_scontext = context;
        }
        for (stack = conf->gen.stack; stack; stack = stack->prev) {
          if (stack->source <= source) {
            set_string_field(conf, &stack->prior.val.stringval, newval);
            set_extra_field(&conf->gen, &stack->prior.extra, newextra);
            stack->source = source;
            stack->scontext = context;
          }
        }
      }

      /* Perhaps we didn't install newval anywhere */
      if (newval && !string_field_used(conf, newval)) free(newval);
      /* Perhaps we didn't install newextra anywhere */
      if (newextra && !extra_field_used(&conf->gen, newextra)) free(newextra);
      break;

#undef newval
    }

    case PGC_ENUM: {
      struct config_enum *conf = (struct config_enum *)record;

#define newval (newval_union.enumval)

      if (value) {
        if (!parse_and_validate_value(record, name, value, source, elevel,
                                      &newval_union, &newextra))
          return 0;
      } else if (source == PGC_S_DEFAULT) {
        newval = conf->boot_val;
        if (!call_enum_check_hook(conf, &newval, &newextra, source, elevel))
          return 0;
      } else {
        newval = conf->reset_val;
        newextra = conf->reset_extra;
        source = conf->gen.reset_source;
        context = conf->gen.reset_scontext;
      }

      if (prohibitValueChange) {
        if (*conf->variable != newval) {
          record->status |= GUC_PENDING_RESTART;
          ereport(elevel, (errcode(ERRCODE_CANT_CHANGE_RUNTIME_PARAM),
                           errmsg(
                               "parameter \"%s\" cannot be changed without "
                               "restarting the server",
                               name)));
          return 0;
        }
        record->status &= ~GUC_PENDING_RESTART;
        return -1;
      }

      if (changeVal) {
        /* Save old value to support transaction abort */
        if (!makeDefault) push_old_value(&conf->gen, action);

        if (conf->assign_hook) (*conf->assign_hook)(newval, newextra);
        *conf->variable = newval;
        set_extra_field(&conf->gen, &conf->gen.extra, newextra);
        conf->gen.source = source;
        conf->gen.scontext = context;
      }
      if (makeDefault) {
        GucStack *stack;

        if (conf->gen.reset_source <= source) {
          conf->reset_val = newval;
          set_extra_field(&conf->gen, &conf->reset_extra, newextra);
          conf->gen.reset_source = source;
          conf->gen.reset_scontext = context;
        }
        for (stack = conf->gen.stack; stack; stack = stack->prev) {
          if (stack->source <= source) {
            stack->prior.val.enumval = newval;
            set_extra_field(&conf->gen, &stack->prior.extra, newextra);
            stack->source = source;
            stack->scontext = context;
          }
        }
      }

      /* Perhaps we didn't install newextra anywhere */
      if (newextra && !extra_field_used(&conf->gen, newextra)) free(newextra);
      break;

#undef newval
    }
  }

  if (changeVal && (record->flags & GUC_REPORT)) ReportGUCOption(record);

  return changeVal ? 1 : -1;
}

/*
 * Set the fields for source file and line number the setting came from.
 */
static void set_config_sourcefile(const char *name, char *sourcefile,
                                  int sourceline) {
  struct config_generic *record;
  int elevel;

  /*
   * To avoid cluttering the log, only the postmaster bleats loudly about
   * problems with the config file.
   */
  elevel = IsUnderPostmaster ? DEBUG3 : LOG;

  record = find_option(name, true, elevel);
  /* should not happen */
  if (record == NULL)
    elog(ERROR, "unrecognized configuration parameter \"%s\"", name);

  sourcefile = guc_strdup(elevel, sourcefile);
  if (record->sourcefile) free(record->sourcefile);
  record->sourcefile = sourcefile;
  record->sourceline = sourceline;
}

/*
 * Set a config option to the given value.
 *
 * See also set_config_option; this is just the wrapper to be called from
 * outside GUC.  (This function should be used when possible, because its API
 * is more stable than set_config_option's.)
 *
 * Note: there is no support here for setting source file/line, as it
 * is currently not needed.
 */
void SetConfigOption(const char *name, const char *value, GucContext context,
                     GucSource source) {
  (void)set_config_option(name, value, context, source, GUC_ACTION_SET, true, 0,
                          false);
}

/*
 * Fetch the current value of the option `name', as a string.
 *
 * If the option doesn't exist, return NULL if missing_ok is true (NOTE that
 * this cannot be distinguished from a string variable with a NULL value!),
 * otherwise throw an ereport and don't return.
 *
 * If restrict_superuser is true, we also enforce that only superusers can
 * see GUC_SUPERUSER_ONLY variables.  This should only be passed as true
 * in user-driven calls.
 *
 * The string is *not* allocated for modification and is really only
 * valid until the next call to configuration related functions.
 */
const char *GetConfigOption(const char *name, bool missing_ok,
                            bool restrict_superuser) {
  struct config_generic *record;
  static char buffer[256];

  record = find_option(name, false, ERROR);
  if (record == NULL) {
    if (missing_ok) return NULL;
    ereport(ERROR,
            (errcode(ERRCODE_UNDEFINED_OBJECT),
             errmsg("unrecognized configuration parameter \"%s\"", name)));
  }
  if (restrict_superuser && (record->flags & GUC_SUPERUSER_ONLY) &&
      !superuser())
    ereport(ERROR, (errcode(ERRCODE_INSUFFICIENT_PRIVILEGE),
                    errmsg("must be superuser to examine \"%s\"", name)));

  switch (record->vartype) {
    case PGC_BOOL:
      return *((struct config_bool *)record)->variable ? "on" : "off";

    case PGC_INT:
      snprintf(buffer, sizeof(buffer), "%d",
               *((struct config_int *)record)->variable);
      return buffer;

    case PGC_REAL:
      snprintf(buffer, sizeof(buffer), "%g",
               *((struct config_real *)record)->variable);
      return buffer;

    case PGC_STRING:
      return *((struct config_string *)record)->variable;

    case PGC_ENUM:
      return config_enum_lookup_by_value(
          (struct config_enum *)record,
          *((struct config_enum *)record)->variable);
  }
  return NULL;
}

/*
 * Get the RESET value associated with the given option.
 *
 * Note: this is not re-entrant, due to use of static result buffer;
 * not to mention that a string variable could have its reset_val changed.
 * Beware of assuming the result value is good for very long.
 */
const char *GetConfigOptionResetString(const char *name) {
  struct config_generic *record;
  static char buffer[256];

  record = find_option(name, false, ERROR);
  if (record == NULL)
    ereport(ERROR,
            (errcode(ERRCODE_UNDEFINED_OBJECT),
             errmsg("unrecognized configuration parameter \"%s\"", name)));
  if ((record->flags & GUC_SUPERUSER_ONLY) && !superuser())
    ereport(ERROR, (errcode(ERRCODE_INSUFFICIENT_PRIVILEGE),
                    errmsg("must be superuser to examine \"%s\"", name)));

  switch (record->vartype) {
    case PGC_BOOL:
      return ((struct config_bool *)record)->reset_val ? "on" : "off";

    case PGC_INT:
      snprintf(buffer, sizeof(buffer), "%d",
               ((struct config_int *)record)->reset_val);
      return buffer;

    case PGC_REAL:
      snprintf(buffer, sizeof(buffer), "%g",
               ((struct config_real *)record)->reset_val);
      return buffer;

    case PGC_STRING:
      return ((struct config_string *)record)->reset_val;

    case PGC_ENUM:
      return config_enum_lookup_by_value(
          (struct config_enum *)record,
          ((struct config_enum *)record)->reset_val);
  }
  return NULL;
}

/*
 * flatten_set_variable_args
 *		Given a parsenode List as emitted by the grammar for SET,
 *		convert to the flat string representation used by GUC.
 *
 * We need to be told the name of the variable the args are for, because
 * the flattening rules vary (ugh).
 *
 * The result is NULL if args is NIL (ie, SET ... TO DEFAULT), otherwise
 * a palloc'd string.
 */
static char *flatten_set_variable_args(const char *name, List *args) {
  struct config_generic *record;
  int flags;
  StringInfoData buf;
  ListCell *l;

  /* Fast path if just DEFAULT */
  if (args == NIL) return NULL;

  /*
   * Get flags for the variable; if it's not known, use default flags.
   * (Caller might throw error later, but not our business to do so here.)
   */
  record = find_option(name, false, WARNING);
  if (record)
    flags = record->flags;
  else
    flags = 0;

  /* Complain if list input and non-list variable */
  if ((flags & GUC_LIST_INPUT) == 0 && list_length(args) != 1)
    ereport(ERROR, (errcode(ERRCODE_INVALID_PARAMETER_VALUE),
                    errmsg("SET %s takes only one argument", name)));

  initStringInfo(&buf);

  /*
   * Each list member may be a plain A_Const node, or an A_Const within a
   * TypeCast; the latter case is supported only for ConstInterval arguments
   * (for SET TIME ZONE).
   */
  foreach (l, args) {
    Node *arg = (Node *)lfirst(l);
    char *val;
    TypeName *typeName = NULL;
    A_Const *con;

    if (l != list_head(args)) appendStringInfoString(&buf, ", ");

    if (IsA(arg, TypeCast)) {
      TypeCast *tc = (TypeCast *)arg;

      arg = tc->arg;
      typeName = tc->typeName;
    }

    if (!IsA(arg, A_Const))
      elog(ERROR, "unrecognized node type: %d", (int)nodeTag(arg));
    con = (A_Const *)arg;

    switch (nodeTag(&con->val)) {
      case T_Integer:
        appendStringInfo(&buf, "%ld", intVal(&con->val));
        break;
      case T_Float:
        /* represented as a string, so just copy it */
        appendStringInfoString(&buf, strVal(&con->val));
        break;
      case T_String:
        val = strVal(&con->val);
        if (typeName != NULL) {
          /*
           * Must be a ConstInterval argument for TIME ZONE. Coerce
           * to interval and back to normalize the value and account
           * for any typmod.
           */
          Oid typoid;
          int32 typmod;
          Datum interval;
          char *intervalout;

          typenameTypeIdAndMod(NULL, typeName, &typoid, &typmod);
          Assert(typoid == INTERVALOID);

          interval = DirectFunctionCall3(interval_in, CStringGetDatum(val),
                                         ObjectIdGetDatum(InvalidOid),
                                         Int32GetDatum(typmod));

          intervalout =
              DatumGetCString(DirectFunctionCall1(interval_out, interval));
          appendStringInfo(&buf, "INTERVAL '%s'", intervalout);
        } else {
          /*
           * Plain string literal or identifier.  For quote mode,
           * quote it if it's not a vanilla identifier.
           */
          if (flags & GUC_LIST_QUOTE)
            appendStringInfoString(&buf, quote_identifier(val));
          else
            appendStringInfoString(&buf, val);
        }
        break;
      default:
        elog(ERROR, "unrecognized node type: %d", (int)nodeTag(&con->val));
        break;
    }
  }

  return buf.data;
}

/*
 * Write updated configuration parameter values into a temporary file.
 * This function traverses the list of parameters and quotes the string
 * values before writing them.
 */
static void write_auto_conf_file(int fd, const char *filename,
                                 ConfigVariable *head) {
  StringInfoData buf;
  ConfigVariable *item;

  initStringInfo(&buf);

  /* Emit file header containing warning comment */
  appendStringInfoString(&buf, "# Do not edit this file manually!\n");
  appendStringInfoString(&buf,
                         "# It will be overwritten by ALTER SYSTEM command.\n");

  errno = 0;
  if (write(fd, buf.data, buf.len) != buf.len) {
    /* if write didn't set errno, assume problem is no disk space */
    if (errno == 0) errno = ENOSPC;
    ereport(ERROR, (errcode_for_file_access(),
                    errmsg("could not write to file \"%s\": %m", filename)));
  }

  /* Emit each parameter, properly quoting the value */
  for (item = head; item != NULL; item = item->next) {
    char *escaped;

    resetStringInfo(&buf);

    appendStringInfoString(&buf, item->name);
    appendStringInfoString(&buf, " = '");

    escaped = escape_single_quotes_ascii(item->value);
    if (!escaped)
      ereport(ERROR, (errcode(ERRCODE_OUT_OF_MEMORY), errmsg("out of memory")));
    appendStringInfoString(&buf, escaped);
    free(escaped);

    appendStringInfoString(&buf, "'\n");

    errno = 0;
    if (write(fd, buf.data, buf.len) != buf.len) {
      /* if write didn't set errno, assume problem is no disk space */
      if (errno == 0) errno = ENOSPC;
      ereport(ERROR, (errcode_for_file_access(),
                      errmsg("could not write to file \"%s\": %m", filename)));
    }
  }

  /* fsync before considering the write to be successful */
  if (pg_fsync(fd) != 0)
    ereport(ERROR, (errcode_for_file_access(),
                    errmsg("could not fsync file \"%s\": %m", filename)));

  pfree(buf.data);
}

/*
 * Update the given list of configuration parameters, adding, replacing
 * or deleting the entry for item "name" (delete if "value" == NULL).
 */
static void replace_auto_config_value(ConfigVariable **head_p,
                                      ConfigVariable **tail_p, const char *name,
                                      const char *value) {
  ConfigVariable *item, *prev = NULL;

  /* Search the list for an existing match (we assume there's only one) */
  for (item = *head_p; item != NULL; item = item->next) {
    if (strcmp(item->name, name) == 0) {
      /* found a match, replace it */
      pfree(item->value);
      if (value != NULL) {
        /* update the parameter value */
        item->value = pstrdup(value);
      } else {
        /* delete the configuration parameter from list */
        if (*head_p == item)
          *head_p = item->next;
        else
          prev->next = item->next;
        if (*tail_p == item) *tail_p = prev;

        pfree(item->name);
        pfree(item->filename);
        pfree(item);
      }
      return;
    }
    prev = item;
  }

  /* Not there; no work if we're trying to delete it */
  if (value == NULL) return;

  /* OK, append a new___ entry */
  item = static_cast<ConfigVariable *>(palloc(sizeof *item));
  item->name = pstrdup(name);
  item->value = pstrdup(value);
  item->filename = pstrdup(""); /* new___ item has no location */
  item->sourceline = 0;
  item->next = NULL;

  if (*head_p == NULL)
    *head_p = item;
  else
    (*tail_p)->next = item;
  *tail_p = item;
}

/*
 * Execute ALTER SYSTEM statement.
 *
 * Read the old PG_AUTOCONF_FILENAME file, merge in the new___ variable value,
 * and write out an updated file.  If the command is ALTER SYSTEM RESET ALL,
 * we can skip reading the old file and just write an empty file.
 *
 * An LWLock is used to serialize updates of the configuration file.
 *
 * In case of an error, we leave the original automatic
 * configuration file (PG_AUTOCONF_FILENAME) intact.
 */
void AlterSystemSetConfigFile(AlterSystemStmt *altersysstmt) {
  char *name;
  char *value;
  bool resetall = false;
  ConfigVariable *head = NULL;
  ConfigVariable *tail = NULL;
  volatile int Tmpfd;
  char AutoConfFileName[MAXPGPATH];
  char AutoConfTmpFileName[MAXPGPATH];

  if (!superuser())
    ereport(ERROR,
            (errcode(ERRCODE_INSUFFICIENT_PRIVILEGE),
             (errmsg("must be superuser to execute ALTER SYSTEM command"))));

  /*
   * Extract statement arguments
   */
  name = altersysstmt->setstmt->name;

  switch (altersysstmt->setstmt->kind) {
    case VAR_SET_VALUE:
      value = ExtractSetVariableArgs(altersysstmt->setstmt);
      break;

    case VAR_SET_DEFAULT:
    case VAR_RESET:
      value = NULL;
      break;

    case VAR_RESET_ALL:
      value = NULL;
      resetall = true;
      break;

    default:
      elog(ERROR, "unrecognized alter system stmt type: %d",
           altersysstmt->setstmt->kind);
      break;
  }

  /*
   * Unless it's RESET_ALL, validate the target variable and value
   */
  if (!resetall) {
    struct config_generic *record;

    record = find_option(name, false, ERROR);
    if (record == NULL)
      ereport(ERROR,
              (errcode(ERRCODE_UNDEFINED_OBJECT),
               errmsg("unrecognized configuration parameter \"%s\"", name)));

    /*
     * Don't allow parameters that can't be set in configuration files to
     * be set in PG_AUTOCONF_FILENAME file.
     */
    if ((record->context == PGC_INTERNAL) ||
        (record->flags & GUC_DISALLOW_IN_FILE) ||
        (record->flags & GUC_DISALLOW_IN_AUTO_FILE))
      ereport(ERROR, (errcode(ERRCODE_CANT_CHANGE_RUNTIME_PARAM),
                      errmsg("parameter \"%s\" cannot be changed", name)));

    if (value) {
      union config_var_val newval;
      void *newextra = NULL;

      if (!parse_and_validate_value(record, name, value, PGC_S_FILE, ERROR,
                                    &newval, &newextra))
        ereport(ERROR, (errmsg("invalid value for parameter \"%s\": \"%s\"",
                               name, value)));

      if (record->vartype == PGC_STRING && newval.stringval != NULL)
        free(newval.stringval);
      if (newextra) free(newextra);
    }
  }

  /*
   * Use data directory as reference path for PG_AUTOCONF_FILENAME and its
   * corresponding temporary file.
   */
  join_path_components(AutoConfFileName, data_directory, PG_AUTOCONF_FILENAME);
  canonicalize_path(AutoConfFileName);
  snprintf(AutoConfTmpFileName, sizeof(AutoConfTmpFileName), "%s.%s",
           AutoConfFileName, "tmp");

  /*
   * Only one backend is allowed to operate on PG_AUTOCONF_FILENAME at a
   * time.  Use AutoFileLock to ensure that.  We must hold the lock while
   * reading the old file contents.
   */
  LWLockAcquire(AutoFileLock, LW_EXCLUSIVE);

  /*
   * If we're going to reset everything, then no need to open or parse the
   * old file.  We'll just write out an empty list.
   */
  if (!resetall) {
    struct stat st;

    if (stat(AutoConfFileName, &st) == 0) {
      /* open old file PG_AUTOCONF_FILENAME */
      FILE *infile;

      infile = AllocateFile(AutoConfFileName, "r");
      if (infile == NULL)
        ereport(ERROR,
                (errmsg("could not open file \"%s\": %m", AutoConfFileName)));

      /* parse it */
      ParseConfigFp(infile, AutoConfFileName, 0, LOG, &head, &tail);

      FreeFile(infile);
    }

    /*
     * Now, replace any existing entry with the new___ value, or add it if
     * not present.
     */
    replace_auto_config_value(&head, &tail, name, value);
  }

  /*
   * To ensure crash safety, first write the new___ file data to a temp file,
   * then atomically rename it into place.
   *
   * If there is a temp file left over due to a previous crash, it's okay to
   * truncate and reuse it.
   */
  Tmpfd = BasicOpenFile(AutoConfTmpFileName, O_CREAT | O_RDWR | O_TRUNC,
                        S_IRUSR | S_IWUSR);
  if (Tmpfd < 0)
    ereport(ERROR,
            (errcode_for_file_access(),
             errmsg("could not open file \"%s\": %m", AutoConfTmpFileName)));

  /*
   * Use a TRY block to clean up the file if we fail.  Since we need a TRY
   * block anyway, OK to use BasicOpenFile rather than OpenTransientFile.
   */
  PG_TRY();
  {
    /* Write and sync the new___ contents to the temporary file */
    write_auto_conf_file(Tmpfd, AutoConfTmpFileName, head);

    /* Close before renaming; may be required on some platforms */
    close(Tmpfd);
    Tmpfd = -1;

    /*
     * As the rename is atomic operation, if any problem occurs after this
     * at worst it can lose the parameters set by last ALTER SYSTEM
     * command.
     */
    if (rename(AutoConfTmpFileName, AutoConfFileName) < 0)
      ereport(ERROR, (errcode_for_file_access(),
                      errmsg("could not rename file \"%s\" to \"%s\": %m",
                             AutoConfTmpFileName, AutoConfFileName)));
  }
  PG_CATCH();
  {
    /* Close file first, else unlink might fail on some platforms */
    if (Tmpfd >= 0) close(Tmpfd);

    /* Unlink, but ignore any error */
    (void)unlink(AutoConfTmpFileName);

    PG_RE_THROW();
  }
  PG_END_TRY();

  FreeConfigVariables(head);

  LWLockRelease(AutoFileLock);
}

/*
 * SET command
 */
void ExecSetVariableStmt(VariableSetStmt *stmt, bool isTopLevel) {
  GucAction action = stmt->is_local ? GUC_ACTION_LOCAL : GUC_ACTION_SET;

  /*
   * Workers synchronize these parameters at the start of the parallel
   * operation; then, we block SET during the operation.
   */
  if (IsInParallelMode())
    ereport(ERROR,
            (errcode(ERRCODE_INVALID_TRANSACTION_STATE),
             errmsg("cannot set parameters during a parallel operation")));

  switch (stmt->kind) {
    case VAR_SET_VALUE:
    case VAR_SET_CURRENT:
      if (stmt->is_local) WarnNoTransactionChain(isTopLevel, "SET LOCAL");
      (void)set_config_option(stmt->name, ExtractSetVariableArgs(stmt),
                              (superuser() ? PGC_SUSET : PGC_USERSET),
                              PGC_S_SESSION, action, true, 0, false);
      break;
    case VAR_SET_MULTI:

      /*
       * Special-case SQL syntaxes.  The TRANSACTION and SESSION
       * CHARACTERISTICS cases effectively set more than one variable
       * per statement.  TRANSACTION SNAPSHOT only takes one argument,
       * but we put it here anyway since it's a special case and not
       * related to any GUC variable.
       */
      if (strcmp(stmt->name, "TRANSACTION") == 0) {
        ListCell *head;

        WarnNoTransactionChain(isTopLevel, "SET TRANSACTION");

        foreach (head, stmt->args) {
          DefElem *item = (DefElem *)lfirst(head);

          if (strcmp(item->defname, "transaction_isolation") == 0)
            SetPGVariable("transaction_isolation", list_make1(item->arg),
                          stmt->is_local);
          else if (strcmp(item->defname, "transaction_read_only") == 0)
            SetPGVariable("transaction_read_only", list_make1(item->arg),
                          stmt->is_local);
          else if (strcmp(item->defname, "transaction_deferrable") == 0)
            SetPGVariable("transaction_deferrable", list_make1(item->arg),
                          stmt->is_local);
          else
            elog(ERROR, "unexpected SET TRANSACTION element: %s",
                 item->defname);
        }
      } else if (strcmp(stmt->name, "SESSION CHARACTERISTICS") == 0) {
        ListCell *head;

        foreach (head, stmt->args) {
          DefElem *item = (DefElem *)lfirst(head);

          if (strcmp(item->defname, "transaction_isolation") == 0)
            SetPGVariable("default_transaction_isolation",
                          list_make1(item->arg), stmt->is_local);
          else if (strcmp(item->defname, "transaction_read_only") == 0)
            SetPGVariable("default_transaction_read_only",
                          list_make1(item->arg), stmt->is_local);
          else if (strcmp(item->defname, "transaction_deferrable") == 0)
            SetPGVariable("default_transaction_deferrable",
                          list_make1(item->arg), stmt->is_local);
          else
            elog(ERROR, "unexpected SET SESSION element: %s", item->defname);
        }
      } else if (strcmp(stmt->name, "TRANSACTION SNAPSHOT") == 0) {
        A_Const *con = (A_Const *)linitial(stmt->args);

        if (stmt->is_local)
          ereport(
              ERROR,
              (errcode(ERRCODE_FEATURE_NOT_SUPPORTED),
               errmsg("SET LOCAL TRANSACTION SNAPSHOT is not implemented")));

        WarnNoTransactionChain(isTopLevel, "SET TRANSACTION");
        Assert(IsA(con, A_Const));
        Assert(nodeTag(&con->val) == T_String);
        ImportSnapshot(strVal(&con->val));
      } else
        elog(ERROR, "unexpected SET MULTI element: %s", stmt->name);
      break;
    case VAR_SET_DEFAULT:
      if (stmt->is_local) WarnNoTransactionChain(isTopLevel, "SET LOCAL");
    /* fall through */
    case VAR_RESET:
      if (strcmp(stmt->name, "transaction_isolation") == 0)
        WarnNoTransactionChain(isTopLevel, "RESET TRANSACTION");

      (void)set_config_option(stmt->name, NULL,
                              (superuser() ? PGC_SUSET : PGC_USERSET),
                              PGC_S_SESSION, action, true, 0, false);
      break;
    case VAR_RESET_ALL:
      ResetAllOptions();
      break;
  }
}

/*
 * Get the value to assign for a VariableSetStmt, or NULL if it's RESET.
 * The result is palloc'd.
 *
 * This is exported for use by actions such as ALTER ROLE SET.
 */
char *ExtractSetVariableArgs(VariableSetStmt *stmt) {
  switch (stmt->kind) {
    case VAR_SET_VALUE:
      return flatten_set_variable_args(stmt->name, stmt->args);
    case VAR_SET_CURRENT:
      return GetConfigOptionByName(stmt->name, NULL);
    default:
      return NULL;
  }
}

/*
 * SetPGVariable - SET command exported as an easily-C-callable function.
 *
 * This provides access to SET TO value, as well as SET TO DEFAULT (expressed
 * by passing args == NIL), but not SET FROM CURRENT functionality.
 */
void SetPGVariable(const char *name, List *args, bool is_local) {
  char *argstring = flatten_set_variable_args(name, args);

  /* Note SET DEFAULT (argstring == NULL) is equivalent to RESET */
  (void)set_config_option(
      name, argstring, (superuser() ? PGC_SUSET : PGC_USERSET), PGC_S_SESSION,
      is_local ? GUC_ACTION_LOCAL : GUC_ACTION_SET, true, 0, false);
}

/*
 * SET command wrapped as a SQL callable function.
 */
Datum set_config_by_name(PG_FUNCTION_ARGS) {
  char *name;
  char *value;
  char *new_value;
  bool is_local;

  if (PG_ARGISNULL(0))
    ereport(ERROR, (errcode(ERRCODE_NULL_VALUE_NOT_ALLOWED),
                    errmsg("SET requires parameter name")));

  /* Get the GUC variable name */
  name = TextDatumGetCString(PG_GETARG_DATUM(0));

  /* Get the desired value or set to NULL for a reset request */
  if (PG_ARGISNULL(1))
    value = NULL;
  else
    value = TextDatumGetCString(PG_GETARG_DATUM(1));

  /*
   * Get the desired state of is_local. Default to false if provided value
   * is NULL
   */
  if (PG_ARGISNULL(2))
    is_local = false;
  else
    is_local = PG_GETARG_BOOL(2);

  /* Note SET DEFAULT (argstring == NULL) is equivalent to RESET */
  (void)set_config_option(
      name, value, (superuser() ? PGC_SUSET : PGC_USERSET), PGC_S_SESSION,
      is_local ? GUC_ACTION_LOCAL : GUC_ACTION_SET, true, 0, false);

  /* get the new___ current value */
  new_value = GetConfigOptionByName(name, NULL);

  /* Convert return string to text */
  PG_RETURN_TEXT_P(cstring_to_text(new_value));
}

/*
 * Common code for DefineCustomXXXVariable subroutines: allocate the
 * new___ variable's config struct and fill in generic fields.
 */
static struct config_generic *init_custom_variable(
    const char *name, const char *short_desc, const char *long_desc,
    GucContext context, int flags, enum config_type type, size_t sz) {
  struct config_generic *gen;

  /*
   * Only allow custom PGC_POSTMASTER variables to be created during shared
   * library preload; any later than that, we can't ensure that the value
   * doesn't change after startup.  This is a fatal elog if it happens; just
   * erroring out isn't safe because we don't know what the calling loadable
   * module might already have hooked into.
   */
  if (context == PGC_POSTMASTER &&
      !process_shared_preload_libraries_in_progress)
    elog(FATAL, "cannot create PGC_POSTMASTER variables after startup");

  gen = (struct config_generic *)guc_malloc(ERROR, sz);
  memset(gen, 0, sz);

  gen->name = guc_strdup(ERROR, name);
  gen->context = context;
  gen->group = CUSTOM_OPTIONS;
  gen->short_desc = short_desc;
  gen->long_desc = long_desc;
  gen->flags = flags;
  gen->vartype = type;

  return gen;
}

/*
 * Common code for DefineCustomXXXVariable subroutines: insert the new___
 * variable into the GUC variable array, replacing any placeholder.
 */
static void define_custom_variable(struct config_generic *variable) {
  const char *name = variable->name;
  const char **nameAddr = &name;
  struct config_string *pHolder;
  struct config_generic **res;

  /*
   * See if there's a placeholder by the same name.
   */
  res = (struct config_generic **)bsearch(
      (void *)&nameAddr, (void *)guc_variables, num_guc_variables,
      sizeof(struct config_generic *), guc_var_compare);
  if (res == NULL) {
    /*
     * No placeholder to replace, so we can just add it ... but first,
     * make sure it's initialized to its default value.
     */
    InitializeOneGUCOption(variable);
    add_guc_variable(variable, ERROR);
    return;
  }

  /*
   * This better be a placeholder
   */
  if (((*res)->flags & GUC_CUSTOM_PLACEHOLDER) == 0)
    ereport(ERROR, (errcode(ERRCODE_INTERNAL_ERROR),
                    errmsg("attempt to redefine parameter \"%s\"", name)));

  Assert((*res)->vartype == PGC_STRING);
  pHolder = (struct config_string *)(*res);

  /*
   * First, set the variable to its default value.  We must do this even
   * though we intend to immediately apply a new___ value, since it's possible
   * that the new___ value is invalid.
   */
  InitializeOneGUCOption(variable);

  /*
   * Replace the placeholder. We aren't changing the name, so no re-sorting
   * is necessary
   */
  *res = variable;

  /*
   * Assign the string value(s) stored in the placeholder to the real
   * variable.  Essentially, we need to duplicate all the active and stacked
   * values, but with appropriate validation and datatype adjustment.
   *
   * If an assignment fails, we report a WARNING and keep going.  We don't
   * want to throw ERROR for bad values, because it'd bollix the add-on
   * module that's presumably halfway through getting loaded.  In such cases
   * the default or previous state will become active instead.
   */

  /* First, apply the reset value if any */
  if (pHolder->reset_val)
    (void)set_config_option(
        name, pHolder->reset_val, pHolder->gen.reset_scontext,
        pHolder->gen.reset_source, GUC_ACTION_SET, true, WARNING, false);
  /* That should not have resulted in stacking anything */
  Assert(variable->stack == NULL);

  /* Now, apply current and stacked values, in the order they were stacked */
  reapply_stacked_values(variable, pHolder, pHolder->gen.stack,
                         *(pHolder->variable), pHolder->gen.scontext,
                         pHolder->gen.source);

  /* Also copy over any saved source-location information */
  if (pHolder->gen.sourcefile)
    set_config_sourcefile(name, pHolder->gen.sourcefile,
                          pHolder->gen.sourceline);

  /*
   * Free up as much as we conveniently can of the placeholder structure.
   * (This neglects any stack items, so it's possible for some memory to be
   * leaked.  Since this can only happen once per session per variable, it
   * doesn't seem worth spending much code on.)
   */
  set_string_field(pHolder, pHolder->variable, NULL);
  set_string_field(pHolder, &pHolder->reset_val, NULL);

  free(pHolder);
}

/*
 * Recursive subroutine for define_custom_variable: reapply non-reset values
 *
 * We recurse so that the values are applied in the same order as originally.
 * At each recursion level, apply the upper-level value (passed in) in the
 * fashion implied by the stack entry.
 */
static void reapply_stacked_values(struct config_generic *variable,
                                   struct config_string *pHolder,
                                   GucStack *stack, const char *curvalue,
                                   GucContext curscontext,
                                   GucSource cursource) {
  const char *name = variable->name;
  GucStack *oldvarstack = variable->stack;

  if (stack != NULL) {
    /* First, recurse, so that stack items are processed bottom to top */
    reapply_stacked_values(variable, pHolder, stack->prev,
                           stack->prior.val.stringval, stack->scontext,
                           stack->source);

    /* See how to apply the passed-in value */
    switch (stack->state) {
      case GUC_SAVE:
        (void)set_config_option(name, curvalue, curscontext, cursource,
                                GUC_ACTION_SAVE, true, WARNING, false);
        break;

      case GUC_SET:
        (void)set_config_option(name, curvalue, curscontext, cursource,
                                GUC_ACTION_SET, true, WARNING, false);
        break;

      case GUC_LOCAL:
        (void)set_config_option(name, curvalue, curscontext, cursource,
                                GUC_ACTION_LOCAL, true, WARNING, false);
        break;

      case GUC_SET_LOCAL:
        /* first, apply the masked value as SET */
        (void)set_config_option(name, stack->masked.val.stringval,
                                stack->masked_scontext, PGC_S_SESSION,
                                GUC_ACTION_SET, true, WARNING, false);
        /* then apply the current value as LOCAL */
        (void)set_config_option(name, curvalue, curscontext, cursource,
                                GUC_ACTION_LOCAL, true, WARNING, false);
        break;
    }

    /* If we successfully made a stack entry, adjust its nest level */
    if (variable->stack != oldvarstack)
      variable->stack->nest_level = stack->nest_level;
  } else {
    /*
     * We are at the end of the stack.  If the active/previous value is
     * different from the reset value, it must represent a previously
     * committed session value.  Apply it, and then drop the stack entry
     * that set_config_option will have created under the impression that
     * this is to be just a transactional assignment.  (We leak the stack
     * entry.)
     */
    if (curvalue != pHolder->reset_val ||
        curscontext != pHolder->gen.reset_scontext ||
        cursource != pHolder->gen.reset_source) {
      (void)set_config_option(name, curvalue, curscontext, cursource,
                              GUC_ACTION_SET, true, WARNING, false);
      variable->stack = NULL;
    }
  }
}

void DefineCustomBoolVariable(const char *name, const char *short_desc,
                              const char *long_desc, bool *valueAddr,
                              bool bootValue, GucContext context, int flags,
                              GucBoolCheckHook check_hook,
                              GucBoolAssignHook assign_hook,
                              GucShowHook show_hook) {
  struct config_bool *var;

  var = (struct config_bool *)init_custom_variable(name, short_desc, long_desc,
                                                   context, flags, PGC_BOOL,
                                                   sizeof(struct config_bool));
  var->variable = valueAddr;
  var->boot_val = bootValue;
  var->reset_val = bootValue;
  var->check_hook = check_hook;
  var->assign_hook = assign_hook;
  var->show_hook = show_hook;
  define_custom_variable(&var->gen);
}

void DefineCustomIntVariable(const char *name, const char *short_desc,
                             const char *long_desc, int *valueAddr,
                             int bootValue, int minValue, int maxValue,
                             GucContext context, int flags,
                             GucIntCheckHook check_hook,
                             GucIntAssignHook assign_hook,
                             GucShowHook show_hook) {
  struct config_int *var;

  var = (struct config_int *)init_custom_variable(name, short_desc, long_desc,
                                                  context, flags, PGC_INT,
                                                  sizeof(struct config_int));
  var->variable = valueAddr;
  var->boot_val = bootValue;
  var->reset_val = bootValue;
  var->min = minValue;
  var->max = maxValue;
  var->check_hook = check_hook;
  var->assign_hook = assign_hook;
  var->show_hook = show_hook;
  define_custom_variable(&var->gen);
}

void DefineCustomRealVariable(const char *name, const char *short_desc,
                              const char *long_desc, double *valueAddr,
                              double bootValue, double minValue,
                              double maxValue, GucContext context, int flags,
                              GucRealCheckHook check_hook,
                              GucRealAssignHook assign_hook,
                              GucShowHook show_hook) {
  struct config_real *var;

  var = (struct config_real *)init_custom_variable(name, short_desc, long_desc,
                                                   context, flags, PGC_REAL,
                                                   sizeof(struct config_real));
  var->variable = valueAddr;
  var->boot_val = bootValue;
  var->reset_val = bootValue;
  var->min = minValue;
  var->max = maxValue;
  var->check_hook = check_hook;
  var->assign_hook = assign_hook;
  var->show_hook = show_hook;
  define_custom_variable(&var->gen);
}

void DefineCustomStringVariable(const char *name, const char *short_desc,
                                const char *long_desc, char **valueAddr,
                                const char *bootValue, GucContext context,
                                int flags, GucStringCheckHook check_hook,
                                GucStringAssignHook assign_hook,
                                GucShowHook show_hook) {
  struct config_string *var;

  var = (struct config_string *)init_custom_variable(
      name, short_desc, long_desc, context, flags, PGC_STRING,
      sizeof(struct config_string));
  var->variable = valueAddr;
  var->boot_val = bootValue;
  var->check_hook = check_hook;
  var->assign_hook = assign_hook;
  var->show_hook = show_hook;
  define_custom_variable(&var->gen);
}

void DefineCustomEnumVariable(
    const char *name, const char *short_desc, const char *long_desc,
    int *valueAddr, int bootValue, const struct config_enum_entry *options,
    GucContext context, int flags, GucEnumCheckHook check_hook,
    GucEnumAssignHook assign_hook, GucShowHook show_hook) {
  struct config_enum *var;

  var = (struct config_enum *)init_custom_variable(name, short_desc, long_desc,
                                                   context, flags, PGC_ENUM,
                                                   sizeof(struct config_enum));
  var->variable = valueAddr;
  var->boot_val = bootValue;
  var->reset_val = bootValue;
  var->options = options;
  var->check_hook = check_hook;
  var->assign_hook = assign_hook;
  var->show_hook = show_hook;
  define_custom_variable(&var->gen);
}

void EmitWarningsOnPlaceholders(const char *className) {
  int classLen = strlen(className);
  int i;

  for (i = 0; i < num_guc_variables; i++) {
    struct config_generic *var = guc_variables[i];

    if ((var->flags & GUC_CUSTOM_PLACEHOLDER) != 0 &&
        strncmp(className, var->name, classLen) == 0 &&
        var->name[classLen] == GUC_QUALIFIER_SEPARATOR) {
      ereport(WARNING, (errcode(ERRCODE_UNDEFINED_OBJECT),
                        errmsg("unrecognized configuration parameter \"%s\"",
                               var->name)));
    }
  }
}

/*
 * SHOW command
 */
void GetPGVariable(const char *name, DestReceiver *dest) {
  if (guc_name_compare(name, "all") == 0)
    ShowAllGUCConfig(dest);
  else
    ShowGUCConfigOption(name, dest);
}

TupleDesc GetPGVariableResultDesc(const char *name) {
  TupleDesc tupdesc;

  if (guc_name_compare(name, "all") == 0) {
    /* need a tuple descriptor representing three TEXT columns */
    tupdesc = CreateTemplateTupleDesc(3, false);
    TupleDescInitEntry(tupdesc, (AttrNumber)1, "name", TEXTOID, -1, 0);
    TupleDescInitEntry(tupdesc, (AttrNumber)2, "setting", TEXTOID, -1, 0);
    TupleDescInitEntry(tupdesc, (AttrNumber)3, "description", TEXTOID, -1, 0);
  } else {
    const char *varname;

    /* Get the canonical spelling of name */
    (void)GetConfigOptionByName(name, &varname);

    /* need a tuple descriptor representing a single TEXT column */
    tupdesc = CreateTemplateTupleDesc(1, false);
    TupleDescInitEntry(tupdesc, (AttrNumber)1, varname, TEXTOID, -1, 0);
  }
  return tupdesc;
}

/*
 * SHOW command
 */
static void ShowGUCConfigOption(const char *name, DestReceiver *dest) {
  TupOutputState *tstate;
  TupleDesc tupdesc;
  const char *varname;
  char *value;

  /* Get the value and canonical spelling of name */
  value = GetConfigOptionByName(name, &varname);

  /* need a tuple descriptor representing a single TEXT column */
  tupdesc = CreateTemplateTupleDesc(1, false);
  TupleDescInitEntry(tupdesc, (AttrNumber)1, varname, TEXTOID, -1, 0);

  /* prepare for projection of tuples */
  tstate = begin_tup_output_tupdesc(dest, tupdesc);

  /* Send it */
  do_text_output_oneline(tstate, value);

  end_tup_output(tstate);
}

/*
 * SHOW ALL command
 */
static void ShowAllGUCConfig(DestReceiver *dest) {
  bool am_superuser = superuser();
  int i;
  TupOutputState *tstate;
  TupleDesc tupdesc;
  Datum values[3];
  bool isnull[3] = {false, false, false};

  /* need a tuple descriptor representing three TEXT columns */
  tupdesc = CreateTemplateTupleDesc(3, false);
  TupleDescInitEntry(tupdesc, (AttrNumber)1, "name", TEXTOID, -1, 0);
  TupleDescInitEntry(tupdesc, (AttrNumber)2, "setting", TEXTOID, -1, 0);
  TupleDescInitEntry(tupdesc, (AttrNumber)3, "description", TEXTOID, -1, 0);

  /* prepare for projection of tuples */
  tstate = begin_tup_output_tupdesc(dest, tupdesc);

  for (i = 0; i < num_guc_variables; i++) {
    struct config_generic *conf = guc_variables[i];
    char *setting;

    if ((conf->flags & GUC_NO_SHOW_ALL) ||
        ((conf->flags & GUC_SUPERUSER_ONLY) && !am_superuser))
      continue;

    /* assign to the values array */
    values[0] = PointerGetDatum(cstring_to_text(conf->name));

    setting = _ShowOption(conf, true);
    if (setting) {
      values[1] = PointerGetDatum(cstring_to_text(setting));
      isnull[1] = false;
    } else {
      values[1] = PointerGetDatum(NULL);
      isnull[1] = true;
    }

    values[2] = PointerGetDatum(cstring_to_text(conf->short_desc));

    /* send it to dest */
    do_tup_output(tstate, values, isnull);

    /* clean up */
    pfree(DatumGetPointer(values[0]));
    if (setting) {
      pfree(setting);
      pfree(DatumGetPointer(values[1]));
    }
    pfree(DatumGetPointer(values[2]));
  }

  end_tup_output(tstate);
}

/*
 * Return GUC variable value by name; optionally return canonical
 * form of name.  Return value is palloc'd.
 */
char *GetConfigOptionByName(const char *name, const char **varname) {
  struct config_generic *record;

  record = find_option(name, false, ERROR);
  if (record == NULL)
    ereport(ERROR,
            (errcode(ERRCODE_UNDEFINED_OBJECT),
             errmsg("unrecognized configuration parameter \"%s\"", name)));
  if ((record->flags & GUC_SUPERUSER_ONLY) && !superuser())
    ereport(ERROR, (errcode(ERRCODE_INSUFFICIENT_PRIVILEGE),
                    errmsg("must be superuser to examine \"%s\"", name)));

  if (varname) *varname = record->name;

  return _ShowOption(record, true);
}

/*
 * Return GUC variable value by variable number; optionally return canonical
 * form of name.  Return value is palloc'd.
 */
void GetConfigOptionByNum(int varnum, const char **values, bool *noshow) {
  char buffer[256];
  struct config_generic *conf;

  /* check requested variable number valid */
  Assert((varnum >= 0) && (varnum < num_guc_variables));

  conf = guc_variables[varnum];

  if (noshow) {
    if ((conf->flags & GUC_NO_SHOW_ALL) ||
        ((conf->flags & GUC_SUPERUSER_ONLY) && !superuser()))
      *noshow = true;
    else
      *noshow = false;
  }

  /* first get the generic attributes */

  /* name */
  values[0] = conf->name;

  /* setting : use _ShowOption in order to avoid duplicating the logic */
  values[1] = _ShowOption(conf, false);

  /* unit */
  if (conf->vartype == PGC_INT) {
    static char buf[8];

    switch (conf->flags & (GUC_UNIT_MEMORY | GUC_UNIT_TIME)) {
      case GUC_UNIT_KB:
        values[2] = "kB";
        break;
      case GUC_UNIT_BLOCKS:
        snprintf(buf, sizeof(buf), "%dkB", BLCKSZ / 1024);
        values[2] = buf;
        break;
      case GUC_UNIT_XBLOCKS:
        snprintf(buf, sizeof(buf), "%dkB", XLOG_BLCKSZ / 1024);
        values[2] = buf;
        break;
      case GUC_UNIT_MS:
        values[2] = "ms";
        break;
      case GUC_UNIT_S:
        values[2] = "s";
        break;
      case GUC_UNIT_MIN:
        values[2] = "min";
        break;
      default:
        values[2] = NULL;
        break;
    }
  } else
    values[2] = NULL;

  /* group */
  values[3] = config_group_names[conf->group];

  /* short_desc */
  values[4] = conf->short_desc;

  /* extra_desc */
  values[5] = conf->long_desc;

  /* context */
  values[6] = GucContext_Names[conf->context];

  /* vartype */
  values[7] = config_type_names[conf->vartype];

  /* source */
  values[8] = GucSource_Names[conf->source];

  /* now get the type specifc attributes */
  switch (conf->vartype) {
    case PGC_BOOL: {
      struct config_bool *lconf = (struct config_bool *)conf;

      /* min_val */
      values[9] = NULL;

      /* max_val */
      values[10] = NULL;

      /* enumvals */
      values[11] = NULL;

      /* boot_val */
      values[12] = pstrdup(lconf->boot_val ? "on" : "off");

      /* reset_val */
      values[13] = pstrdup(lconf->reset_val ? "on" : "off");
    } break;

    case PGC_INT: {
      struct config_int *lconf = (struct config_int *)conf;

      /* min_val */
      snprintf(buffer, sizeof(buffer), "%d", lconf->min);
      values[9] = pstrdup(buffer);

      /* max_val */
      snprintf(buffer, sizeof(buffer), "%d", lconf->max);
      values[10] = pstrdup(buffer);

      /* enumvals */
      values[11] = NULL;

      /* boot_val */
      snprintf(buffer, sizeof(buffer), "%d", lconf->boot_val);
      values[12] = pstrdup(buffer);

      /* reset_val */
      snprintf(buffer, sizeof(buffer), "%d", lconf->reset_val);
      values[13] = pstrdup(buffer);
    } break;

    case PGC_REAL: {
      struct config_real *lconf = (struct config_real *)conf;

      /* min_val */
      snprintf(buffer, sizeof(buffer), "%g", lconf->min);
      values[9] = pstrdup(buffer);

      /* max_val */
      snprintf(buffer, sizeof(buffer), "%g", lconf->max);
      values[10] = pstrdup(buffer);

      /* enumvals */
      values[11] = NULL;

      /* boot_val */
      snprintf(buffer, sizeof(buffer), "%g", lconf->boot_val);
      values[12] = pstrdup(buffer);

      /* reset_val */
      snprintf(buffer, sizeof(buffer), "%g", lconf->reset_val);
      values[13] = pstrdup(buffer);
    } break;

    case PGC_STRING: {
      struct config_string *lconf = (struct config_string *)conf;

      /* min_val */
      values[9] = NULL;

      /* max_val */
      values[10] = NULL;

      /* enumvals */
      values[11] = NULL;

      /* boot_val */
      if (lconf->boot_val == NULL)
        values[12] = NULL;
      else
        values[12] = pstrdup(lconf->boot_val);

      /* reset_val */
      if (lconf->reset_val == NULL)
        values[13] = NULL;
      else
        values[13] = pstrdup(lconf->reset_val);
    } break;

    case PGC_ENUM: {
      struct config_enum *lconf = (struct config_enum *)conf;

      /* min_val */
      values[9] = NULL;

      /* max_val */
      values[10] = NULL;

      /* enumvals */

      /*
       * NOTE! enumvals with double quotes in them are not
       * supported!
       */
      values[11] = config_enum_get_options((struct config_enum *)conf, "{\"",
                                           "\"}", "\",\"");

      /* boot_val */
      values[12] = pstrdup(config_enum_lookup_by_value(lconf, lconf->boot_val));

      /* reset_val */
      values[13] =
          pstrdup(config_enum_lookup_by_value(lconf, lconf->reset_val));
    } break;

    default: {
      /*
       * should never get here, but in case we do, set 'em to NULL
       */

      /* min_val */
      values[9] = NULL;

      /* max_val */
      values[10] = NULL;

      /* enumvals */
      values[11] = NULL;

      /* boot_val */
      values[12] = NULL;

      /* reset_val */
      values[13] = NULL;
    } break;
  }

  /*
   * If the setting came from a config file, set the source location. For
   * security reasons, we don't show source file/line number for
   * non-superusers.
   */
  if (conf->source == PGC_S_FILE && superuser()) {
    values[14] = conf->sourcefile;
    snprintf(buffer, sizeof(buffer), "%d", conf->sourceline);
    values[15] = pstrdup(buffer);
  } else {
    values[14] = NULL;
    values[15] = NULL;
  }

  values[16] = (conf->status & GUC_PENDING_RESTART) ? "t" : "f";
}

/*
 * Return the total number of GUC variables
 */
int GetNumConfigOptions(void) { return num_guc_variables; }

/*
 * show_config_by_name - equiv to SHOW X command but implemented as
 * a function.
 */
Datum show_config_by_name(PG_FUNCTION_ARGS) {
  char *varname;
  char *varval;

  /* Get the GUC variable name */
  varname = TextDatumGetCString(PG_GETARG_DATUM(0));

  /* Get the value */
  varval = GetConfigOptionByName(varname, NULL);

  /* Convert to text */
  PG_RETURN_TEXT_P(cstring_to_text(varval));
}

/*
 * show_all_settings - equiv to SHOW ALL command but implemented as
 * a Table Function.
 */
#define NUM_PG_SETTINGS_ATTS 17

Datum show_all_settings(PG_FUNCTION_ARGS) {
  FuncCallContext *funcctx;
  TupleDesc tupdesc;
  int call_cntr;
  int max_calls;
  AttInMetadata *attinmeta;
  MemoryContext oldcontext;

  /* stuff done only on the first call of the function */
  if (SRF_IS_FIRSTCALL()) {
    /* create a function context for cross-call persistence */
    funcctx = SRF_FIRSTCALL_INIT();

    /*
     * switch to memory context appropriate for multiple function calls
     */
    oldcontext = MemoryContextSwitchTo(funcctx->multi_call_memory_ctx);

    /*
     * need a tuple descriptor representing NUM_PG_SETTINGS_ATTS columns
     * of the appropriate types
     */
    tupdesc = CreateTemplateTupleDesc(NUM_PG_SETTINGS_ATTS, false);
    TupleDescInitEntry(tupdesc, (AttrNumber)1, "name", TEXTOID, -1, 0);
    TupleDescInitEntry(tupdesc, (AttrNumber)2, "setting", TEXTOID, -1, 0);
    TupleDescInitEntry(tupdesc, (AttrNumber)3, "unit", TEXTOID, -1, 0);
    TupleDescInitEntry(tupdesc, (AttrNumber)4, "category", TEXTOID, -1, 0);
    TupleDescInitEntry(tupdesc, (AttrNumber)5, "short_desc", TEXTOID, -1, 0);
    TupleDescInitEntry(tupdesc, (AttrNumber)6, "extra_desc", TEXTOID, -1, 0);
    TupleDescInitEntry(tupdesc, (AttrNumber)7, "context", TEXTOID, -1, 0);
    TupleDescInitEntry(tupdesc, (AttrNumber)8, "vartype", TEXTOID, -1, 0);
    TupleDescInitEntry(tupdesc, (AttrNumber)9, "source", TEXTOID, -1, 0);
    TupleDescInitEntry(tupdesc, (AttrNumber)10, "min_val", TEXTOID, -1, 0);
    TupleDescInitEntry(tupdesc, (AttrNumber)11, "max_val", TEXTOID, -1, 0);
    TupleDescInitEntry(tupdesc, (AttrNumber)12, "enumvals", TEXTARRAYOID, -1,
                       0);
    TupleDescInitEntry(tupdesc, (AttrNumber)13, "boot_val", TEXTOID, -1, 0);
    TupleDescInitEntry(tupdesc, (AttrNumber)14, "reset_val", TEXTOID, -1, 0);
    TupleDescInitEntry(tupdesc, (AttrNumber)15, "sourcefile", TEXTOID, -1, 0);
    TupleDescInitEntry(tupdesc, (AttrNumber)16, "sourceline", INT4OID, -1, 0);
    TupleDescInitEntry(tupdesc, (AttrNumber)17, "pending_restart", BOOLOID, -1,
                       0);

    /*
     * Generate attribute metadata needed later to produce tuples from raw
     * C strings
     */
    attinmeta = TupleDescGetAttInMetadata(tupdesc);
    funcctx->attinmeta = attinmeta;

    /* total number of tuples to be returned */
    funcctx->max_calls = GetNumConfigOptions();

    MemoryContextSwitchTo(oldcontext);
  }

  /* stuff done on every call of the function */
  funcctx = SRF_PERCALL_SETUP();

  call_cntr = funcctx->call_cntr;
  max_calls = funcctx->max_calls;
  attinmeta = funcctx->attinmeta;

  if (call_cntr < max_calls) /* do when there is more left to send */
  {
    char *values[NUM_PG_SETTINGS_ATTS];
    bool noshow;
    HeapTuple tuple;
    Datum result;

    /*
     * Get the next visible GUC variable name and value
     */
    do {
      GetConfigOptionByNum(call_cntr, (const char **)values, &noshow);
      if (noshow) {
        /* bump the counter and get the next config setting */
        call_cntr = ++funcctx->call_cntr;

        /* make sure we haven't gone too far now */
        if (call_cntr >= max_calls) SRF_RETURN_DONE(funcctx);
      }
    } while (noshow);

    /* build a tuple */
    tuple = BuildTupleFromCStrings(attinmeta, values);

    /* make the tuple into a datum */
    result = HeapTupleGetDatum(tuple);

    SRF_RETURN_NEXT(funcctx, result);
  } else {
    /* do when there is no more left */
    SRF_RETURN_DONE(funcctx);
  }
}

/*
 * show_all_file_settings
 *
 * returns a table of all parameter settings in all configuration files
 * which includes the config file path/name, filename, a sequence number
 * indicating when we loaded it, the parameter name, and the value it is
 * set to.
 *
 * Note: no filtering is done here, instead we depend on the GRANT system
 * to prevent unprivileged users from accessing this function or the view
 * built on top of it.
 */
Datum show_all_file_settings(PG_FUNCTION_ARGS) {
#define NUM_PG_FILE_SETTINGS_ATTS 5
  FuncCallContext *funcctx;
  TupleDesc tupdesc;
  int call_cntr;
  int max_calls;
  AttInMetadata *attinmeta;
  MemoryContext oldcontext;

  if (SRF_IS_FIRSTCALL()) {
    funcctx = SRF_FIRSTCALL_INIT();

    oldcontext = MemoryContextSwitchTo(funcctx->multi_call_memory_ctx);

    /*
     * need a tuple descriptor representing NUM_PG_SETTINGS_ATTS columns
     * of the appropriate types
     */

    tupdesc = CreateTemplateTupleDesc(NUM_PG_FILE_SETTINGS_ATTS, false);
    TupleDescInitEntry(tupdesc, (AttrNumber)1, "sourcefile", TEXTOID, -1, 0);
    TupleDescInitEntry(tupdesc, (AttrNumber)2, "sourceline", INT4OID, -1, 0);
    TupleDescInitEntry(tupdesc, (AttrNumber)3, "seqno", INT4OID, -1, 0);
    TupleDescInitEntry(tupdesc, (AttrNumber)4, "name", TEXTOID, -1, 0);
    TupleDescInitEntry(tupdesc, (AttrNumber)5, "setting", TEXTOID, -1, 0);

    attinmeta = TupleDescGetAttInMetadata(tupdesc);
    funcctx->attinmeta = attinmeta;
    funcctx->max_calls = num_guc_file_variables;
    MemoryContextSwitchTo(oldcontext);
  }

  funcctx = SRF_PERCALL_SETUP();

  call_cntr = funcctx->call_cntr;
  max_calls = funcctx->max_calls;
  attinmeta = funcctx->attinmeta;

  if (call_cntr < max_calls) {
    char *values[NUM_PG_FILE_SETTINGS_ATTS];
    HeapTuple tuple;
    Datum result;
    ConfigFileVariable conf;
    char buffer[12]; /* must be at least 12, per pg_ltoa */

    /* Check to avoid going past end of array */
    if (call_cntr > num_guc_file_variables) SRF_RETURN_DONE(funcctx);

    conf = guc_file_variables[call_cntr];

    /* sourcefile */
    values[0] = conf.filename;

    /* sourceline */
    pg_ltoa(conf.sourceline, buffer);
    values[1] = pstrdup(buffer);

    /* seqno */
    pg_ltoa(call_cntr + 1, buffer);
    values[2] = pstrdup(buffer);

    /* name */
    values[3] = conf.name;

    /* setting */
    values[4] = conf.value;

    /* build a tuple */
    tuple = BuildTupleFromCStrings(attinmeta, values);

    /* make the tuple into a datum */
    result = HeapTupleGetDatum(tuple);

    SRF_RETURN_NEXT(funcctx, result);
  } else {
    SRF_RETURN_DONE(funcctx);
  }
}

static char *_ShowOption(struct config_generic *record, bool use_units) {
  char buffer[256];
  const char *val;

  switch (record->vartype) {
    case PGC_BOOL: {
      struct config_bool *conf = (struct config_bool *)record;

      if (conf->show_hook)
        val = (*conf->show_hook)();
      else
        val = *conf->variable ? "on" : "off";
    } break;

    case PGC_INT: {
      struct config_int *conf = (struct config_int *)record;

      if (conf->show_hook)
        val = (*conf->show_hook)();
      else {
        /*
         * Use int64 arithmetic to avoid overflows in units
         * conversion.
         */
        int64 result = *conf->variable;
        const char *unit;

        if (use_units && result > 0 && (record->flags & GUC_UNIT)) {
          convert_from_base_unit(result, record->flags & GUC_UNIT, &result,
                                 &unit);
        } else
          unit = "";

        snprintf(buffer, sizeof(buffer), INT64_FORMAT "%s", result, unit);
        val = buffer;
      }
    } break;

    case PGC_REAL: {
      struct config_real *conf = (struct config_real *)record;

      if (conf->show_hook)
        val = (*conf->show_hook)();
      else {
        snprintf(buffer, sizeof(buffer), "%g", *conf->variable);
        val = buffer;
      }
    } break;

    case PGC_STRING: {
      struct config_string *conf = (struct config_string *)record;

      if (conf->show_hook)
        val = (*conf->show_hook)();
      else if (*conf->variable && **conf->variable)
        val = *conf->variable;
      else
        val = "";
    } break;

    case PGC_ENUM: {
      struct config_enum *conf = (struct config_enum *)record;

      if (conf->show_hook)
        val = (*conf->show_hook)();
      else
        val = config_enum_lookup_by_value(conf, *conf->variable);
    } break;

    default:
      /* just to keep compiler quiet */
      val = "???";
      break;
  }

  return pstrdup(val);
}

// TODO: Peloton Changes
//#ifdef EXEC_BACKEND

/*
 *	These routines dump out all non-default GUC options into a binary
 *	file that is read by all exec'ed backends.  The format is:
 *
 *		variable name, string, null terminated
 *		variable value, string, null terminated
 *		variable sourcefile, string, null terminated (empty if none)
 *		variable sourceline, integer
 *		variable source, integer
 *		variable scontext, integer
 */
static void write_one_nondefault_variable(FILE *fp,
                                          struct config_generic *gconf) {
  if (gconf->source == PGC_S_DEFAULT) return;

  fprintf(fp, "%s", gconf->name);
  fputc(0, fp);

  switch (gconf->vartype) {
    case PGC_BOOL: {
      struct config_bool *conf = (struct config_bool *)gconf;

      if (*conf->variable)
        fprintf(fp, "true");
      else
        fprintf(fp, "false");
    } break;

    case PGC_INT: {
      struct config_int *conf = (struct config_int *)gconf;

      fprintf(fp, "%d", *conf->variable);
    } break;

    case PGC_REAL: {
      struct config_real *conf = (struct config_real *)gconf;

      fprintf(fp, "%.17g", *conf->variable);
    } break;

    case PGC_STRING: {
      struct config_string *conf = (struct config_string *)gconf;

      fprintf(fp, "%s", *conf->variable);
    } break;

    case PGC_ENUM: {
      struct config_enum *conf = (struct config_enum *)gconf;

      fprintf(fp, "%s", config_enum_lookup_by_value(conf, *conf->variable));
    } break;
  }

  fputc(0, fp);

  if (gconf->sourcefile) fprintf(fp, "%s", gconf->sourcefile);
  fputc(0, fp);

  fwrite(&gconf->sourceline, 1, sizeof(gconf->sourceline), fp);
  fwrite(&gconf->source, 1, sizeof(gconf->source), fp);
  fwrite(&gconf->scontext, 1, sizeof(gconf->scontext), fp);
}

void write_nondefault_variables(GucContext context) {
  int elevel;
  FILE *fp;
  int i;

  Assert(context == PGC_POSTMASTER || context == PGC_SIGHUP);

  elevel = (context == PGC_SIGHUP) ? LOG : ERROR;

  /*
   * Open file
   */
  fp = AllocateFile(CONFIG_EXEC_PARAMS_NEW, "w");
  if (!fp) {
    ereport(elevel, (errcode_for_file_access(),
                     errmsg("could not write to file \"%s\": %m",
                            CONFIG_EXEC_PARAMS_NEW)));
    return;
  }

  for (i = 0; i < num_guc_variables; i++) {
    write_one_nondefault_variable(fp, guc_variables[i]);
  }

  if (FreeFile(fp)) {
    ereport(elevel, (errcode_for_file_access(),
                     errmsg("could not write to file \"%s\": %m",
                            CONFIG_EXEC_PARAMS_NEW)));
    return;
  }

  /*
   * Put new___ file in place.  This could delay on Win32, but we don't hold
   * any exclusive locks.
   */
  rename(CONFIG_EXEC_PARAMS_NEW, CONFIG_EXEC_PARAMS);
}

/*
 *	Read string, including null byte from file
 *
 *	Return NULL on EOF and nothing read
 */
static char *read_string_with_null(FILE *fp) {
  int i = 0, ch, maxlen = 256;
  char *str = NULL;

  do {
    if ((ch = fgetc(fp)) == EOF) {
      if (i == 0)
        return NULL;
      else
        elog(FATAL, "invalid format of exec config params file");
    }
    if (i == 0)
      str = (char *)guc_malloc(FATAL, maxlen);
    else if (i == maxlen)
      str = (char *)guc_realloc(FATAL, str, maxlen *= 2);
    str[i++] = ch;
  } while (ch != 0);

  return str;
}

/*
 *	This routine loads a previous postmaster dump of its non-default
 *	settings.
 */
void read_nondefault_variables(void) {
  FILE *fp;
  char *varname, *varvalue, *varsourcefile;
  int varsourceline;
  GucSource varsource;
  GucContext varscontext;

  /*
   * Assert that PGC_BACKEND/PGC_SU_BACKEND case in set_config_option() will
   * do the right thing.
   */
  Assert(IsInitProcessingMode());

  /*
   * Open file
   */
  fp = AllocateFile(CONFIG_EXEC_PARAMS, "r");
  if (!fp) {
    /* File not found is fine */
    if (errno != ENOENT)
      ereport(FATAL, (errcode_for_file_access(),
                      errmsg("could not read from file \"%s\": %m",
                             CONFIG_EXEC_PARAMS)));
    return;
  }

  for (;;) {
    struct config_generic *record;

    if ((varname = read_string_with_null(fp)) == NULL) break;

    if ((record = find_option(varname, true, FATAL)) == NULL)
      elog(FATAL, "failed to locate variable \"%s\" in exec config params file",
           varname);

    if ((varvalue = read_string_with_null(fp)) == NULL)
      elog(FATAL, "invalid format of exec config params file");
    if ((varsourcefile = read_string_with_null(fp)) == NULL)
      elog(FATAL, "invalid format of exec config params file");
    if (fread(&varsourceline, 1, sizeof(varsourceline), fp) !=
        sizeof(varsourceline))
      elog(FATAL, "invalid format of exec config params file");
    if (fread(&varsource, 1, sizeof(varsource), fp) != sizeof(varsource))
      elog(FATAL, "invalid format of exec config params file");
    if (fread(&varscontext, 1, sizeof(varscontext), fp) != sizeof(varscontext))
      elog(FATAL, "invalid format of exec config params file");

    (void)set_config_option(varname, varvalue, varscontext, varsource,
                            GUC_ACTION_SET, true, 0, true);
    if (varsourcefile[0])
      set_config_sourcefile(varname, varsourcefile, varsourceline);

    free(varname);
    free(varvalue);
    free(varsourcefile);
  }

  FreeFile(fp);
}
// TODO: peloton changes
//#endif   /* EXEC_BACKEND */

/*
 * can_skip_gucvar:
 * When serializing, determine whether to skip this GUC.  When restoring, the
 * negation of this test determines whether to restore the compiled-in default
 * value before processing serialized values.
 *
 * A PGC_S_DEFAULT setting on the serialize side will typically match new___
 * postmaster children, but that can be false when got_SIGHUP == true and the
 * pending configuration change modifies this setting.  Nonetheless, we omit
 * PGC_S_DEFAULT settings from serialization and make up for that by restoring
 * defaults before applying serialized values.
 *
 * PGC_POSTMASTER variables always have the same value in every child of a
 * particular postmaster.  Most PGC_INTERNAL variables are compile-time
 * constants; a few, like server_encoding and lc_ctype, are handled specially
 * outside the serialize/restore procedure.  Therefore, SerializeGUCState()
 * never sends these, and RestoreGUCState() never changes them.
 */
static bool can_skip_gucvar(struct config_generic *gconf) {
  return gconf->context == PGC_POSTMASTER || gconf->context == PGC_INTERNAL ||
         gconf->source == PGC_S_DEFAULT;
}

/*
 * estimate_variable_size:
 * Estimate max size for dumping the given GUC variable.
 */
static Size estimate_variable_size(struct config_generic *gconf) {
  Size size;
  Size valsize = 0;

  if (can_skip_gucvar(gconf)) return 0;

  size = 0;

  size = add_size(size, strlen(gconf->name) + 1);

  /* Get the maximum display length of the GUC value. */
  switch (gconf->vartype) {
    case PGC_BOOL: {
      valsize = 5; /* max(strlen('true'), strlen('false')) */
    } break;

    case PGC_INT: {
      struct config_int *conf = (struct config_int *)gconf;

      /*
       * Instead of getting the exact display length, use max
       * length.  Also reduce the max length for typical ranges of
       * small values.  Maximum value is 2147483647, i.e. 10 chars.
       * Include one byte for sign.
       */
      if (abs(*conf->variable) < 1000)
        valsize = 3 + 1;
      else
        valsize = 10 + 1;
    } break;

    case PGC_REAL: {
      /*
       * We are going to print it with %.17g. Account for sign,
       * decimal point, and e+nnn notation. E.g.
       * -3.9932904234000002e+110
       */
      valsize = REALTYPE_PRECISION + 1 + 1 + 5;
    } break;

    case PGC_STRING: {
      struct config_string *conf = (struct config_string *)gconf;

      valsize = strlen(*conf->variable);
    } break;

    case PGC_ENUM: {
      struct config_enum *conf = (struct config_enum *)gconf;

      valsize = strlen(config_enum_lookup_by_value(conf, *conf->variable));
    } break;
  }

  /* Allow space for terminating zero-byte */
  size = add_size(size, valsize + 1);

  if (gconf->sourcefile) size = add_size(size, strlen(gconf->sourcefile));

  /* Allow space for terminating zero-byte */
  size = add_size(size, 1);

  /* Include line whenever we include file. */
  if (gconf->sourcefile) size = add_size(size, sizeof(gconf->sourceline));

  size = add_size(size, sizeof(gconf->source));
  size = add_size(size, sizeof(gconf->scontext));

  return size;
}

/*
 * EstimateGUCStateSpace:
 * Returns the size needed to store the GUC state for the current process
 */
Size EstimateGUCStateSpace(void) {
  Size size;
  int i;

  /* Add space reqd for saving the data size of the guc state */
  size = sizeof(Size);

  /* Add up the space needed for each GUC variable */
  for (i = 0; i < num_guc_variables; i++)
    size = add_size(size, estimate_variable_size(guc_variables[i]));

  return size;
}

/*
 * do_serialize:
 * Copies the formatted string into the destination.  Moves ahead the
 * destination pointer, and decrements the maxbytes by that many bytes. If
 * maxbytes is not sufficient to copy the string, error out.
 */
static void do_serialize(char **destptr, Size *maxbytes, const char *fmt, ...) {
  va_list vargs;
  int n;

  if (*maxbytes <= 0) elog(ERROR, "not enough space to serialize GUC state");

  va_start(vargs, fmt);
  n = vsnprintf(*destptr, *maxbytes, fmt, vargs);
  va_end(vargs);

  /*
   * Cater to portability hazards in the vsnprintf() return value just like
   * appendPQExpBufferVA() does.  Note that this requires an extra byte of
   * slack at the end of the buffer.  Since serialize_variable() ends with a
   * do_serialize_binary() rather than a do_serialize(), we'll always have
   * that slack; estimate_variable_size() need not add a byte for it.
   */
  if (n < 0 || n >= *maxbytes - 1) {
    if (n < 0 && errno != 0 && errno != ENOMEM)
      /* Shouldn't happen. Better show errno description. */
      elog(ERROR, "vsnprintf failed: %m");
    else
      elog(ERROR, "not enough space to serialize GUC state");
  }

  /* Shift the destptr ahead of the null terminator */
  *destptr += n + 1;
  *maxbytes -= n + 1;
}

/* Binary copy version of do_serialize() */
static void do_serialize_binary(char **destptr, Size *maxbytes, void *val,
                                Size valsize) {
  if (valsize > *maxbytes)
    elog(ERROR, "not enough space to serialize GUC state");

  memcpy(*destptr, val, valsize);
  *destptr += valsize;
  *maxbytes -= valsize;
}

/*
 * serialize_variable:
 * Dumps name, value and other information of a GUC variable into destptr.
 */
static void serialize_variable(char **destptr, Size *maxbytes,
                               struct config_generic *gconf) {
  if (can_skip_gucvar(gconf)) return;

  do_serialize(destptr, maxbytes, "%s", gconf->name);

  switch (gconf->vartype) {
    case PGC_BOOL: {
      struct config_bool *conf = (struct config_bool *)gconf;

      do_serialize(destptr, maxbytes, (*conf->variable ? "true" : "false"));
    } break;

    case PGC_INT: {
      struct config_int *conf = (struct config_int *)gconf;

      do_serialize(destptr, maxbytes, "%d", *conf->variable);
    } break;

    case PGC_REAL: {
      struct config_real *conf = (struct config_real *)gconf;

      do_serialize(destptr, maxbytes, "%.*g", REALTYPE_PRECISION,
                   *conf->variable);
    } break;

    case PGC_STRING: {
      struct config_string *conf = (struct config_string *)gconf;

      do_serialize(destptr, maxbytes, "%s", *conf->variable);
    } break;

    case PGC_ENUM: {
      struct config_enum *conf = (struct config_enum *)gconf;

      do_serialize(destptr, maxbytes, "%s",
                   config_enum_lookup_by_value(conf, *conf->variable));
    } break;
  }

  do_serialize(destptr, maxbytes, "%s",
               (gconf->sourcefile ? gconf->sourcefile : ""));

  if (gconf->sourcefile)
    do_serialize_binary(destptr, maxbytes, &gconf->sourceline,
                        sizeof(gconf->sourceline));

  do_serialize_binary(destptr, maxbytes, &gconf->source, sizeof(gconf->source));
  do_serialize_binary(destptr, maxbytes, &gconf->scontext,
                      sizeof(gconf->scontext));
}

/*
 * SerializeGUCState:
 * Dumps the complete GUC state onto the memory location at start_address.
 */
void SerializeGUCState(Size maxsize, char *start_address) {
  char *curptr;
  Size actual_size;
  Size bytes_left;
  int i;
  int i_role = -1;

  /* Reserve space for saving the actual size of the guc state */
  Assert(maxsize > sizeof(actual_size));
  curptr = start_address + sizeof(actual_size);
  bytes_left = maxsize - sizeof(actual_size);

  for (i = 0; i < num_guc_variables; i++) {
    /*
     * It's pretty ugly, but we've got to force "role" to be initialized
     * after "session_authorization"; otherwise, the latter will override
     * the former.
     */
    if (strcmp(guc_variables[i]->name, "role") == 0)
      i_role = i;
    else
      serialize_variable(&curptr, &bytes_left, guc_variables[i]);
  }
  if (i_role >= 0)
    serialize_variable(&curptr, &bytes_left, guc_variables[i_role]);

  /* Store actual size without assuming alignment of start_address. */
  actual_size = maxsize - bytes_left - sizeof(actual_size);
  memcpy(start_address, &actual_size, sizeof(actual_size));
}

/*
 * read_gucstate:
 * Actually it does not read anything, just returns the srcptr. But it does
 * move the srcptr past the terminating zero byte, so that the caller is ready
 * to read the next string.
 */
static char *read_gucstate(char **srcptr, char *srcend) {
  char *retptr = *srcptr;
  char *ptr;

  if (*srcptr >= srcend) elog(ERROR, "incomplete GUC state");

  /* The string variables are all null terminated */
  for (ptr = *srcptr; ptr < srcend && *ptr != '\0'; ptr++)
    ;

  if (ptr > srcend) elog(ERROR, "could not find null terminator in GUC state");

  /* Set the new___ position to the byte following the terminating NUL */
  *srcptr = ptr + 1;

  return retptr;
}

/* Binary read version of read_gucstate(). Copies into dest */
static void read_gucstate_binary(char **srcptr, char *srcend, void *dest,
                                 Size size) {
  if (*srcptr + size > srcend) elog(ERROR, "incomplete GUC state");

  memcpy(dest, *srcptr, size);
  *srcptr += size;
}

/*
 * RestoreGUCState:
 * Reads the GUC state at the specified address and updates the GUCs with the
 * values read from the GUC state.
 */
void RestoreGUCState(void *gucstate) {
  char *varname, *varvalue, *varsourcefile;
  int varsourceline;
  GucSource varsource;
  GucContext varscontext;
  char *srcptr = (char *)gucstate;
  char *srcend;
  Size len;
  int i;

  /* See comment at can_skip_gucvar(). */
  for (i = 0; i < num_guc_variables; i++)
    if (!can_skip_gucvar(guc_variables[i]))
      InitializeOneGUCOption(guc_variables[i]);

  /* First item is the length of the subsequent data */
  memcpy(&len, gucstate, sizeof(len));

  srcptr += sizeof(len);
  srcend = srcptr + len;

  while (srcptr < srcend) {
    int result;

    if ((varname = read_gucstate(&srcptr, srcend)) == NULL) break;

    varvalue = read_gucstate(&srcptr, srcend);
    varsourcefile = read_gucstate(&srcptr, srcend);
    if (varsourcefile[0])
      read_gucstate_binary(&srcptr, srcend, &varsourceline,
                           sizeof(varsourceline));
    read_gucstate_binary(&srcptr, srcend, &varsource, sizeof(varsource));
    read_gucstate_binary(&srcptr, srcend, &varscontext, sizeof(varscontext));

    result = set_config_option(varname, varvalue, varscontext, varsource,
                               GUC_ACTION_SET, true, ERROR, true);
    if (result <= 0)
      ereport(ERROR, (errcode(ERRCODE_INTERNAL_ERROR),
                      errmsg("parameter \"%s\" could not be set", varname)));
    if (varsourcefile[0])
      set_config_sourcefile(varname, varsourcefile, varsourceline);
  }
}

/*
 * A little "long argument" simulation, although not quite GNU
 * compliant. Takes a string of the form "some-option=some value" and
 * returns name = "some_option" and value = "some value" in malloc'ed
 * storage. Note that '-' is converted to '_' in the option name. If
 * there is no '=' in the input string then value will be NULL.
 */
void ParseLongOption(const char *string, char **name, char **value) {
  size_t equal_pos;
  char *cp;

  AssertArg(string);
  AssertArg(name);
  AssertArg(value);

  equal_pos = strcspn(string, "=");

  if (string[equal_pos] == '=') {
    *name = static_cast<char *>(guc_malloc(FATAL, equal_pos + 1));
    strlcpy(*name, string, equal_pos + 1);

    *value = guc_strdup(FATAL, &string[equal_pos + 1]);
  } else {
    /* no equal sign in string */
    *name = guc_strdup(FATAL, string);
    *value = NULL;
  }

  for (cp = *name; *cp; cp++)
    if (*cp == '-') *cp = '_';
}

/*
 * Handle options fetched from pg_db_role_setting.setconfig,
 * pg_proc.proconfig, etc.  Caller must specify proper context/source/action.
 *
 * The array parameter must be an array of TEXT (it must not be NULL).
 */
void ProcessGUCArray(ArrayType *array, GucContext context, GucSource source,
                     GucAction action) {
  int i;

  Assert(array != NULL);
  Assert(ARR_ELEMTYPE(array) == TEXTOID);
  Assert(ARR_NDIM(array) == 1);
  Assert(ARR_LBOUND(array)[0] == 1);

  for (i = 1; i <= ARR_DIMS(array)[0]; i++) {
    Datum d;
    bool isnull;
    char *s;
    char *name;
    char *value;

    d = array_ref(array, 1, &i, -1 /* varlenarray */, -1 /* TEXT's typlen */,
                  false /* TEXT's typbyval */, 'i' /* TEXT's typalign */,
                  &isnull);

    if (isnull) continue;

    s = TextDatumGetCString(d);

    ParseLongOption(s, &name, &value);
    if (!value) {
      ereport(WARNING,
              (errcode(ERRCODE_SYNTAX_ERROR),
               errmsg("could not parse setting for parameter \"%s\"", name)));
      free(name);
      continue;
    }

    (void)set_config_option(name, value, context, source, action, true, 0,
                            false);

    free(name);
    if (value) free(value);
    pfree(s);
  }
}

/*
 * Add an entry to an option array.  The array parameter may be NULL
 * to indicate the current table entry is NULL.
 */
ArrayType *GUCArrayAdd(ArrayType *array, const char *name, const char *value) {
  struct config_generic *record;
  Datum datum;
  char *newval;
  ArrayType *a;

  Assert(name);
  Assert(value);

  /* test if the option is valid and we're allowed to set it */
  (void)validate_option_array_item(name, value, false);

  /* normalize name (converts obsolete GUC names to modern spellings) */
  record = find_option(name, false, WARNING);
  if (record) name = record->name;

  /* build new___ item for array */
  newval = psprintf("%s=%s", name, value);
  datum = CStringGetTextDatum(newval);

  if (array) {
    int index;
    bool isnull;
    int i;

    Assert(ARR_ELEMTYPE(array) == TEXTOID);
    Assert(ARR_NDIM(array) == 1);
    Assert(ARR_LBOUND(array)[0] == 1);

    index = ARR_DIMS(array)[0] + 1; /* add after end */

    for (i = 1; i <= ARR_DIMS(array)[0]; i++) {
      Datum d;
      char *current;

      d = array_ref(array, 1, &i, -1 /* varlenarray */, -1 /* TEXT's typlen */,
                    false /* TEXT's typbyval */, 'i' /* TEXT's typalign */,
                    &isnull);
      if (isnull) continue;
      current = TextDatumGetCString(d);

      /* check for match up through and including '=' */
      if (strncmp(current, newval, strlen(name) + 1) == 0) {
        index = i;
        break;
      }
    }

    a = array_set(array, 1, &index, datum, false, -1 /* varlena array */,
                  -1 /* TEXT's typlen */, false /* TEXT's typbyval */,
                  'i' /* TEXT's typalign */);
  } else
    a = construct_array(&datum, 1, TEXTOID, -1, false, 'i');

  return a;
}

/*
 * Delete an entry from an option array.  The array parameter may be NULL
 * to indicate the current table entry is NULL.  Also, if the return value
 * is NULL then a null should be stored.
 */
ArrayType *GUCArrayDelete(ArrayType *array, const char *name) {
  struct config_generic *record;
  ArrayType *newarray;
  int i;
  int index;

  Assert(name);

  /* test if the option is valid and we're allowed to set it */
  (void)validate_option_array_item(name, NULL, false);

  /* normalize name (converts obsolete GUC names to modern spellings) */
  record = find_option(name, false, WARNING);
  if (record) name = record->name;

  /* if array is currently null, then surely nothing to delete */
  if (!array) return NULL;

  newarray = NULL;
  index = 1;

  for (i = 1; i <= ARR_DIMS(array)[0]; i++) {
    Datum d;
    char *val;
    bool isnull;

    d = array_ref(array, 1, &i, -1 /* varlenarray */, -1 /* TEXT's typlen */,
                  false /* TEXT's typbyval */, 'i' /* TEXT's typalign */,
                  &isnull);
    if (isnull) continue;
    val = TextDatumGetCString(d);

    /* ignore entry if it's what we want to delete */
    if (strncmp(val, name, strlen(name)) == 0 && val[strlen(name)] == '=')
      continue;

    /* else add it to the output array */
    if (newarray)
      newarray = array_set(newarray, 1, &index, d, false, -1 /* varlenarray */,
                           -1 /* TEXT's typlen */, false /* TEXT's typbyval */,
                           'i' /* TEXT's typalign */);
    else
      newarray = construct_array(&d, 1, TEXTOID, -1, false, 'i');

    index++;
  }

  return newarray;
}

/*
 * Given a GUC array, delete all settings from it that our permission
 * level allows: if superuser, delete them all; if regular user, only
 * those that are PGC_USERSET
 */
ArrayType *GUCArrayReset(ArrayType *array) {
  ArrayType *newarray;
  int i;
  int index;

  /* if array is currently null, nothing to do */
  if (!array) return NULL;

  /* if we're superuser, we can delete everything, so just do it */
  if (superuser()) return NULL;

  newarray = NULL;
  index = 1;

  for (i = 1; i <= ARR_DIMS(array)[0]; i++) {
    Datum d;
    char *val;
    char *eqsgn;
    bool isnull;

    d = array_ref(array, 1, &i, -1 /* varlenarray */, -1 /* TEXT's typlen */,
                  false /* TEXT's typbyval */, 'i' /* TEXT's typalign */,
                  &isnull);
    if (isnull) continue;
    val = TextDatumGetCString(d);

    eqsgn = strchr(val, '=');
    *eqsgn = '\0';

    /* skip if we have permission to delete it */
    if (validate_option_array_item(val, NULL, true)) continue;

    /* else add it to the output array */
    if (newarray)
      newarray = array_set(newarray, 1, &index, d, false, -1 /* varlenarray */,
                           -1 /* TEXT's typlen */, false /* TEXT's typbyval */,
                           'i' /* TEXT's typalign */);
    else
      newarray = construct_array(&d, 1, TEXTOID, -1, false, 'i');

    index++;
    pfree(val);
  }

  return newarray;
}

/*
 * Validate a proposed option setting for GUCArrayAdd/Delete/Reset.
 *
 * name is the option name.  value is the proposed value for the Add case,
 * or NULL for the Delete/Reset cases.  If skipIfNoPermissions is true, it's
 * not an error to have no permissions to set the option.
 *
 * Returns TRUE if OK, FALSE if skipIfNoPermissions is true and user does not
 * have permission to change this option (all other error cases result in an
 * error being thrown).
 */
static bool validate_option_array_item(const char *name, const char *value,
                                       bool skipIfNoPermissions)

{
  struct config_generic *gconf;

  /*
   * There are three cases to consider:
   *
   * name is a known GUC variable.  Check the value normally, check
   * permissions normally (ie, allow if variable is USERSET, or if it's
   * SUSET and user is superuser).
   *
   * name is not known, but exists or can be created as a placeholder (i.e.,
   * it has a prefixed name).  We allow this case if you're a superuser,
   * otherwise not.  Superusers are assumed to know what they're doing. We
   * can't allow it for other users, because when the placeholder is
   * resolved it might turn out to be a SUSET variable;
   * define_custom_variable assumes we checked that.
   *
   * name is not known and can't be created as a placeholder.  Throw error,
   * unless skipIfNoPermissions is true, in which case return FALSE.
   */
  gconf = find_option(name, true, WARNING);
  if (!gconf) {
    /* not known, failed to make a placeholder */
    if (skipIfNoPermissions) return false;
    ereport(ERROR,
            (errcode(ERRCODE_UNDEFINED_OBJECT),
             errmsg("unrecognized configuration parameter \"%s\"", name)));
  }

  if (gconf->flags & GUC_CUSTOM_PLACEHOLDER) {
    /*
     * We cannot do any meaningful check on the value, so only permissions
     * are useful to check.
     */
    if (superuser()) return true;
    if (skipIfNoPermissions) return false;
    ereport(ERROR, (errcode(ERRCODE_INSUFFICIENT_PRIVILEGE),
                    errmsg("permission denied to set parameter \"%s\"", name)));
  }

  /* manual permissions check so we can avoid an error being thrown */
  if (gconf->context == PGC_USERSET)
    /* ok */;
  else if (gconf->context == PGC_SUSET && superuser())
    /* ok */;
  else if (skipIfNoPermissions)
    return false;
  /* if a permissions error should be thrown, let set_config_option do it */

  /* test for permissions and valid option value */
  (void)set_config_option(name, value, superuser() ? PGC_SUSET : PGC_USERSET,
                          PGC_S_TEST, GUC_ACTION_SET, false, 0, false);

  return true;
}

/*
 * Called by check_hooks that want to override the normal
 * ERRCODE_INVALID_PARAMETER_VALUE SQLSTATE for check hook failures.
 *
 * Note that GUC_check_errmsg() etc are just macros that result in a direct
 * assignment to the associated variables.  That is ugly, but forced by the
 * limitations of C's macro mechanisms.
 */
void GUC_check_errcode(int sqlerrcode) { GUC_check_errcode_value = sqlerrcode; }

/*
 * Convenience functions to manage calling a variable's check_hook.
 * These mostly take care of the protocol for letting check hooks supply
 * portions of the error report on failure.
 */

static bool call_bool_check_hook(struct config_bool *conf, bool *newval,
                                 void **extra, GucSource source, int elevel) {
  /* Quick success if no hook */
  if (!conf->check_hook) return true;

  /* Reset variables that might be set by hook */
  GUC_check_errcode_value = ERRCODE_INVALID_PARAMETER_VALUE;
  GUC_check_errmsg_string = NULL;
  GUC_check_errdetail_string = NULL;
  GUC_check_errhint_string = NULL;

  if (!(*conf->check_hook)(newval, extra, source)) {
    ereport(elevel,
            (errcode(GUC_check_errcode_value),
             GUC_check_errmsg_string
                 ? errmsg_internal("%s", GUC_check_errmsg_string)
                 : errmsg("invalid value for parameter \"%s\": %d",
                          conf->gen.name, (int)*newval),
             GUC_check_errdetail_string
                 ? errdetail_internal("%s", GUC_check_errdetail_string)
                 : 0,
             GUC_check_errhint_string ? errhint("%s", GUC_check_errhint_string)
                                      : 0));
    /* Flush any strings created in ErrorContext */
    FlushErrorState();
    return false;
  }

  return true;
}

static bool call_int_check_hook(struct config_int *conf, int *newval,
                                void **extra, GucSource source, int elevel) {
  /* Quick success if no hook */
  if (!conf->check_hook) return true;

  /* Reset variables that might be set by hook */
  GUC_check_errcode_value = ERRCODE_INVALID_PARAMETER_VALUE;
  GUC_check_errmsg_string = NULL;
  GUC_check_errdetail_string = NULL;
  GUC_check_errhint_string = NULL;

  if (!(*conf->check_hook)(newval, extra, source)) {
    ereport(elevel,
            (errcode(GUC_check_errcode_value),
             GUC_check_errmsg_string
                 ? errmsg_internal("%s", GUC_check_errmsg_string)
                 : errmsg("invalid value for parameter \"%s\": %d",
                          conf->gen.name, *newval),
             GUC_check_errdetail_string
                 ? errdetail_internal("%s", GUC_check_errdetail_string)
                 : 0,
             GUC_check_errhint_string ? errhint("%s", GUC_check_errhint_string)
                                      : 0));
    /* Flush any strings created in ErrorContext */
    FlushErrorState();
    return false;
  }

  return true;
}

static bool call_real_check_hook(struct config_real *conf, double *newval,
                                 void **extra, GucSource source, int elevel) {
  /* Quick success if no hook */
  if (!conf->check_hook) return true;

  /* Reset variables that might be set by hook */
  GUC_check_errcode_value = ERRCODE_INVALID_PARAMETER_VALUE;
  GUC_check_errmsg_string = NULL;
  GUC_check_errdetail_string = NULL;
  GUC_check_errhint_string = NULL;

  if (!(*conf->check_hook)(newval, extra, source)) {
    ereport(elevel,
            (errcode(GUC_check_errcode_value),
             GUC_check_errmsg_string
                 ? errmsg_internal("%s", GUC_check_errmsg_string)
                 : errmsg("invalid value for parameter \"%s\": %g",
                          conf->gen.name, *newval),
             GUC_check_errdetail_string
                 ? errdetail_internal("%s", GUC_check_errdetail_string)
                 : 0,
             GUC_check_errhint_string ? errhint("%s", GUC_check_errhint_string)
                                      : 0));
    /* Flush any strings created in ErrorContext */
    FlushErrorState();
    return false;
  }

  return true;
}

static bool call_string_check_hook(struct config_string *conf, char **newval,
                                   void **extra, GucSource source, int elevel) {
  /* Quick success if no hook */
  if (!conf->check_hook) return true;

  /* Reset variables that might be set by hook */
  GUC_check_errcode_value = ERRCODE_INVALID_PARAMETER_VALUE;
  GUC_check_errmsg_string = NULL;
  GUC_check_errdetail_string = NULL;
  GUC_check_errhint_string = NULL;

  if (!(*conf->check_hook)(newval, extra, source)) {
    ereport(elevel,
            (errcode(GUC_check_errcode_value),
             GUC_check_errmsg_string
                 ? errmsg_internal("%s", GUC_check_errmsg_string)
                 : errmsg("invalid value for parameter \"%s\": \"%s\"",
                          conf->gen.name, *newval ? *newval : ""),
             GUC_check_errdetail_string
                 ? errdetail_internal("%s", GUC_check_errdetail_string)
                 : 0,
             GUC_check_errhint_string ? errhint("%s", GUC_check_errhint_string)
                                      : 0));
    /* Flush any strings created in ErrorContext */
    FlushErrorState();
    return false;
  }

  return true;
}

static bool call_enum_check_hook(struct config_enum *conf, int *newval,
                                 void **extra, GucSource source, int elevel) {
  /* Quick success if no hook */
  if (!conf->check_hook) return true;

  /* Reset variables that might be set by hook */
  GUC_check_errcode_value = ERRCODE_INVALID_PARAMETER_VALUE;
  GUC_check_errmsg_string = NULL;
  GUC_check_errdetail_string = NULL;
  GUC_check_errhint_string = NULL;

  if (!(*conf->check_hook)(newval, extra, source)) {
    ereport(elevel,
            (errcode(GUC_check_errcode_value),
             GUC_check_errmsg_string
                 ? errmsg_internal("%s", GUC_check_errmsg_string)
                 : errmsg("invalid value for parameter \"%s\": \"%s\"",
                          conf->gen.name,
                          config_enum_lookup_by_value(conf, *newval)),
             GUC_check_errdetail_string
                 ? errdetail_internal("%s", GUC_check_errdetail_string)
                 : 0,
             GUC_check_errhint_string ? errhint("%s", GUC_check_errhint_string)
                                      : 0));
    /* Flush any strings created in ErrorContext */
    FlushErrorState();
    return false;
  }

  return true;
}

/*
 * check_hook, assign_hook and show_hook subroutines
 */

static bool check_log_destination(char **newval, void **extra,
                                  GucSource source) {
  char *rawstring;
  List *elemlist;
  ListCell *l;
  int newlogdest = 0;
  int *myextra;

  /* Need a modifiable copy of string */
  rawstring = pstrdup(*newval);

  /* Parse string into list of identifiers */
  if (!SplitIdentifierString(rawstring, ',', &elemlist)) {
    /* syntax error in list */
    GUC_check_errdetail("List syntax is invalid.");
    pfree(rawstring);
    list_free(elemlist);
    return false;
  }

  foreach (l, elemlist) {
    char *tok = (char *)lfirst(l);

    if (pg_strcasecmp(tok, "stderr") == 0)
      newlogdest |= LOG_DESTINATION_STDERR;
    else if (pg_strcasecmp(tok, "csvlog") == 0)
      newlogdest |= LOG_DESTINATION_CSVLOG;
#ifdef HAVE_SYSLOG
    else if (pg_strcasecmp(tok, "syslog") == 0)
      newlogdest |= LOG_DESTINATION_SYSLOG;
#endif
#ifdef WIN32
    else if (pg_strcasecmp(tok, "eventlog") == 0)
      newlogdest |= LOG_DESTINATION_EVENTLOG;
#endif
    else {
      GUC_check_errdetail("Unrecognized key word: \"%s\".", tok);
      pfree(rawstring);
      list_free(elemlist);
      return false;
    }
  }

  pfree(rawstring);
  list_free(elemlist);

  myextra = (int *)guc_malloc(ERROR, sizeof(int));
  *myextra = newlogdest;
  *extra = (void *)myextra;

  return true;
}

static void assign_log_destination(const char *newval, void *extra) {
  Log_destination = *((int *)extra);
}

static void assign_syslog_facility(int newval, void *extra) {
#ifdef HAVE_SYSLOG
  set_syslog_parameters(syslog_ident_str ? syslog_ident_str : "postgres",
                        newval);
#endif
  /* Without syslog support, just ignore it */
}

static void assign_syslog_ident(const char *newval, void *extra) {
#ifdef HAVE_SYSLOG
  set_syslog_parameters(newval, syslog_facility);
#endif
  /* Without syslog support, it will always be set to "none", so ignore */
}

static void assign_session_replication_role(int newval, void *extra) {
  /*
   * Must flush the plan cache when changing replication role; but don't
   * flush unnecessarily.
   */
  if (SessionReplicationRole != newval) ResetPlanCache();
}

static bool check_temp_buffers(int *newval, void **extra, GucSource source) {
  /*
   * Once local buffers have been initialized, it's too late to change this.
   */
  if (NLocBuffer && NLocBuffer != *newval) {
    GUC_check_errdetail(
        "\"temp_buffers\" cannot be changed after any temporary tables have "
        "been accessed in the session.");
    return false;
  }
  return true;
}

static bool check_bonjour(bool *newval, void **extra, GucSource source) {
#ifndef USE_BONJOUR
  if (*newval) {
    GUC_check_errmsg("Bonjour is not supported by this build");
    return false;
  }
#endif
  return true;
}

static bool check_ssl(bool *newval, void **extra, GucSource source) {
#ifndef USE_SSL
  if (*newval) {
    GUC_check_errmsg("SSL is not supported by this build");
    return false;
  }
#endif
  return true;
}

static bool check_cluster_mode(bool *newval, void **extra, GucSource source) {
  if (*newval && EnableClusterMode) {
    GUC_check_errmsg("Changing Cluster Mode is not supported by this build");
    return false;
  }
  return true;
}

static bool check_stage_log_stats(bool *newval, void **extra,
                                  GucSource source) {
  if (*newval && log_statement_stats) {
    GUC_check_errdetail(
        "Cannot enable parameter when \"log_statement_stats\" is true.");
    return false;
  }
  return true;
}

static bool check_log_stats(bool *newval, void **extra, GucSource source) {
  if (*newval &&
      (log_parser_stats || log_planner_stats || log_executor_stats)) {
    GUC_check_errdetail(
        "Cannot enable \"log_statement_stats\" when "
        "\"log_parser_stats\", \"log_planner_stats\", "
        "or \"log_executor_stats\" is true.");
    return false;
  }
  return true;
}

static bool check_canonical_path(char **newval, void **extra,
                                 GucSource source) {
  /*
   * Since canonicalize_path never enlarges the string, we can just modify
   * newval in-place.  But watch out for NULL, which is the default value
   * for external_pid_file.
   */
  if (*newval) canonicalize_path(*newval);
  return true;
}

static bool check_timezone_abbreviations(char **newval, void **extra,
                                         GucSource source) {
  /*
   * The boot_val given above for timezone_abbreviations is NULL. When we
   * see this we just do nothing.  If this value isn't overridden from the
   * config file then pg_timezone_abbrev_initialize() will eventually
   * replace it with "Default".  This hack has two purposes: to avoid
   * wasting cycles loading values that might soon be overridden from the
   * config file, and to avoid trying to read the timezone abbrev files
   * during InitializeGUCOptions().  The latter doesn't work in an
   * EXEC_BACKEND subprocess because my_exec_path hasn't been set yet and so
   * we can't locate PGSHAREDIR.
   */
  if (*newval == NULL) {
    Assert(source == PGC_S_DEFAULT);
    return true;
  }

  /* OK, load the file and produce a malloc'd TimeZoneAbbrevTable */
  *extra = load_tzoffsets(*newval);

  /* tzparser.c returns NULL on failure, reporting via GUC_check_errmsg */
  if (!*extra) return false;

  return true;
}

static void assign_timezone_abbreviations(const char *newval, void *extra) {
  /* Do nothing for the boot_val default of NULL */
  if (!extra) return;

  InstallTimeZoneAbbrevs((TimeZoneAbbrevTable *)extra);
}

/*
 * pg_timezone_abbrev_initialize --- set default value if not done already
 *
 * This is called after initial loading of postgresql.conf.  If no
 * timezone_abbreviations setting was found therein, select default.
 * If a non-default value is already installed, nothing will happen.
 *
 * This can also be called from ProcessConfigFile to establish the default
 * value after a postgresql.conf entry for it is removed.
 */
static void pg_timezone_abbrev_initialize(void) {
  SetConfigOption("timezone_abbreviations", "Default", PGC_POSTMASTER,
                  PGC_S_DYNAMIC_DEFAULT);
}

static const char *show_archive_command(void) {
  if (XLogArchivingActive())
    return XLogArchiveCommand;
  else
    return "(disabled)";
}

static void assign_tcp_keepalives_idle(int newval, void *extra) {
  /*
   * The kernel API provides no way to test a value without setting it; and
   * once we set it we might fail to unset it.  So there seems little point
   * in fully implementing the check-then-assign GUC API for these
   * variables.  Instead we just do the assignment on demand.  pqcomm.c
   * reports any problems via elog(LOG).
   *
   * This approach means that the GUC value might have little to do with the
   * actual kernel value, so we use a show_hook that retrieves the kernel
   * value rather than trusting GUC's copy.
   */
  (void)pq_setkeepalivesidle(newval, MyProcPort);
}

static const char *show_tcp_keepalives_idle(void) {
  /* See comments in assign_tcp_keepalives_idle */
  static char nbuf[16];

  snprintf(nbuf, sizeof(nbuf), "%d", pq_getkeepalivesidle(MyProcPort));
  return nbuf;
}

static void assign_tcp_keepalives_interval(int newval, void *extra) {
  /* See comments in assign_tcp_keepalives_idle */
  (void)pq_setkeepalivesinterval(newval, MyProcPort);
}

static const char *show_tcp_keepalives_interval(void) {
  /* See comments in assign_tcp_keepalives_idle */
  static char nbuf[16];

  snprintf(nbuf, sizeof(nbuf), "%d", pq_getkeepalivesinterval(MyProcPort));
  return nbuf;
}

static void assign_tcp_keepalives_count(int newval, void *extra) {
  /* See comments in assign_tcp_keepalives_idle */
  (void)pq_setkeepalivescount(newval, MyProcPort);
}

static const char *show_tcp_keepalives_count(void) {
  /* See comments in assign_tcp_keepalives_idle */
  static char nbuf[16];

  snprintf(nbuf, sizeof(nbuf), "%d", pq_getkeepalivescount(MyProcPort));
  return nbuf;
}

static bool check_maxconnections(int *newval, void **extra, GucSource source) {
  if (*newval + autovacuum_max_workers + 1 + max_worker_processes >
      MAX_BACKENDS)
    return false;
  return true;
}

static bool check_autovacuum_max_workers(int *newval, void **extra,
                                         GucSource source) {
  if (MaxConnections + *newval + 1 + max_worker_processes > MAX_BACKENDS)
    return false;
  return true;
}

static bool check_autovacuum_work_mem(int *newval, void **extra,
                                      GucSource source) {
  /*
   * -1 indicates fallback.
   *
   * If we haven't yet changed the boot_val default of -1, just let it be.
   * Autovacuum will look to maintenance_work_mem instead.
   */
  if (*newval == -1) return true;

  /*
   * We clamp manually-set values to at least 1MB.  Since
   * maintenance_work_mem is always set to at least this value, do the same
   * here.
   */
  if (*newval < 1024) *newval = 1024;

  return true;
}

static bool check_max_worker_processes(int *newval, void **extra,
                                       GucSource source) {
  if (MaxConnections + autovacuum_max_workers + 1 + *newval > MAX_BACKENDS)
    return false;
  return true;
}

static bool check_effective_io_concurrency(int *newval, void **extra,
                                           GucSource source) {
#ifdef USE_PREFETCH
  double new_prefetch_pages = 0.0;
  int i;

  /*----------
   * The user-visible GUC parameter is the number of drives (spindles),
   * which we need to translate to a number-of-pages-to-prefetch target.
   * The target value is stashed in *extra and then assigned to the actual
   * variable by assign_effective_io_concurrency.
   *
   * The expected number of prefetch pages needed to keep N drives busy is:
   *
   * drives |   I/O requests
   * -------+----------------
   *		1 |   1
   *		2 |   2/1 + 2/2 = 3
   *		3 |   3/1 + 3/2 + 3/3 = 5 1/2
   *		4 |   4/1 + 4/2 + 4/3 + 4/4 = 8 1/3
   *		n |   n * H(n)
   *
   * This is called the "coupon collector problem" and H(n) is called the
   * harmonic series.  This could be approximated by n * ln(n), but for
   * reasonable numbers of drives we might as well just compute the series.
   *
   * Alternatively we could set the target to the number of pages necessary
   * so that the expected number of active spindles is some arbitrary
   * percentage of the total.  This sounds the same but is actually slightly
   * different.  The result ends up being ln(1-P)/ln((n-1)/n) where P is
   * that desired fraction.
   *
   * Experimental results show that both of these formulas aren't aggressive
   * enough, but we don't really have any better proposals.
   *
   * Note that if *newval = 0 (disabled), we must set target = 0.
   *----------
   */

  for (i = 1; i <= *newval; i++)
    new_prefetch_pages += (double)*newval / (double)i;

  /* This range check shouldn't fail, but let's be paranoid */
  if (new_prefetch_pages >= 0.0 && new_prefetch_pages < (double)INT_MAX) {
    int *myextra = (int *)guc_malloc(ERROR, sizeof(int));

    *myextra = (int)rint(new_prefetch_pages);
    *extra = (void *)myextra;

    return true;
  } else
    return false;
#else
  return true;
#endif /* USE_PREFETCH */
}

static void assign_effective_io_concurrency(int newval, void *extra) {
#ifdef USE_PREFETCH
  target_prefetch_pages = *((int *)extra);
#endif /* USE_PREFETCH */
}

static void assign_pgstat_temp_directory(const char *newval, void *extra) {
  /* check_canonical_path already canonicalized newval for us */
  char *dname;
  char *tname;
  char *fname;

  /* directory */
  dname = static_cast<char *>(
      guc_malloc(ERROR, strlen(newval) + 1)); /* runtime dir */
  sprintf(dname, "%s", newval);

  /* global stats */
  tname = static_cast<char *>(
      guc_malloc(ERROR, strlen(newval) + 12)); /* /global.tmp */
  sprintf(tname, "%s/global.tmp", newval);
  fname = static_cast<char *>(
      guc_malloc(ERROR, strlen(newval) + 13)); /* /global.stat */
  sprintf(fname, "%s/global.stat", newval);

  if (pgstat_stat_directory) free(pgstat_stat_directory);
  pgstat_stat_directory = dname;
  if (pgstat_stat_tmpname) free(pgstat_stat_tmpname);
  pgstat_stat_tmpname = tname;
  if (pgstat_stat_filename) free(pgstat_stat_filename);
  pgstat_stat_filename = fname;
}

static bool check_application_name(char **newval, void **extra,
                                   GucSource source) {
  /* Only allow clean ASCII chars in the application name */
  char *p;

  for (p = *newval; *p; p++) {
    if (*p < 32 || *p > 126) *p = '?';
  }

  return true;
}

static void assign_application_name(const char *newval, void *extra) {
  /* Update the pg_stat_activity view */
  pgstat_report_appname(newval);
}

static bool check_cluster_name(char **newval, void **extra, GucSource source) {
  /* Only allow clean ASCII chars in the cluster name */
  char *p;

  for (p = *newval; *p; p++) {
    if (*p < 32 || *p > 126) *p = '?';
  }

  return true;
}

static const char *show_unix_socket_permissions(void) {
  static char buf[8];

  snprintf(buf, sizeof(buf), "%04o", Unix_socket_permissions);
  return buf;
}

static const char *show_log_file_mode(void) {
  static char buf[8];

  snprintf(buf, sizeof(buf), "%04o", Log_file_mode);
  return buf;
}

#include "guc-file.cpp"<|MERGE_RESOLUTION|>--- conflicted
+++ resolved
@@ -531,17 +531,14 @@
 // Wait Time Out
 int peloton_flush_frequency_micros;
 
-<<<<<<< HEAD
 int peloton_server_port;
 
 char *peloton_endpoint_address;
-=======
 // Flush mode (for NVM WBL)
 int peloton_flush_mode;
 
 // pcommit latency (for NVM WBL)
 int peloton_pcommit_latency;
->>>>>>> 17545b29
 
 /*
  * This really belongs in pg_shmem.c, but is defined here so that it doesn't
