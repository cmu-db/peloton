/*-------------------------------------------------------------------------
 *
 * peloton.cpp
 * file description
 *
 * Copyright(c) 2015, CMU
 *
 * /peloton/src/backend/bridge/peloton.c
 *
 *-------------------------------------------------------------------------
 */

#include <sys/types.h>
#include <unistd.h>
#include <fcntl.h>
#include <sys/param.h>
#include <sys/time.h>
#include <sys/socket.h>
#include <netdb.h>
#include <netinet/in.h>
#include <arpa/inet.h>
#include <signal.h>
#include <time.h>
#include <thread>
#include <map>

#include "backend/networking/rpc_client.h"
#include "backend/common/logger.h"
#include "backend/common/serializer.h"
#include "backend/bridge/ddl/configuration.h"
#include "backend/bridge/ddl/ddl.h"
#include "backend/bridge/ddl/ddl_utils.h"
#include "backend/bridge/ddl/tests/bridge_test.h"
#include "backend/bridge/dml/executor/plan_executor.h"
#include "backend/bridge/dml/mapper/mapper.h"
#include "backend/logging/log_manager.h"
#include "backend/planner/seq_scan_plan.h"
#include "backend/gc/gc_manager_factory.h"

#include "postgres.h"
#include "c.h"
#include "access/xact.h"
#include "access/transam.h"
#include "access/tupdesc.h"
#include "catalog/pg_namespace.h"
#include "executor/tuptable.h"
#include "libpq/ip.h"
#include "libpq/pqsignal.h"
#include "miscadmin.h"
#include "nodes/print.h"

#include "nodes/params.h"
#include "utils/guc.h"
#include "utils/errcodes.h"
#include "utils/ps_status.h"
#include "utils/timeout.h"
#include "utils/memutils.h"
#include "utils/resowner.h"
#include "utils/rel.h"
#include "postmaster/fork_process.h"
#include "postmaster/postmaster.h"
#include "postmaster/peloton.h"

#include "storage/latch.h"
#include "storage/ipc.h"
#include "storage/proc.h"
#include "tcop/tcopprot.h"

/* ----------
 * Logging Flag
 * ----------
 */
bool logging_module_check = false;

bool syncronization_commit = false;

static void peloton_process_status(const peloton_status &status,
                                   const PlanState *planstate);

static void peloton_send_output(const peloton_status &status, bool sendTuples,
                                DestReceiver *dest);

static void __attribute__((unused)) peloton_test_config();

/* ----------
 * peloton_bootstrap -
 *
 *  Handle bootstrap requests in Peloton.
 * ----------
 */
void peloton_bootstrap() {
  try {
    // Process the utility statement
    peloton::bridge::Bootstrap::BootstrapPeloton();
    // Sart logging
    if (logging_module_check == false) {
      elog(DEBUG2,
           "..................................................................."
           ".................................");
      elog(DEBUG2, "Logging Mode : %d", peloton_logging_mode);

      // Finished checking logging module
      logging_module_check = true;

      if (peloton_logging_mode != LOGGING_TYPE_INVALID) {
        // Launching a thread for logging
        auto &log_manager = peloton::logging::LogManager::GetInstance();
        if (!log_manager.IsInLoggingMode()) {
          // Set default logging mode
          log_manager.SetSyncCommit(true);
          elog(DEBUG2, "Wait for standby mode");

          // Wait for standby mode
          std::thread(&peloton::logging::LogManager::StartStandbyMode,
                      &log_manager)
              .detach();
          log_manager.WaitForModeTransition(
              peloton::LOGGING_STATUS_TYPE_STANDBY, true);
          elog(DEBUG2, "Standby mode");

          // Do any recovery
          log_manager.StartRecoveryMode();
          elog(DEBUG2, "Wait for logging mode");

          // Wait for logging mode
          log_manager.WaitForModeTransition(
              peloton::LOGGING_STATUS_TYPE_LOGGING, true);
          elog(DEBUG2, "Logging mode");
        }
      }
    }
  } catch (const std::exception &exception) {
    elog(ERROR, "Peloton exception :: %s", exception.what());
  }
}

/* ----------
 * peloton_ddl -
 *
 *  Handle DDL requests in Peloton.
 * ----------
 */
void peloton_ddl(Node *parsetree) {
  /* Ignore invalid parsetrees */
  if (parsetree == NULL || nodeTag(parsetree) == T_Invalid) {
    return;
  }

  try {
    /* Process the utility statement */
    peloton::bridge::DDL::ProcessUtility(parsetree);
  } catch (const std::exception &exception) {
    elog(ERROR, "Peloton exception :: %s", exception.what());
  }
}

/* ----------
 * peloton_dml -
 *
 *  Handle DML requests in Peloton.
 * ----------
 */
void peloton_dml(const PlanState *planstate, bool sendTuples,
                 DestReceiver *dest, TupleDesc tuple_desc,
                 const char *prepStmtName) {
  peloton_status status;

  // Get the parameter list
  assert(planstate != NULL);
  assert(planstate->state != NULL);
  auto param_list = planstate->state->es_param_list_info;
  auto subplanstate = cast_reinterpret<SubPlanState *>(
      planstate->state->es_param_exec_vals->execPlan);

  // Create the raw planstate info
  std::shared_ptr<const peloton::planner::AbstractPlan> mapped_plan_ptr;
  std::shared_ptr<const peloton::planner::AbstractPlan> mapped_subplan_ptr;

  // Get our plan
  if (prepStmtName) {
    mapped_plan_ptr =
        peloton::bridge::PlanTransformer::GetInstance().GetCachedPlan(
            prepStmtName);
  }

  /* A cache miss or an unnamed plan */
  if (mapped_plan_ptr.get() == nullptr) {
    auto plan_state =
        peloton::bridge::DMLUtils::peloton_prepare_data(planstate);
    mapped_plan_ptr =
        peloton::bridge::PlanTransformer::GetInstance().TransformPlan(
            plan_state, prepStmtName);
  }
  if (subplanstate) {
    auto subplan_state = peloton::bridge::DMLUtils::peloton_prepare_data(
        subplanstate->planstate);
    mapped_subplan_ptr =
        peloton::bridge::PlanTransformer::GetInstance().TransformPlan(
            subplan_state, prepStmtName);
  }

<<<<<<< HEAD
  //===----------------------------------------------------------------------===//
  //   Send a query plan through network
  //   We can use a more clean wrapper to send the plan in the future
  //===----------------------------------------------------------------------===//
  /*
   * To execute a plan, we need prepare three stuff: TupleDesc, plan and
   * param_list
   * Plan is a class which can be Serialized
   * Param_list can be transformed to value using BuildParams() and be
   * Serialized
   * TupleDesc is a nested structure in Postgres, we can define a nested message
   * in protobuf
   *
   * The query plan message of protobuf is:
   * 1. type      : int       casted from PlanNodeType
   * 2. num value : int       the size of value_list
   * 3. value_list: bytes     value Serialize
   * 4. plan      : bytes     plan Serialize
   */

  // First set type
  const peloton::PlanNodeType type = mapped_plan_ptr->GetPlanNodeType();
  auto pclient =
      std::make_shared<peloton::networking::RpcClient>(PELOTON_ENDPOINT_ADDR);
  peloton::networking::QueryPlanExecRequest request;
  request.set_plan_type(static_cast<int>(type));

  // Second set size of parameter list
  std::vector<peloton::Value> param_values =
      peloton::bridge::PlanTransformer::BuildParams(param_list);
  int param_count = param_values.size();
  request.set_param_num(param_count);

  // Third Serialize param_values from param_list
  peloton::CopySerializeOutput output_params;
  for (int it = 0; it < param_count; it++) {
    param_values[it].SerializeTo(output_params);
  }
  request.set_param_list(output_params.Data(), output_params.Size());

  // Fourth Serialize plan with plan
  peloton::CopySerializeOutput output_plan;
  mapped_plan_ptr->SerializeTo(output_plan);
  request.set_plan(output_plan.Data(), output_plan.Size());

  // Finally send the request
  //  pclient->QueryPlan(&request, NULL);
=======
  // Construct params
  std::vector<peloton::Value> param_values = peloton::bridge::PlanTransformer::BuildParams(param_list);

>>>>>>> 1ec77651
  //===----------------------------------------------------------------------===//
  //   End for sending query
  //===----------------------------------------------------------------------===//

  // Ignore empty plans
  if (mapped_plan_ptr.get() == nullptr) {
    elog(WARNING, "Empty or unrecognized plan sent to Peloton");
    return;
  }

  std::vector<peloton::oid_t> target_list;
  std::vector<peloton::oid_t> qual;

<<<<<<< HEAD
  // Analyze the plan
  // if(rand() % 100 < 5)
  //  peloton::bridge::PlanTransformer::AnalyzePlan(plan, planstate);

  // Execute the plantree mapped_plan_ptr.get()
  try {
    status = peloton::bridge::PlanExecutor::ExecutePlan(
        mapped_plan_ptr.get(), param_values, tuple_desc);
    // Clean up the plantree
    // Not clean up now ! This is cached !
    // peloton::bridge::PlanTransformer::CleanPlan(mapped_plan);
  } catch (const std::exception &exception) {
=======
  // Execute the plantree mapped_plan_ptr.get()
  try {
    status = peloton::bridge::PlanExecutor::ExecutePlan(mapped_plan_ptr.get(),
                                                        param_values,
                                                        tuple_desc);
  }
  catch(const std::exception &exception) {
>>>>>>> 1ec77651
    elog(ERROR, "Peloton exception :: %s", exception.what());
  }

  // Wait for the response and process it
  peloton_process_status(status, planstate);

  // Send output to dest
  peloton_send_output(status, sendTuples, dest);
}

/* ----------
 * peloton_process_status() -
 *
 *  Process status.
 * ----------
 */
static void peloton_process_status(const peloton_status &status,
                                   const PlanState *planstate) {
  int code;

  // Process the status code
  code = status.m_result;
  switch (code) {
    case peloton::RESULT_SUCCESS: {
      // TODO: Update stats ?
      planstate->state->es_processed = status.m_processed;
    } break;

    case peloton::RESULT_INVALID:
    case peloton::RESULT_FAILURE:
    default: {
      ereport(ERROR, (errcode(status.m_result), errmsg("transaction failed")));
    } break;
  }
}

/* ----------
 * peloton_send_output() -
 *
 *  Send the output to the receiver.
 * ----------
 */
void peloton_send_output(const peloton_status &status, bool sendTuples,
                         DestReceiver *dest) {
  TupleTableSlot *slot;

  // Go over any result slots
  if (status.m_result_slots != NULL) {
    ListCell *lc;

    foreach (lc, status.m_result_slots) {
      slot = (TupleTableSlot *)lfirst(lc);

      /*
       * if the tuple is null, then we assume there is nothing more to
       * process so we just end the loop...
       */
      if (TupIsNull(slot)) break;

      /*
       * If we are supposed to send the tuple somewhere, do so. (In
       * practice, this is probably always the case at this point.)
       */
      if (sendTuples) (*dest->receiveSlot)(slot, dest);

      /*
       * Free the underlying heap_tuple
       * and the TupleTableSlot itself.
       */
      ExecDropSingleTupleTableSlot(slot);
    }

    // Clean up list
    list_free(status.m_result_slots);
  }
}

static void peloton_test_config() {
  auto val = GetConfigOption("peloton_mode", false, false);
  elog(LOG, "Before SetConfigOption : %s", val);

  SetConfigOption("peloton_mode", "peloton_mode_1", PGC_USERSET, PGC_S_USER);

  val = GetConfigOption("peloton_mode", false, false);
  elog(LOG, "After SetConfigOption : %s", val);

  // Build the configuration map
  peloton::bridge::ConfigManager::BuildConfigMap();
}

/* ----------
 * IsPelotonQuery -
 *
 *  Does the query access peloton tables or not ?
 * ----------
 */
bool IsPelotonQuery(List *relationOids) {
  bool peloton_query = false;

  // Check if we are in Postmaster environment */
  if (IsPostmasterEnvironment == false && IsBackend == false) {
    return false;
  }

  if (relationOids != NULL) {
    ListCell *lc;

    // Go over each relation on which the plan depends
    foreach (lc, relationOids) {
      Oid relation_id = lfirst_oid(lc);

      // Check if relation in public namespace
      Relation target_table = relation_open(relation_id, AccessShareLock);
      Oid target_table_namespace = target_table->rd_rel->relnamespace;

      if (target_table_namespace == PG_PUBLIC_NAMESPACE) {
        peloton_query = true;
      }

      relation_close(target_table, AccessShareLock);

      if (peloton_query == true) break;
    }
  }

  return peloton_query;
}

//===--------------------------------------------------------------------===//
// Serialization/Deserialization
//===--------------------------------------------------------------------===//

/**
 * The peloton_status has the following members:
 * m_processed   : uint32
 * m_result      : enum Result
 * m_result_slots: list pointer (type, length, data)
 *
 * Therefore a peloton_status is serialized as:
 * [(int) total size]
 * [(int) m_processed]
 * [(int8_t) m_result]
 * [(int8_t) note type]
 * [(int) list length]
 * [(bytes) data]
 * [(bytes) data]
 * [(bytes) data]
 * .....
 *
 * TODO: parent_ seems never be set or used
 */

bool peloton_status::SerializeTo(peloton::SerializeOutput &output) {
  // A placeholder for the total size written at the end
  int start = output.Position();
  output.WriteInt(-1);

  // Write m_processed.
  output.WriteInt(static_cast<int>(m_processed));

  // Write m_result, which is enum Result
  output.WriteByte(static_cast<int8_t>(m_result));

  if (m_result_slots != NULL) {
    // Write the list type
    NodeTag list_type = m_result_slots->type;
    output.WriteByte(static_cast<int8_t>(list_type));

    // Write the list length
    int list_length = m_result_slots->length;
    output.WriteInt(list_length);

    // Write the list data one by one
    ListCell *lc;
    foreach (lc, m_result_slots) {
      lfirst(lc);
      // TODO: Write the tuple into the buffer
    }
  } else {
    // Write the list type
    output.WriteByte(static_cast<int8_t>(T_Invalid));

    // Write the list length
    output.WriteInt(-1);
  }

  // Write the total length
  int32_t sz = static_cast<int32_t>(output.Position() - start - sizeof(int));
  assert(sz > 0);
  output.WriteIntAt(start, sz);

  return true;
}

/**
 * TODO: Deserialize
 */
bool peloton_status::DeserializeFrom(peloton::SerializeInputBE &input) {
  //    List *slots = NULL;
  //    slots = lappend(slots, slot);

  return true;
}<|MERGE_RESOLUTION|>--- conflicted
+++ resolved
@@ -191,67 +191,11 @@
         peloton::bridge::PlanTransformer::GetInstance().TransformPlan(
             plan_state, prepStmtName);
   }
-  if (subplanstate) {
-    auto subplan_state = peloton::bridge::DMLUtils::peloton_prepare_data(
-        subplanstate->planstate);
-    mapped_subplan_ptr =
-        peloton::bridge::PlanTransformer::GetInstance().TransformPlan(
-            subplan_state, prepStmtName);
-  }
-
-<<<<<<< HEAD
-  //===----------------------------------------------------------------------===//
-  //   Send a query plan through network
-  //   We can use a more clean wrapper to send the plan in the future
-  //===----------------------------------------------------------------------===//
-  /*
-   * To execute a plan, we need prepare three stuff: TupleDesc, plan and
-   * param_list
-   * Plan is a class which can be Serialized
-   * Param_list can be transformed to value using BuildParams() and be
-   * Serialized
-   * TupleDesc is a nested structure in Postgres, we can define a nested message
-   * in protobuf
-   *
-   * The query plan message of protobuf is:
-   * 1. type      : int       casted from PlanNodeType
-   * 2. num value : int       the size of value_list
-   * 3. value_list: bytes     value Serialize
-   * 4. plan      : bytes     plan Serialize
-   */
-
-  // First set type
-  const peloton::PlanNodeType type = mapped_plan_ptr->GetPlanNodeType();
-  auto pclient =
-      std::make_shared<peloton::networking::RpcClient>(PELOTON_ENDPOINT_ADDR);
-  peloton::networking::QueryPlanExecRequest request;
-  request.set_plan_type(static_cast<int>(type));
-
-  // Second set size of parameter list
+
+  // Construct params
   std::vector<peloton::Value> param_values =
       peloton::bridge::PlanTransformer::BuildParams(param_list);
-  int param_count = param_values.size();
-  request.set_param_num(param_count);
-
-  // Third Serialize param_values from param_list
-  peloton::CopySerializeOutput output_params;
-  for (int it = 0; it < param_count; it++) {
-    param_values[it].SerializeTo(output_params);
-  }
-  request.set_param_list(output_params.Data(), output_params.Size());
-
-  // Fourth Serialize plan with plan
-  peloton::CopySerializeOutput output_plan;
-  mapped_plan_ptr->SerializeTo(output_plan);
-  request.set_plan(output_plan.Data(), output_plan.Size());
-
-  // Finally send the request
-  //  pclient->QueryPlan(&request, NULL);
-=======
-  // Construct params
-  std::vector<peloton::Value> param_values = peloton::bridge::PlanTransformer::BuildParams(param_list);
-
->>>>>>> 1ec77651
+
   //===----------------------------------------------------------------------===//
   //   End for sending query
   //===----------------------------------------------------------------------===//
@@ -265,28 +209,11 @@
   std::vector<peloton::oid_t> target_list;
   std::vector<peloton::oid_t> qual;
 
-<<<<<<< HEAD
-  // Analyze the plan
-  // if(rand() % 100 < 5)
-  //  peloton::bridge::PlanTransformer::AnalyzePlan(plan, planstate);
-
   // Execute the plantree mapped_plan_ptr.get()
   try {
     status = peloton::bridge::PlanExecutor::ExecutePlan(
         mapped_plan_ptr.get(), param_values, tuple_desc);
-    // Clean up the plantree
-    // Not clean up now ! This is cached !
-    // peloton::bridge::PlanTransformer::CleanPlan(mapped_plan);
   } catch (const std::exception &exception) {
-=======
-  // Execute the plantree mapped_plan_ptr.get()
-  try {
-    status = peloton::bridge::PlanExecutor::ExecutePlan(mapped_plan_ptr.get(),
-                                                        param_values,
-                                                        tuple_desc);
-  }
-  catch(const std::exception &exception) {
->>>>>>> 1ec77651
     elog(ERROR, "Peloton exception :: %s", exception.what());
   }
 
