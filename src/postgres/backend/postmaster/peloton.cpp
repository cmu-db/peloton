/*-------------------------------------------------------------------------
 *
 * peloton.cpp
 * file description
 *
 * Copyright(c) 2015, CMU
 *
 * /peloton/src/backend/bridge/peloton.c
 *
 *-------------------------------------------------------------------------
 */

#include "postgres.h"
#include "c.h"

#include "bridge/bridge.h"
#include "executor/tuptable.h"
#include "libpq/ip.h"
#include "libpq/pqsignal.h"
#include "miscadmin.h"
#include "nodes/print.h"
#include "utils/guc.h"
#include "utils/ps_status.h"
#include "utils/timeout.h"
#include "utils/memutils.h"
#include "utils/resowner.h"
#include "postmaster/fork_process.h"
#include "postmaster/postmaster.h"
#include "storage/latch.h"
#include "storage/ipc.h"
#include "storage/proc.h"
#include "tcop/tcopprot.h"

#include <sys/types.h>
#include <unistd.h>
#include <fcntl.h>
#include <sys/param.h>
#include <sys/time.h>
#include <sys/socket.h>
#include <netdb.h>
#include <netinet/in.h>
#include <arpa/inet.h>
#include <signal.h>
#include <time.h>

#include "backend/bridge/plan_transformer.h"
#include "postmaster/peloton.h"
#include "backend/bridge/ddl.h"
#include "backend/bridge/plan_transformer.h"
#include "backend/bridge/plan_executor.h"
#include "backend/common/stack_trace.h"

/* ----------
 * Local data
 * ----------
 */
NON_EXEC_STATIC pgsocket pelotonSock = PGINVALID_SOCKET;

static struct sockaddr_storage pelotonAddr;

/*
 * Flags set by interrupt handlers for later service in the main loop.
 */
static volatile bool need_exit = false;
static volatile sig_atomic_t got_SIGHUP = false;

/* Flags to tell if we are in an peloton process */
static bool am_peloton = false;

/* ----------
 * Local function forward declarations
 * ----------
 */
NON_EXEC_STATIC void PelotonMain(int argc, char *argv[]) pg_attribute_noreturn();
static void peloton_MainLoop(void);
static void peloton_sighup_handler(SIGNAL_ARGS);
static void peloton_sigusr2_handler(SIGNAL_ARGS);
static void peloton_sigterm_handler(SIGNAL_ARGS);
static void peloton_sighup_handler(SIGNAL_ARGS);
static void peloton_sigsegv_handler(SIGNAL_ARGS);

static void peloton_setheader(Peloton_MsgHdr *hdr, PelotonMsgType mtype);
static void peloton_send(void *msg, int len);

static void peloton_process_dml(Peloton_MsgDML *msg, int len);
static void peloton_process_ddl(Peloton_MsgDDL *msg, int len);

bool
IsPelotonProcess(void)
{
  return am_peloton;
}

/**
 * @brief Initialize peloton
 */
int peloton_start(void){
  pid_t   pelotonPid;

  switch ((pelotonPid = fork_process()))
  {
    case -1:
      ereport(LOG,
              (errmsg("could not fork peloton process: %m")));
      return -1;
      break;

    case 0:
      /* in postmaster child ... */
      InitPostmasterChild();

      /* Close the postmaster's sockets */
      ClosePostmasterPorts(false);

      /*
       * Make sure we aren't in PostmasterContext anymore.  (We can't delete it
       * just yet, though, because InitPostgres will need the HBA data.)
       */
      MemoryContextSwitchTo(TopMemoryContext);

      /* Do some stuff */
      PelotonMain(0, NULL);

      return 0;
      break;

    default:
      /* Do nothing */
      return (int) pelotonPid;
      break;
  }

  /* shouldn't get here */
  return 0;
}

/*
 * PelotonMain
 *
 *  The argc/argv parameters are valid only in EXEC_BACKEND case.  However,
 *  since we don't use 'em, it hardly matters...
 */
NON_EXEC_STATIC void
PelotonMain(int argc, char *argv[])
{
  sigjmp_buf  local_sigjmp_buf;

  am_peloton = true;

  ereport(LOG, (errmsg("starting peloton : pid :: %d", getpid())));

  /* Identify myself via ps */
  init_ps_display("peloton process", "", "", "");

  SetProcessingMode(InitProcessing);

  /*
   * Set up signal handlers.  We operate on databases much like a regular
   * backend, so we use the same signal handling.  See equivalent code in
   * tcop/postgres.c.
   */
  pqsignal(SIGHUP, peloton_sighup_handler);

  /*
   * SIGINT is used to signal canceling the current table's vacuum; SIGTERM
   * means abort and exit cleanly, and SIGQUIT means abandon ship.
   */
  pqsignal(SIGINT, StatementCancelHandler);
  pqsignal(SIGTERM, peloton_sigterm_handler);
  //pqsignal(SIGSEGV, peloton_sigsegv_handler);
  pqsignal(SIGQUIT, quickdie);
  InitializeTimeouts();   /* establishes SIGALRM handler */

  pqsignal(SIGPIPE, SIG_IGN);
  pqsignal(SIGUSR1, peloton_sigusr2_handler);
  pqsignal(SIGUSR2, SIG_IGN);
  pqsignal(SIGFPE, FloatExceptionHandler);
  pqsignal(SIGCHLD, SIG_DFL);

  /* Early initialization */
  BaseInit();

  /*
   * Create a per-backend PGPROC struct in shared memory, except in the
   * EXEC_BACKEND case where this was done in SubPostmasterMain. We must do
   * this before we can use LWLocks (and in the EXEC_BACKEND case we already
   * had to do some stuff with LWLocks).
   */
#ifndef EXEC_BACKEND
  InitProcess();
#endif

  /*
   * If an exception is encountered, processing resumes here.
   *
   * See notes in postgres.c about the design of this coding.
   */
  if (sigsetjmp(local_sigjmp_buf, 1) != 0)
  {
    /* Prevents interrupts while cleaning up */
    HOLD_INTERRUPTS();

    /* Report the error to the server log */
    EmitErrorReport();

    /*
     * We can now go away.  Note that because we called InitProcess, a
     * callback was registered to do ProcKill, which will clean up
     * necessary state.
     */
    proc_exit(0);
  }

  /* We can now handle ereport(ERROR) */
  PG_exception_stack = &local_sigjmp_buf;

  PG_SETMASK(&UnBlockSig);

  /*
   * Connect to the selected database
   *
   * Note: if we have selected a just-deleted database (due to using
   * stale stats info), we'll fail and exit here.
   */
  InitPostgres("postgres", InvalidOid, NULL, InvalidOid, NULL);

  /*
   * If the PostmasterContext is still around, recycle the space; we don't
   * need it anymore after InitPostgres completes.  Note this does not trash
   * *MyProcPort, because ConnCreate() allocated that space with malloc()
   * ... else we'd need to copy the Port data first.  Also, subsidiary data
   * such as the username isn't lost either; see ProcessStartupPacket().
   */
  if (PostmasterContext)
  {
    MemoryContextDelete(PostmasterContext);
    PostmasterContext = NULL;
  }

  SetProcessingMode(NormalProcessing);

  /*
   * Create the memory context we will use in the main loop.
   *
   * MessageContext is reset once per iteration of the main loop, ie, upon
   * completion of processing of each command message from the client.
   */
  MessageContext = SHMAllocSetContextCreate(TopSharedMemoryContext,
                                            "MessageContext",
                                            ALLOCSET_DEFAULT_MINSIZE,
                                            ALLOCSET_DEFAULT_INITSIZE,
                                            ALLOCSET_DEFAULT_MAXSIZE,
                                            SHM_DEFAULT_SEGMENT);

  ereport(LOG, (errmsg("peloton: processing database \"%s\"", "postgres")));

  /* Init Peloton */
  BootstrapPeloton();

  /*
   * Create a resource owner to keep track of our resources (not clear that
   * we need this, but may as well have one).
   */
  CurrentResourceOwner = ResourceOwnerCreate(NULL, "Peloton");

  /*
   * Make sure we aren't in PostmasterContext anymore.  (We can't delete it
   * just yet, though, because InitPostgres will need the HBA data.)
   */
  MemoryContextSwitchTo(TopMemoryContext);

  /* Start main loop */
  peloton_MainLoop();

  /* All done, go away */
  proc_exit(0);
}

/* SIGHUP: set flag to re-read config file at next convenient time */
static void
peloton_sighup_handler(SIGNAL_ARGS)
{
  int     save_errno = errno;

  got_SIGHUP = true;
  SetLatch(MyLatch);

  errno = save_errno;
}

/* SIGUSR2: a worker is up and running, or just finished, or failed to fork */
static void
peloton_sigusr2_handler(SIGNAL_ARGS)
{
  int     save_errno = errno;

  need_exit = true;
  SetLatch(MyLatch);

  errno = save_errno;
}

/* SIGTERM: time to die */
static void
peloton_sigterm_handler(SIGNAL_ARGS)
{
  int     save_errno = errno;

  need_exit = true;
  SetLatch(MyLatch);

  errno = save_errno;
}

/* SIGSEGV: time to die */
static void
peloton_sigsegv_handler(SIGNAL_ARGS)
{
  int     save_errno = errno;

  need_exit = true;
  SetLatch(MyLatch);

  // Get stack trace
  peloton::GetStackTrace();

  errno = save_errno;

  // We can now go away.
  proc_exit(0);
}


/*
 * peloton_MainLoop
 *
 * Main loop for peloton
 */
static void
peloton_MainLoop(void)
{
  int     len;
  Peloton_Msg  msg;
  int     wr;

  /*
   * Loop to process messages until we get SIGQUIT or detect ungraceful
   * death of our parent postmaster.
   *
   * For performance reasons, we don't want to do ResetLatch/WaitLatch after
   * every message; instead, do that only after a recv() fails to obtain a
   * message.  (This effectively means that if backends are sending us stuff
   * like mad, we won't notice postmaster death until things slack off a
   * bit; which seems fine.)  To do that, we have an inner loop that
   * iterates as long as recv() succeeds.  We do recognize got_SIGHUP inside
   * the inner loop, which means that such interrupts will get serviced but
   * the latch won't get cleared until next time there is a break in the
   * action.
   */
  for (;;)
  {
    /* Clear any already-pending wakeups */
    ResetLatch(MyLatch);

    /*
     * Quit if we get SIGQUIT from the postmaster.
     */
    if (need_exit)
      break;

    /*
     * Inner loop iterates as long as we keep getting messages, or until
     * need_exit becomes set.
     */
    while (!need_exit)
    {
      /*
       * Reload configuration if we got SIGHUP from the postmaster.
       */
      if (got_SIGHUP)
      {
        got_SIGHUP = false;
        ProcessConfigFile(PGC_SIGHUP);
      }

      /*
       * Try to receive and process a message.  This will not block,
       * since the socket is set to non-blocking mode.
       */

      len = recv(pelotonSock, (char *) &msg,
                 sizeof(Peloton_Msg), 0);

      if (len < 0)
      {
        if (errno == EAGAIN || errno == EWOULDBLOCK || errno == EINTR)
          break;    /* out of inner loop */
        ereport(ERROR,
                (errcode_for_socket_access(),
                    errmsg("could not read message from backend to peloton: %m")));
      }

      /*
       * We ignore messages that are smaller than our common header
       */
      if (len < sizeof(Peloton_MsgHdr))
        continue;

      /*
       * The received length must match the length in the header
       */
      if (msg.msg_hdr.m_size != len)
        continue;

      /*
       * O.K. - we accept this message.  Process it.
       */
      switch (msg.msg_hdr.m_type)
      {
        case PELOTON_MTYPE_DUMMY:
          break;

        case PELOTON_MTYPE_DDL:
          peloton_process_ddl((Peloton_MsgDDL*) &msg, len);
          break;

        case PELOTON_MTYPE_DML:
          peloton_process_dml((Peloton_MsgDML*) &msg, len);
          break;

        default:
          break;
      }
    }           /* end of inner message-processing loop */

    /* Sleep until there's something to do */
    wr = WaitLatchOrSocket(MyLatch,
                           WL_LATCH_SET | WL_POSTMASTER_DEATH | WL_SOCKET_READABLE,
                           pelotonSock,
                           -1L);

    /*
     * Emergency bailout if postmaster has died.  This is to avoid the
     * necessity for manual cleanup of all postmaster children.
     */
    if (wr & WL_POSTMASTER_DEATH)
      break;
  }             /* end of outer loop */

  /* Normal exit from peloton is here */
  ereport(LOG,
          (errmsg("peloton shutting down")));

  proc_exit(0);       /* done */
}


/* ----------
 * peloton_init() -
 *
 *  Called from postmaster at startup. Create the resources required
 *  by the peloton process.  If unable to do so, do not
 *  fail --- better to let the postmaster start with peloton
 *  disabled.
 * ----------
 */
void
peloton_init(void)
{
  ACCEPT_TYPE_ARG3 alen;
  struct addrinfo *addrs = NULL,
      *addr,
      hints;
  int     ret;
  fd_set    rset;
  struct timeval tv;
  char    test_byte;
  int     sel_res;
  int     tries = 0;

#define TESTBYTEVAL ((char) 199)

  /*
   * This static assertion verifies that we didn't mess up the calculations
   * involved in selecting maximum payload sizes for our UDP messages.
   * Because the only consequence of overrunning PELOTON_MAX_MSG_SIZE would
   * be silent performance loss from fragmentation, it seems worth having a
   * compile-time cross-check that we didn't.
   */
  //StaticAssertStmt(sizeof(Peloton_Msg) <= PELOTON_MAX_MSG_SIZE,
  //         "maximum peloton message size exceeds PELOTON_MAX_MSG_SIZE");

  /*
   * Create the UDP socket for sending and receiving statistic messages
   */
  hints.ai_flags = AI_PASSIVE;
  hints.ai_family = AF_UNSPEC;
  hints.ai_socktype = SOCK_DGRAM;
  hints.ai_protocol = 0;
  hints.ai_addrlen = 0;
  hints.ai_addr = NULL;
  hints.ai_canonname = NULL;
  hints.ai_next = NULL;
  ret = pg_getaddrinfo_all("localhost", NULL, &hints, &addrs);
  if (ret || !addrs)
  {
    ereport(LOG,
            (errmsg("could not resolve \"localhost\": %s",
                    gai_strerror(ret))));
    goto startup_failed;
  }

  /*
   * On some platforms, pg_getaddrinfo_all() may return multiple addresses
   * only one of which will actually work (eg, both IPv6 and IPv4 addresses
   * when kernel will reject IPv6).  Worse, the failure may occur at the
   * bind() or perhaps even connect() stage.  So we must loop through the
   * results till we find a working combination. We will generate LOG
   * messages, but no error, for bogus combinations.
   */
  for (addr = addrs; addr; addr = addr->ai_next)
  {
#ifdef HAVE_UNIX_SOCKETS
    /* Ignore AF_UNIX sockets, if any are returned. */
    if (addr->ai_family == AF_UNIX)
      continue;
#endif

    if (++tries > 1)
      ereport(LOG,
              (errmsg("trying another address for the peloton")));

    /*
     * Create the socket.
     */
    if ((pelotonSock = socket(addr->ai_family, SOCK_DGRAM, 0)) == PGINVALID_SOCKET)
    {
      ereport(LOG,
              (errcode_for_socket_access(),
                  errmsg("could not create socket for peloton: %m")));
      continue;
    }

    /*
     * Bind it to a kernel assigned port on localhost and get the assigned
     * port via getsockname().
     */
    if (bind(pelotonSock, addr->ai_addr, addr->ai_addrlen) < 0)
    {
      ereport(LOG,
              (errcode_for_socket_access(),
                  errmsg("could not bind socket for peloton: %m")));
      closesocket(pelotonSock);
      pelotonSock = PGINVALID_SOCKET;
      continue;
    }

    alen = sizeof(pelotonAddr);
    if (getsockname(pelotonSock, (struct sockaddr *) & pelotonAddr, &alen) < 0)
    {
      ereport(LOG,
              (errcode_for_socket_access(),
                  errmsg("could not get address of socket for peloton: %m")));
      closesocket(pelotonSock);
      pelotonSock = PGINVALID_SOCKET;
      continue;
    }

    /*
     * Connect the socket to its own address.  This saves a few cycles by
     * not having to respecify the target address on every send. This also
     * provides a kernel-level check that only packets from this same
     * address will be received.
     */
    if (connect(pelotonSock, (struct sockaddr *) & pelotonAddr, alen) < 0)
    {
      ereport(LOG,
              (errcode_for_socket_access(),
                  errmsg("could not connect socket for peloton: %m")));
      closesocket(pelotonSock);
      pelotonSock = PGINVALID_SOCKET;
      continue;
    }

    /*
     * Try to send and receive a one-byte test message on the socket. This
     * is to catch situations where the socket can be created but will not
     * actually pass data (for instance, because kernel packet filtering
     * rules prevent it).
     */
    test_byte = TESTBYTEVAL;

    retry1:
    if (send(pelotonSock, &test_byte, 1, 0) != 1)
    {
      if (errno == EINTR)
        goto retry1;  /* if interrupted, just retry */
      ereport(LOG,
              (errcode_for_socket_access(),
                  errmsg("could not send test message on socket for peloton: %m")));
      closesocket(pelotonSock);
      pelotonSock = PGINVALID_SOCKET;
      continue;
    }

    /*
     * There could possibly be a little delay before the message can be
     * received.  We arbitrarily allow up to half a second before deciding
     * it's broken.
     */
    for (;;)        /* need a loop to handle EINTR */
    {
      FD_ZERO(&rset);
      FD_SET(pelotonSock, &rset);

      tv.tv_sec = 0;
      tv.tv_usec = 500000;
      sel_res = select(pelotonSock + 1, &rset, NULL, NULL, &tv);
      if (sel_res >= 0 || errno != EINTR)
        break;
    }
    if (sel_res < 0)
    {
      ereport(LOG,
              (errcode_for_socket_access(),
                  errmsg("select() failed in peloton: %m")));
      closesocket(pelotonSock);
      pelotonSock = PGINVALID_SOCKET;
      continue;
    }
    if (sel_res == 0 || !FD_ISSET(pelotonSock, &rset))
    {
      /*
       * This is the case we actually think is likely, so take pains to
       * give a specific message for it.
       *
       * errno will not be set meaningfully here, so don't use it.
       */
      ereport(LOG,
              (errcode(ERRCODE_CONNECTION_FAILURE),
                  errmsg("test message did not get through on socket for peloton")));
      closesocket(pelotonSock);
      pelotonSock = PGINVALID_SOCKET;
      continue;
    }

    test_byte++;      /* just make sure variable is changed */

    retry2:
    if (recv(pelotonSock, &test_byte, 1, 0) != 1)
    {
      if (errno == EINTR)
        goto retry2;  /* if interrupted, just retry */
      ereport(LOG,
              (errcode_for_socket_access(),
                  errmsg("could not receive test message on socket for peloton: %m")));
      closesocket(pelotonSock);
      pelotonSock = PGINVALID_SOCKET;
      continue;
    }

    if (test_byte != TESTBYTEVAL) /* strictly paranoia ... */
    {
      ereport(LOG,
              (errcode(ERRCODE_INTERNAL_ERROR),
                  errmsg("incorrect test message transmission on socket for peloton")));
      closesocket(pelotonSock);
      pelotonSock = PGINVALID_SOCKET;
      continue;
    }

    /* If we get here, we have a working socket */
    break;
  }

  /* Did we find a working address? */
  if (!addr || pelotonSock == PGINVALID_SOCKET)
    goto startup_failed;

  /*
   * Set the socket to non-blocking IO.  This ensures that if the collector
   * falls behind, statistics messages will be discarded; backends won't
   * block waiting to send messages to the collector.
   */
  if (!pg_set_noblock(pelotonSock))
  {
    ereport(LOG,
            (errcode_for_socket_access(),
                errmsg("could not set peloton socket to nonblocking mode: %m")));
    goto startup_failed;
  }

  pg_freeaddrinfo_all(hints.ai_family, addrs);

  return;

  startup_failed:
  ereport(LOG,
          (errmsg("disabling peloton for lack of working socket")));

  if (addrs)
    pg_freeaddrinfo_all(hints.ai_family, addrs);

  if (pelotonSock != PGINVALID_SOCKET)
    closesocket(pelotonSock);
  pelotonSock = PGINVALID_SOCKET;

  /*
   * Adjust GUC variables to suppress useless activity, and for debugging
   * purposes (seeing track_counts off is a clue that we failed here). We
   * use PGC_S_OVERRIDE because there is no point in trying to turn it back
   * on from postgresql.conf without a restart.
   */
  SetConfigOption("track_counts", "off", PGC_INTERNAL, PGC_S_OVERRIDE);
}


/* ------------------------------------------------------------
 * Local support functions follow
 * ------------------------------------------------------------
 */

/* ----------
 * peloton_setheader() -
 *
 *    Set common header fields in a peloton message
 * ----------
 */
static void
peloton_setheader(Peloton_MsgHdr *hdr, PelotonMsgType mtype)
{
  hdr->m_type = mtype;
}


/* ----------
 * peloton_send() -
 *
 *    Send out one peloton message to the collector
 * ----------
 */
static void
peloton_send(void *msg, int len)
{
  int     rc;

  if (pelotonSock == PGINVALID_SOCKET)
    return;

  ((Peloton_MsgHdr *) msg)->m_size = len;

  /* We'll retry after EINTR, but ignore all other failures */
  do
  {
    rc = send(pelotonSock, msg, len, 0);
  } while (rc < 0 && errno == EINTR);

#ifdef USE_ASSERT_CHECKING
  /* In debug builds, log send failures ... */
  if (rc < 0)
    elog(LOG, "could not send to peloton: %m");
#endif
}

/* ----------
 * peloton_send_ping() -
 *
 *  Send some junk data to the collector to increase traffic.
 * ----------
 */
void
peloton_send_ping(void)
{
  Peloton_MsgDummy msg;

  if (pelotonSock == PGINVALID_SOCKET)
    return;

  peloton_setheader(&msg.m_hdr, PELOTON_MTYPE_DUMMY);
  peloton_send(&msg, sizeof(msg));
}

/* ----------
 * peloton_send_reply() -
 *
 *  Send reply to backend.
 * ----------
 */
void
peloton_send_reply(int status)
{
}

/* ----------
 * peloton_send_dml() -
 *
 *  Execute the given node to return a(nother) tuple.
 * ----------
 */
void
peloton_send_dml(Peloton_Status *status,
                 PlanState *node,
                 bool sendTuples,
                 DestReceiver *dest,
                 MemoryContext top_transaction_context,
                 MemoryContext cur_transaction_context)
{
  Peloton_MsgDML msg;
  PlanState *lnode;
  MemoryContext oldcontext;

  if (pelotonSock == PGINVALID_SOCKET)
    return;

  peloton_setheader(&msg.m_hdr, PELOTON_MTYPE_DML);

  msg.m_status = status;
  msg.m_planstate = node;
  msg.m_sendTuples = sendTuples;
  msg.m_dest = dest;
  msg.m_top_transaction_context = top_transaction_context;
  msg.m_cur_transaction_context = cur_transaction_context;

  peloton_send(&msg, sizeof(msg));
}

/* ----------
 * peloton_send_ddl -
 *
 *  Send DDL requests to Peloton.
 * ----------
 */
void
peloton_send_ddl(Peloton_Status *status,
                 Node *parsetree,
                 char *queryString,
                 MemoryContext top_transaction_context,
                 MemoryContext cur_transaction_context)
{
  Peloton_MsgDDL msg;
  MemoryContext oldcontext;

  if (pelotonSock == PGINVALID_SOCKET)
    return;

  peloton_setheader(&msg.m_hdr, PELOTON_MTYPE_DDL);

  msg.m_status = status;
  msg.m_parsetree = parsetree;
  msg.m_queryString = queryString;
  msg.m_top_transaction_context = top_transaction_context;
  msg.m_cur_transaction_context = cur_transaction_context;

  peloton_send(&msg, sizeof(msg));
}

/* ----------
 * peloton_process_dml -
 *
 *  Process DML requests in Peloton.
 * ----------
 */
static void
peloton_process_dml(Peloton_MsgDML *msg, int len)
{
  PlanState *planstate;
  Plan *plan;

  if(msg != NULL)
  {
    /* Get the planstate */
    planstate = msg->m_planstate;

    TopTransactionContext = msg->m_top_transaction_context;
    CurTransactionContext = msg->m_cur_transaction_context;

    if(planstate != NULL)
    {
      auto plan = peloton::bridge::PlanTransformer::TransformPlan(planstate);
<<<<<<< HEAD
=======
      peloton::bridge::PlanExecutor::ExecutePlan(plan);
>>>>>>> e6c0b936

      if(plan){
//        peloton::bridge::PlanExecutor::PrintPlan(plan);
//        peloton::bridge::PlanExecutor::ExecutePlan(plan);
//        peloton::bridge::PlanTransformer::CleanPlanNodeTree(plan);
      }

    }
  }

  // Set Status
  msg->m_status->m_code = PELOTON_STYPE_SUCCESS;
}

/* ----------
 * peloton_process_ddl() -
 *
 *  Process DDL requests in Peloton.
 * ----------
 */
static void
peloton_process_ddl(Peloton_MsgDDL *msg, int len)
{
  Node* parsetree;
  char* queryString;
  Oid relation_oid;

  if(msg != NULL)
  {
    /* Get the queryString */
    queryString = msg->m_queryString;

    /* Get the parsetree */
    parsetree = msg->m_parsetree;

    TopTransactionContext = msg->m_top_transaction_context;
    CurTransactionContext = msg->m_cur_transaction_context;

    if(parsetree != NULL)
    {
      peloton::bridge::DDL::ProcessUtility(parsetree, queryString);
    }
  }

  // Set Status
  msg->m_status->m_code = PELOTON_STYPE_SUCCESS;
}

/* ----------
 * peloton_create_status() -
 *
 *  Allocate and initialize status space.
 * ----------
 */
Peloton_Status *
peloton_create_status()
{
  Peloton_Status *status = static_cast<Peloton_Status *>(palloc(sizeof(Peloton_Status)));

  status->m_code = PELOTON_STYPE_INVALID;

  return status;
}

/* ----------
 * peloton_get_status() -
 *
 *  Busy wait till we get status from Peloton.
 * ----------
 */
int
peloton_get_status(Peloton_Status *status)
{
  struct timespec duration = {0, 1000 * 100}; // 100 us
  int code;
  int retry = 10;

  if(status == NULL)
    return PELOTON_STYPE_INVALID;

  // Busy wait till we get a valid result
  while(status->m_code == PELOTON_STYPE_INVALID)
  {
    int rc;
    retry--;

    rc = nanosleep(&duration, NULL);
    if(rc < 0)
    {
      ereport(LOG,
              (errmsg("could not sleep waiting for Peloton: %m")));
      return PELOTON_STYPE_INVALID;
    }

    // Max retries over
    if(retry < 0)
    {
      return PELOTON_STYPE_INVALID;
    }
  }

  code = status->m_code;
  return code;
}

/* ----------
 * peloton_destroy_status() -
 *
 *  Deallocate status
 * ----------
 */
void
peloton_destroy_status(Peloton_Status *status)
{
  pfree(status);
}<|MERGE_RESOLUTION|>--- conflicted
+++ resolved
@@ -877,10 +877,6 @@
     if(planstate != NULL)
     {
       auto plan = peloton::bridge::PlanTransformer::TransformPlan(planstate);
-<<<<<<< HEAD
-=======
-      peloton::bridge::PlanExecutor::ExecutePlan(plan);
->>>>>>> e6c0b936
 
       if(plan){
 //        peloton::bridge::PlanExecutor::PrintPlan(plan);
