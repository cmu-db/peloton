--- conflicted
+++ resolved
@@ -238,10 +238,34 @@
     mapped_plan_ptr = peloton::bridge::PlanTransformer::GetInstance().TransformPlan(plan_state, prepStmtName);
   }
 
-  // Construct params
+  //===----------------------------------------------------------------------===//
+  //   Send a query plan through network
+  //   We can use a more clean wrapper to send the plan in the future
+  //===----------------------------------------------------------------------===//
+  /*
+   * To execute a plan, we need prepare three stuff: TupleDesc, plan and param_list
+   * Plan is a class which can be Serialized
+   * Param_list can be transformed to value using BuildParams() and be Serialized
+   * TupleDesc is a nested structure in Postgres, we can define a nested message in protobuf
+   *
+   * The query plan message of protobuf is:
+   * 1. type      : int       casted from PlanNodeType
+   * 2. num value : int       the size of value_list
+   * 3. value_list: bytes     value Serialize
+   * 4. plan      : bytes     plan Serialize
+   */
+
+  // First set type
+  const peloton::PlanNodeType type = mapped_plan_ptr->GetPlanNodeType();
+  auto pclient = std::make_shared<peloton::networking::RpcClient>(PELOTON_ENDPOINT_ADDR);
+  peloton::networking::QueryPlanExecRequest request;
+  request.set_plan_type(static_cast<int>(type));
+
+  // Second set size of parameter list
   std::vector<peloton::Value> param_values = peloton::bridge::PlanTransformer::BuildParams(param_list);
-
-<<<<<<< HEAD
+  int param_count = param_values.size();
+  request.set_param_num(param_count);
+
   // Third Serialize param_values from param_list
   peloton::CopySerializeOutput output_params;
   for (int it = 0; it < param_count; it++) {
@@ -263,8 +287,6 @@
 
   // Finally send the request
   //pclient->QueryPlan(&request, NULL);
-=======
->>>>>>> d669ea3d
   //===----------------------------------------------------------------------===//
   //   End for sending query
   //===----------------------------------------------------------------------===//
