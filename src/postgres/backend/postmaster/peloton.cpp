--- conflicted
+++ resolved
@@ -82,15 +82,9 @@
 static void peloton_process_status(const peloton_status &status,
                                    const PlanState *planstate);
 
-<<<<<<< HEAD
 static void peloton_send_output(const peloton_status &status, bool sendTuples,
-                                DestReceiver *dest);
-=======
-static void peloton_send_output(const peloton_status&  status,
-                                bool sendTuples,
                                 DestReceiver *dest,
-                                BackendContext* backend_state = nullptr);
->>>>>>> 0bd90421
+                                BackendContext *backend_state = nullptr);
 
 static void __attribute__((unused)) peloton_test_config();
 
@@ -104,57 +98,46 @@
   try {
     // Process the utility statement
     peloton::bridge::Bootstrap::BootstrapPeloton();
-<<<<<<< HEAD
-    // Sart logging
     if (logging_module_check == false) {
       elog(DEBUG2,
            "..................................................................."
            ".................................");
-=======
-
-    if(logging_module_check == false){
-      elog(DEBUG2, "....................................................................................................");
->>>>>>> 0bd90421
       elog(DEBUG2, "Logging Mode : %d", peloton_logging_mode);
 
       // Finished checking logging module
       logging_module_check = true;
 
-<<<<<<< HEAD
+      auto &checkpoint_manager =
+          peloton::logging::CheckpointManager::GetInstance();
+      auto &log_manager = peloton::logging::LogManager::GetInstance();
+
+      if (peloton_checkpoint_mode != CHECKPOINT_TYPE_INVALID) {
+        // launch checkpoint thread
+        if (!checkpoint_manager.IsInCheckpointingMode()) {
+          // Wait for standby mode
+          std::thread(&peloton::logging::CheckpointManager::StartStandbyMode,
+                      &checkpoint_manager)
+              .detach();
+          checkpoint_manager.WaitForModeTransition(
+              peloton::CHECKPOINT_STATUS_STANDBY, true);
+          elog(DEBUG2, "Standby mode");
+
+          // Clean up table tile state before recovery from checkpoint
+          log_manager.PrepareRecovery();
+
+          // Do any recovery
+          checkpoint_manager.StartRecoveryMode();
+          elog(DEBUG2, "Wait for logging mode");
+
+          // Wait for standby mode
+          checkpoint_manager.WaitForModeTransition(
+              peloton::CHECKPOINT_STATUS_DONE_RECOVERY, true);
+          elog(DEBUG2, "Done recovery mode");
+        }
+      }
+
       if (peloton_logging_mode != LOGGING_TYPE_INVALID) {
         // Launching a thread for logging
-        auto &log_manager = peloton::logging::LogManager::GetInstance();
-=======
-      auto& checkpoint_manager = peloton::logging::CheckpointManager::GetInstance();
-      auto& log_manager = peloton::logging::LogManager::GetInstance();
-
-      if (peloton_checkpoint_mode != CHECKPOINT_TYPE_INVALID) {
-    	  // launch checkpoint thread
-    	  if (!checkpoint_manager.IsInCheckpointingMode()) {
-
-            // Wait for standby mode
-            std::thread(&peloton::logging::CheckpointManager::StartStandbyMode,
-                        &checkpoint_manager).detach();
-            checkpoint_manager.WaitForModeTransition(peloton::CHECKPOINT_STATUS_STANDBY, true);
-            elog(DEBUG2, "Standby mode");
-
-            // Clean up table tile state before recovery from checkpoint
-            log_manager.PrepareRecovery();
-
-            // Do any recovery
-            checkpoint_manager.StartRecoveryMode();
-            elog(DEBUG2, "Wait for logging mode");
-
-            // Wait for standby mode
-            checkpoint_manager.WaitForModeTransition(peloton::CHECKPOINT_STATUS_DONE_RECOVERY, true);
-            elog(DEBUG2, "Done recovery mode");
-          }
-      }
-
-      if(peloton_logging_mode != LOGGING_TYPE_INVALID) {
-
-        // Launching a thread for logging
->>>>>>> 0bd90421
         if (!log_manager.IsInLoggingMode()) {
           // Set default logging mode
           log_manager.SetSyncCommit(true);
@@ -183,18 +166,16 @@
           // Done recovery
           log_manager.DoneRecovery();
         }
-<<<<<<< HEAD
-=======
       }
 
       // start checkpointing mode after recovery
       if (peloton_checkpoint_mode != CHECKPOINT_TYPE_INVALID) {
-    	if (!checkpoint_manager.IsInCheckpointingMode()) {
-    	  // Now, enter CHECKPOINTING mode
-		  checkpoint_manager.SetCheckpointStatus(peloton::CHECKPOINT_STATUS_CHECKPOINTING);
-		  elog(DEBUG2, "Checkpointing mode");
-    	}
->>>>>>> 0bd90421
+        if (!checkpoint_manager.IsInCheckpointingMode()) {
+          // Now, enter CHECKPOINTING mode
+          checkpoint_manager.SetCheckpointStatus(
+              peloton::CHECKPOINT_STATUS_CHECKPOINTING);
+          elog(DEBUG2, "Checkpointing mode");
+        }
       }
     }
   } catch (const std::exception &exception) {
@@ -228,19 +209,9 @@
  *  Handle DML requests in Peloton.
  * ----------
  */
-<<<<<<< HEAD
 void peloton_dml(const PlanState *planstate, bool sendTuples,
                  DestReceiver *dest, TupleDesc tuple_desc,
-                 const char *prepStmtName) {
-=======
-void
-peloton_dml(const PlanState *planstate,
-            bool sendTuples,
-            DestReceiver *dest,
-            TupleDesc tuple_desc,
-            const char *prepStmtName,
-            BackendContext *backend_state) {
->>>>>>> 0bd90421
+                 const char *prepStmtName, BackendContext *backend_state) {
   peloton_status status;
 
   // Get the parameter list
@@ -293,12 +264,7 @@
   peloton_process_status(status, planstate);
 
   // Send output to dest
-<<<<<<< HEAD
-  peloton_send_output(status, sendTuples, dest);
-=======
   peloton_send_output(status, sendTuples, dest, backend_state);
-
->>>>>>> 0bd90421
 }
 
 /* ----------
@@ -333,16 +299,8 @@
  *  Send the output to the receiver.
  * ----------
  */
-<<<<<<< HEAD
 void peloton_send_output(const peloton_status &status, bool sendTuples,
-                         DestReceiver *dest) {
-=======
-void
-peloton_send_output(const peloton_status& status,
-                    bool sendTuples,
-                    DestReceiver *dest,
-                    BackendContext* backend_state) {
->>>>>>> 0bd90421
+                         DestReceiver *dest, BackendContext *backend_state) {
   TupleTableSlot *slot;
 
   // Go over any result slots
@@ -362,18 +320,13 @@
        * If we are supposed to send the tuple somewhere, do so. (In
        * practice, this is probably always the case at this point.)
        */
-<<<<<<< HEAD
-      if (sendTuples) (*dest->receiveSlot)(slot, dest);
-=======
 
       // for memcached, directly call printtup
       if (sendTuples && backend_state) {
         printtup(slot, dest, backend_state);
-      }
-      else if (sendTuples)
+      } else if (sendTuples)
         // otherwise use dest fp
-        (*dest->receiveSlot) (slot, dest, backend_state);
->>>>>>> 0bd90421
+        (*dest->receiveSlot)(slot, dest, backend_state);
 
       /*
        * Free the underlying heap_tuple
