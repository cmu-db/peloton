--- conflicted
+++ resolved
@@ -287,14 +287,8 @@
       if( pgclass->relkind == 'r' ){
         printf("relname %s  \n",NameStr(pgclass->relname));
         peloton::oid_t database_oid = GetCurrentDatabaseOid();
-<<<<<<< HEAD
         peloton::oid_t table_oid = GetRelationOid( NameStr(pgclass->relname));
-=======
-       // peloton::oid_t table_oid = GetRelationOid( NameStr(pgclass->relname));
-       std::string table_name =  NameStr(pgclass->relname);
-       Oid table_oid = GetRelationOid(table_name.c_str()); 
-       assert (table_oid );
->>>>>>> 9cd0b5fa
+        assert(table_oid);
 
         // Get the table location from manager
         auto table = peloton::catalog::Manager::GetInstance().GetLocation(database_oid, table_oid);
@@ -358,13 +352,7 @@
       if( pgclass->relkind == 'r' ){
         printf("relname %s  \n",NameStr(pgclass->relname));
         peloton::oid_t database_oid = GetCurrentDatabaseOid();
-<<<<<<< HEAD
         peloton::oid_t table_oid = GetRelationOid( NameStr(pgclass->relname));
-=======
-       // peloton::oid_t table_oid = GetRelationOid( NameStr(pgclass->relname));
-       std::string table_name =  NameStr(pgclass->relname);
-      peloton::oid_t table_oid = GetRelationOid( table_name.c_str());
->>>>>>> 9cd0b5fa
 
         // Get the table location from manager
         auto table = peloton::catalog::Manager::GetInstance().GetLocation(database_oid, table_oid);
@@ -758,15 +746,9 @@
         char* current_table_name = get_rel_name(pg_constraint->conrelid);
         char* foreign_table_name = get_rel_name(pg_constraint->confrelid);
 
-<<<<<<< HEAD
         // FIXME
         //peloton::storage::DataTable* current_table = (peloton::storage::DataTable*) peloton::catalog::Manager::GetInstance().GetLocation(database_oid, current_table_name);
         //peloton::storage::DataTable* reference_table = (peloton::storage::DataTable*) peloton::catalog::Manager::GetInstance().GetLocation(database_oid, foreign_table_name);
-=======
-        peloton::storage::DataTable* current_table = (peloton::storage::DataTable*) peloton::catalog::Manager::GetInstance().GetLocation(database_oid, pg_constraint->conrelid);
-        peloton::storage::DataTable* reference_table = (peloton::storage::DataTable*) peloton::catalog::Manager::GetInstance().GetLocation(database_oid, pg_constraint->confrelid);
->>>>>>> 9cd0b5fa
-
         //current_table->AddReferenceTable(reference_table);
       }
     }
