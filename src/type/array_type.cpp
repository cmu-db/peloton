//===----------------------------------------------------------------------===//
//
//                         Peloton
//
// array_value.h
//
// Identification: src/backend/common/array_value.cpp
//
// Copyright (c) 2015-16, Carnegie Mellon University Database Group
//
//===----------------------------------------------------------------------===//

#include "type/value.h"
#include "type/array_type.h"
#include <sstream>

#include "type/boolean_type.h"
#include "type/decimal_type.h"
#include "type/numeric_type.h"
#include "type/timestamp_type.h"
#include "type/type.h"
#include "type/varlen_type.h"
#include "type/abstract_pool.h"

namespace peloton {
namespace type {

// Get the element at a given index in this array
Value ArrayType::GetElementAt(const Value &val, uint64_t idx) const {
  switch (val.GetElementType()->GetTypeId()) {
    case TypeId::BOOLEAN: {
      std::vector<bool> vec = *(std::vector<bool> *)(val.value_.array);
      return ValueFactory::GetBooleanValue(vec.at(idx));
    }
    case TypeId::TINYINT: {
      std::vector<int8_t> vec = *(std::vector<int8_t> *)(val.value_.array);
      return ValueFactory::GetTinyIntValue((int8_t)vec.at(idx));
    }
    case TypeId::SMALLINT: {
      std::vector<int16_t> vec = *(std::vector<int16_t> *)(val.value_.array);
      return ValueFactory::GetSmallIntValue((int16_t)vec.at(idx));
    }
    case TypeId::INTEGER: {
      std::vector<int32_t> vec = *(std::vector<int32_t> *)(val.value_.array);
      return ValueFactory::GetIntegerValue((int32_t)vec.at(idx));
    }
    case TypeId::BIGINT: {
      std::vector<int64_t> vec = *(std::vector<int64_t> *)(val.value_.array);
      return ValueFactory::GetBigIntValue((int64_t)vec.at(idx));
    }
    case TypeId::DECIMAL: {
      std::vector<double> vec = *(std::vector<double> *)(val.value_.array);
      return ValueFactory::GetDecimalValue((double)vec.at(idx));
    }
    case TypeId::TIMESTAMP: {
      std::vector<uint64_t> vec = *(std::vector<uint64_t> *)(val.value_.array);
      return ValueFactory::GetTimestampValue((uint64_t)vec.at(idx));
    }
    case TypeId::VARCHAR: {
      std::vector<std::string> vec =
          *(std::vector<std::string> *)(val.value_.array);
      return ValueFactory::GetVarcharValue(vec.at(idx));
    }
    default:
      break;
  }
  throw Exception(ExceptionType::UNKNOWN_TYPE, "Element type is invalid.");
}

// Does this value exist in this array?
Value ArrayType::InList(const Value &list, const Value &object) const {
  Value ele = (list.GetElementAt(0));
  PELOTON_ASSERT(ele.CheckComparable(object));
  if (object.IsNull()) return ValueFactory::GetNullValueByType(TypeId::BOOLEAN);
  switch (list.GetElementType()->GetTypeId()) {
    case TypeId::BOOLEAN: {
      std::vector<bool> vec = *(std::vector<bool> *)(list.value_.array);
      std::vector<bool>::iterator it;
      for (it = vec.begin(); it != vec.end(); it++) {
<<<<<<< HEAD
        Value res = ValueFactory::GetBooleanValue(
            ValueFactory::GetBooleanValue(*it).CompareEquals(object));
        if (ValueFactory::GetBooleanValue(*it).CompareEquals(object) ==
            CmpBool::TRUE)
          return res;
=======
        Value res = ValueFactory::GetBooleanValue(ValueFactory::GetBooleanValue(*it).CompareEquals(object));
        if (ValueFactory::GetBooleanValue(*it).CompareEquals(object) == CmpBool::CmpTrue) return res;
>>>>>>> fd4a31cd
      }
      return ValueFactory::GetBooleanValue(false);
    }
    case TypeId::TINYINT: {
      std::vector<int8_t> vec = *(std::vector<int8_t> *)(list.value_.array);
      std::vector<int8_t>::iterator it;
      for (it = vec.begin(); it != vec.end(); it++) {
        Value res = ValueFactory::GetBooleanValue(
            Value(TypeId::TINYINT, *it).CompareEquals(object));
        if (res.IsTrue()) return res;
      }
      return ValueFactory::GetBooleanValue(false);
    }
    case TypeId::SMALLINT: {
      std::vector<int16_t> vec = *(std::vector<int16_t> *)(list.value_.array);
      std::vector<int16_t>::iterator it;
      for (it = vec.begin(); it != vec.end(); it++) {
        Value res = ValueFactory::GetBooleanValue(
            Value(TypeId::SMALLINT, *it).CompareEquals(object));
        if (res.IsTrue()) return res;
      }
      return ValueFactory::GetBooleanValue(false);
    }
    case TypeId::INTEGER: {
      std::vector<int32_t> vec = *(std::vector<int32_t> *)(list.value_.array);
      std::vector<int32_t>::iterator it;
      for (it = vec.begin(); it != vec.end(); it++) {
        Value res = ValueFactory::GetBooleanValue(
            ValueFactory::GetIntegerValue(*it).CompareEquals(object));
        if (res.IsTrue()) return res;
      }
      return ValueFactory::GetBooleanValue(false);
    }
    case TypeId::BIGINT: {
      std::vector<int64_t> vec = *(std::vector<int64_t> *)(list.value_.array);
      std::vector<int64_t>::iterator it;
      for (it = vec.begin(); it != vec.end(); it++) {
        Value res = ValueFactory::GetBooleanValue(
            ValueFactory::GetBigIntValue(*it).CompareEquals(object));
        if (res.IsTrue()) return res;
      }
      return ValueFactory::GetBooleanValue(false);
    }
    case TypeId::DECIMAL: {
      std::vector<double> vec = *(std::vector<double> *)(list.value_.array);
      std::vector<double>::iterator it;
      for (it = vec.begin(); it != vec.end(); it++) {
        Value res = ValueFactory::GetBooleanValue(
            ValueFactory::GetDecimalValue(*it).CompareEquals(object));
        if (res.IsTrue()) return res;
      }
      return ValueFactory::GetBooleanValue(false);
    }
    case TypeId::TIMESTAMP: {
      std::vector<uint64_t> vec = *(std::vector<uint64_t> *)(list.value_.array);
      std::vector<uint64_t>::iterator it;
      for (it = vec.begin(); it != vec.end(); it++) {
        Value res = ValueFactory::GetBooleanValue(
            ValueFactory::GetTimestampValue(*it).CompareEquals(object));
        if (res.IsTrue()) return res;
      }
      return ValueFactory::GetBooleanValue(false);
    }
    case TypeId::VARCHAR: {
      std::vector<std::string> vec =
          *(std::vector<std::string> *)(list.value_.array);
      std::vector<std::string>::iterator it;
      for (it = vec.begin(); it != vec.end(); it++) {
        Value res = ValueFactory::GetBooleanValue(
            Value(TypeId::VARCHAR, *it).CompareEquals(object));
        if (res.IsTrue()) return res;
      }
      return ValueFactory::GetBooleanValue(false);
    }
    default:
      break;
  }
  throw Exception(ExceptionType::UNKNOWN_TYPE, "Element type is invalid.");
}

CmpBool ArrayType::CompareEquals(const Value &left, const Value &right) const {
  PELOTON_ASSERT(GetTypeId() == TypeId::ARRAY);
  PELOTON_ASSERT(left.CheckComparable(right));
  if (right.GetElementType() != left.GetElementType()) {
    std::string msg =
        Type::GetInstance(right.GetElementType()->GetTypeId())->ToString() +
        " mismatch with " +
        Type::GetInstance(left.GetElementType()->GetTypeId())->ToString();
    throw Exception(ExceptionType::MISMATCH_TYPE, msg);
  }
  switch (left.GetElementType()->GetTypeId()) {
    case TypeId::BOOLEAN: {
      std::vector<bool> vec1 = *(std::vector<bool> *)(left.value_.array);
      std::vector<bool> vec2 = *(std::vector<bool> *)(right.GetAs<char *>());
      return GetCmpBool(vec1 == vec2);
    }
    case TypeId::TINYINT: {
      std::vector<int8_t> vec1 = *(std::vector<int8_t> *)(left.value_.array);
      std::vector<int8_t> vec2 =
          *(std::vector<int8_t> *)(right.GetAs<char *>());
      return GetCmpBool(vec1 == vec2);
    }
    case TypeId::SMALLINT: {
      std::vector<int16_t> vec1 = *(std::vector<int16_t> *)(left.value_.array);
      std::vector<int16_t> vec2 =
          *(std::vector<int16_t> *)(right.GetAs<char *>());
      return GetCmpBool(vec1 == vec2);
    }
    case TypeId::INTEGER: {
      std::vector<int32_t> vec1 = *(std::vector<int32_t> *)(left.value_.array);
      std::vector<int32_t> vec2 =
          *(std::vector<int32_t> *)(right.GetAs<char *>());
      return GetCmpBool(vec1 == vec2);
    }
    case TypeId::BIGINT: {
      std::vector<int64_t> vec1 = *(std::vector<int64_t> *)(left.value_.array);
      std::vector<int64_t> vec2 =
          *(std::vector<int64_t> *)(right.GetAs<char *>());
      return GetCmpBool(vec1 == vec2);
    }
    case TypeId::DECIMAL: {
      std::vector<double> vec1 = *(std::vector<double> *)(left.value_.array);
      std::vector<double> vec2 =
          *(std::vector<double> *)(right.GetAs<char *>());
      return GetCmpBool(vec1 == vec2);
    }
    case TypeId::TIMESTAMP: {
      std::vector<uint64_t> vec1 =
          *(std::vector<uint64_t> *)(left.value_.array);
      std::vector<uint64_t> vec2 =
          *(std::vector<uint64_t> *)(right.GetAs<char *>());
      return GetCmpBool(vec1 == vec2);
    }
    case TypeId::VARCHAR: {
      std::vector<std::string> vec1 =
          *(std::vector<std::string> *)(left.value_.array);
      std::vector<std::string> vec2 =
          *(std::vector<std::string> *)(right.GetAs<char *>());
      return GetCmpBool(vec1 == vec2);
    }
    default:
      break;
  }
  throw Exception(ExceptionType::UNKNOWN_TYPE, "Element type is invalid.");
}

<<<<<<< HEAD
CmpBool ArrayType::CompareNotEquals(const Value &left,
                                    const Value &right) const {
  PL_ASSERT(GetTypeId() == TypeId::ARRAY);
  PL_ASSERT(left.CheckComparable(right));
=======
CmpBool ArrayType::CompareNotEquals(const Value &left, const Value &right) const {
  PELOTON_ASSERT(GetTypeId() == TypeId::ARRAY);
  PELOTON_ASSERT(left.CheckComparable(right));
>>>>>>> fd4a31cd
  if (right.GetElementType() != left.GetElementType()) {
    std::string msg =
        Type::GetInstance(right.GetElementType()->GetTypeId())->ToString() +
        " mismatch with " +
        Type::GetInstance(left.GetElementType()->GetTypeId())->ToString();
    throw Exception(ExceptionType::MISMATCH_TYPE, msg);
  }
  switch (left.GetElementType()->GetTypeId()) {
    case TypeId::BOOLEAN: {
      std::vector<bool> vec1 = *(std::vector<bool> *)(left.value_.array);
      std::vector<bool> vec2 = *(std::vector<bool> *)(right.GetAs<char *>());
      return GetCmpBool(vec1 != vec2);
    }
    case TypeId::TINYINT: {
      std::vector<int8_t> vec1 = *(std::vector<int8_t> *)(left.value_.array);
      std::vector<int8_t> vec2 =
          *(std::vector<int8_t> *)(right.GetAs<char *>());
      return GetCmpBool(vec1 != vec2);
    }
    case TypeId::SMALLINT: {
      std::vector<int16_t> vec1 = *(std::vector<int16_t> *)(left.value_.array);
      std::vector<int16_t> vec2 =
          *(std::vector<int16_t> *)(right.GetAs<char *>());
      return GetCmpBool(vec1 != vec2);
    }
    case TypeId::INTEGER: {
      std::vector<int32_t> vec1 = *(std::vector<int32_t> *)(left.value_.array);
      std::vector<int32_t> vec2 =
          *(std::vector<int32_t> *)(right.GetAs<char *>());
      return GetCmpBool(vec1 != vec2);
    }
    case TypeId::BIGINT: {
      std::vector<int64_t> vec1 = *(std::vector<int64_t> *)(left.value_.array);
      std::vector<int64_t> vec2 =
          *(std::vector<int64_t> *)(right.GetAs<char *>());
      return GetCmpBool(vec1 != vec2);
    }
    case TypeId::DECIMAL: {
      std::vector<double> vec1 = *(std::vector<double> *)(left.value_.array);
      std::vector<double> vec2 =
          *(std::vector<double> *)(right.GetAs<char *>());
      return GetCmpBool(vec1 != vec2);
    }
    case TypeId::TIMESTAMP: {
      std::vector<uint64_t> vec1 =
          *(std::vector<uint64_t> *)(left.value_.array);
      std::vector<uint64_t> vec2 =
          *(std::vector<uint64_t> *)(right.GetAs<char *>());
      return GetCmpBool(vec1 != vec2);
    }
    case TypeId::VARCHAR: {
      std::vector<std::string> vec1 =
          *(std::vector<std::string> *)(left.value_.array);
      std::vector<std::string> vec2 =
          *(std::vector<std::string> *)(right.GetAs<char *>());
      return GetCmpBool(vec1 != vec2);
    }
    default:
      break;
  }
  throw Exception(ExceptionType::UNKNOWN_TYPE, "Element type is invalid.");
}

<<<<<<< HEAD
CmpBool ArrayType::CompareLessThan(const Value &left,
                                   const Value &right) const {
  PL_ASSERT(GetTypeId() == TypeId::ARRAY);
  PL_ASSERT(left.CheckComparable(right));
=======
CmpBool ArrayType::CompareLessThan(const Value &left, const Value &right) const {
  PELOTON_ASSERT(GetTypeId() == TypeId::ARRAY);
  PELOTON_ASSERT(left.CheckComparable(right));
>>>>>>> fd4a31cd
  if (right.GetElementType() != left.GetElementType()) {
    std::string msg =
        Type::GetInstance(right.GetElementType()->GetTypeId())->ToString() +
        " mismatch with " +
        Type::GetInstance(left.GetElementType()->GetTypeId())->ToString();
    throw Exception(ExceptionType::MISMATCH_TYPE, msg);
  }
  switch (left.GetElementType()->GetTypeId()) {
    case TypeId::BOOLEAN: {
      std::vector<bool> vec1 = *(std::vector<bool> *)(left.value_.array);
      std::vector<bool> vec2 = *(std::vector<bool> *)(right.GetAs<char *>());
      return GetCmpBool(vec1 < vec2);
    }
    case TypeId::TINYINT: {
      std::vector<int8_t> vec1 = *(std::vector<int8_t> *)(left.value_.array);
      std::vector<int8_t> vec2 =
          *(std::vector<int8_t> *)(right.GetAs<char *>());
      return GetCmpBool(vec1 < vec2);
    }
    case TypeId::SMALLINT: {
      std::vector<int16_t> vec1 = *(std::vector<int16_t> *)(left.value_.array);
      std::vector<int16_t> vec2 =
          *(std::vector<int16_t> *)(right.GetAs<char *>());
      return GetCmpBool(vec1 < vec2);
    }
    case TypeId::INTEGER: {
      std::vector<int32_t> vec1 = *(std::vector<int32_t> *)(left.value_.array);
      std::vector<int32_t> vec2 =
          *(std::vector<int32_t> *)(right.GetAs<char *>());
      return GetCmpBool(vec1 < vec2);
    }
    case TypeId::BIGINT: {
      std::vector<int64_t> vec1 = *(std::vector<int64_t> *)(left.value_.array);
      std::vector<int64_t> vec2 =
          *(std::vector<int64_t> *)(right.GetAs<char *>());
      return GetCmpBool(vec1 < vec2);
    }
    case TypeId::DECIMAL: {
      std::vector<double> vec1 = *(std::vector<double> *)(left.value_.array);
      std::vector<double> vec2 =
          *(std::vector<double> *)(right.GetAs<char *>());
      return GetCmpBool(vec1 < vec2);
    }
    case TypeId::TIMESTAMP: {
      std::vector<uint64_t> vec1 =
          *(std::vector<uint64_t> *)(left.value_.array);
      std::vector<uint64_t> vec2 =
          *(std::vector<uint64_t> *)(right.GetAs<char *>());
      return GetCmpBool(vec1 < vec2);
    }
    case TypeId::VARCHAR: {
      std::vector<std::string> *vec1 =
          (std::vector<std::string> *)(left.value_.array);
      std::vector<std::string> *vec2 =
          (std::vector<std::string> *)(right.GetAs<char *>());
      return GetCmpBool(vec1 < vec2);
    }
    default:
      break;
  }
  throw Exception(ExceptionType::UNKNOWN_TYPE, "Element type is invalid.");
}

CmpBool ArrayType::CompareLessThanEquals(const Value &left,
<<<<<<< HEAD
                                         const Value &right) const {
  PL_ASSERT(GetTypeId() == TypeId::ARRAY);
  PL_ASSERT(left.CheckComparable(right));
=======
                                       const Value &right) const {
  PELOTON_ASSERT(GetTypeId() == TypeId::ARRAY);
  PELOTON_ASSERT(left.CheckComparable(right));
>>>>>>> fd4a31cd
  if (right.GetElementType() != left.GetElementType()) {
    std::string msg =
        Type::GetInstance(right.GetElementType()->GetTypeId())->ToString() +
        " mismatch with " +
        Type::GetInstance(left.GetElementType()->GetTypeId())->ToString();
    throw Exception(ExceptionType::MISMATCH_TYPE, msg);
  }
  switch (left.GetElementType()->GetTypeId()) {
    case TypeId::BOOLEAN: {
      std::vector<bool> vec1 = *(std::vector<bool> *)(left.value_.array);
      std::vector<bool> vec2 = *(std::vector<bool> *)(right.GetAs<char *>());
      return GetCmpBool(vec1 <= vec2);
    }
    case TypeId::TINYINT: {
      std::vector<int8_t> vec1 = *(std::vector<int8_t> *)(left.value_.array);
      std::vector<int8_t> vec2 =
          *(std::vector<int8_t> *)(right.GetAs<char *>());
      return GetCmpBool(vec1 <= vec2);
    }
    case TypeId::SMALLINT: {
      std::vector<int16_t> vec1 = *(std::vector<int16_t> *)(left.value_.array);
      std::vector<int16_t> vec2 =
          *(std::vector<int16_t> *)(right.GetAs<char *>());
      return GetCmpBool(vec1 <= vec2);
    }
    case TypeId::INTEGER: {
      std::vector<int32_t> vec1 = *(std::vector<int32_t> *)(left.value_.array);
      std::vector<int32_t> vec2 =
          *(std::vector<int32_t> *)(right.GetAs<char *>());
      return GetCmpBool(vec1 <= vec2);
    }
    case TypeId::BIGINT: {
      std::vector<int64_t> vec1 = *(std::vector<int64_t> *)(left.value_.array);
      std::vector<int64_t> vec2 =
          *(std::vector<int64_t> *)(right.GetAs<char *>());
      return GetCmpBool(vec1 <= vec2);
    }
    case TypeId::DECIMAL: {
      std::vector<double> vec1 = *(std::vector<double> *)(left.value_.array);
      std::vector<double> vec2 =
          *(std::vector<double> *)(right.GetAs<char *>());
      return GetCmpBool(vec1 <= vec2);
    }
    case TypeId::TIMESTAMP: {
      std::vector<uint64_t> vec1 =
          *(std::vector<uint64_t> *)(left.value_.array);
      std::vector<uint64_t> vec2 =
          *(std::vector<uint64_t> *)(right.GetAs<char *>());
      return GetCmpBool(vec1 <= vec2);
    }
    case TypeId::VARCHAR: {
      std::vector<std::string> vec1 =
          *(std::vector<std::string> *)(left.value_.array);
      std::vector<std::string> vec2 =
          *(std::vector<std::string> *)(right.GetAs<char *>());
      return GetCmpBool(vec1 <= vec2);
    }
    default:
      break;
  }
  throw Exception(ExceptionType::UNKNOWN_TYPE, "Element type is invalid.");
}

CmpBool ArrayType::CompareGreaterThan(const Value &left,
<<<<<<< HEAD
                                      const Value &right) const {
  PL_ASSERT(GetTypeId() == TypeId::ARRAY);
  PL_ASSERT(left.CheckComparable(right));
=======
                                    const Value &right) const {
  PELOTON_ASSERT(GetTypeId() == TypeId::ARRAY);
  PELOTON_ASSERT(left.CheckComparable(right));
>>>>>>> fd4a31cd
  if (right.GetElementType() != left.GetElementType()) {
    std::string msg =
        Type::GetInstance(right.GetElementType()->GetTypeId())->ToString() +
        " mismatch with " +
        Type::GetInstance(left.GetElementType()->GetTypeId())->ToString();
    throw Exception(ExceptionType::MISMATCH_TYPE, msg);
  }
  switch (left.GetElementType()->GetTypeId()) {
    case TypeId::BOOLEAN: {
      std::vector<bool> vec1 = *(std::vector<bool> *)(left.value_.array);
      std::vector<bool> vec2 = *(std::vector<bool> *)(right.GetAs<char *>());
      return GetCmpBool(vec1 > vec2);
    }
    case TypeId::TINYINT: {
      std::vector<int8_t> vec1 = *(std::vector<int8_t> *)(left.value_.array);
      std::vector<int8_t> vec2 =
          *(std::vector<int8_t> *)(right.GetAs<char *>());
      return GetCmpBool(vec1 > vec2);
    }
    case TypeId::SMALLINT: {
      std::vector<int16_t> vec1 = *(std::vector<int16_t> *)(left.value_.array);
      std::vector<int16_t> vec2 =
          *(std::vector<int16_t> *)(right.GetAs<char *>());
      return GetCmpBool(vec1 > vec2);
    }
    case TypeId::INTEGER: {
      std::vector<int32_t> vec1 = *(std::vector<int32_t> *)(left.value_.array);
      std::vector<int32_t> vec2 =
          *(std::vector<int32_t> *)(right.GetAs<char *>());
      return GetCmpBool(vec1 > vec2);
    }
    case TypeId::BIGINT: {
      std::vector<int64_t> vec1 = *(std::vector<int64_t> *)(left.value_.array);
      std::vector<int64_t> vec2 =
          *(std::vector<int64_t> *)(right.GetAs<char *>());
      return GetCmpBool(vec1 > vec2);
    }
    case TypeId::DECIMAL: {
      std::vector<double> vec1 = *(std::vector<double> *)(left.value_.array);
      std::vector<double> vec2 =
          *(std::vector<double> *)(right.GetAs<char *>());
      return GetCmpBool(vec1 > vec2);
    }
    case TypeId::TIMESTAMP: {
      std::vector<uint64_t> vec1 =
          *(std::vector<uint64_t> *)(left.value_.array);
      std::vector<uint64_t> vec2 =
          *(std::vector<uint64_t> *)(right.GetAs<char *>());
      return GetCmpBool(vec1 > vec2);
    }
    case TypeId::VARCHAR: {
      std::vector<std::string> vec1 =
          *(std::vector<std::string> *)(left.value_.array);
      std::vector<std::string> vec2 =
          *(std::vector<std::string> *)(right.GetAs<char *>());
      return GetCmpBool(vec1 > vec2);
    }
    default:
      break;
  }
  throw Exception(ExceptionType::UNKNOWN_TYPE, "Element type is invalid.");
}

CmpBool ArrayType::CompareGreaterThanEquals(const Value &left,
<<<<<<< HEAD
                                            const Value &right) const {
  PL_ASSERT(GetTypeId() == TypeId::ARRAY);
  PL_ASSERT(left.CheckComparable(right));
=======
                                          const Value &right) const {
  PELOTON_ASSERT(GetTypeId() == TypeId::ARRAY);
  PELOTON_ASSERT(left.CheckComparable(right));
>>>>>>> fd4a31cd
  if (right.GetElementType() != left.GetElementType()) {
    std::string msg =
        Type::GetInstance(right.GetElementType()->GetTypeId())->ToString() +
        " mismatch with " +
        Type::GetInstance(left.GetElementType()->GetTypeId())->ToString();
    throw Exception(ExceptionType::MISMATCH_TYPE, msg);
  }
  switch (left.GetElementType()->GetTypeId()) {
    case TypeId::BOOLEAN: {
      std::vector<bool> vec1 = *(std::vector<bool> *)(left.value_.array);
      std::vector<bool> vec2 = *(std::vector<bool> *)(right.GetAs<char *>());
      return GetCmpBool(vec1 >= vec2);
    }
    case TypeId::TINYINT: {
      std::vector<int8_t> vec1 = *(std::vector<int8_t> *)(left.value_.array);
      std::vector<int8_t> vec2 =
          *(std::vector<int8_t> *)(right.GetAs<char *>());
      return GetCmpBool(vec1 >= vec2);
    }
    case TypeId::SMALLINT: {
      std::vector<int16_t> vec1 = *(std::vector<int16_t> *)(left.value_.array);
      std::vector<int16_t> vec2 =
          *(std::vector<int16_t> *)(right.GetAs<char *>());
      return GetCmpBool(vec1 >= vec2);
    }
    case TypeId::INTEGER: {
      std::vector<int32_t> vec1 = *(std::vector<int32_t> *)(left.value_.array);
      std::vector<int32_t> vec2 =
          *(std::vector<int32_t> *)(right.GetAs<char *>());
      return GetCmpBool(vec1 >= vec2);
    }
    case TypeId::BIGINT: {
      std::vector<int64_t> vec1 = *(std::vector<int64_t> *)(left.value_.array);
      std::vector<int64_t> vec2 =
          *(std::vector<int64_t> *)(right.GetAs<char *>());
      return GetCmpBool(vec1 >= vec2);
    }
    case TypeId::DECIMAL: {
      std::vector<double> vec1 = *(std::vector<double> *)(left.value_.array);
      std::vector<double> vec2 =
          *(std::vector<double> *)(right.GetAs<char *>());
      return GetCmpBool(vec1 >= vec2);
    }
    case TypeId::TIMESTAMP: {
      std::vector<uint64_t> vec1 =
          *(std::vector<uint64_t> *)(left.value_.array);
      std::vector<uint64_t> vec2 =
          *(std::vector<uint64_t> *)(right.GetAs<char *>());
      return GetCmpBool(vec1 >= vec2);
    }
    case TypeId::VARCHAR: {
      std::vector<std::string> vec1 =
          *(std::vector<std::string> *)(left.value_.array);
      std::vector<std::string> vec2 =
          *(std::vector<std::string> *)(right.GetAs<char *>());
      return GetCmpBool(vec1 >= vec2);
    }
    default:
      break;
  }
  throw Exception(ExceptionType::UNKNOWN_TYPE, "Element type is invalid.");
}

Value ArrayType::CastAs(const Value &val UNUSED_ATTRIBUTE,
                        UNUSED_ATTRIBUTE const TypeId type_id) const {
  PELOTON_ASSERT(false);
  throw Exception(ExceptionType::INCOMPATIBLE_TYPE,
                  "Cannot cast array values.");
}

Type *ArrayType::GetElementType(const Value &val) const {
  return val.GetElemType();
}

// Create a copy of this value
Value ArrayType::Copy(const Value &val) const { return Value(val); }

void ArrayType::SerializeTo(const Value &val UNUSED_ATTRIBUTE,
                            SerializeOutput &out UNUSED_ATTRIBUTE) const {
  throw Exception("Can't serialize array types to storage");
}

void ArrayType::SerializeTo(const Value &val, char *storage,
                            bool inlined UNUSED_ATTRIBUTE,
                            AbstractPool *pool) const {
  Type *elem_type = val.GetElemType();
  TypeId elem_type_id = elem_type->GetTypeId();
  uint32_t len, size;
  char *data = nullptr;
  switch (elem_type_id) {
    case TypeId::INTEGER: {
      std::vector<int32_t> *int32_vec =
          reinterpret_cast<std::vector<int32_t> *>(val.value_.array);
      len = int32_vec->size();
      size = len * sizeof(int32_t) + sizeof(uint32_t) + sizeof(TypeId);
      data = (pool == nullptr) ? new char[size] : (char *)pool->Allocate(size);
      PL_MEMCPY(data, &elem_type_id, sizeof(TypeId));
      PL_MEMCPY(data + sizeof(TypeId), &len, sizeof(uint32_t));
      if (len > 0) {
        PL_MEMCPY(data + sizeof(TypeId) + sizeof(uint32_t), int32_vec->data(),
                  size - sizeof(TypeId) - sizeof(uint32_t));
      }
      break;
    }
    case TypeId::DECIMAL: {
      std::vector<double> *double_vec =
          reinterpret_cast<std::vector<double> *>(val.value_.array);
      len = double_vec->size();
      size = len * sizeof(double) + sizeof(uint32_t);
      data = (pool == nullptr) ? new char[size] : (char *)pool->Allocate(size);
      PL_MEMCPY(data, &elem_type_id, sizeof(TypeId));
      PL_MEMCPY(data + sizeof(TypeId), &len, sizeof(uint32_t));
      if (len > 0) {
        PL_MEMCPY(data + sizeof(TypeId) + sizeof(uint32_t), double_vec->data(),
                  size - sizeof(TypeId) - sizeof(uint32_t));
      }
      break;
    }
    default: {
      std::string msg =
          StringUtil::Format("Invalid Type '%d' for Array SerializeTo method",
                             static_cast<int>(elem_type_id));
      throw Exception(ExceptionType::INCOMPATIBLE_TYPE, msg);
    }
  }
  *reinterpret_cast<const char **>(storage) = data;
}

// Deserialize a value of the given type from the given storage space.
Value ArrayType::DeserializeFrom(const char *storage,
                                 const bool inlined UNUSED_ATTRIBUTE,
                                 AbstractPool *pool UNUSED_ATTRIBUTE) const {
  const char *ptr = *reinterpret_cast<const char *const *>(storage);
  TypeId elem_type_id = *reinterpret_cast<const TypeId *>(ptr);
  uint32_t len = *reinterpret_cast<const uint32_t *>(ptr + sizeof(TypeId));
  switch (elem_type_id) {
    case TypeId::INTEGER: {
      Type *elem_type = new Type(elem_type_id);
      if (len == 0) {
        auto int32_vec = new std::vector<int32_t>();
        return Value(TypeId::ARRAY, int32_vec, elem_type, false);
      } else {
        const int32_t *int32_begin = reinterpret_cast<const int32_t *>(
            ptr + sizeof(uint32_t) + sizeof(TypeId));
        auto int32_vec =
            new std::vector<int32_t>(int32_begin, int32_begin + len);
        return Value(TypeId::ARRAY, int32_vec, elem_type, false);
      }
      break;
    }
    case TypeId::DECIMAL: {
      Type *elem_type = new Type(elem_type_id);
      if (len == 0) {
        auto double_vec = new std::vector<double>();
        return Value(TypeId::ARRAY, double_vec, elem_type, false);
      } else {
        const double *double_begin = reinterpret_cast<const double *>(
            ptr + sizeof(uint32_t) + sizeof(TypeId));
        auto double_vec =
            new std::vector<double>(double_begin, double_begin + len);
        return Value(TypeId::ARRAY, double_vec, elem_type, false);
      }
      break;
    }
    default: {
      std::string msg = StringUtil::Format(
          "Invalid Type '%d' for Array DeserializeFrom method",
          static_cast<int>(elem_type_id));
      throw Exception(ExceptionType::INCOMPATIBLE_TYPE, msg);
    }
  }
}

Value ArrayType::DeserializeFrom(SerializeInput &in UNUSED_ATTRIBUTE,
                                 AbstractPool *pool UNUSED_ATTRIBUTE) const {
  throw Exception("Can't deserialize array types from storage");
}

std::string ArrayType::ToString(const Value &val) const {
  uint32_t len = GetLength(val);
  std::ostringstream os;
  os << "{";
  for (uint32_t idx = 0; idx < len; idx++) {
    if (idx != 0) {
      os << ",";
    }
    os << GetElementAt(val, idx).ToString();
  }
  os << "}";
  return os.str();
}

uint32_t ArrayType::GetLength(const Value &val) const {
  TypeId elem_type_id = val.GetElemType()->GetTypeId();
  uint32_t len;
  switch (elem_type_id) {
    case TypeId::INTEGER: {
      std::vector<int32_t> *int32_vec =
          reinterpret_cast<std::vector<int32_t> *>(val.value_.array);
      len = int32_vec->size();
      break;
    }
    case TypeId::DECIMAL: {
      std::vector<double> *double_vec =
          reinterpret_cast<std::vector<double> *>(val.value_.array);
      len = double_vec->size();
      break;
    }
    default: {
      std::string msg =
          StringUtil::Format("Invalid Type '%d' for Array GetLength method",
                             static_cast<int>(elem_type_id));
      throw Exception(ExceptionType::INCOMPATIBLE_TYPE, msg);
    }
  }
  return len;
}

}  // namespace type
}  // namespace peloton<|MERGE_RESOLUTION|>--- conflicted
+++ resolved
@@ -77,16 +77,8 @@
       std::vector<bool> vec = *(std::vector<bool> *)(list.value_.array);
       std::vector<bool>::iterator it;
       for (it = vec.begin(); it != vec.end(); it++) {
-<<<<<<< HEAD
-        Value res = ValueFactory::GetBooleanValue(
-            ValueFactory::GetBooleanValue(*it).CompareEquals(object));
-        if (ValueFactory::GetBooleanValue(*it).CompareEquals(object) ==
-            CmpBool::TRUE)
-          return res;
-=======
         Value res = ValueFactory::GetBooleanValue(ValueFactory::GetBooleanValue(*it).CompareEquals(object));
         if (ValueFactory::GetBooleanValue(*it).CompareEquals(object) == CmpBool::CmpTrue) return res;
->>>>>>> fd4a31cd
       }
       return ValueFactory::GetBooleanValue(false);
     }
@@ -233,16 +225,9 @@
   throw Exception(ExceptionType::UNKNOWN_TYPE, "Element type is invalid.");
 }
 
-<<<<<<< HEAD
-CmpBool ArrayType::CompareNotEquals(const Value &left,
-                                    const Value &right) const {
-  PL_ASSERT(GetTypeId() == TypeId::ARRAY);
-  PL_ASSERT(left.CheckComparable(right));
-=======
 CmpBool ArrayType::CompareNotEquals(const Value &left, const Value &right) const {
   PELOTON_ASSERT(GetTypeId() == TypeId::ARRAY);
   PELOTON_ASSERT(left.CheckComparable(right));
->>>>>>> fd4a31cd
   if (right.GetElementType() != left.GetElementType()) {
     std::string msg =
         Type::GetInstance(right.GetElementType()->GetTypeId())->ToString() +
@@ -306,16 +291,9 @@
   throw Exception(ExceptionType::UNKNOWN_TYPE, "Element type is invalid.");
 }
 
-<<<<<<< HEAD
-CmpBool ArrayType::CompareLessThan(const Value &left,
-                                   const Value &right) const {
-  PL_ASSERT(GetTypeId() == TypeId::ARRAY);
-  PL_ASSERT(left.CheckComparable(right));
-=======
 CmpBool ArrayType::CompareLessThan(const Value &left, const Value &right) const {
   PELOTON_ASSERT(GetTypeId() == TypeId::ARRAY);
   PELOTON_ASSERT(left.CheckComparable(right));
->>>>>>> fd4a31cd
   if (right.GetElementType() != left.GetElementType()) {
     std::string msg =
         Type::GetInstance(right.GetElementType()->GetTypeId())->ToString() +
@@ -380,15 +358,9 @@
 }
 
 CmpBool ArrayType::CompareLessThanEquals(const Value &left,
-<<<<<<< HEAD
-                                         const Value &right) const {
-  PL_ASSERT(GetTypeId() == TypeId::ARRAY);
-  PL_ASSERT(left.CheckComparable(right));
-=======
                                        const Value &right) const {
   PELOTON_ASSERT(GetTypeId() == TypeId::ARRAY);
   PELOTON_ASSERT(left.CheckComparable(right));
->>>>>>> fd4a31cd
   if (right.GetElementType() != left.GetElementType()) {
     std::string msg =
         Type::GetInstance(right.GetElementType()->GetTypeId())->ToString() +
@@ -453,15 +425,9 @@
 }
 
 CmpBool ArrayType::CompareGreaterThan(const Value &left,
-<<<<<<< HEAD
-                                      const Value &right) const {
-  PL_ASSERT(GetTypeId() == TypeId::ARRAY);
-  PL_ASSERT(left.CheckComparable(right));
-=======
                                     const Value &right) const {
   PELOTON_ASSERT(GetTypeId() == TypeId::ARRAY);
   PELOTON_ASSERT(left.CheckComparable(right));
->>>>>>> fd4a31cd
   if (right.GetElementType() != left.GetElementType()) {
     std::string msg =
         Type::GetInstance(right.GetElementType()->GetTypeId())->ToString() +
@@ -526,15 +492,9 @@
 }
 
 CmpBool ArrayType::CompareGreaterThanEquals(const Value &left,
-<<<<<<< HEAD
-                                            const Value &right) const {
-  PL_ASSERT(GetTypeId() == TypeId::ARRAY);
-  PL_ASSERT(left.CheckComparable(right));
-=======
                                           const Value &right) const {
   PELOTON_ASSERT(GetTypeId() == TypeId::ARRAY);
   PELOTON_ASSERT(left.CheckComparable(right));
->>>>>>> fd4a31cd
   if (right.GetElementType() != left.GetElementType()) {
     std::string msg =
         Type::GetInstance(right.GetElementType()->GetTypeId())->ToString() +
