--- conflicted
+++ resolved
@@ -50,27 +50,11 @@
  * If the key value pair already exists in the map, just return false
  */
 BWTREE_TEMPLATE_ARGUMENTS
-<<<<<<< HEAD
 bool BWTREE_INDEX_TYPE::InsertEntry(const storage::Tuple *key,
-                                    const ItemPointer &location) {
-  KeyType index_key;
-  index_key.SetFromKey(key);
-
-  ItemPointer *item_p = new ItemPointer{location};
-
-  bool ret = container.Insert(index_key, item_p);
-  // If insertion fails we just delete the new value and return false
-  // to notify the caller
-  if (ret == false) {
-    delete item_p;
-  }
-=======
-bool
-BWTREE_INDEX_TYPE::InsertEntry(const storage::Tuple *key,
-                               ItemPointer *location_ptr) {
-  KeyType index_key;
-  index_key.SetFromKey(key);
-  
+                                    ItemPointer *location_ptr) {
+  KeyType index_key;
+  index_key.SetFromKey(key);
+
   bool ret = container.Insert(index_key, location_ptr);
 
   return ret;
@@ -82,14 +66,12 @@
  * If the key value pair already exists in the map, just return false
  */
 BWTREE_TEMPLATE_ARGUMENTS
-bool
-BWTREE_INDEX_TYPE::InsertEntry(const storage::Tuple *key,
-                               const ItemPointer &location) {
-  KeyType index_key;
-  index_key.SetFromKey(key);
-  
+bool BWTREE_INDEX_TYPE::InsertEntry(const storage::Tuple *key,
+                                    const ItemPointer &location) {
+  KeyType index_key;
+  index_key.SetFromKey(key);
+
   bool ret = container.Insert(index_key, new ItemPointer(location));
->>>>>>> e9184768
 
   return ret;
 }
@@ -125,35 +107,18 @@
 }
 
 BWTREE_TEMPLATE_ARGUMENTS
-<<<<<<< HEAD
 bool BWTREE_INDEX_TYPE::CondInsertEntry(
-    const storage::Tuple *key, const ItemPointer &location,
+    const storage::Tuple *key, ItemPointer *location,
     std::function<bool(const ItemPointer &)> predicate) {
   KeyType index_key;
   index_key.SetFromKey(key);
 
-  ItemPointer *item_p = new ItemPointer{location};
-=======
-bool
-BWTREE_INDEX_TYPE::CondInsertEntry(const storage::Tuple *key,
-                                   ItemPointer *location,
-                                   std::function<bool(const ItemPointer &)> predicate) {
-  KeyType index_key;
-  index_key.SetFromKey(key);
-  
->>>>>>> e9184768
   bool predicate_satisfied = false;
 
   // This function will complete them in one step
   // predicate will be set to nullptr if the predicate
   // returns true for some value
-<<<<<<< HEAD
-  bool ret = container.ConditionalInsert(index_key, item_p, predicate,
-=======
-  bool ret = container.ConditionalInsert(index_key,
-                                         location,
-                                         predicate,
->>>>>>> e9184768
+  bool ret = container.ConditionalInsert(index_key, location, predicate,
                                          &predicate_satisfied);
 
   // If predicate is not satisfied then we know insertion successes
@@ -162,11 +127,6 @@
     assert(ret == true);
   } else {
     assert(ret == false);
-<<<<<<< HEAD
-
-    delete item_p;
-=======
->>>>>>> e9184768
   }
 
   return ret;
