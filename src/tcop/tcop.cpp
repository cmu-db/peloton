//===----------------------------------------------------------------------===//
//
//                         Peloton
//
// tcop.cpp
//
// Identification: src/tcop/tcop.cpp
//
// Copyright (c) 2015-16, Carnegie Mellon University Database Group
//
//===----------------------------------------------------------------------===//

#include "tcop/tcop.h"

#include "common/abstract_tuple.h"
#include "common/config.h"
#include "common/logger.h"
#include "common/macros.h"
#include "common/portal.h"
#include "common/type.h"
#include "common/types.h"

#include "expression/parser_expression.h"

#include "parser/parser.h"

#include "catalog/catalog.h"
#include "executor/plan_executor.h"
#include "optimizer/simple_optimizer.h"

#include "common/thread_pool.h"
#include <include/common/init.h>
#include <tuple>
#include <include/tcop/tcop.h>

namespace peloton {
namespace tcop {

// global singleton
TrafficCop &TrafficCop::GetInstance(void) {
  static TrafficCop traffic_cop;
  catalog::Catalog::GetInstance()->CreateDatabase(DEFAULT_DB_NAME, nullptr);
  return traffic_cop;
}

TrafficCop::TrafficCop() {
  // Nothing to do here !
}

TrafficCop::~TrafficCop() {
  // Nothing to do here !
}

Result TrafficCop::ExecuteStatement(
    const std::string &query, std::vector<ResultType> &result,
    std::vector<FieldInfoType> &tuple_descriptor, int &rows_changed,
    std::string &error_message) {
  LOG_TRACE("Received %s", query.c_str());

  // Prepare the statement
  std::string unnamed_statement = "unnamed";
  auto statement = PrepareStatement(unnamed_statement, query, error_message);

  if (statement.get() == nullptr) {
    return Result::RESULT_FAILURE;
  }

  // Then, execute the statement
  bool unnamed = true;
  std::vector<int> result_format(statement->GetTupleDescriptor().size(), 0);
  auto status = ExecuteStatement(statement, unnamed, result_format, result,
                                 rows_changed, error_message);

  if (status == Result::RESULT_SUCCESS) {
    LOG_TRACE("Execution succeeded!");
    tuple_descriptor = std::move(statement->GetTupleDescriptor());
  } else {
    LOG_TRACE("Execution failed!");
  }

  return status;
}

Result TrafficCop::ExecuteStatement(
    const std::shared_ptr<Statement> &statement,
<<<<<<< HEAD
    UNUSED_ATTRIBUTE const bool unnamed, const std::vector<int> &result_format,
    std::vector<ResultType> &result, int &rows_changed,
    UNUSED_ATTRIBUTE std::string &error_message) {
=======
    UNUSED_ATTRIBUTE const bool unnamed, std::vector<ResultType> &result,
    int &rows_changed, UNUSED_ATTRIBUTE std::string &error_message) {

  boost::promise<bridge::peloton_status> p;
  boost::unique_future<bridge::peloton_status> f = p.get_future();

>>>>>>> c21c9548
  if (FLAGS_stats_mode != STATS_TYPE_INVALID) {
    stats::BackendStatsContext::GetInstance()->InitQueryMetric(
        statement->GetQueryString(), DEFAULT_DB_ID);
  }

  LOG_TRACE("Execute Statement of name: %s",
            statement->GetStatementName().c_str());
  LOG_TRACE("Execute Statement of query: %s",
            statement->GetStatementName().c_str());
  std::vector<common::Value *> params;
  bridge::PlanExecutor::PrintPlan(statement->GetPlanTree().get(), "Plan");
<<<<<<< HEAD
  bridge::peloton_status status = bridge::PlanExecutor::ExecutePlan(
      statement->GetPlanTree().get(), params, result, result_format);
=======

  auto status = ExchangeOperator(statement->GetPlanTree().get(),
                                 params, result);

>>>>>>> c21c9548
  LOG_TRACE("Statement executed. Result: %d", status.m_result);

  rows_changed = status.m_processed;
  return status.m_result;
}

bridge::peloton_status TrafficCop::ExchangeOperator(
    const planner::AbstractPlan *plan,
    const std::vector<common::Value *> &params,
    std::vector<ResultType>& result) {

  std::vector<std::shared_ptr<bridge::ExchangeParams>> exchg_params_list;
  int num_executor_threads = 1;
  bridge::peloton_status final_status;
  final_status.m_processed = 0;

  if(plan != nullptr && plan->GetPlanNodeType() ==
                            PlanNodeType::PLAN_NODE_TYPE_SEQSCAN) {
    // provide intra-query parallelism for sequential scans
    num_executor_threads = std::thread::hardware_concurrency();
  }

  for(int i=0; i<num_executor_threads; i++) {
    // in first pass make the exch params list
    std::shared_ptr<bridge::ExchangeParams> exchg_params(
        new bridge::ExchangeParams(plan, params, num_executor_threads, i));
    exchg_params->self = exchg_params.get();
    exchg_params_list.push_back(exchg_params);
    executor_thread_pool.SubmitTask(bridge::PlanExecutor::ExecutePlanLocal,
                                    &exchg_params->self);
  }

  for(int i=0; i<num_executor_threads; i++) {
    // wait for executor thread to return result
    auto temp_status = exchg_params_list[i]->f.get();
    final_status.m_processed += temp_status.m_processed;

    // persist failure states across iterations
    if (final_status.m_result == peloton::Result::RESULT_SUCCESS)
      final_status.m_result = temp_status.m_result;
    final_status.m_result_slots = nullptr;

    // FIXME: This is simple coalescing of results which will have
    // out-of-order tuples
    result.insert(result.end(), exchg_params_list[i]->results.begin(),
                  exchg_params_list[i]->results.end());
  }

  return final_status;
}

std::shared_ptr<Statement> TrafficCop::PrepareStatement(
    const std::string &statement_name, const std::string &query_string,
    UNUSED_ATTRIBUTE std::string &error_message) {
  std::shared_ptr<Statement> statement;

  LOG_DEBUG("Prepare Statement name: %s", statement_name.c_str());
  LOG_DEBUG("Prepare Statement query: %s", query_string.c_str());

  statement.reset(new Statement(statement_name, query_string));

  auto &peloton_parser = parser::Parser::GetInstance();
  auto sql_stmt = peloton_parser.BuildParseTree(query_string);

  statement->SetPlanTree(
      optimizer::SimpleOptimizer::BuildPelotonPlanTree(sql_stmt));

  for (auto stmt : sql_stmt->GetStatements()) {
    if (stmt->GetType() == STATEMENT_TYPE_SELECT) {
      auto tuple_descriptor = GenerateTupleDescriptor(query_string);
      statement->SetTupleDescriptor(tuple_descriptor);
    }
    break;
  }

  bridge::PlanExecutor::PrintPlan(statement->GetPlanTree().get(), "Plan");
  LOG_DEBUG("Statement Prepared!");
  return std::move(statement);
}

std::vector<FieldInfoType> TrafficCop::GenerateTupleDescriptor(
    std::string query) {
  std::vector<FieldInfoType> tuple_descriptor;

  // Set up parser
  auto &peloton_parser = parser::Parser::GetInstance();
  auto sql_stmt = peloton_parser.BuildParseTree(query);

  auto first_stmt = sql_stmt->GetStatement(0);

  if (first_stmt->GetType() != STATEMENT_TYPE_SELECT) return tuple_descriptor;

  // Get the Select Statement
  auto select_stmt = (parser::SelectStatement *)first_stmt;

  // Set up the table
  storage::DataTable *target_table = nullptr;

  // Check if query only has one Table
  // Example : SELECT * FROM A;
  if (select_stmt->from_table->list == NULL) {
    target_table = static_cast<storage::DataTable *>(
        catalog::Catalog::GetInstance()->GetTableWithName(
            select_stmt->from_table->GetDatabaseName(),
            select_stmt->from_table->GetTableName()));
  }

  // Query has multiple tables
  // Example: SELECT COUNT(ID) FROM A,B <Condition>
  // For now we only pick the first table in the list
  // FIX: Better handle for queries with multiple tables
  else {
    for (auto table : *select_stmt->from_table->list) {
      target_table = static_cast<storage::DataTable *>(
          catalog::Catalog::GetInstance()->GetTableWithName(
              table->GetDatabaseName(), table->GetTableName()));
      break;
    }
  }

  // Get the columns of the table
  auto table_columns = target_table->GetSchema()->GetColumns();

  // Get the columns information and set up
  // the columns description for the returned results
  for (auto expr : *select_stmt->select_list) {
    if (expr->GetExpressionType() == EXPRESSION_TYPE_STAR) {
      for (auto column : table_columns) {
        tuple_descriptor.push_back(
            GetColumnFieldForValueType(column.column_name, column.column_type));
      }
    }

    // if query has only certain columns
    if (expr->GetExpressionType() == EXPRESSION_TYPE_COLUMN_REF) {
      // Get the column name
      auto col_name = expr->GetName();

      // Traverse the table's columns
      for (auto column : table_columns) {
        // check if the column name matches
        if (column.column_name == col_name) {
          tuple_descriptor.push_back(
              GetColumnFieldForValueType(col_name, column.column_type));
        }
      }
    }

    // Query has aggregation Functions
    if (expr->GetExpressionType() == EXPRESSION_TYPE_FUNCTION_REF) {
      // Get the parser expression that contains
      // the typr of the aggreataion function
      auto func_expr = (expression::ParserExpression *)expr;

      std::string col_name = "";
      // check if expression has an alias
      if (expr->alias != NULL) {
        tuple_descriptor.push_back(GetColumnFieldForAggregates(
            std::string(expr->alias), func_expr->expr->GetExpressionType()));
      } else {
        // Construct a String
        std::string agg_func_name = std::string(expr->GetName());
        std::string col_name = std::string(func_expr->expr->GetName());

        // Example : Count(id)
        std::string full_agg_name = agg_func_name + "(" + col_name + ")";

        tuple_descriptor.push_back(GetColumnFieldForAggregates(
            full_agg_name, func_expr->expr->GetExpressionType()));
      }
    }
  }
  return tuple_descriptor;
}

FieldInfoType TrafficCop::GetColumnFieldForValueType(
    std::string column_name, common::Type::TypeId column_type) {
  if (column_type == common::Type::INTEGER) {
    return std::make_tuple(column_name, POSTGRES_VALUE_TYPE_INTEGER, 4);
  }

  if (column_type == common::Type::DECIMAL) {
    return std::make_tuple(column_name, POSTGRES_VALUE_TYPE_DOUBLE, 8);
  }

  if (column_type == common::Type::VARCHAR) {
    return std::make_tuple(column_name, POSTGRES_VALUE_TYPE_TEXT, 255);
  }

  if (column_type == common::Type::DECIMAL) {
    return std::make_tuple(column_name, POSTGRES_VALUE_TYPE_DECIMAL, 16);
  }

  if (column_type == common::Type::TIMESTAMP) {
    return std::make_tuple(column_name, POSTGRES_VALUE_TYPE_TIMESTAMPS, 64);
  }

  // Type not Identified
  LOG_ERROR("Unrecognized column type: %d", column_type);
  // return String
  return std::make_tuple(column_name, POSTGRES_VALUE_TYPE_TEXT, 255);
}

FieldInfoType TrafficCop::GetColumnFieldForAggregates(
    std::string name, ExpressionType expr_type) {
  // For now we only return INT for (MAX , MIN)
  // TODO: Check if column type is DOUBLE and return it for (MAX. MIN)

  // Check the expression type and return the corresponding description
  if (expr_type == EXPRESSION_TYPE_AGGREGATE_MAX ||
      expr_type == EXPRESSION_TYPE_AGGREGATE_MIN ||
      expr_type == EXPRESSION_TYPE_AGGREGATE_COUNT) {
    return std::make_tuple(name, POSTGRES_VALUE_TYPE_INTEGER, 4);
  }

  // Return double if function is AVERAGE
  if (expr_type == EXPRESSION_TYPE_AGGREGATE_AVG) {
    return std::make_tuple(name, POSTGRES_VALUE_TYPE_DOUBLE, 8);
  }

  if (expr_type == EXPRESSION_TYPE_AGGREGATE_COUNT_STAR) {
    return std::make_tuple("COUNT(*)", POSTGRES_VALUE_TYPE_INTEGER, 4);
  }

  return std::make_tuple(name, POSTGRES_VALUE_TYPE_TEXT, 255);
}
}  // End tcop namespace
}  // End peloton namespace<|MERGE_RESOLUTION|>--- conflicted
+++ resolved
@@ -83,18 +83,10 @@
 
 Result TrafficCop::ExecuteStatement(
     const std::shared_ptr<Statement> &statement,
-<<<<<<< HEAD
     UNUSED_ATTRIBUTE const bool unnamed, const std::vector<int> &result_format,
     std::vector<ResultType> &result, int &rows_changed,
     UNUSED_ATTRIBUTE std::string &error_message) {
-=======
-    UNUSED_ATTRIBUTE const bool unnamed, std::vector<ResultType> &result,
-    int &rows_changed, UNUSED_ATTRIBUTE std::string &error_message) {
-
-  boost::promise<bridge::peloton_status> p;
-  boost::unique_future<bridge::peloton_status> f = p.get_future();
-
->>>>>>> c21c9548
+
   if (FLAGS_stats_mode != STATS_TYPE_INVALID) {
     stats::BackendStatsContext::GetInstance()->InitQueryMetric(
         statement->GetQueryString(), DEFAULT_DB_ID);
@@ -106,15 +98,10 @@
             statement->GetStatementName().c_str());
   std::vector<common::Value *> params;
   bridge::PlanExecutor::PrintPlan(statement->GetPlanTree().get(), "Plan");
-<<<<<<< HEAD
-  bridge::peloton_status status = bridge::PlanExecutor::ExecutePlan(
-      statement->GetPlanTree().get(), params, result, result_format);
-=======
 
   auto status = ExchangeOperator(statement->GetPlanTree().get(),
-                                 params, result);
-
->>>>>>> c21c9548
+                                 params, result, result_format);
+
   LOG_TRACE("Statement executed. Result: %d", status.m_result);
 
   rows_changed = status.m_processed;
@@ -124,7 +111,7 @@
 bridge::peloton_status TrafficCop::ExchangeOperator(
     const planner::AbstractPlan *plan,
     const std::vector<common::Value *> &params,
-    std::vector<ResultType>& result) {
+    std::vector<ResultType>& result, const std::vector<int> &result_format) {
 
   std::vector<std::shared_ptr<bridge::ExchangeParams>> exchg_params_list;
   int num_executor_threads = 1;
@@ -140,7 +127,7 @@
   for(int i=0; i<num_executor_threads; i++) {
     // in first pass make the exch params list
     std::shared_ptr<bridge::ExchangeParams> exchg_params(
-        new bridge::ExchangeParams(plan, params, num_executor_threads, i));
+        new bridge::ExchangeParams(plan, params, num_executor_threads, i, result_format));
     exchg_params->self = exchg_params.get();
     exchg_params_list.push_back(exchg_params);
     executor_thread_pool.SubmitTask(bridge::PlanExecutor::ExecutePlanLocal,
@@ -157,8 +144,6 @@
       final_status.m_result = temp_status.m_result;
     final_status.m_result_slots = nullptr;
 
-    // FIXME: This is simple coalescing of results which will have
-    // out-of-order tuples
     result.insert(result.end(), exchg_params_list[i]->results.begin(),
                   exchg_params_list[i]->results.end());
   }
