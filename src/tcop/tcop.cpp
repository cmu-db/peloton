--- conflicted
+++ resolved
@@ -38,11 +38,10 @@
 #include <boost/algorithm/string.hpp>
 #include <include/parser/postgresparser.h>
 
-<<<<<<< HEAD
-//#define NEW_OPTIMIZER
-=======
+
+
 #define NEW_OPTIMIZER
->>>>>>> 6f861452
+
 
 namespace peloton {
 namespace tcop {
