--- conflicted
+++ resolved
@@ -97,30 +97,18 @@
   LOG_TRACE("Execute Statement of query: %s",
             statement->GetStatementName().c_str());
   std::vector<common::Value *> params;
-<<<<<<< HEAD
-  bridge::PlanExecutor::PrintPlan(statement->GetPlanTree().get(), "Plan");
-
-  auto status = ExchangeOperator(statement->GetPlanTree().get(),
-                                 params, result, result_format);
-
-  LOG_TRACE("Statement executed. Result: %d", status.m_result);
-
-  rows_changed = status.m_processed;
-  return status.m_result;
-=======
+
   try {
     bridge::PlanExecutor::PrintPlan(statement->GetPlanTree().get(), "Plan");
-    bridge::peloton_status status = bridge::PlanExecutor::ExecutePlan(
-        statement->GetPlanTree().get(), params, result, result_format);
+    auto status = ExchangeOperator(statement->GetPlanTree().get(),
+                                   params, result, result_format);
     LOG_TRACE("Statement executed. Result: %d", status.m_result);
     rows_changed = status.m_processed;
     return status.m_result;
-  }
-  catch (Exception &e) {
+  } catch (Exception &e) {
     error_message = e.what();
     return Result::RESULT_FAILURE;
   }
->>>>>>> 751ea396
 }
 
 bridge::peloton_status TrafficCop::ExchangeOperator(
