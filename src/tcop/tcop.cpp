--- conflicted
+++ resolved
@@ -234,7 +234,6 @@
   // skip if already aborted
   if (curr_state.second != ResultType::ABORTED) {
     PL_ASSERT(txn);
-<<<<<<< HEAD
     // Handle constraint exceptions
     try {
       p_status = executor::PlanExecutor::ExecutePlan(plan, txn, params, result,
@@ -247,10 +246,6 @@
       curr_state.second = ResultType::ABORTED;
       throw e;
     }
-=======
-    p_status = executor::PlanExecutor::ExecutePlan(plan, txn, params, result,
-                                                   result_format);
->>>>>>> aedc28d5
 
     if (p_status.m_result == ResultType::FAILURE) {
       // only possible if init failed
