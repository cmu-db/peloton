--- conflicted
+++ resolved
@@ -51,10 +51,7 @@
       column_names(),
       valid_column_objects(false),
 			valid_layout_objects_(false),
-<<<<<<< HEAD
 			valid_constraint_objects_(false),
-=======
->>>>>>> d0ccb480
       txn(txn) {}
 
 /* @brief   insert index catalog object into cache
