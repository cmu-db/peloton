--- conflicted
+++ resolved
@@ -43,18 +43,6 @@
       version_id(tile->GetValue(tupleId, TableCatalog::ColumnId::VERSION_ID)
                      .GetAs<uint32_t>()),
       default_layout_oid(tile->GetValue(tupleId,
-<<<<<<< HEAD
-          TableCatalog::ColumnId::DEFAULT_LAYOUT_OID).GetAs<oid_t>()),
-      index_objects(),
-      index_names(),
-      valid_index_objects(false),
-      column_objects(),
-      column_names(),
-      valid_column_objects(false),
-      valid_layout_objects_(false),
-      valid_constraint_objects_(false),
-      txn(txn) {}
-=======
       		TableCatalog::ColumnId::DEFAULT_LAYOUT_OID).GetAs<oid_t>()),
       index_catalog_entries(),
       index_catalog_entries_by_name_(),
@@ -63,8 +51,8 @@
       column_names_(),
       valid_column_catalog_entries_(false),
 			valid_layout_catalog_entries_(false),
+      valid_constraint_catalog_entries_(false),
       txn_(txn) {}
->>>>>>> d22bd241
 
 /* @brief   insert index catalog object into cache
  * @param   index_object
@@ -342,28 +330,18 @@
                       TABLE_CATALOG_OID,
                       TABLE_CATALOG_NAME) {
   // Add indexes for pg_namespace
-<<<<<<< HEAD
-  AddIndex({ColumnId::TABLE_OID}, TABLE_CATALOG_PKEY_OID,
-           TABLE_CATALOG_NAME "_pkey", IndexConstraintType::PRIMARY_KEY);
-  AddIndex({ColumnId::TABLE_NAME, ColumnId::SCHEMA_NAME},
-           TABLE_CATALOG_SKEY0_OID, TABLE_CATALOG_NAME "_skey0",
-           IndexConstraintType::UNIQUE);
-  AddIndex({ColumnId::DATABASE_OID}, TABLE_CATALOG_SKEY1_OID,
-           TABLE_CATALOG_NAME "_skey1", IndexConstraintType::DEFAULT);
-=======
   AddIndex(TABLE_CATALOG_NAME "_pkey",
            TABLE_CATALOG_PKEY_OID,
-           {0},
+           {ColumnId::TABLE_OID},
            IndexConstraintType::PRIMARY_KEY);
   AddIndex(TABLE_CATALOG_NAME "_skey0",
            TABLE_CATALOG_SKEY0_OID,
-           {1, 2},
+           {ColumnId::TABLE_NAME, ColumnId::SCHEMA_NAME},
            IndexConstraintType::UNIQUE);
   AddIndex(TABLE_CATALOG_NAME "_skey1",
            TABLE_CATALOG_SKEY1_OID,
-           {3},
+           {ColumnId::DATABASE_OID},
            IndexConstraintType::DEFAULT);
->>>>>>> d22bd241
 }
 
 /** @brief   Insert layout object into the cache.
@@ -406,13 +384,8 @@
     auto pg_layout = Catalog::GetInstance()
                          ->GetSystemCatalogs(database_oid)
                          ->GetLayoutCatalog();
-<<<<<<< HEAD
-    pg_layout->GetLayouts(table_oid, txn);
-    valid_layout_objects_ = true;
-=======
     pg_layout->GetLayouts(txn_, table_oid);
     valid_column_catalog_entries_ = true;
->>>>>>> d22bd241
   }
   return layout_catalog_entries_;
 }
@@ -457,7 +430,7 @@
  *  @param   constraint_object  Constraint to be inserted
  *  @return  false if the constraint already exists in cache
  */
-bool TableCatalogObject::InsertConstraintCatalogEntry(
+bool TableCatalogEntry::InsertConstraintCatalogEntry(
     std::shared_ptr<ConstraintCatalogEntry> constraint_object) {
   // Invalid object
   if (!constraint_object
@@ -467,12 +440,13 @@
 
   oid_t constraint_oid = constraint_object->GetConstraintOid();
   // layout is already present in the cache.
-  if (constraint_objects_.find(constraint_oid) != constraint_objects_.end()) {
+  if (constraint_catalog_entries_.find(constraint_oid) !=
+      constraint_catalog_entries_.end()) {
     LOG_DEBUG("Constraint Object %u already exists in cache!", constraint_oid);
     return false;
   }
 
-  constraint_objects_.insert(std::make_pair(constraint_oid, constraint_object));
+  constraint_catalog_entries_.insert(std::make_pair(constraint_oid, constraint_object));
   return true;
 }
 
@@ -481,25 +455,25 @@
  *  @param   constraint_oid  Id of the constraint to be deleted.
  *  @return  true if constraint_oid is found and evicted; false if not found.
  */
-bool TableCatalogObject::EvictConstraintCatalogEntry(oid_t constraint_oid) {
-  if (!valid_constraint_objects_) return false;
+bool TableCatalogEntry::EvictConstraintCatalogEntry(oid_t constraint_oid) {
+  if (!valid_constraint_catalog_entries_) return false;
 
   // find the constraint catalog entry from the cache
-  auto it = constraint_objects_.find(constraint_oid);
-  if (it == constraint_objects_.end()) {
+  auto it = constraint_catalog_entries_.find(constraint_oid);
+  if (it == constraint_catalog_entries_.end()) {
     return false;  // constraint_oid not found in cache
   }
 
   auto constraint_object = it->second;
   PELOTON_ASSERT(constraint_object);
-  constraint_objects_.erase(it);
+  constraint_catalog_entries_.erase(it);
   return true;
 }
 
 /** @brief   evict all constraint catalog entries from cache. */
-void TableCatalogObject::EvictAllConstraintCatalogEntries() {
-    constraint_objects_.clear();
-    valid_constraint_objects_ = false;
+void TableCatalogEntry::EvictAllConstraintCatalogEntries() {
+  constraint_catalog_entries_.clear();
+  valid_constraint_catalog_entries_ = false;
 }
 
 /** @brief   Get all constraint catalog entries of this table.
@@ -508,16 +482,16 @@
  *  @return  Map from constraint_oid to cached constraint object.
  */
 std::unordered_map<oid_t, std::shared_ptr<ConstraintCatalogEntry>>
-TableCatalogObject::GetConstraintCatalogEntries(bool cached_only) {
-  if (!valid_constraint_objects_ && !cached_only) {
+TableCatalogEntry::GetConstraintCatalogEntries(bool cached_only) {
+  if (!valid_constraint_catalog_entries_ && !cached_only) {
     // get constraint catalog objects from pg_constraint
     auto pg_constraint = Catalog::GetInstance()
                          ->GetSystemCatalogs(database_oid)
                          ->GetConstraintCatalog();
-    pg_constraint->GetConstraintCatalogEntries(table_oid, txn);
-    valid_constraint_objects_ = true;
-  }
-  return constraint_objects_;
+    pg_constraint->GetConstraintCatalogEntries(txn_, table_oid);
+    valid_constraint_catalog_entries_ = true;
+  }
+  return constraint_catalog_entries_;
 }
 
 /** @brief   Get a constraint catalog entry of the given constraint_oid.
@@ -526,9 +500,9 @@
  *  @return  Constraint catalog object of corresponding to the oid if present.
  */
 std::shared_ptr<ConstraintCatalogEntry>
-TableCatalogObject::GetConstraintCatalogEntry(oid_t constraint_oid, bool cached_only){
-  auto it = constraint_objects_.find(constraint_oid);
-  if (it != constraint_objects_.end()) return it->second;
+TableCatalogEntry::GetConstraintCatalogEntry(oid_t constraint_oid, bool cached_only){
+  auto it = constraint_catalog_entries_.find(constraint_oid);
+  if (it != constraint_catalog_entries_.end()) return it->second;
 
   if (cached_only) {
     // cache miss return empty object
@@ -538,7 +512,7 @@
     auto pg_constraint = Catalog::GetInstance()
                         ->GetSystemCatalogs(database_oid)
                         ->GetConstraintCatalog();
-    return pg_constraint->GetConstraintCatalogEntry(table_oid, constraint_oid, txn);
+    return pg_constraint->GetConstraintCatalogEntry(txn_, table_oid, constraint_oid);
   }
 }
 
@@ -559,14 +533,9 @@
   table_name_column.SetNotNull();
 
   auto schema_name_column = catalog::Column(
-<<<<<<< HEAD
-      type::TypeId::VARCHAR, max_name_size, "schema_name", false);
+      type::TypeId::VARCHAR, max_name_size_, "schema_name", false);
   schema_name_column.SetNotNull();
-=======
-      type::TypeId::VARCHAR, max_name_size_, "schema_name", false);
-  schema_name_column.AddConstraint(
-      catalog::Constraint(ConstraintType::NOTNULL, not_null_constraint_name));
->>>>>>> d22bd241
+
 
   auto database_id_column = catalog::Column(
       type::TypeId::INTEGER, type::Type::GetTypeSize(type::TypeId::INTEGER),
