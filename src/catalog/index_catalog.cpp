//===----------------------------------------------------------------------===//
//
//                         Peloton
//
// index_catalog.cpp
//
// Identification: src/catalog/index_catalog.cpp
//
// Copyright (c) 2015-17, Carnegie Mellon University Index Group
//
//===----------------------------------------------------------------------===//

#include "catalog/index_catalog.h"

#include <sstream>

#include "concurrency/transaction_context.h"
#include "catalog/table_catalog.h"
#include "catalog/column_catalog.h"
#include "codegen/buffering_consumer.h"
#include "expression/expression_util.h"
#include "executor/logical_tile.h"
#include "storage/data_table.h"
#include "storage/tuple.h"
#include "type/value_factory.h"

namespace peloton {
namespace catalog {

IndexCatalogObject::IndexCatalogObject(executor::LogicalTile *tile, int tupleId)
    : index_oid(tile->GetValue(tupleId, IndexCatalog::ColumnId::INDEX_OID)
                    .GetAs<oid_t>()),
      index_name(tile->GetValue(tupleId, IndexCatalog::ColumnId::INDEX_NAME)
                     .ToString()),
      table_oid(tile->GetValue(tupleId, IndexCatalog::ColumnId::TABLE_OID)
                    .GetAs<oid_t>()),
      index_type(tile->GetValue(tupleId, IndexCatalog::ColumnId::INDEX_TYPE)
                     .GetAs<IndexType>()),
      index_constraint(
          tile->GetValue(tupleId, IndexCatalog::ColumnId::INDEX_CONSTRAINT)
              .GetAs<IndexConstraintType>()),
      unique_keys(tile->GetValue(tupleId, IndexCatalog::ColumnId::UNIQUE_KEYS)
                      .GetAs<bool>()) {
  std::string attr_str =
      tile->GetValue(tupleId, IndexCatalog::ColumnId::INDEXED_ATTRIBUTES)
          .ToString();
  std::stringstream ss(attr_str.c_str());  // Turn the string into a stream.
  std::string tok;

  while (std::getline(ss, tok, ' ')) {
    key_attrs.push_back(std::stoi(tok));
  }
  LOG_TRACE("the size for indexed key is %lu", key_attrs.size());
}

IndexCatalogObject::IndexCatalogObject(codegen::WrappedTuple wrapped_tuple)
    : index_oid(wrapped_tuple.GetValue(IndexCatalog::ColumnId::INDEX_OID)
                    .GetAs<oid_t>()),
      index_name(wrapped_tuple.GetValue(IndexCatalog::ColumnId::INDEX_NAME)
                     .ToString()),
      table_oid(wrapped_tuple.GetValue(IndexCatalog::ColumnId::TABLE_OID)
                    .GetAs<oid_t>()),
      index_type(wrapped_tuple.GetValue(IndexCatalog::ColumnId::INDEX_TYPE)
                     .GetAs<IndexType>()),
      index_constraint(
          wrapped_tuple.GetValue(IndexCatalog::ColumnId::INDEX_CONSTRAINT)
              .GetAs<IndexConstraintType>()),
      unique_keys(wrapped_tuple.GetValue(IndexCatalog::ColumnId::UNIQUE_KEYS)
                      .GetAs<bool>()) {
  std::string attr_str =
      wrapped_tuple.GetValue(IndexCatalog::ColumnId::INDEXED_ATTRIBUTES)
          .ToString();
  std::stringstream ss(attr_str.c_str());  // Turn the string into a stream.
  std::string tok;

  while (std::getline(ss, tok, ' ')) {
    key_attrs.push_back(std::stoi(tok));
  }
  LOG_TRACE("the size for indexed key is %lu", key_attrs.size());
}

IndexCatalog *IndexCatalog::GetInstance(storage::Database *pg_catalog,
                                        type::AbstractPool *pool,
                                        concurrency::TransactionContext *txn) {
  static IndexCatalog index_catalog{pg_catalog, pool, txn};
  return &index_catalog;
}

IndexCatalog::IndexCatalog(storage::Database *pg_catalog,
                           type::AbstractPool *pool,
                           concurrency::TransactionContext *txn)
    : AbstractCatalog(INDEX_CATALOG_OID, INDEX_CATALOG_NAME,
                      InitializeSchema().release(), pg_catalog) {
  // Add indexes for pg_index
  AddIndex({0}, INDEX_CATALOG_PKEY_OID, INDEX_CATALOG_NAME "_pkey",
           IndexConstraintType::PRIMARY_KEY);
  AddIndex({1}, INDEX_CATALOG_SKEY0_OID, INDEX_CATALOG_NAME "_skey0",
           IndexConstraintType::UNIQUE);
  AddIndex({2}, INDEX_CATALOG_SKEY1_OID, INDEX_CATALOG_NAME "_skey1",
           IndexConstraintType::DEFAULT);

  // Insert columns into pg_attribute
  ColumnCatalog *pg_attribute =
      ColumnCatalog::GetInstance(pg_catalog, pool, txn);

  oid_t column_id = 0;
  for (auto column : catalog_table_->GetSchema()->GetColumns()) {
    pg_attribute->InsertColumn(INDEX_CATALOG_OID, column.GetName(), column_id,
                               column.GetOffset(), column.GetType(),
                               column.IsInlined(), column.GetConstraints(),
                               pool, txn);
    column_id++;
  }
}

IndexCatalog::~IndexCatalog() {}

/*@brief   private function for initialize schema of pg_index
 * @return  unqiue pointer to schema
 */
std::unique_ptr<catalog::Schema> IndexCatalog::InitializeSchema() {
  const std::string not_null_constraint_name = "not_null";
  const std::string primary_key_constraint_name = "primary_key";

  auto index_id_column = catalog::Column(
      type::TypeId::INTEGER, type::Type::GetTypeSize(type::TypeId::INTEGER),
      "index_oid", true);
  index_id_column.AddConstraint(catalog::Constraint(
      ConstraintType::PRIMARY, primary_key_constraint_name));
  index_id_column.AddConstraint(
      catalog::Constraint(ConstraintType::NOTNULL, not_null_constraint_name));

  auto index_name_column = catalog::Column(type::TypeId::VARCHAR, max_name_size,
                                           "index_name", false);
  index_name_column.AddConstraint(
      catalog::Constraint(ConstraintType::NOTNULL, not_null_constraint_name));

  auto table_id_column = catalog::Column(
      type::TypeId::INTEGER, type::Type::GetTypeSize(type::TypeId::INTEGER),
      "table_oid", true);
  table_id_column.AddConstraint(
      catalog::Constraint(ConstraintType::NOTNULL, not_null_constraint_name));

  auto index_type_column = catalog::Column(
      type::TypeId::INTEGER, type::Type::GetTypeSize(type::TypeId::INTEGER),
      "index_type", true);
  index_type_column.AddConstraint(
      catalog::Constraint(ConstraintType::NOTNULL, not_null_constraint_name));

  auto index_constraint_column = catalog::Column(
      type::TypeId::INTEGER, type::Type::GetTypeSize(type::TypeId::INTEGER),
      "index_constraint", true);
  index_constraint_column.AddConstraint(
      catalog::Constraint(ConstraintType::NOTNULL, not_null_constraint_name));

  auto unique_keys = catalog::Column(
      type::TypeId::BOOLEAN, type::Type::GetTypeSize(type::TypeId::BOOLEAN),
      "unique_keys", true);
  unique_keys.AddConstraint(
      catalog::Constraint(ConstraintType::NOTNULL, not_null_constraint_name));

  auto indexed_attributes_column = catalog::Column(
      type::TypeId::VARCHAR, max_name_size, "indexed_attributes", false);
  indexed_attributes_column.AddConstraint(
      catalog::Constraint(ConstraintType::NOTNULL, not_null_constraint_name));
  std::unique_ptr<catalog::Schema> index_schema(new catalog::Schema(
      {index_id_column, index_name_column, table_id_column, index_type_column,
       index_constraint_column, unique_keys, indexed_attributes_column}));
  return index_schema;
}

bool IndexCatalog::InsertIndex(oid_t index_oid, const std::string &index_name,
                               oid_t table_oid, IndexType index_type,
                               IndexConstraintType index_constraint,
                               bool unique_keys, std::vector<oid_t> indekeys,
                               type::AbstractPool *pool,
                               concurrency::TransactionContext *txn) {
  (void) pool;
  // Create the tuple first
  std::vector<std::vector<ExpressionPtr>> tuples;

  auto val0 = type::ValueFactory::GetIntegerValue(index_oid);
  auto val1 = type::ValueFactory::GetVarcharValue(index_name, nullptr);
  auto val2 = type::ValueFactory::GetIntegerValue(table_oid);
  auto val3 = type::ValueFactory::GetIntegerValue(static_cast<int>(index_type));
  auto val4 =
      type::ValueFactory::GetIntegerValue(static_cast<int>(index_constraint));
  auto val5 = type::ValueFactory::GetBooleanValue(unique_keys);

  std::stringstream os;
  for (oid_t indkey : indekeys) os << std::to_string(indkey) << " ";
  auto val6 = type::ValueFactory::GetVarcharValue(os.str(), nullptr);

  auto constant_expr_0 = new expression::ConstantValueExpression(
    val0);
  auto constant_expr_1 = new expression::ConstantValueExpression(
    val1);
  auto constant_expr_2 = new expression::ConstantValueExpression(
    val2);
  auto constant_expr_3 = new expression::ConstantValueExpression(
    val3);
  auto constant_expr_4 = new expression::ConstantValueExpression(
    val4);
  auto constant_expr_5 = new expression::ConstantValueExpression(
    val5);
  auto constant_expr_6 = new expression::ConstantValueExpression(
    val6);

  tuples.push_back(std::vector<ExpressionPtr>());
  auto &values = tuples[0];
  values.push_back(ExpressionPtr(constant_expr_0));
  values.push_back(ExpressionPtr(constant_expr_1));
  values.push_back(ExpressionPtr(constant_expr_2));
  values.push_back(ExpressionPtr(constant_expr_3));
  values.push_back(ExpressionPtr(constant_expr_4));
  values.push_back(ExpressionPtr(constant_expr_5));
  values.push_back(ExpressionPtr(constant_expr_6));

  // Insert the tuple
  return InsertTupleWithCompiledPlan(&tuples, txn);
}

bool IndexCatalog::DeleteIndex(oid_t index_oid,
                               concurrency::TransactionContext *txn) {
  std::vector<oid_t> column_ids(all_column_ids);


  std::vector<type::Value> values;
  values.push_back(type::ValueFactory::GetIntegerValue(index_oid).Copy());

  auto index_oid_expr =
    new expression::TupleValueExpression(type::TypeId::INTEGER, 0,
                                         ColumnId::INDEX_OID);
  index_oid_expr->SetBoundOid(catalog_table_->GetDatabaseOid(),
                              catalog_table_->GetOid(), ColumnId::TABLE_OID);


  expression::AbstractExpression *index_oid_const_expr =
    expression::ExpressionUtil::ConstantValueFactory(
      type::ValueFactory::GetIntegerValue(index_oid).Copy());
  expression::AbstractExpression *index_oid_equality_expr =
    expression::ExpressionUtil::ComparisonFactory(
      ExpressionType::COMPARE_EQUAL, index_oid_expr, index_oid_const_expr);

  bool result =  DeleteWithCompiledSeqScan(column_ids, index_oid_equality_expr, txn);

  if(result){
    auto index_object = txn->catalog_cache.GetCachedIndexObject(index_oid);
    if (index_object) {
      auto table_object =
        txn->catalog_cache.GetCachedTableObject(index_object->GetTableOid());
      table_object->EvictAllIndexObjects();
    }
  }
  return result;
}

std::shared_ptr<IndexCatalogObject> IndexCatalog::GetIndexObject(
    oid_t index_oid, concurrency::TransactionContext *txn) {
  if (txn == nullptr) {
    throw CatalogException("Transaction is invalid!");
  }
<<<<<<< HEAD
=======
  // try get from cache
   auto index_object = txn->catalog_cache.GetCachedIndexObject(index_oid);
   if (index_object) {
    return index_object;
  }
>>>>>>> 5d20500d

  std::vector<oid_t> column_ids(all_column_ids);

  auto *idx_oid_expr =
    new expression::TupleValueExpression(type::TypeId::INTEGER, 0,
                                                    ColumnId::INDEX_OID);
  idx_oid_expr->SetBoundOid(catalog_table_->GetDatabaseOid(), catalog_table_->GetOid(), ColumnId::INDEX_OID);
  expression::AbstractExpression *idx_oid_const_expr =
      expression::ExpressionUtil::ConstantValueFactory(
          type::ValueFactory::GetIntegerValue(index_oid).Copy());
  expression::AbstractExpression *idx_oid_equality_expr =
      expression::ExpressionUtil::ComparisonFactory(
          ExpressionType::COMPARE_EQUAL, idx_oid_expr, idx_oid_const_expr);

  std::vector<codegen::WrappedTuple> result_tuples =
      GetResultWithCompiledSeqScan(column_ids, idx_oid_equality_expr, txn);

  if (result_tuples.size() == 1) {
    auto index_object = std::make_shared<IndexCatalogObject>(result_tuples[0]);
    // fetch all indexes into table object (cannot use the above index object)
    auto table_object = TableCatalog::GetInstance()->GetTableObject(
        index_object->GetTableOid(), txn);
    PELOTON_ASSERT(table_object &&
                   table_object->GetTableOid() == index_object->GetTableOid());
    return table_object->GetIndexObject(index_oid);
  } else {
    LOG_DEBUG("Found %lu index with oid %u", result_tuples.size(), index_oid);
  }

  // return empty object if not found
  return nullptr;
}

std::shared_ptr<IndexCatalogObject> IndexCatalog::GetIndexObject(
    const std::string &index_name, concurrency::TransactionContext *txn) {
  if (txn == nullptr) {
    throw CatalogException("Transaction is invalid!");
  }
<<<<<<< HEAD
=======
  // try get from cache
   auto index_object = txn->catalog_cache.GetCachedIndexObject(index_name);
   if (index_object) {
     return index_object;
   }
>>>>>>> 5d20500d

  std::vector<oid_t> column_ids(all_column_ids);
  oid_t index_offset = IndexId::SKEY_INDEX_NAME;  // Index of index_name
  std::vector<type::Value> values;
  values.push_back(
      type::ValueFactory::GetVarcharValue(index_name, nullptr).Copy());

  auto result_tiles =
      GetResultWithIndexScan(column_ids, index_offset, values, txn);

  if (result_tiles->size() == 1 && (*result_tiles)[0]->GetTupleCount() == 1) {
    auto index_object =
        std::make_shared<IndexCatalogObject>((*result_tiles)[0].get());
    // fetch all indexes into table object (cannot use the above index object)
    auto table_object = TableCatalog::GetInstance()->GetTableObject(
        index_object->GetTableOid(), txn);
    PELOTON_ASSERT(table_object &&
              table_object->GetTableOid() == index_object->GetTableOid());
    return table_object->GetIndexObject(index_name);
  } else {
    LOG_DEBUG("Found %lu index with name %s", result_tiles->size(),
              index_name.c_str());
  }

  // return empty object if not found
  return nullptr;
}

/*@brief   get all index records from the same table
 * this function may be useful when calling DropTable
 * @param   table_oid
 * @param   txn  TransactionContext
 * @return  a vector of index catalog objects
 */
const std::unordered_map<oid_t, std::shared_ptr<IndexCatalogObject>>
IndexCatalog::GetIndexObjects(oid_t table_oid,
                              concurrency::TransactionContext *txn) {
  if (txn == nullptr) {
    throw CatalogException("Transaction is invalid!");
  }
  // try get from cache
  auto table_object =
      TableCatalog::GetInstance()->GetTableObject(table_oid, txn);
  PELOTON_ASSERT(table_object && table_object->GetTableOid() == table_oid);
<<<<<<< HEAD
=======
   auto index_objects = table_object->GetIndexObjects(true);
   if (index_objects.empty() == false) return index_objects;
>>>>>>> 5d20500d

  // cache miss, get from pg_index
  std::vector<oid_t> column_ids(all_column_ids);

  auto *oid_expr =
    new expression::TupleValueExpression(type::TypeId::INTEGER, 0,
                                                    ColumnId::TABLE_OID);
      oid_expr->SetBoundOid(catalog_table_->GetDatabaseOid(), catalog_table_->GetOid(), ColumnId::TABLE_OID);

  expression::AbstractExpression *oid_const_expr =
      expression::ExpressionUtil::ConstantValueFactory(
          type::ValueFactory::GetIntegerValue(table_oid).Copy());
  expression::AbstractExpression *oid_equality_expr =
      expression::ExpressionUtil::ComparisonFactory(
          ExpressionType::COMPARE_EQUAL, oid_expr, oid_const_expr);

  std::vector<codegen::WrappedTuple> result_tuples =
      GetResultWithCompiledSeqScan(column_ids, oid_equality_expr, txn);

  for (auto tuple : result_tuples) {
    auto index_object = std::make_shared<IndexCatalogObject>(tuple);
    table_object->InsertIndexObject(index_object);
  }

  return table_object->GetIndexObjects();
}

}  // namespace catalog
}  // namespace peloton<|MERGE_RESOLUTION|>--- conflicted
+++ resolved
@@ -260,14 +260,11 @@
   if (txn == nullptr) {
     throw CatalogException("Transaction is invalid!");
   }
-<<<<<<< HEAD
-=======
   // try get from cache
    auto index_object = txn->catalog_cache.GetCachedIndexObject(index_oid);
    if (index_object) {
     return index_object;
   }
->>>>>>> 5d20500d
 
   std::vector<oid_t> column_ids(all_column_ids);
 
@@ -306,14 +303,11 @@
   if (txn == nullptr) {
     throw CatalogException("Transaction is invalid!");
   }
-<<<<<<< HEAD
-=======
   // try get from cache
    auto index_object = txn->catalog_cache.GetCachedIndexObject(index_name);
    if (index_object) {
      return index_object;
    }
->>>>>>> 5d20500d
 
   std::vector<oid_t> column_ids(all_column_ids);
   oid_t index_offset = IndexId::SKEY_INDEX_NAME;  // Index of index_name
@@ -358,12 +352,9 @@
   auto table_object =
       TableCatalog::GetInstance()->GetTableObject(table_oid, txn);
   PELOTON_ASSERT(table_object && table_object->GetTableOid() == table_oid);
-<<<<<<< HEAD
-=======
+
    auto index_objects = table_object->GetIndexObjects(true);
    if (index_objects.empty() == false) return index_objects;
->>>>>>> 5d20500d
-
   // cache miss, get from pg_index
   std::vector<oid_t> column_ids(all_column_ids);
 
