--- conflicted
+++ resolved
@@ -242,29 +242,18 @@
   return nullptr;
 }
 
-<<<<<<< HEAD
 std::shared_ptr<IndexCatalogEntry> IndexCatalog::GetIndexObject(concurrency::TransactionContext *txn,
                                                                 const std::string &database_name,
                                                                 const std::string &schema_name,
                                                                 const std::string &index_name) {
-=======
-std::shared_ptr<IndexCatalogObject> IndexCatalog::GetIndexObject(
-    const std::string &database_name, const std::string &index_name,
-    const std::string &schema_name, concurrency::TransactionContext *txn) {
->>>>>>> 8a41d7c5
   if (txn == nullptr) {
     throw CatalogException("Transaction is invalid!");
   }
   // try get from cache
   auto index_object =
-<<<<<<< HEAD
       txn->catalog_cache.GetCachedIndexObject(database_name,
                                               schema_name,
                                               index_name);
-=======
-      txn->catalog_cache.GetCachedIndexObject(database_name, index_name,
-                                              schema_name);
->>>>>>> 8a41d7c5
   if (index_object) {
     return index_object;
   }
