//===----------------------------------------------------------------------===//
//
//                         Peloton
//
// index_catalog.cpp
//
// Identification: src/catalog/index_catalog.cpp
//
// Copyright (c) 2015-2018, Carnegie Mellon University Database Group
//
//===----------------------------------------------------------------------===//

#include "catalog/index_catalog.h"

#include <sstream>

<<<<<<< HEAD
#include "catalog/column_catalog.h"
#include "catalog/table_catalog.h"
=======
#include "catalog/catalog.h"
#include "catalog/system_catalogs.h"
>>>>>>> d052644e
#include "concurrency/transaction_context.h"
#include "executor/logical_tile.h"
#include "storage/data_table.h"
#include "storage/database.h"
#include "storage/tuple.h"
#include "type/value_factory.h"

namespace peloton {
namespace catalog {

IndexCatalogObject::IndexCatalogObject(executor::LogicalTile *tile, int tupleId)
    : index_oid(tile->GetValue(tupleId, IndexCatalog::ColumnId::INDEX_OID)
                    .GetAs<oid_t>()),
      index_name(tile->GetValue(tupleId, IndexCatalog::ColumnId::INDEX_NAME)
                     .ToString()),
      table_oid(tile->GetValue(tupleId, IndexCatalog::ColumnId::TABLE_OID)
                    .GetAs<oid_t>()),
      schema_name(tile->GetValue(tupleId, IndexCatalog::ColumnId::SCHEMA_NAME)
                      .ToString()),
      index_type(tile->GetValue(tupleId, IndexCatalog::ColumnId::INDEX_TYPE)
                     .GetAs<IndexType>()),
      index_constraint(
          tile->GetValue(tupleId, IndexCatalog::ColumnId::INDEX_CONSTRAINT)
              .GetAs<IndexConstraintType>()),
      unique_keys(tile->GetValue(tupleId, IndexCatalog::ColumnId::UNIQUE_KEYS)
                      .GetAs<bool>()) {
  std::string attr_str =
      tile->GetValue(tupleId, IndexCatalog::ColumnId::INDEXED_ATTRIBUTES)
          .ToString();
  std::stringstream ss(attr_str.c_str());  // Turn the string into a stream.
  std::string tok;

  while (std::getline(ss, tok, ' ')) {
    key_attrs.push_back(std::stoi(tok));
  }
  LOG_TRACE("the size for indexed key is %lu", key_attrs.size());
}

<<<<<<< HEAD
IndexCatalogObject::IndexCatalogObject(oid_t index_oid, std::string index_name,
                                       oid_t table_oid, IndexType index_type,
                                       IndexConstraintType index_constraint,
                                       bool unique_keys,
                                       std::set<oid_t> key_attrs)
    : index_oid(index_oid),
      index_name(index_name),
      table_oid(table_oid),
      index_type(index_type),
      index_constraint(index_constraint),
      unique_keys(unique_keys),
      key_attrs(std::vector<oid_t>(key_attrs.begin(), key_attrs.end())) {}

IndexCatalog *IndexCatalog::GetInstance(storage::Database *pg_catalog,
                                        type::AbstractPool *pool,
                                        concurrency::TransactionContext *txn) {
  static IndexCatalog index_catalog{pg_catalog, pool, txn};
  return &index_catalog;
}

IndexCatalog::IndexCatalog(storage::Database *pg_catalog,
                           type::AbstractPool *pool,
                           concurrency::TransactionContext *txn)
=======
IndexCatalog::IndexCatalog(
    storage::Database *pg_catalog, UNUSED_ATTRIBUTE type::AbstractPool *pool,
    UNUSED_ATTRIBUTE concurrency::TransactionContext *txn)
>>>>>>> d052644e
    : AbstractCatalog(INDEX_CATALOG_OID, INDEX_CATALOG_NAME,
                      InitializeSchema().release(), pg_catalog) {
  // Add indexes for pg_index
  AddIndex({0}, INDEX_CATALOG_PKEY_OID, INDEX_CATALOG_NAME "_pkey",
           IndexConstraintType::PRIMARY_KEY);
  AddIndex({1, 3}, INDEX_CATALOG_SKEY0_OID, INDEX_CATALOG_NAME "_skey0",
           IndexConstraintType::UNIQUE);
  AddIndex({2}, INDEX_CATALOG_SKEY1_OID, INDEX_CATALOG_NAME "_skey1",
           IndexConstraintType::DEFAULT);
}

IndexCatalog::~IndexCatalog() {}

/*@brief   private function for initialize schema of pg_index
 * @return  unqiue pointer to schema
 */
std::unique_ptr<catalog::Schema> IndexCatalog::InitializeSchema() {
  const std::string not_null_constraint_name = "not_null";
  const std::string primary_key_constraint_name = "primary_key";

  auto index_id_column = catalog::Column(
      type::TypeId::INTEGER, type::Type::GetTypeSize(type::TypeId::INTEGER),
      "index_oid", true);
  index_id_column.AddConstraint(catalog::Constraint(
      ConstraintType::PRIMARY, primary_key_constraint_name));
  index_id_column.AddConstraint(
      catalog::Constraint(ConstraintType::NOTNULL, not_null_constraint_name));

  auto index_name_column = catalog::Column(type::TypeId::VARCHAR, max_name_size,
                                           "index_name", false);
  index_name_column.AddConstraint(
      catalog::Constraint(ConstraintType::NOTNULL, not_null_constraint_name));

  auto table_id_column = catalog::Column(
      type::TypeId::INTEGER, type::Type::GetTypeSize(type::TypeId::INTEGER),
      "table_oid", true);
  table_id_column.AddConstraint(
      catalog::Constraint(ConstraintType::NOTNULL, not_null_constraint_name));

  auto schema_name_column = catalog::Column(
      type::TypeId::VARCHAR, max_name_size, "schema_name", false);
  schema_name_column.AddConstraint(
      catalog::Constraint(ConstraintType::NOTNULL, not_null_constraint_name));

  auto index_type_column = catalog::Column(
      type::TypeId::INTEGER, type::Type::GetTypeSize(type::TypeId::INTEGER),
      "index_type", true);
  index_type_column.AddConstraint(
      catalog::Constraint(ConstraintType::NOTNULL, not_null_constraint_name));

  auto index_constraint_column = catalog::Column(
      type::TypeId::INTEGER, type::Type::GetTypeSize(type::TypeId::INTEGER),
      "index_constraint", true);
  index_constraint_column.AddConstraint(
      catalog::Constraint(ConstraintType::NOTNULL, not_null_constraint_name));

  auto unique_keys = catalog::Column(
      type::TypeId::BOOLEAN, type::Type::GetTypeSize(type::TypeId::BOOLEAN),
      "unique_keys", true);
  unique_keys.AddConstraint(
      catalog::Constraint(ConstraintType::NOTNULL, not_null_constraint_name));

  auto indexed_attributes_column = catalog::Column(
      type::TypeId::VARCHAR, max_name_size, "indexed_attributes", false);
  indexed_attributes_column.AddConstraint(
      catalog::Constraint(ConstraintType::NOTNULL, not_null_constraint_name));
  std::unique_ptr<catalog::Schema> index_schema(new catalog::Schema(
      {index_id_column, index_name_column, table_id_column, schema_name_column,
       index_type_column, index_constraint_column, unique_keys,
       indexed_attributes_column}));
  return index_schema;
}

bool IndexCatalog::InsertIndex(oid_t index_oid, const std::string &index_name,
                               oid_t table_oid, const std::string &schema_name,
                               IndexType index_type,
                               IndexConstraintType index_constraint,
                               bool unique_keys, std::vector<oid_t> indekeys,
                               type::AbstractPool *pool,
                               concurrency::TransactionContext *txn) {
  // Create the tuple first
  std::unique_ptr<storage::Tuple> tuple(
      new storage::Tuple(catalog_table_->GetSchema(), true));

  auto val0 = type::ValueFactory::GetIntegerValue(index_oid);
  auto val1 = type::ValueFactory::GetVarcharValue(index_name, nullptr);
  auto val2 = type::ValueFactory::GetIntegerValue(table_oid);
  auto val3 = type::ValueFactory::GetVarcharValue(schema_name, nullptr);
  auto val4 = type::ValueFactory::GetIntegerValue(static_cast<int>(index_type));
  auto val5 =
      type::ValueFactory::GetIntegerValue(static_cast<int>(index_constraint));
  auto val6 = type::ValueFactory::GetBooleanValue(unique_keys);

  std::stringstream os;
  for (oid_t indkey : indekeys) os << std::to_string(indkey) << " ";
  auto val7 = type::ValueFactory::GetVarcharValue(os.str(), nullptr);

  tuple->SetValue(IndexCatalog::ColumnId::INDEX_OID, val0, pool);
  tuple->SetValue(IndexCatalog::ColumnId::INDEX_NAME, val1, pool);
  tuple->SetValue(IndexCatalog::ColumnId::TABLE_OID, val2, pool);
  tuple->SetValue(IndexCatalog::ColumnId::SCHEMA_NAME, val3, pool);
  tuple->SetValue(IndexCatalog::ColumnId::INDEX_TYPE, val4, pool);
  tuple->SetValue(IndexCatalog::ColumnId::INDEX_CONSTRAINT, val5, pool);
  tuple->SetValue(IndexCatalog::ColumnId::UNIQUE_KEYS, val6, pool);
  tuple->SetValue(IndexCatalog::ColumnId::INDEXED_ATTRIBUTES, val7, pool);

  // Insert the tuple
  return InsertTuple(std::move(tuple), txn);
}

bool IndexCatalog::DeleteIndex(oid_t index_oid,
                               concurrency::TransactionContext *txn) {
  oid_t index_offset = IndexId::PRIMARY_KEY;  // Index of index_oid
  std::vector<type::Value> values;
  values.push_back(type::ValueFactory::GetIntegerValue(index_oid).Copy());

  auto index_object = txn->catalog_cache.GetCachedIndexObject(index_oid);
  if (index_object) {
    auto table_object =
        txn->catalog_cache.GetCachedTableObject(index_object->GetTableOid());
    table_object->EvictAllIndexObjects();
  }

  return DeleteWithIndexScan(index_offset, values, txn);
}

std::shared_ptr<IndexCatalogObject> IndexCatalog::GetIndexObject(
    oid_t index_oid, concurrency::TransactionContext *txn) {
  if (txn == nullptr) {
    throw CatalogException("Transaction is invalid!");
  }
  // try get from cache
  auto index_object = txn->catalog_cache.GetCachedIndexObject(index_oid);
  if (index_object) {
    return index_object;
  }

  // cache miss, get from pg_index
  std::vector<oid_t> column_ids(all_column_ids);
  oid_t index_offset = IndexId::PRIMARY_KEY;  // Index of index_oid
  std::vector<type::Value> values;
  values.push_back(type::ValueFactory::GetIntegerValue(index_oid).Copy());

  auto result_tiles =
      GetResultWithIndexScan(column_ids, index_offset, values, txn);

  if (result_tiles->size() == 1 && (*result_tiles)[0]->GetTupleCount() == 1) {
    auto index_object =
        std::make_shared<IndexCatalogObject>((*result_tiles)[0].get());
    // fetch all indexes into table object (cannot use the above index object)
    auto pg_table = Catalog::GetInstance()
                        ->GetSystemCatalogs(database_oid)
                        ->GetTableCatalog();
    auto table_object =
        pg_table->GetTableObject(index_object->GetTableOid(), txn);
    PELOTON_ASSERT(table_object &&
                   table_object->GetTableOid() == index_object->GetTableOid());
    return table_object->GetIndexObject(index_oid);
  } else {
    LOG_DEBUG("Found %lu index with oid %u", result_tiles->size(), index_oid);
  }

  // return empty object if not found
  return nullptr;
}

std::shared_ptr<IndexCatalogObject> IndexCatalog::GetIndexObject(
    const std::string &index_name, const std::string &schema_name,
    concurrency::TransactionContext *txn) {
  if (txn == nullptr) {
    throw CatalogException("Transaction is invalid!");
  }
  // try get from cache
  auto index_object =
      txn->catalog_cache.GetCachedIndexObject(index_name, schema_name);
  if (index_object) {
    return index_object;
  }

  // cache miss, get from pg_index
  std::vector<oid_t> column_ids(all_column_ids);
  oid_t index_offset =
      IndexId::SKEY_INDEX_NAME;  // Index of index_name & schema_name
  std::vector<type::Value> values;
  values.push_back(
      type::ValueFactory::GetVarcharValue(index_name, nullptr).Copy());
  values.push_back(
      type::ValueFactory::GetVarcharValue(schema_name, nullptr).Copy());

  auto result_tiles =
      GetResultWithIndexScan(column_ids, index_offset, values, txn);

  if (result_tiles->size() == 1 && (*result_tiles)[0]->GetTupleCount() == 1) {
    auto index_object =
        std::make_shared<IndexCatalogObject>((*result_tiles)[0].get());
    // fetch all indexes into table object (cannot use the above index object)
    auto pg_table = Catalog::GetInstance()
                        ->GetSystemCatalogs(database_oid)
                        ->GetTableCatalog();
    auto table_object =
        pg_table->GetTableObject(index_object->GetTableOid(), txn);
    PELOTON_ASSERT(table_object &&
                   table_object->GetTableOid() == index_object->GetTableOid());
    return table_object->GetIndexObject(index_name);
  } else {
    LOG_DEBUG("Found %lu index with name %s", result_tiles->size(),
              index_name.c_str());
  }

  // return empty object if not found
  return nullptr;
}

/*@brief   get all index records from the same table
 * this function may be useful when calling DropTable
 * @param   table_oid
 * @param   txn  TransactionContext
 * @return  a vector of index catalog objects
 */
const std::unordered_map<oid_t, std::shared_ptr<IndexCatalogObject>>
IndexCatalog::GetIndexObjects(oid_t table_oid,
                              concurrency::TransactionContext *txn) {
  if (txn == nullptr) {
    throw CatalogException("Transaction is invalid!");
  }
  // try get from cache
  auto pg_table = Catalog::GetInstance()
                      ->GetSystemCatalogs(database_oid)
                      ->GetTableCatalog();
  auto table_object = pg_table->GetTableObject(table_oid, txn);
  PELOTON_ASSERT(table_object && table_object->GetTableOid() == table_oid);
  auto index_objects = table_object->GetIndexObjects(true);
  if (index_objects.empty() == false) return index_objects;

  // cache miss, get from pg_index
  std::vector<oid_t> column_ids(all_column_ids);
  oid_t index_offset = IndexId::SKEY_TABLE_OID;  // Index of table_oid
  std::vector<type::Value> values;
  values.push_back(type::ValueFactory::GetIntegerValue(table_oid).Copy());

  auto result_tiles =
      GetResultWithIndexScan(column_ids, index_offset, values, txn);

  for (auto &tile : (*result_tiles)) {
    for (auto tuple_id : *tile) {
      auto index_object =
          std::make_shared<IndexCatalogObject>(tile.get(), tuple_id);
      table_object->InsertIndexObject(index_object);
    }
  }

  return table_object->GetIndexObjects();
}

}  // namespace catalog
}  // namespace peloton<|MERGE_RESOLUTION|>--- conflicted
+++ resolved
@@ -14,13 +14,8 @@
 
 #include <sstream>
 
-<<<<<<< HEAD
-#include "catalog/column_catalog.h"
-#include "catalog/table_catalog.h"
-=======
 #include "catalog/catalog.h"
 #include "catalog/system_catalogs.h"
->>>>>>> d052644e
 #include "concurrency/transaction_context.h"
 #include "executor/logical_tile.h"
 #include "storage/data_table.h"
@@ -59,35 +54,9 @@
   LOG_TRACE("the size for indexed key is %lu", key_attrs.size());
 }
 
-<<<<<<< HEAD
-IndexCatalogObject::IndexCatalogObject(oid_t index_oid, std::string index_name,
-                                       oid_t table_oid, IndexType index_type,
-                                       IndexConstraintType index_constraint,
-                                       bool unique_keys,
-                                       std::set<oid_t> key_attrs)
-    : index_oid(index_oid),
-      index_name(index_name),
-      table_oid(table_oid),
-      index_type(index_type),
-      index_constraint(index_constraint),
-      unique_keys(unique_keys),
-      key_attrs(std::vector<oid_t>(key_attrs.begin(), key_attrs.end())) {}
-
-IndexCatalog *IndexCatalog::GetInstance(storage::Database *pg_catalog,
-                                        type::AbstractPool *pool,
-                                        concurrency::TransactionContext *txn) {
-  static IndexCatalog index_catalog{pg_catalog, pool, txn};
-  return &index_catalog;
-}
-
-IndexCatalog::IndexCatalog(storage::Database *pg_catalog,
-                           type::AbstractPool *pool,
-                           concurrency::TransactionContext *txn)
-=======
 IndexCatalog::IndexCatalog(
     storage::Database *pg_catalog, UNUSED_ATTRIBUTE type::AbstractPool *pool,
     UNUSED_ATTRIBUTE concurrency::TransactionContext *txn)
->>>>>>> d052644e
     : AbstractCatalog(INDEX_CATALOG_OID, INDEX_CATALOG_NAME,
                       InitializeSchema().release(), pg_catalog) {
   // Add indexes for pg_index
