--- conflicted
+++ resolved
@@ -62,27 +62,18 @@
                       INDEX_CATALOG_OID,
                       INDEX_CATALOG_NAME) {
   // Add indexes for pg_index
-<<<<<<< HEAD
-  AddIndex({ColumnId::INDEX_OID}, INDEX_CATALOG_PKEY_OID,
-           INDEX_CATALOG_NAME "_pkey", IndexConstraintType::PRIMARY_KEY);
-  AddIndex({ColumnId::INDEX_NAME, ColumnId::SCHEMA_NAME}, INDEX_CATALOG_SKEY0_OID,
-           INDEX_CATALOG_NAME "_skey0", IndexConstraintType::UNIQUE);
-  AddIndex({ColumnId::TABLE_OID}, INDEX_CATALOG_SKEY1_OID,
-           INDEX_CATALOG_NAME "_skey1", IndexConstraintType::DEFAULT);
-=======
   AddIndex(INDEX_CATALOG_NAME "_pkey",
            INDEX_CATALOG_PKEY_OID,
-           {0},
+           {ColumnId::INDEX_OID},
            IndexConstraintType::PRIMARY_KEY);
   AddIndex(INDEX_CATALOG_NAME "_skey0",
            INDEX_CATALOG_SKEY0_OID,
-           {1, 3},
+           {ColumnId::INDEX_NAME, ColumnId::SCHEMA_NAME},
            IndexConstraintType::UNIQUE);
   AddIndex(INDEX_CATALOG_NAME "_skey1",
            INDEX_CATALOG_SKEY1_OID,
-           {2},
+           {ColumnId::TABLE_OID},
            IndexConstraintType::DEFAULT);
->>>>>>> d22bd241
 }
 
 IndexCatalog::~IndexCatalog() {}
@@ -106,14 +97,9 @@
   table_id_column.SetNotNull();
 
   auto schema_name_column = catalog::Column(
-<<<<<<< HEAD
-      type::TypeId::VARCHAR, max_name_size, "schema_name", false);
+      type::TypeId::VARCHAR, max_name_size_, "schema_name", false);
   schema_name_column.SetNotNull();
-=======
-      type::TypeId::VARCHAR, max_name_size_, "schema_name", false);
-  schema_name_column.AddConstraint(
-      catalog::Constraint(ConstraintType::NOTNULL, not_null_constraint_name));
->>>>>>> d22bd241
+
 
   auto index_type_column = catalog::Column(
       type::TypeId::INTEGER, type::Type::GetTypeSize(type::TypeId::INTEGER),
@@ -131,15 +117,10 @@
   unique_keys.SetNotNull();
 
   auto indexed_attributes_column = catalog::Column(
-<<<<<<< HEAD
-      type::TypeId::VARCHAR, max_name_size, "indexed_attributes", false);
+      type::TypeId::VARCHAR, max_name_size_, "indexed_attributes", false);
   indexed_attributes_column.SetNotNull();
 
-=======
-      type::TypeId::VARCHAR, max_name_size_, "indexed_attributes", false);
-  indexed_attributes_column.AddConstraint(
-      catalog::Constraint(ConstraintType::NOTNULL, not_null_constraint_name));
->>>>>>> d22bd241
+
   std::unique_ptr<catalog::Schema> index_schema(new catalog::Schema(
       {index_id_column, index_name_column, table_id_column, schema_name_column,
        index_type_column, index_constraint_column, unique_keys,
