--- conflicted
+++ resolved
@@ -66,22 +66,6 @@
            IndexConstraintType::UNIQUE);
   AddIndex({2}, INDEX_CATALOG_SKEY1_OID, INDEX_CATALOG_NAME "_skey1",
            IndexConstraintType::DEFAULT);
-<<<<<<< HEAD
-
-  // Insert columns into pg_attribute
-  ColumnCatalog *pg_attribute =
-      ColumnCatalog::GetInstance(pg_catalog, pool, txn);
-
-  oid_t column_id = 0;
-  for (auto column : catalog_table_->GetSchema()->GetColumns()) {
-    pg_attribute->InsertColumn(INDEX_CATALOG_OID, column.GetName(), column_id,
-                               column.GetOffset(), column.GetType(),
-                               column.IsInlined(), column.GetConstraints(),
-                               column.GetElemType(), pool, txn);
-    column_id++;
-  }
-=======
->>>>>>> d052644e
 }
 
 IndexCatalog::~IndexCatalog() {}
