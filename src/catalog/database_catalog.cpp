--- conflicted
+++ resolved
@@ -26,7 +26,6 @@
 namespace catalog {
 
 DatabaseCatalogObject::DatabaseCatalogObject(
-<<<<<<< HEAD
     executor::LogicalTile *tile, concurrency::TransactionContext *txn,
     int tupleId)
     : database_oid(
@@ -35,13 +34,6 @@
       database_name(
           tile->GetValue(tupleId, DatabaseCatalog::ColumnId::DATABASE_NAME)
               .ToString()),
-=======
-    executor::LogicalTile *tile, concurrency::TransactionContext *txn)
-    : database_oid(tile->GetValue(0, DatabaseCatalog::ColumnId::DATABASE_OID)
-                       .GetAs<oid_t>()),
-      database_name(tile->GetValue(0, DatabaseCatalog::ColumnId::DATABASE_NAME)
-                        .ToString()),
->>>>>>> d052644e
       table_objects_cache(),
       table_name_cache(),
       valid_table_objects(false),
@@ -64,16 +56,10 @@
     return false;
   }
 
-<<<<<<< HEAD
-  if (table_name_cache.find(table_object->GetTableName()) !=
-      table_name_cache.end()) {
-    LOG_TRACE("Table %s already exists in cache!",
-=======
   std::string key =
       table_object->GetSchemaName() + "." + table_object->GetTableName();
   if (table_name_cache.find(key) != table_name_cache.end()) {
     LOG_DEBUG("Table %s already exists in cache!",
->>>>>>> d052644e
               table_object->GetTableName().c_str());
     return false;
   }
