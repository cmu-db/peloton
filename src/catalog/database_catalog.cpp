--- conflicted
+++ resolved
@@ -25,32 +25,19 @@
 namespace peloton {
 namespace catalog {
 
-<<<<<<< HEAD
-DatabaseCatalogObject::DatabaseCatalogObject(
-    executor::LogicalTile *tile, concurrency::TransactionContext *txn,
-    int tupleId)
-    : database_oid(
+DatabaseCatalogEntry::DatabaseCatalogEntry(concurrency::TransactionContext *txn,
+                                           executor::LogicalTile *tile,
+                                           int tupleId)
+    : database_oid_(
           tile->GetValue(tupleId, DatabaseCatalog::ColumnId::DATABASE_OID)
               .GetAs<oid_t>()),
-      database_name(
+      database_name_(
           tile->GetValue(tupleId, DatabaseCatalog::ColumnId::DATABASE_NAME)
               .ToString()),
-      table_objects_cache(),
-      table_name_cache(),
-      valid_table_objects(false),
-      txn(txn) {}
-=======
-DatabaseCatalogEntry::DatabaseCatalogEntry(concurrency::TransactionContext *txn,
-                                           executor::LogicalTile *tile)
-    : database_oid_(tile->GetValue(0, DatabaseCatalog::ColumnId::DATABASE_OID)
-                       .GetAs<oid_t>()),
-      database_name_(tile->GetValue(0, DatabaseCatalog::ColumnId::DATABASE_NAME)
-                        .ToString()),
       table_catalog_entries_cache_(),
       table_catalog_entries_cache_by_name(),
       valid_table_catalog_entries(false),
       txn_(txn) {}
->>>>>>> 2b67714f
 
 /* @brief   insert table catalog object into cache
  * @param   table_object
@@ -63,15 +50,9 @@
   }
 
   // check if already in cache
-<<<<<<< HEAD
-  if (table_objects_cache.find(table_object->GetTableOid()) !=
-      table_objects_cache.end()) {
-    LOG_TRACE("Table %u already exists in cache!", table_object->GetTableOid());
-=======
   if (table_catalog_entries_cache_.find(table_catalog_entry->GetTableOid()) !=
       table_catalog_entries_cache_.end()) {
     LOG_DEBUG("Table %u already exists in cache!", table_catalog_entry->GetTableOid());
->>>>>>> 2b67714f
     return false;
   }
 
@@ -202,7 +183,7 @@
     // insert every table object into cache
     pg_table->GetTableCatalogEntries(txn_);
   }
-  // make sure to check IsValidTableObjects() before getting table objects
+  // make sure to check IsValidTableCatalogEntries() before getting table objects
   PELOTON_ASSERT(valid_table_catalog_entries);
   std::vector<std::shared_ptr<TableCatalogEntry>> result;
   for (auto it : table_catalog_entries_cache_) {
@@ -228,7 +209,7 @@
                         ->GetTableCatalog();
     return pg_table->GetTableCatalogEntries(txn_);
   }
-  // make sure to check IsValidTableObjects() before getting table objects
+  // make sure to check IsValidTableCatalogEntries() before getting table objects
   PELOTON_ASSERT(valid_table_catalog_entries);
   return table_catalog_entries_cache_;
 }
@@ -342,7 +323,7 @@
   values.push_back(type::ValueFactory::GetIntegerValue(database_oid).Copy());
 
   // evict cache
-  txn->catalog_cache.EvictDatabaseObject(database_oid);
+  txn->catalog_cache.EvictDatabaseCatalogEntry(database_oid);
 
   return DeleteWithIndexScan(txn, index_offset, values);
 }
@@ -354,7 +335,7 @@
     throw CatalogException("Transaction is invalid!");
   }
   // try get from cache
-  auto database_object = txn->catalog_cache.GetDatabaseObject(database_oid);
+  auto database_object = txn->catalog_cache.GetDatabaseCatalogEntry(database_oid);
   if (database_object) return database_object;
 
   // cache miss, get from pg_database
@@ -373,7 +354,7 @@
     auto database_object =
         std::make_shared<DatabaseCatalogEntry>(txn, (*result_tiles)[0].get());
     // insert into cache
-    bool success = txn->catalog_cache.InsertDatabaseObject(database_object);
+    bool success = txn->catalog_cache.InsertDatabaseCatalogEntry(database_object);
     PELOTON_ASSERT(success == true);
     (void)success;
     return database_object;
@@ -397,7 +378,7 @@
     throw CatalogException("Transaction is invalid!");
   }
   // try get from cache
-  auto database_object = txn->catalog_cache.GetDatabaseObject(database_name);
+  auto database_object = txn->catalog_cache.GetDatabaseCatalogEntry(database_name);
   if (database_object) return database_object;
 
   // cache miss, get from pg_database
@@ -418,7 +399,7 @@
         std::make_shared<DatabaseCatalogEntry>(txn, (*result_tiles)[0].get());
     if (database_object) {
       // insert into cache
-      bool success = txn->catalog_cache.InsertDatabaseObject(database_object);
+      bool success = txn->catalog_cache.InsertDatabaseCatalogEntry(database_object);
       PELOTON_ASSERT(success == true);
       (void)success;
     }
@@ -429,34 +410,34 @@
   return nullptr;
 }
 
-std::unordered_map<oid_t, std::shared_ptr<DatabaseCatalogObject>>
-DatabaseCatalog::GetDatabaseObjects(concurrency::TransactionContext *txn) {
+std::unordered_map<oid_t, std::shared_ptr<DatabaseCatalogEntry>>
+DatabaseCatalog::GetDatabaseCatalogEntries(concurrency::TransactionContext *txn) {
   if (txn == nullptr) {
     throw CatalogException("Transaction is invalid!");
   }
 
   // try get from cache
-  if (txn->catalog_cache.IsValidDatabaseObjects()) {
-    return txn->catalog_cache.GetDatabaseObjects();
+  if (txn->catalog_cache.IsValidDatabaseCatalogEntries()) {
+    return txn->catalog_cache.GetDatabaseCatalogEntries();
   }
 
   // get from pg_database
-  std::vector<oid_t> column_ids(all_column_ids);
-  auto result_tiles = this->GetResultWithSeqScan(column_ids, nullptr, txn);
+  std::vector<oid_t> column_ids(all_column_ids_);
+  auto result_tiles = this->GetResultWithSeqScan(txn, nullptr, column_ids);
 
   for (auto &tile : (*result_tiles)) {
     for (auto tuple_id : *tile) {
       auto database_object =
-          std::make_shared<DatabaseCatalogObject>(tile.get(), txn, tuple_id);
+          std::make_shared<DatabaseCatalogEntry>(txn, tile.get(), tuple_id);
       if (database_object) {
         // insert into cache
-        txn->catalog_cache.InsertDatabaseObject(database_object);
+        txn->catalog_cache.InsertDatabaseCatalogEntry(database_object);
       }
     }
   }
 
-  txn->catalog_cache.SetValidDatabaseObjects(true);
-  return txn->catalog_cache.GetDatabaseObjects();
+  txn->catalog_cache.SetValidDatabaseCatalogEntries(true);
+  return txn->catalog_cache.GetDatabaseCatalogEntries();
 }
 
 }  // namespace catalog
