--- conflicted
+++ resolved
@@ -256,26 +256,11 @@
     UNUSED_ATTRIBUTE concurrency::TransactionContext *txn)
     : AbstractCatalog(DATABASE_CATALOG_OID, DATABASE_CATALOG_NAME,
                       InitializeSchema().release(), pg_catalog) {
-<<<<<<< HEAD
-  // Insert columns into pg_attribute
-  ColumnCatalog *pg_attribute =
-      ColumnCatalog::GetInstance(pg_catalog, pool, txn);
-
-  oid_t column_id = 0;
-  for (auto column : catalog_table_->GetSchema()->GetColumns()) {
-    pg_attribute->InsertColumn(DATABASE_CATALOG_OID, column.GetName(),
-                               column_id, column.GetOffset(), column.GetType(),
-                               column.IsInlined(), column.GetConstraints(),
-                               column.GetElemType(), pool, txn);
-    column_id++;
-  }
-=======
   // Add indexes for pg_database
   AddIndex({ColumnId::DATABASE_OID}, DATABASE_CATALOG_PKEY_OID,
            DATABASE_CATALOG_NAME "_pkey", IndexConstraintType::PRIMARY_KEY);
   AddIndex({ColumnId::DATABASE_NAME}, DATABASE_CATALOG_SKEY0_OID,
            DATABASE_CATALOG_NAME "_skey0", IndexConstraintType::UNIQUE);
->>>>>>> d052644e
 }
 
 DatabaseCatalog::~DatabaseCatalog() {}
