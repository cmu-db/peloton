--- conflicted
+++ resolved
@@ -44,16 +44,6 @@
       is_not_null(tile->GetValue(tupleId, ColumnCatalog::ColumnId::IS_NOT_NULL)
                       .GetAs<bool>()) {}
 
-<<<<<<< HEAD
-ColumnCatalog *ColumnCatalog::GetInstance(
-    storage::Database *pg_catalog, type::AbstractPool *pool,
-    concurrency::TransactionContext *txn) {
-  static ColumnCatalog column_catalog{pg_catalog, pool, txn};
-  return &column_catalog;
-}
-
-=======
->>>>>>> d052644e
 ColumnCatalog::ColumnCatalog(storage::Database *pg_catalog,
                              type::AbstractPool *pool,
                              concurrency::TransactionContext *txn)
