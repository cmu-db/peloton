--- conflicted
+++ resolved
@@ -25,39 +25,27 @@
  * @param   database_object
  * @return  false only if database_oid already exists in cache
  */
-bool CatalogCache::InsertDatabaseObject(
+bool CatalogCache::InsertDatabaseCatalogEntry(
     std::shared_ptr<DatabaseCatalogEntry> database_object) {
   if (!database_object || database_object->GetDatabaseOid() == INVALID_OID) {
     return false;  // invalid object
   }
 
   // check if already in cache
-<<<<<<< HEAD
-  if (database_objects_cache.find(database_object->GetDatabaseOid()) !=
-      database_objects_cache.end()) {
+  if (database_catalog_entries_cache_.find(database_object->GetDatabaseOid()) !=
+      database_catalog_entries_cache_.end()) {
     LOG_TRACE("Database %u already exists in cache!",
-              database_object->GetDatabaseOid());
-    return false;
-  }
-  if (database_name_cache.find(database_object->GetDatabaseName()) !=
-      database_name_cache.end()) {
-    LOG_TRACE("Database %s already exists in cache!",
-=======
-  if (database_objects_cache_.find(database_object->GetDatabaseOid()) !=
-      database_objects_cache_.end()) {
-    LOG_DEBUG("Database %u already exists in cache!",
               database_object->GetDatabaseOid());
     return false;
   }
   if (database_name_cache_.find(database_object->GetDatabaseName()) !=
       database_name_cache_.end()) {
-    LOG_DEBUG("Database %s already exists in cache!",
->>>>>>> 2b67714f
+    LOG_TRACE("Database %s already exists in cache!",
               database_object->GetDatabaseName().c_str());
     return false;
   }
 
-  database_objects_cache_.insert(
+  database_catalog_entries_cache_.insert(
       std::make_pair(database_object->GetDatabaseOid(), database_object));
   database_name_cache_.insert(
       std::make_pair(database_object->GetDatabaseName(), database_object));
@@ -68,15 +56,15 @@
  * @param   database_oid
  * @return  true if database_oid is found and evicted; false if not found
  */
-bool CatalogCache::EvictDatabaseObject(oid_t database_oid) {
-  auto it = database_objects_cache_.find(database_oid);
-  if (it == database_objects_cache_.end()) {
+bool CatalogCache::EvictDatabaseCatalogEntry(oid_t database_oid) {
+  auto it = database_catalog_entries_cache_.find(database_oid);
+  if (it == database_catalog_entries_cache_.end()) {
     return false;  // database oid not found in cache
   }
 
   auto database_object = it->second;
   PELOTON_ASSERT(database_object);
-  database_objects_cache_.erase(it);
+  database_catalog_entries_cache_.erase(it);
   database_name_cache_.erase(database_object->GetDatabaseName());
   return true;
 }
@@ -85,7 +73,7 @@
  * @param   database_name
  * @return  true if database_name is found and evicted; false if not found
  */
-bool CatalogCache::EvictDatabaseObject(const std::string &database_name) {
+bool CatalogCache::EvictDatabaseCatalogEntry(const std::string &database_name) {
   auto it = database_name_cache_.find(database_name);
   if (it == database_name_cache_.end()) {
     return false;  // database name not found in cache
@@ -94,7 +82,7 @@
   auto database_object = it->second;
   PELOTON_ASSERT(database_object);
   database_name_cache_.erase(it);
-  database_objects_cache_.erase(database_object->GetDatabaseOid());
+  database_catalog_entries_cache_.erase(database_object->GetDatabaseOid());
   return true;
 }
 
@@ -102,10 +90,10 @@
  * @param   database_oid
  * @return  database catalog object; if not found return object with invalid oid
  */
-std::shared_ptr<DatabaseCatalogEntry> CatalogCache::GetDatabaseObject(
-    oid_t database_oid) {
-  auto it = database_objects_cache_.find(database_oid);
-  if (it == database_objects_cache_.end()) {
+std::shared_ptr<DatabaseCatalogEntry>
+CatalogCache::GetDatabaseCatalogEntry(oid_t database_oid) {
+  auto it = database_catalog_entries_cache_.find(database_oid);
+  if (it == database_catalog_entries_cache_.end()) {
     return nullptr;
   }
   return it->second;
@@ -115,8 +103,8 @@
  * @param   database_name
  * @return  database catalog object; if not found return null
  */
-std::shared_ptr<DatabaseCatalogEntry> CatalogCache::GetDatabaseObject(
-    const std::string &database_name) {
+std::shared_ptr<DatabaseCatalogEntry>
+CatalogCache::GetDatabaseCatalogEntry(const std::string &database_name) {
   auto it = database_name_cache_.find(database_name);
   if (it == database_name_cache_.end()) {
     return nullptr;
@@ -129,34 +117,27 @@
  * @param   txn   if nullptr, return nullptr on a cache miss
  * @return  Shared pointer to the requested database catalog object
  */
-std::unordered_map<oid_t, std::shared_ptr<DatabaseCatalogObject>>
-CatalogCache::GetDatabaseObjects(concurrency::TransactionContext *txn) {
-  if (!valid_database_objects && txn != nullptr) {
+std::unordered_map<oid_t, std::shared_ptr<DatabaseCatalogEntry>>
+CatalogCache::GetDatabaseCatalogEntries(concurrency::TransactionContext *txn) {
+  if (!valid_database_catalog_entry_ && txn != nullptr) {
     // cache miss get from pg_database
-    return DatabaseCatalog::GetInstance()->GetDatabaseObjects(txn);
+    return DatabaseCatalog::GetInstance()->GetDatabaseCatalogEntries(txn);
   }
   // make sure to check IsValidTableObjects() before getting table objects
-  PELOTON_ASSERT(valid_database_objects);
-  return database_objects_cache;
+  PELOTON_ASSERT(valid_database_catalog_entry_);
+  return database_catalog_entries_cache_;
 }
 
 /*@brief   search table catalog object from all cached database objects
  * @param   table_oid
  * @return  table catalog object; if not found return null
  */
-<<<<<<< HEAD
-std::shared_ptr<TableCatalogObject> CatalogCache::GetCachedTableObject(
-    oid_t database_oid, oid_t table_oid) {
-  auto database_object = GetDatabaseObject(database_oid);
+std::shared_ptr<TableCatalogEntry>
+CatalogCache::GetCachedTableCatalogEntry(oid_t database_oid,
+                                         oid_t table_oid) {
+  auto database_object = GetDatabaseCatalogEntry(database_oid);
   if (database_object == nullptr) return nullptr;
-  auto table_object = database_object->GetTableObject(table_oid, true);
-=======
-std::shared_ptr<TableCatalogEntry> CatalogCache::GetCachedTableObject(
-		oid_t database_oid, oid_t table_oid) {
-	auto database_object = GetDatabaseObject(database_oid);
-	if (database_object == nullptr) return nullptr;
   auto table_object = database_object->GetTableCatalogEntry(table_oid, true);
->>>>>>> 2b67714f
   if (table_object) return table_object;
   return nullptr;
 }
@@ -165,21 +146,13 @@
  * @param   index_oid
  * @return  index catalog object; if not found return null
  */
-<<<<<<< HEAD
-std::shared_ptr<IndexCatalogObject> CatalogCache::GetCachedIndexObject(
-    oid_t database_oid, oid_t index_oid) {
-  auto database_object = GetDatabaseObject(database_oid);
+std::shared_ptr<IndexCatalogEntry>
+CatalogCache::GetCachedIndexCatalogEntry(oid_t database_oid,
+                                         oid_t index_oid) {
+  auto database_object = GetDatabaseCatalogEntry(database_oid);
   if (database_object == nullptr) return nullptr;
-  auto index_object = database_object->GetCachedIndexObject(index_oid);
+  auto index_object = database_object->GetCachedIndexCatalogEntry(index_oid);
   if (index_object) return index_object;
-=======
-std::shared_ptr<IndexCatalogEntry> CatalogCache::GetCachedIndexObject(
-		oid_t database_oid, oid_t index_oid) {
-	auto database_object = GetDatabaseObject(database_oid);
-	if (database_object == nullptr) return nullptr;
-	auto index_object = database_object->GetCachedIndexCatalogEntry(index_oid);
-	if (index_object) return index_object;
->>>>>>> 2b67714f
   return nullptr;
 }
 
@@ -187,25 +160,16 @@
  * @param   index_name
  * @return  index catalog object; if not found return null
  */
-<<<<<<< HEAD
-std::shared_ptr<IndexCatalogObject> CatalogCache::GetCachedIndexObject(
-    const std::string &database_name, const std::string &index_name,
-    const std::string &schema_name) {
-  auto database_object = GetDatabaseObject(database_name);
+std::shared_ptr<IndexCatalogEntry>
+CatalogCache::GetCachedIndexCatalogEntry(const std::string &database_name,
+                                         const std::string &index_name,
+                                         const std::string &schema_name) {
+  auto database_object = GetDatabaseCatalogEntry(database_name);
   if (database_object == nullptr) return nullptr;
   auto index_object =
-      database_object->GetCachedIndexObject(index_name, schema_name);
+      database_object->GetCachedIndexCatalogEntry(index_name, schema_name);
   if (index_object) return index_object;
-=======
-std::shared_ptr<IndexCatalogEntry> CatalogCache::GetCachedIndexObject(const std::string &database_name,
-                                                                       const std::string &schema_name,
-                                                                       const std::string &index_name) {
-	auto database_object = GetDatabaseObject(database_name);
-	if (database_object == nullptr) return nullptr;
-	auto index_object =
-        database_object->GetCachedIndexCatalogEntry(index_name, schema_name);
-	if (index_object) return index_object;
->>>>>>> 2b67714f
+
   return nullptr;
 }
 
