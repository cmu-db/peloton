--- conflicted
+++ resolved
@@ -27,30 +27,18 @@
   return &column_stats_catalog;
 }
 
-<<<<<<< HEAD
-=======
 // TODO [VAMSHI]: Removing the NOT NULL contraints for benchmark results.
 // Enable it later
->>>>>>> 522b1551
 ColumnStatsCatalog::ColumnStatsCatalog(concurrency::TransactionContext *txn)
     : AbstractCatalog("CREATE TABLE " CATALOG_DATABASE_NAME
                       "." CATALOG_SCHEMA_NAME "." COLUMN_STATS_CATALOG_NAME
                       " ("
-<<<<<<< HEAD
-                      "database_id    INT NOT NULL, "
-                      "table_id       INT NOT NULL, "
-                      "column_id      INT NOT NULL, "
-                      "num_rows        INT NOT NULL, "
-                      "cardinality    DECIMAL NOT NULL, "
-                      "frac_null      DECIMAL NOT NULL, "
-=======
                       "database_id    INT, "
                       "table_id       INT, "
                       "column_id      INT, "
                       "num_rows        INT, "
                       "cardinality    DECIMAL, "
                       "frac_null      DECIMAL, "
->>>>>>> 522b1551
                       "most_common_vals  VARCHAR, "
                       "most_common_freqs VARCHAR, "
                       "histogram_bounds  VARCHAR, "
