--- conflicted
+++ resolved
@@ -45,12 +45,9 @@
 const std::string Column::GetInfo() const {
   std::ostringstream os;
 
-<<<<<<< HEAD
   os << "Column[" << column_name_ << ", "
      << TypeIdToString(column_type_) << ", "
-=======
-  os << "Column[" << column_name << ", " << TypeIdToString(column_type_) << ", "
->>>>>>> d22bd241
+
      << "Offset:" << column_offset_ << ", ";
 
   if (is_inlined_) {
@@ -59,7 +56,6 @@
     os << "VarLength:" << variable_length_;
   }
 
-<<<<<<< HEAD
   if (is_not_null_ && has_default_) {
     os << ", {NOT NULL, DEFAULT:"
        << default_value_->ToString() << "}";
@@ -68,20 +64,7 @@
   } else if (has_default_) {
     os << ", {DEFAULT:"
        << default_value_->ToString() << "}";
-=======
-  if (constraints_.empty() == false) {
-    os << ", {";
-    bool first = true;
-    for (auto constraint : constraints_) {
-      if (first) {
-        first = false;
-      } else {
-        os << ", ";
-      }
-      os << constraint.GetInfo();
-    }
-    os << "}";
->>>>>>> d22bd241
+
   }
 
   os << "]";
