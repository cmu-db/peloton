--- conflicted
+++ resolved
@@ -51,10 +51,10 @@
       {database_oid, SCHEMA_CATALOG_OID},
       {database_oid, INDEX_CATALOG_OID},
       {database_oid, LAYOUT_CATALOG_OID},
-			{database_oid, CONSTRAINT_CATALOG_OID}};
+      {database_oid, CONSTRAINT_CATALOG_OID}};
 
   for (int i = 0; i < (int)shared_tables.size(); i++) {
-  	auto schema = storage::StorageManager::GetInstance()
+    auto schema = storage::StorageManager::GetInstance()
        ->GetTableWithOid(shared_tables[i].first, shared_tables[i].second)
        ->GetSchema();
     oid_t column_id = 0;
@@ -62,14 +62,9 @@
       pg_attribute_->InsertColumn(shared_tables[i].second, column.GetName(),
                                   column_id, column.GetOffset(),
                                   column.GetType(), column.GetLength(),
-<<<<<<< HEAD
-																	column.IsInlined(), column.IsNotNull(),
-																	column.HasDefault(), column.GetDefaultValue(),
-																	pool, txn);
-=======
-                                  column.IsInlined(), column.GetConstraints(),
+                                  column.IsInlined(), column.IsNotNull(),
+                                  column.HasDefault(), column.GetDefaultValue(),
                                   pool, txn);
->>>>>>> 8a41d7c5
       column_id++;
     }
     for (auto constraint : schema->GetConstraints()) {
@@ -122,22 +117,13 @@
 
   // Reset oid of each catalog to avoid collisions between catalog
   // values added by system and users when checkpoint recovery.
-<<<<<<< HEAD
-	pg_attribute_->UpdateOid(OID_FOR_USER_OFFSET);
-	pg_namespace_->UpdateOid(OID_FOR_USER_OFFSET);
-	pg_table_->UpdateOid(OID_FOR_USER_OFFSET);
-	pg_index_->UpdateOid(OID_FOR_USER_OFFSET);
-	pg_constraint_->UpdateOid(OID_FOR_USER_OFFSET);
-	pg_trigger_->UpdateOid(OID_FOR_USER_OFFSET);
-	// pg_proc->UpdateOid(OID_FOR_USER_OFFSET);
-=======
   pg_attribute_->UpdateOid(OID_FOR_USER_OFFSET);
   pg_namespace_->UpdateOid(OID_FOR_USER_OFFSET);
   pg_table_->UpdateOid(OID_FOR_USER_OFFSET);
   pg_index_->UpdateOid(OID_FOR_USER_OFFSET);
+  pg_constraint_->UpdateOid(OID_FOR_USER_OFFSET);
   pg_trigger_->UpdateOid(OID_FOR_USER_OFFSET);
   // pg_proc->UpdateOid(OID_FOR_USER_OFFSET);
->>>>>>> 8a41d7c5
 }
 
 }  // namespace catalog
