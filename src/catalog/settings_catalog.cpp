//===----------------------------------------------------------------------===//
//
//                         Peloton
//
// settings_catalog.cpp
//
// Identification: src/catalog/settings_catalog.cpp
//
// Copyright (c) 2015-2017, Carnegie Mellon University Database Group
//
//===----------------------------------------------------------------------===//

#include "catalog/settings_catalog.h"
#include "catalog/catalog.h"
#include "executor/logical_tile.h"
#include "storage/data_table.h"
#include "type/value_factory.h"

#define SETTINGS_CATALOG_NAME "pg_settings"

namespace peloton {
namespace catalog {

SettingsCatalogEntry::SettingsCatalogEntry(executor::LogicalTile *tile,
                                           int tuple_id)
    : name_(tile->GetValue(tuple_id,
                           static_cast<int>(SettingsCatalog::ColumnId::NAME))
                .ToString()),
      value_type_(StringToTypeId(
          tile->GetValue(tuple_id, static_cast<int>(
                                       SettingsCatalog::ColumnId::VALUE_TYPE))
              .ToString())),
      desc_(tile->GetValue(
                      tuple_id,
                      static_cast<int>(SettingsCatalog::ColumnId::DESCRIPTION))
                .ToString()),
      is_mutable_(
          tile->GetValue(tuple_id, static_cast<int>(
                                       SettingsCatalog::ColumnId::IS_MUTABLE))
              .GetAs<bool>()),
      is_persistent_(
          tile->GetValue(
                    tuple_id,
                    static_cast<int>(SettingsCatalog::ColumnId::IS_PERSISTENT))
              .GetAs<bool>()) {
  switch (value_type_) {
    case type::TypeId::INTEGER: {
      value_ = type::ValueFactory::GetIntegerValue(std::stoi(
          tile->GetValue(tuple_id,
                         static_cast<int>(SettingsCatalog::ColumnId::VALUE))
              .ToString()));
      default_value_ = type::ValueFactory::GetIntegerValue(std::stoi(
          tile->GetValue(
                    tuple_id,
                    static_cast<int>(SettingsCatalog::ColumnId::DEFAULT_VALUE))
              .ToString()));
      min_value_ = type::ValueFactory::GetIntegerValue(std::stoi(
          tile->GetValue(tuple_id,
                         static_cast<int>(SettingsCatalog::ColumnId::MIN_VALUE))
              .ToString()));
      max_value_ = type::ValueFactory::GetIntegerValue(std::stoi(
          tile->GetValue(tuple_id,
                         static_cast<int>(SettingsCatalog::ColumnId::MAX_VALUE))
              .ToString()));
      break;
    }
    case type::TypeId::DECIMAL: {
      value_ = type::ValueFactory::GetDecimalValue(std::stof(
          tile->GetValue(tuple_id,
                         static_cast<int>(SettingsCatalog::ColumnId::VALUE))
              .ToString()));
      default_value_ = type::ValueFactory::GetDecimalValue(std::stof(
          tile->GetValue(
                    tuple_id,
                    static_cast<int>(SettingsCatalog::ColumnId::DEFAULT_VALUE))
              .ToString()));
      min_value_ = type::ValueFactory::GetDecimalValue(std::stof(
          tile->GetValue(tuple_id,
                         static_cast<int>(SettingsCatalog::ColumnId::MIN_VALUE))
              .ToString()));
      max_value_ = type::ValueFactory::GetDecimalValue(std::stof(
          tile->GetValue(tuple_id,
                         static_cast<int>(SettingsCatalog::ColumnId::MAX_VALUE))
              .ToString()));
      break;
    }
    case type::TypeId::BOOLEAN: {
      value_ = type::ValueFactory::GetBooleanValue(
          (tile->GetValue(tuple_id,
                          static_cast<int>(SettingsCatalog::ColumnId::VALUE))
               .ToString() == "true")
              ? true
              : false);
      default_value_ = type::ValueFactory::GetBooleanValue(
          (tile->GetValue(
                     tuple_id,
                     static_cast<int>(SettingsCatalog::ColumnId::DEFAULT_VALUE))
               .ToString() == "true")
              ? true
              : false);
      break;
    }
    case type::TypeId::VARCHAR: {
      value_ = tile->GetValue(
          tuple_id, static_cast<int>(SettingsCatalog::ColumnId::VALUE));
      default_value_ = tile->GetValue(
          tuple_id, static_cast<int>(SettingsCatalog::ColumnId::DEFAULT_VALUE));
      break;
    }
    default:
      LOG_ERROR("Unsupported type for setting value: %s",
                TypeIdToString(value_type_).c_str());
      PELOTON_ASSERT(false);
  }
}

SettingsCatalog &SettingsCatalog::GetInstance(
    concurrency::TransactionContext *txn) {
  static SettingsCatalog settings_catalog{txn};
  return settings_catalog;
}

SettingsCatalog::SettingsCatalog(concurrency::TransactionContext *txn)
    : AbstractCatalog(txn, "CREATE TABLE " CATALOG_DATABASE_NAME
                           "." CATALOG_SCHEMA_NAME "." SETTINGS_CATALOG_NAME
                           " ("
                           "name   VARCHAR NOT NULL, "
                           "value  VARCHAR NOT NULL, "
                           "value_type   VARCHAR NOT NULL, "
                           "description  VARCHAR, "
                           "min_value    VARCHAR, "
                           "max_value    VARCHAR, "
                           "default_value    VARCHAR NOT NULL, "
                           "is_mutable   BOOL NOT NULL, "
                           "is_persistent  BOOL NOT NULL);") {
  // Add secondary index here if necessary
  Catalog::GetInstance()->CreateIndex(txn,
                                      CATALOG_DATABASE_NAME,
                                      CATALOG_SCHEMA_NAME,
                                      SETTINGS_CATALOG_NAME,
                                      SETTINGS_CATALOG_NAME "_skey0",
                                      {0},
                                      false,
                                      IndexType::BWTREE);
}

SettingsCatalog::~SettingsCatalog() {}

bool SettingsCatalog::InsertSetting(concurrency::TransactionContext *txn,
                                    const std::string &name,
                                    const std::string &value,
                                    type::TypeId value_type,
                                    const std::string &description,
                                    const std::string &min_value,
                                    const std::string &max_value,
                                    const std::string &default_value,
                                    bool is_mutable,
                                    bool is_persistent,
                                    type::AbstractPool *pool) {
  // Create the tuple first
  std::unique_ptr<storage::Tuple> tuple(
      new storage::Tuple(catalog_table_->GetSchema(), true));

  auto val0 = type::ValueFactory::GetVarcharValue(name, pool);
  auto val1 = type::ValueFactory::GetVarcharValue(value, pool);
  auto val2 =
      type::ValueFactory::GetVarcharValue(TypeIdToString(value_type), pool);
  auto val3 = type::ValueFactory::GetVarcharValue(description, pool);
  auto val4 = type::ValueFactory::GetVarcharValue(min_value, pool);
  auto val5 = type::ValueFactory::GetVarcharValue(max_value, pool);
  auto val6 = type::ValueFactory::GetVarcharValue(default_value, pool);
  auto val7 = type::ValueFactory::GetBooleanValue(is_mutable);
  auto val8 = type::ValueFactory::GetBooleanValue(is_persistent);

  tuple->SetValue(static_cast<int>(ColumnId::NAME), val0, pool);
  tuple->SetValue(static_cast<int>(ColumnId::VALUE), val1, pool);
  tuple->SetValue(static_cast<int>(ColumnId::VALUE_TYPE), val2, pool);
  tuple->SetValue(static_cast<int>(ColumnId::DESCRIPTION), val3, pool);
  tuple->SetValue(static_cast<int>(ColumnId::MIN_VALUE), val4, pool);
  tuple->SetValue(static_cast<int>(ColumnId::MAX_VALUE), val5, pool);
  tuple->SetValue(static_cast<int>(ColumnId::DEFAULT_VALUE), val6, pool);
  tuple->SetValue(static_cast<int>(ColumnId::IS_MUTABLE), val7, pool);
  tuple->SetValue(static_cast<int>(ColumnId::IS_PERSISTENT), val8, pool);

  // Insert the tuple
  return InsertTuple(txn, std::move(tuple));
}

bool SettingsCatalog::DeleteSetting(concurrency::TransactionContext *txn,
                                    const std::string &name) {
  oid_t index_offset = 0;
  std::vector<type::Value> values;
  values.push_back(type::ValueFactory::GetVarcharValue(name, nullptr).Copy());

  return DeleteWithIndexScan(txn, index_offset, values);
}

<<<<<<< HEAD
/** @brief      Update a setting catalog entry corresponding to a name
 *              in the pg_settings.
 *  @param      name  name of the setting.
 *  @param      value  value for the updating.
 *  @param      txn  TransactionContext for getting the setting.
 *  @return     setting catalog entry.
 */
bool SettingsCatalog::UpdateSettingValue(concurrency::TransactionContext *txn,
                                         const std::string &name,
                                         const std::string &value,
                                         bool set_default) {
  std::vector<oid_t> update_columns(
      {static_cast<int>(ColumnId::VALUE)});  // value
  oid_t index_offset =
      static_cast<int>(IndexId::SECONDARY_KEY_0);  // Index of name
  // values to execute index scan
  std::vector<type::Value> scan_values;
  scan_values.push_back(type::ValueFactory::GetVarcharValue(name).Copy());
  // values to update
  std::vector<type::Value> update_values;
  update_values.push_back(type::ValueFactory::GetVarcharValue(value).Copy());

  if (set_default) {
    update_columns.push_back(static_cast<oid_t>(ColumnId::DEFAULT_VALUE));
    update_values.push_back(type::ValueFactory::GetVarcharValue(value).Copy());
  }

  return UpdateWithIndexScan(update_columns, update_values, scan_values,
                             index_offset, txn);
}

/** @brief      Get a setting catalog entry corresponding to a name
 *              from the pg_settings.
 *  @param      name  name of the setting.
 *  @param      txn  TransactionContext for getting the setting.
 *  @return     setting catalog entry.
 */
std::shared_ptr<SettingsCatalogEntry> SettingsCatalog::GetSettingsCatalogEntry(
    const std::string &name, concurrency::TransactionContext *txn) {
  if (txn == nullptr) {
    throw CatalogException("Transaction is invalid!");
  }

  std::vector<oid_t> column_ids(all_column_ids_);
=======
std::string SettingsCatalog::GetSettingValue(concurrency::TransactionContext *txn,
                                             const std::string &name) {
  std::vector<oid_t> column_ids({static_cast<int>(ColumnId::VALUE)});
>>>>>>> 2b67714f
  oid_t index_offset = static_cast<int>(IndexId::SECONDARY_KEY_0);
  std::vector<type::Value> values;
  values.push_back(type::ValueFactory::GetVarcharValue(name, nullptr).Copy());

  auto result_tiles =
      GetResultWithIndexScan(txn,
                             column_ids,
                             index_offset,
                             values);

  PELOTON_ASSERT(result_tiles->size() <= 1);
  if (result_tiles->size() != 0) {
    PELOTON_ASSERT((*result_tiles)[0]->GetTupleCount() <= 1);
    if ((*result_tiles)[0]->GetTupleCount() != 0) {
      return std::make_shared<SettingsCatalogEntry>((*result_tiles)[0].get());
    }
  }

  return nullptr;
}

<<<<<<< HEAD
/** @brief      Get all setting catalog entries from the pg_settings.
 *  @param      txn TransactionContext for getting the settings.
 *  @return     unordered_map containing a name -> setting catalog
 *              entry mapping.
 */
std::unordered_map<std::string, std::shared_ptr<SettingsCatalogEntry>>
SettingsCatalog::GetSettingsCatalogEntries(concurrency::TransactionContext *txn) {
  if (txn == nullptr) {
    throw CatalogException("Transaction is invalid!");
  }

  std::vector<oid_t> column_ids(all_column_ids_);
=======
std::string SettingsCatalog::GetDefaultValue(concurrency::TransactionContext *txn,
                                             const std::string &name) {
  std::vector<oid_t> column_ids({static_cast<int>(ColumnId::VALUE)});
  oid_t index_offset = static_cast<int>(IndexId::SECONDARY_KEY_0);
  std::vector<type::Value> values;
  values.push_back(type::ValueFactory::GetVarcharValue(name, nullptr).Copy());

  auto result_tiles =
      GetResultWithIndexScan(txn,
                             column_ids,
                             index_offset,
                             values);
>>>>>>> 2b67714f

  auto result_tiles = this->GetResultWithSeqScan(column_ids, nullptr, txn);

  std::unordered_map<std::string, std::shared_ptr<SettingsCatalogEntry>>
      setting_entries;
  for (auto &tile : (*result_tiles)) {
    for (auto tuple_id : *tile) {
      auto setting_entry =
          std::make_shared<SettingsCatalogEntry>(tile.get(), tuple_id);
      setting_entries.insert(
          std::make_pair(setting_entry->GetName(), setting_entry));
    }
  }

  return setting_entries;
}

}  // namespace catalog
}  // namespace peloton<|MERGE_RESOLUTION|>--- conflicted
+++ resolved
@@ -195,12 +195,11 @@
   return DeleteWithIndexScan(txn, index_offset, values);
 }
 
-<<<<<<< HEAD
 /** @brief      Update a setting catalog entry corresponding to a name
  *              in the pg_settings.
+ *  @param      txn  TransactionContext for getting the setting.
  *  @param      name  name of the setting.
  *  @param      value  value for the updating.
- *  @param      txn  TransactionContext for getting the setting.
  *  @return     setting catalog entry.
  */
 bool SettingsCatalog::UpdateSettingValue(concurrency::TransactionContext *txn,
@@ -223,28 +222,27 @@
     update_values.push_back(type::ValueFactory::GetVarcharValue(value).Copy());
   }
 
-  return UpdateWithIndexScan(update_columns, update_values, scan_values,
-                             index_offset, txn);
+  return UpdateWithIndexScan(txn,
+                             index_offset,
+                             scan_values,
+                             update_columns,
+                             update_values);
 }
 
 /** @brief      Get a setting catalog entry corresponding to a name
  *              from the pg_settings.
+ *  @param      txn  TransactionContext for getting the setting.
  *  @param      name  name of the setting.
- *  @param      txn  TransactionContext for getting the setting.
  *  @return     setting catalog entry.
  */
-std::shared_ptr<SettingsCatalogEntry> SettingsCatalog::GetSettingsCatalogEntry(
-    const std::string &name, concurrency::TransactionContext *txn) {
+std::shared_ptr<SettingsCatalogEntry>
+SettingsCatalog::GetSettingsCatalogEntry(concurrency::TransactionContext *txn,
+                                         const std::string &name) {
   if (txn == nullptr) {
     throw CatalogException("Transaction is invalid!");
   }
 
   std::vector<oid_t> column_ids(all_column_ids_);
-=======
-std::string SettingsCatalog::GetSettingValue(concurrency::TransactionContext *txn,
-                                             const std::string &name) {
-  std::vector<oid_t> column_ids({static_cast<int>(ColumnId::VALUE)});
->>>>>>> 2b67714f
   oid_t index_offset = static_cast<int>(IndexId::SECONDARY_KEY_0);
   std::vector<type::Value> values;
   values.push_back(type::ValueFactory::GetVarcharValue(name, nullptr).Copy());
@@ -266,9 +264,8 @@
   return nullptr;
 }
 
-<<<<<<< HEAD
 /** @brief      Get all setting catalog entries from the pg_settings.
- *  @param      txn TransactionContext for getting the settings.
+ *  @param      txn  TransactionContext for getting the settings.
  *  @return     unordered_map containing a name -> setting catalog
  *              entry mapping.
  */
@@ -279,22 +276,8 @@
   }
 
   std::vector<oid_t> column_ids(all_column_ids_);
-=======
-std::string SettingsCatalog::GetDefaultValue(concurrency::TransactionContext *txn,
-                                             const std::string &name) {
-  std::vector<oid_t> column_ids({static_cast<int>(ColumnId::VALUE)});
-  oid_t index_offset = static_cast<int>(IndexId::SECONDARY_KEY_0);
-  std::vector<type::Value> values;
-  values.push_back(type::ValueFactory::GetVarcharValue(name, nullptr).Copy());
-
-  auto result_tiles =
-      GetResultWithIndexScan(txn,
-                             column_ids,
-                             index_offset,
-                             values);
->>>>>>> 2b67714f
-
-  auto result_tiles = this->GetResultWithSeqScan(column_ids, nullptr, txn);
+
+  auto result_tiles = this->GetResultWithSeqScan(txn, nullptr, column_ids);
 
   std::unordered_map<std::string, std::shared_ptr<SettingsCatalogEntry>>
       setting_entries;
