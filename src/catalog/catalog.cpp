--- conflicted
+++ resolved
@@ -208,14 +208,10 @@
       database_oid, 0, pool_.get(), txn);
   system_catalogs->GetTableCatalog()->InsertTable(
       LAYOUT_CATALOG_OID, LAYOUT_CATALOG_NAME, CATALOG_SCHEMA_NAME,
-<<<<<<< HEAD
-      database_oid, pool_.get(), txn);
+      database_oid, 0, pool_.get(), txn);
   system_catalogs->GetTableCatalog()->InsertTable(
       CONSTRAINT_CATALOG_OID, CONSTRAINT_CATALOG_NAME, CATALOG_SCHEMA_NAME,
-      database_oid, pool_.get(), txn);
-=======
       database_oid, 0, pool_.get(), txn);
->>>>>>> d0ccb480
 }
 
 void Catalog::Bootstrap() {
@@ -399,28 +395,19 @@
 
   // Update pg_table with table info
   pg_table->InsertTable(table_oid, table_name, schema_name,
-<<<<<<< HEAD
-                        database_object->GetDatabaseOid(), pool_.get(), txn);
+                        database_object->GetDatabaseOid(),
+                        table->GetDefaultLayout()->GetOid(), pool_.get(), txn);
 
   // Insert column info and constraint info into each catalog
-=======
-                        database_object->GetDatabaseOid(),
-												table->GetDefaultLayout()->GetOid(), pool_.get(), txn);
->>>>>>> d0ccb480
   oid_t column_id = 0;
   std::vector<oid_t> pkey_attrs, unique_attrs;
   std::shared_ptr<Constraint> pkey_constraint, unique_constraint;
   for (const auto &column : table->GetSchema()->GetColumns()) {
     pg_attribute->InsertColumn(table_oid, column.GetName(), column_id,
                                column.GetOffset(), column.GetType(),
-<<<<<<< HEAD
-                               column.IsInlined(), column.IsNotNull(),
-															 column.IsDefault(), column.GetDefaultValue(),
-                               pool_.get(), txn);
-=======
-                               column.GetLength(), column.IsInlined(),
-															 column.GetConstraints(), pool_.get(), txn);
->>>>>>> d0ccb480
+															 column.GetLength(), column.IsInlined(),
+															 column.IsNotNull(), column.IsDefault(),
+															 column.GetDefaultValue(), pool_.get(), txn);
 
     // Add constraint information into the catalog and create index if need
     for (auto constraint : column.GetConstraints()) {
@@ -439,10 +426,14 @@
 
     column_id++;
   }
-<<<<<<< HEAD
-=======
-  CreatePrimaryIndex(database_object->GetDatabaseOid(), table_oid, schema_name,
-                     txn);
+
+  // Add multi-column constraint for primary key and unique
+  if (pkey_attrs.size() > 0) {
+		AddConstraint(database->GetOid(), table_oid, pkey_attrs, pkey_constraint, txn);
+  }
+  if (unique_attrs.size() > 0) {
+		AddConstraint(database->GetOid(), table_oid, unique_attrs, unique_constraint, txn);
+  }
 
   // Create layout as default layout
   auto pg_layout =
@@ -451,33 +442,6 @@
   if (!pg_layout->InsertLayout(table_oid, default_layout, pool_.get(), txn))
     throw CatalogException("Failed to create a new layout for table "
     		+ table_name);
-
-  return ResultType::SUCCESS;
-}
-
-/*@brief   create primary index on table
- * Note that this is a catalog helper function only called within catalog.cpp
- * If you want to create index on table outside, call CreateIndex() instead
- * @param   database_oid     the database which the indexed table belongs to
- * @param   table_oid        oid of the table to add index on
- * @param   schema_name      the schema which the indexed table belongs to
- * @param   txn              TransactionContext
- * @return  TransactionContext ResultType(SUCCESS or FAILURE)
- */
-ResultType Catalog::CreatePrimaryIndex(oid_t database_oid, oid_t table_oid,
-                                       const std::string &schema_name,
-                                       concurrency::TransactionContext *txn) {
-  LOG_TRACE("Trying to create primary index for table %d", table_oid);
-
-  auto storage_manager = storage::StorageManager::GetInstance();
->>>>>>> d0ccb480
-
-  if (pkey_attrs.size() > 0) {
-		AddConstraint(database->GetOid(), table_oid, pkey_attrs, pkey_constraint, txn);
-  }
-  if (unique_attrs.size() > 0) {
-		AddConstraint(database->GetOid(), table_oid, unique_attrs, unique_constraint, txn);
-  }
 
   return ResultType::SUCCESS;
 }
