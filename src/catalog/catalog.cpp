--- conflicted
+++ resolved
@@ -189,12 +189,6 @@
   catalog_map_[CATALOG_DATABASE_OID]->Bootstrap(CATALOG_DATABASE_NAME, txn);
   // bootstrap other global catalog tables
   DatabaseMetricsCatalog::GetInstance(txn);
-<<<<<<< HEAD
-  TableMetricsCatalog::GetInstance(txn);
-  IndexMetricsCatalog::GetInstance(txn);
-  QueryMetricsCatalog::GetInstance(txn);
-=======
->>>>>>> d052644e
   SettingsCatalog::GetInstance(txn);
   LanguageCatalog::GetInstance(txn);
 
@@ -364,17 +358,10 @@
                         database_object->GetDatabaseOid(), pool_.get(), txn);
   oid_t column_id = 0;
   for (const auto &column : table->GetSchema()->GetColumns()) {
-<<<<<<< HEAD
-    ColumnCatalog::GetInstance()->InsertColumn(
-        table_oid, column.GetName(), column_id, column.GetOffset(),
-        column.GetType(), column.IsInlined(), column.GetConstraints(),
-        column.GetElemType(), pool_.get(), txn);
-=======
     pg_attribute->InsertColumn(table_oid, column.GetName(), column_id,
                                column.GetOffset(), column.GetType(),
                                column.IsInlined(), column.GetConstraints(),
-                               pool_.get(), txn);
->>>>>>> d052644e
+                               column.GetElemType(), pool_.get(), txn);
 
     // Create index on unique single column
     if (column.IsUnique()) {
@@ -777,25 +764,6 @@
   return ResultType::SUCCESS;
 }
 
-<<<<<<< HEAD
-ResultType Catalog::DropIndex(const std::string &index_name,
-                              concurrency::TransactionContext *txn) {
-  if (txn == nullptr) {
-    throw CatalogException("Do not have transaction to drop index " +
-                           index_name);
-  }
-  auto index_object =
-      catalog::IndexCatalog::GetInstance()->GetIndexObject(index_name, txn);
-  if (index_object == nullptr) {
-    throw CatalogException("Index name " + index_name + " cannot be found");
-  }
-  ResultType result = DropIndex(index_object->GetIndexOid(), txn);
-
-  return result;
-}
-
-=======
->>>>>>> d052644e
 //===--------------------------------------------------------------------===//
 // GET WITH NAME - CHECK FROM CATALOG TABLES, USING TRANSACTION
 //===--------------------------------------------------------------------===//
