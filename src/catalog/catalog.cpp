--- conflicted
+++ resolved
@@ -981,11 +981,11 @@
        * decimal functions
        */
       AddBuiltinFunction(
-<<<<<<< HEAD
           "abs", {type::TypeId::DECIMAL}, type::TypeId::DECIMAL, internal_lang,
           "Abs", function::BuiltInFuncType{OperatorId::Abs,
                                             function::DecimalFunctions::_Abs},
-=======
+          txn);
+      AddBuiltinFunction(
           "sqrt", {type::TypeId::TINYINT}, type::TypeId::DECIMAL, internal_lang,
           "Sqrt", function::BuiltInFuncType{OperatorId::Sqrt,
                                             function::DecimalFunctions::Sqrt},
@@ -1004,7 +1004,6 @@
           "sqrt", {type::TypeId::BIGINT}, type::TypeId::DECIMAL, internal_lang,
           "Sqrt", function::BuiltInFuncType{OperatorId::Sqrt,
                                             function::DecimalFunctions::Sqrt},
->>>>>>> f25ff8dd
           txn);
       AddBuiltinFunction(
           "sqrt", {type::TypeId::DECIMAL}, type::TypeId::DECIMAL, internal_lang,
