--- conflicted
+++ resolved
@@ -650,7 +650,6 @@
   return ResultType::SUCCESS;
 }
 
-<<<<<<< HEAD
 void Catalog::RemoveCachedSequenceCurrVal(const std::string &database_name,
                                           const std::string &temp_session_name_,
                                           concurrency::TransactionContext *txn){
@@ -662,9 +661,6 @@
 }
 
 /*@brief   Drop table
-=======
-/* @brief   Drop table
->>>>>>> bbc11930
  * 1. drop all the indexes on actual table, and drop index records in
  * pg_index
  * 2. drop all the columns records in pg_attribute
@@ -824,13 +820,8 @@
  * */
 storage::DataTable *Catalog::GetTableWithName(
     const std::string &database_name, const std::string &schema_name,
-<<<<<<< HEAD
-    const std::string &session_namespace,
-    const std::string &table_name, concurrency::TransactionContext *txn) {
-=======
     const std::string &session_namespace, const std::string &table_name,
     concurrency::TransactionContext *txn) {
->>>>>>> bbc11930
   PELOTON_ASSERT(txn != nullptr);
   LOG_TRACE("Looking for table %s in database %s", table_name.c_str(),
             database_name.c_str());
