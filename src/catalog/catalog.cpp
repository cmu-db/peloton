--- conflicted
+++ resolved
@@ -128,52 +128,6 @@
   InitializeFunctions();
 }
 
-<<<<<<< HEAD
-void Catalog::CreateMetricsCatalog() {
-  auto default_db = GetDatabaseWithName(CATALOG_DATABASE_NAME);
-  auto default_db_oid = default_db->GetOid();
-
-  // Create table for database metrics
-  auto database_metrics_catalog =
-      CreateMetricsCatalog(default_db_oid, DATABASE_METRIC_NAME);
-  default_db->AddTable(database_metrics_catalog.release(), true);
-
-  // Create table for index metrics
-  auto index_metrics_catalog =
-      CreateMetricsCatalog(default_db_oid, INDEX_METRIC_NAME);
-  default_db->AddTable(index_metrics_catalog.release(), true);
-
-  // Create table for table metrics
-  auto table_metrics_catalog =
-      CreateMetricsCatalog(default_db_oid, TABLE_METRIC_NAME);
-  default_db->AddTable(table_metrics_catalog.release(), true);
-
-  // Create table for query metrics
-  auto query_metrics_catalog =
-      CreateMetricsCatalog(default_db_oid, QUERY_METRIC_NAME);
-  default_db->AddTable(query_metrics_catalog.release(), true);
-  LOG_TRACE("Metrics tables created");
-}
-
-// Creates the catalog database
-void Catalog::CreateCatalogDatabase() {
-  storage::Database *database = new storage::Database(START_OID);
-  database->setDBName(CATALOG_DATABASE_NAME);
-  auto database_catalog =
-      CreateDatabaseCatalog(START_OID, DATABASE_CATALOG_NAME);
-  storage::DataTable *databases_table = database_catalog.release();
-  database->AddTable(databases_table, true);
-  auto table_catalog = CreateTableCatalog(START_OID, TABLE_CATALOG_NAME);
-  storage::DataTable *tables_table = table_catalog.release();
-  database->AddTable(tables_table, true);
-  databases_.push_back(database);
-  LOG_TRACE("Catalog database created");
-}
-
-// Create a database
-ResultType Catalog::CreateDatabase(std::string database_name,
-                                   concurrency::Transaction *txn) {
-=======
 void Catalog::Bootstrap() {
   auto &txn_manager = concurrency::TransactionManagerFactory::GetInstance();
   auto txn = txn_manager.BeginTransaction();
@@ -199,7 +153,6 @@
   }
 
   auto pg_database = DatabaseCatalog::GetInstance();
->>>>>>> 2b56468c
   // Check if a database with the same name exists
   oid_t database_oid = pg_database->GetDatabaseOid(database_name, txn);
   if (database_oid != INVALID_OID) {
@@ -246,37 +199,6 @@
     return ResultType::FAILURE;
   }
 
-<<<<<<< HEAD
-void Catalog::AddDatabase(std::string database_name,
-                          storage::Database *database) {
-  database->setDBName(database_name);
-  databases_.push_back(database);
-  LOG_DEBUG("Added database with name: %s", database_name.c_str());
-  InsertDatabaseIntoCatalogDatabase(database->GetOid(), database_name, nullptr);
-}
-
-void Catalog::InsertDatabaseIntoCatalogDatabase(oid_t database_id,
-                                                std::string &database_name,
-                                                concurrency::Transaction *txn) {
-  // Update catalog_db with this database info
-  auto tuple =
-      GetDatabaseCatalogTuple(databases_[START_OID]
-                                  ->GetTableWithName(DATABASE_CATALOG_NAME)
-                                  ->GetSchema(),
-                              database_id, database_name, pool_);
-  catalog::InsertTuple(
-      databases_[START_OID]->GetTableWithName(DATABASE_CATALOG_NAME),
-      std::move(tuple), txn);
-}
-
-// Create a table in a database
-ResultType Catalog::CreateTable(std::string database_name,
-                                std::string table_name,
-                                std::unique_ptr<catalog::Schema> schema,
-                                concurrency::Transaction *txn) {
-  LOG_TRACE("Creating table %s in database %s", table_name.c_str(),
-            database_name.c_str());
-=======
   LOG_TRACE("Creating table %s in database %s", table_name.c_str(),
             database_name.c_str());
   // get database oid from pg_database
@@ -361,7 +283,7 @@
   }
 
   LOG_TRACE("Trying to create primary index for table %d", table_oid);
->>>>>>> 2b56468c
+
 
   try {
     auto database = GetDatabaseWithOid(database_oid);
@@ -380,22 +302,7 @@
         if (column.IsPrimary()) {
           key_attrs.push_back(column_idx);
         }
-<<<<<<< HEAD
-      if (has_primary_key == true)
-        CreatePrimaryIndex(database_name, table_name);
-
-      // Update catalog_table with this table info
-      auto tuple = GetTableCatalogTuple(
-          databases_[START_OID]
-              ->GetTableWithName(TABLE_CATALOG_NAME)
-              ->GetSchema(),
-          table_id, table_name, database_id, database->GetDBName(), pool_);
-      // Another way of insertion using transaction manager
-      catalog::InsertTuple(
-          databases_[START_OID]->GetTableWithName(TABLE_CATALOG_NAME),
-          std::move(tuple), txn);
-=======
-        column_idx++;
+          column_idx++;
       }
 
       if (key_attrs.empty()) return ResultType::FAILURE;
@@ -426,7 +333,6 @@
       LOG_TRACE("Successfully created primary key index '%s' for table '%s'",
                 pkey_index->GetName().c_str(), table->GetName().c_str());
 
->>>>>>> 2b56468c
       return ResultType::SUCCESS;
     } catch (CatalogException &e) {
       LOG_TRACE(
@@ -441,20 +347,6 @@
   }
 }
 
-<<<<<<< HEAD
-ResultType Catalog::CreatePrimaryIndex(const std::string &database_name,
-                                       const std::string &table_name) {
-  LOG_TRACE("Trying to create primary index for table %s", table_name.c_str());
-  storage::Database *database = GetDatabaseWithName(database_name);
-  if (database) {
-    auto table = database->GetTableWithName(table_name);
-    if (table == nullptr) {
-      LOG_TRACE(
-          "Cannot find the table to create the primary key index. Return "
-          "RESULT_FAILURE.");
-      return ResultType::FAILURE;
-    }
-=======
 /*@brief   create index on table
 * @param   database_name    the database which the indexed table belongs to
 * @param   table_name       name of the table to add index on
@@ -478,7 +370,6 @@
               index_name.c_str());
     return ResultType::FAILURE;
   }
->>>>>>> 2b56468c
 
   LOG_TRACE("Trying to create index %s for table %s", index_name.c_str(),
             table_name.c_str());
@@ -505,17 +396,9 @@
   IndexConstraintType index_constraint =
       unique_keys ? IndexConstraintType::UNIQUE : IndexConstraintType::DEFAULT;
 
-<<<<<<< HEAD
-    index_metadata = new index::IndexMetadata(
-        StringUtil::Upper(index_name), GetNextOid(), table->GetOid(),
-        database->GetOid(), IndexType::BWTREE, IndexConstraintType::PRIMARY_KEY,
-        schema, key_schema, key_attrs, unique_keys);
-=======
   ResultType success =
       CreateIndex(database_oid, table_oid, index_attr, index_name, index_type,
                   index_constraint, unique_keys, txn);
->>>>>>> 2b56468c
-
   return success;
 }
 
@@ -532,25 +415,7 @@
     return ResultType::FAILURE;
   }
 
-<<<<<<< HEAD
-// Function to add non-primary Key index
-ResultType Catalog::CreateIndex(const std::string &database_name,
-                                const std::string &table_name,
-                                std::vector<std::string> index_attr,
-                                std::string index_name, bool unique,
-                                IndexType index_type) {
-  auto database = GetDatabaseWithName(database_name);
-  if (database != nullptr) {
-    auto table = database->GetTableWithName(table_name);
-    if (table == nullptr) {
-      LOG_TRACE(
-          "Cannot find the table to create the primary key index. Return "
-          "RESULT_FAILURE.");
-      return ResultType::FAILURE;
-    }
-=======
   LOG_TRACE("Trying to create index for table %d", table_oid);
->>>>>>> 2b56468c
 
   // check if table already has index with same name
   auto pg_index = IndexCatalog::GetInstance();
@@ -630,27 +495,10 @@
   }
 }
 
-<<<<<<< HEAD
-    key_schema = catalog::Schema::CopySchema(schema, key_attrs);
-    key_schema->SetIndexedColumns(key_attrs);
-
-    // Check if unique index or not
-    if (unique == false) {
-      index_metadata = new index::IndexMetadata(
-          index_name.c_str(), GetNextOid(), table->GetOid(), database->GetOid(),
-          index_type, IndexConstraintType::DEFAULT, schema, key_schema,
-          key_attrs, true);
-    } else {
-      index_metadata = new index::IndexMetadata(
-          index_name.c_str(), GetNextOid(), table->GetOid(), database->GetOid(),
-          index_type, IndexConstraintType::UNIQUE, schema, key_schema,
-          key_attrs, true);
-    }
-=======
 //===----------------------------------------------------------------------===//
 // DROP FUNCTIONS
 //===----------------------------------------------------------------------===//
->>>>>>> 2b56468c
+
 
 /*
 * only for test purposes
@@ -673,13 +521,6 @@
   return DropDatabaseWithOid(database_oid, txn);
 }
 
-<<<<<<< HEAD
-index::Index *Catalog::GetIndexWithOid(const oid_t database_oid,
-                                       const oid_t table_oid,
-                                       const oid_t index_oid) const {
-  // Lookup table
-  auto table = GetTableWithOid(database_oid, table_oid);
-=======
 ResultType Catalog::DropDatabaseWithOid(oid_t database_oid,
                                         concurrency::Transaction *txn) {
   if (txn == nullptr) {
@@ -687,7 +528,7 @@
               (int)database_oid);
     return ResultType::FAILURE;
   }
->>>>>>> 2b56468c
+
 
   // Drop actual tables in the database
   auto table_oids =
@@ -703,28 +544,6 @@
     return ResultType::FAILURE;
   }
 
-<<<<<<< HEAD
-// Drop a database
-ResultType Catalog::DropDatabaseWithName(std::string database_name,
-                                         concurrency::Transaction *txn) {
-  LOG_TRACE("Dropping database %s", database_name.c_str());
-  try {
-    storage::Database *database = GetDatabaseWithName(database_name);
-
-    LOG_TRACE("Found database!");
-    LOG_TRACE("Deleting tuple from catalog");
-    catalog::DeleteTuple(GetDatabaseWithName(CATALOG_DATABASE_NAME)
-                             ->GetTableWithName(DATABASE_CATALOG_NAME),
-                         database->GetOid(), txn);
-    oid_t database_offset = 0;
-    for (auto database : databases_) {
-      if (database->GetDBName() == database_name) {
-        LOG_TRACE("Deleting database object in database vector");
-        delete database;
-        break;
-      }
-      database_offset++;
-=======
   // Drop actual database object
   LOG_TRACE("Dropping database with oid: %d", database_oid);
   bool found_database = false;
@@ -736,7 +555,6 @@
       databases_.erase(it);
       found_database = true;
       break;
->>>>>>> 2b56468c
     }
   }
   if (!found_database) {
@@ -746,33 +564,6 @@
   return ResultType::SUCCESS;
 }
 
-<<<<<<< HEAD
-// Drop a database with its oid
-void Catalog::DropDatabaseWithOid(const oid_t database_oid) {
-  LOG_TRACE("Dropping database with oid: %d", database_oid);
-  try {
-    GetDatabaseWithOid(database_oid);
-    LOG_TRACE("Found database!");
-    LOG_TRACE("Deleting tuple from catalog");
-    catalog::DeleteTuple(GetDatabaseWithName(CATALOG_DATABASE_NAME)
-                             ->GetTableWithName(DATABASE_CATALOG_NAME),
-                         database_oid, nullptr);
-    oid_t database_offset = 0;
-    for (auto database : databases_) {
-      if (database->GetOid() == database_oid) {
-        LOG_TRACE("Deleting database object in database vector");
-        delete database;
-        break;
-      }
-      database_offset++;
-    }
-    PL_ASSERT(database_offset < databases_.size());
-    // Drop the database
-    LOG_TRACE("Deleting database from database vector");
-    databases_.erase(databases_.begin() + database_offset);
-  } catch (CatalogException &e) {
-    LOG_TRACE("Database is not found!");
-=======
 /*@brief   Drop table
 * 1. drop all the indexes on actual table, and drop index records in pg_index
 * 2. drop all the columns records in pg_attribute
@@ -790,61 +581,18 @@
   if (txn == nullptr) {
     LOG_TRACE("Do not have transaction to drop table: %s", table_name.c_str());
     return ResultType::FAILURE;
->>>>>>> 2b56468c
-  }
-
-<<<<<<< HEAD
-// Drop a table
-ResultType Catalog::DropTable(std::string database_name, std::string table_name,
-                              concurrency::Transaction *txn) {
-  LOG_TRACE("Dropping table %s from database %s", table_name.c_str(),
-            database_name.c_str());
-  try {
-    storage::Database *database = GetDatabaseWithName(database_name);
-    LOG_TRACE("Found database!");
-    storage::DataTable *table = database->GetTableWithName(table_name);
-
-    if (table) {
-      LOG_TRACE("Found table!");
-      oid_t table_id = table->GetOid();
-      LOG_TRACE("Deleting tuple from catalog!");
-      catalog::DeleteTuple(GetDatabaseWithName(CATALOG_DATABASE_NAME)
-                               ->GetTableWithName(TABLE_CATALOG_NAME),
-                           table_id, txn);
-      LOG_TRACE("Deleting table!");
-      database->DropTableWithOid(table_id);
-      return ResultType::SUCCESS;
-    } else {
-      LOG_TRACE("Could not find table");
-      return ResultType::FAILURE;
-    }
-  } catch (CatalogException &e) {
-    LOG_TRACE("Could not find database");
-=======
+  }
+
+
   // Checking if statement is valid
   oid_t database_oid =
       DatabaseCatalog::GetInstance()->GetDatabaseOid(database_name, txn);
   if (database_oid == INVALID_OID) {
     LOG_TRACE("Cannot find database  %s!", database_name.c_str());
->>>>>>> 2b56468c
-    return ResultType::FAILURE;
-  }
-
-<<<<<<< HEAD
-bool Catalog::HasDatabase(const oid_t db_oid) const {
-  for (auto database : databases_)
-    if (database->GetOid() == db_oid) return (true);
-  return (false);
-}
-
-// Find a database using its id
-storage::Database *Catalog::GetDatabaseWithOid(const oid_t db_oid) const {
-  for (auto database : databases_)
-    if (database->GetOid() == db_oid) return database;
-  throw CatalogException("Database with oid = " + std::to_string(db_oid) +
-                         " is not found");
-  return nullptr;
-=======
+
+    return ResultType::FAILURE;
+  }
+
   oid_t table_oid =
       TableCatalog::GetInstance()->GetTableOid(table_name, database_oid, txn);
   if (table_oid == INVALID_OID) {
@@ -854,7 +602,6 @@
   ResultType result = DropTable(database_oid, table_oid, txn);
 
   return result;
->>>>>>> 2b56468c
 }
 
 ResultType Catalog::DropTable(oid_t database_oid, oid_t table_oid,
@@ -866,35 +613,6 @@
 
   LOG_TRACE("Dropping table %d from database %d", database_oid, table_oid);
 
-<<<<<<< HEAD
-// Get table from a database
-storage::DataTable *Catalog::GetTableWithName(std::string database_name,
-                                              std::string table_name) {
-  LOG_TRACE("Looking for table %s in database %s", table_name.c_str(),
-            database_name.c_str());
-  storage::Database *database = GetDatabaseWithName(database_name);
-  if (database != nullptr) {
-    storage::DataTable *table = database->GetTableWithName(table_name);
-    if (table) {
-      LOG_TRACE("Found table.");
-      return table;
-    } else {
-      LOG_TRACE("Couldn't find table.");
-      return nullptr;
-    }
-  } else {
-    LOG_TRACE("Well, database wasn't found in the first place.");
-    return nullptr;
-  }
-}
-
-storage::DataTable *Catalog::GetTableWithOid(const oid_t database_oid,
-                                             const oid_t table_oid) const {
-  LOG_TRACE("Getting table with oid %d from database with oid %d", database_oid,
-            table_oid);
-  // Lookup DB
-  auto database = GetDatabaseWithOid(database_oid);
-=======
   try {
     auto database = GetDatabaseWithOid(database_oid);
     // auto table = database->GetTableWithOid(table_oid);
@@ -928,7 +646,7 @@
     LOG_TRACE("Do not have transaction to drop index: %d", (int)index_oid);
     return ResultType::FAILURE;
   }
->>>>>>> 2b56468c
+
 
   // find table_oid by looking up pg_index using index_oid
   // txn is nullptr, one sentence Transaction
@@ -953,21 +671,6 @@
       // drop record in pg_index
       IndexCatalog::GetInstance()->DeleteIndex(index_oid, txn);
 
-<<<<<<< HEAD
-// Create Table for pg_class
-std::unique_ptr<storage::DataTable> Catalog::CreateTableCatalog(
-    oid_t database_id, std::string table_name) {
-  bool own_schema = true;
-  bool adapt_table = false;
-  bool is_catalog = true;
-  auto table_schema = InitializeTablesSchema();
-
-  catalog::Schema *schema = table_schema.release();
-  std::unique_ptr<storage::DataTable> table(storage::TableFactory::GetDataTable(
-      database_id, GetNextOid(), schema, table_name,
-      DEFAULT_TUPLES_PER_TILEGROUP, own_schema, adapt_table, is_catalog));
-  return table;
-=======
       LOG_TRACE("Successfully drop index %d for table %s", index_oid,
                 table->GetName().c_str());
 
@@ -984,7 +687,6 @@
         (int)database_oid);
     return ResultType::FAILURE;
   }
->>>>>>> 2b56468c
 }
 
 //===--------------------------------------------------------------------===//
@@ -1005,53 +707,18 @@
     txn = txn_manager.BeginTransaction();
   }
 
-<<<<<<< HEAD
-  std::unique_ptr<storage::DataTable> table(storage::TableFactory::GetDataTable(
-      database_id, GetNextOid(), schema, database_name,
-      DEFAULT_TUPLES_PER_TILEGROUP, own_schema, adapt_table, is_catalog));
-=======
   // Check in pg_database using txn
   oid_t database_oid =
       DatabaseCatalog::GetInstance()->GetDatabaseOid(database_name, txn);
->>>>>>> 2b56468c
 
   if (database_oid == INVALID_OID) {
     txn_manager.AbortTransaction(txn);  // Implicitly abort txn
     throw CatalogException("Database " + database_name + " is not found");
   }
 
-<<<<<<< HEAD
-// Create table for metrics tables
-std::unique_ptr<storage::DataTable> Catalog::CreateMetricsCatalog(
-    oid_t database_id, std::string table_name) {
-  bool own_schema = true;
-  bool adapt_table = false;
-  bool is_catalog = true;
-  auto table_schema = InitializeQueryMetricsSchema();
-
-  catalog::Schema *schema = nullptr;
-  if (table_name == QUERY_METRIC_NAME) {
-    schema = InitializeQueryMetricsSchema().release();
-  } else if (table_name == TABLE_METRIC_NAME) {
-    schema = InitializeTableMetricsSchema().release();
-  } else if (table_name == DATABASE_METRIC_NAME) {
-    schema = InitializeDatabaseMetricsSchema().release();
-  } else if (table_name == INDEX_METRIC_NAME) {
-    schema = InitializeIndexMetricsSchema().release();
-  }
-
-  std::unique_ptr<storage::DataTable> table(storage::TableFactory::GetDataTable(
-      database_id, GetNextOid(), schema, table_name,
-      DEFAULT_TUPLES_PER_TILEGROUP, own_schema, adapt_table, is_catalog));
-
-  return table;
-}
-=======
   if (single_statement_txn) {
     txn_manager.CommitTransaction(txn);
   }
->>>>>>> 2b56468c
-
   return GetDatabaseWithOid(database_oid);
 }
 
@@ -1073,26 +740,6 @@
   LOG_TRACE("Looking for table %s in database %s", table_name.c_str(),
             database_name.c_str());
 
-<<<<<<< HEAD
-  auto name_column =
-      catalog::Column(type::Type::VARCHAR, max_name_size, "table_name", true);
-  name_column.AddConstraint(
-      catalog::Constraint(ConstraintType::NOTNULL, not_null_constraint_name));
-
-  auto database_id_column = catalog::Column(
-      type::Type::INTEGER, type::Type::GetTypeSize(type::Type::INTEGER),
-      "database_id", true);
-  database_id_column.AddConstraint(
-      catalog::Constraint(ConstraintType::NOTNULL, not_null_constraint_name));
-
-  auto database_name_column = catalog::Column(
-      type::Type::VARCHAR, max_name_size, "database_name", true);
-  database_name_column.AddConstraint(
-      catalog::Constraint(ConstraintType::NOTNULL, not_null_constraint_name));
-
-  std::unique_ptr<catalog::Schema> table_schema(new catalog::Schema(
-      {id_column, name_column, database_id_column, database_name_column}));
-=======
   // Check in pg_database, throw exception and abort txn if not exists
   auto database_oid =
       DatabaseCatalog::GetInstance()->GetDatabaseOid(database_name, txn);
@@ -1110,205 +757,11 @@
     txn_manager.AbortTransaction(txn);  // Implicitly abort txn
     throw CatalogException("Table " + table_name + " is not found");
   }
->>>>>>> 2b56468c
 
   if (single_statement_txn) {
     txn_manager.CommitTransaction(txn);
   }
 
-<<<<<<< HEAD
-// Initialize database catalog schema
-std::unique_ptr<catalog::Schema> Catalog::InitializeDatabaseSchema() {
-  const std::string not_null_constraint_name = "not_null";
-
-  auto id_column = catalog::Column(type::Type::INTEGER,
-                                   type::Type::GetTypeSize(type::Type::INTEGER),
-                                   "database_id", true);
-  id_column.AddConstraint(
-      catalog::Constraint(ConstraintType::NOTNULL, not_null_constraint_name));
-  auto name_column = catalog::Column(type::Type::VARCHAR, max_name_size,
-                                     "database_name", true);
-  name_column.AddConstraint(
-      catalog::Constraint(ConstraintType::NOTNULL, not_null_constraint_name));
-
-  std::unique_ptr<catalog::Schema> database_schema(
-      new catalog::Schema({id_column, name_column}));
-  return database_schema;
-}
-
-// Initialize database catalog schema
-std::unique_ptr<catalog::Schema> Catalog::InitializeDatabaseMetricsSchema() {
-  const std::string not_null_constraint_name = "not_null";
-  catalog::Constraint not_null_constraint(ConstraintType::NOTNULL,
-                                          not_null_constraint_name);
-  oid_t integer_type_size = type::Type::GetTypeSize(type::Type::INTEGER);
-  type::Type::TypeId integer_type = type::Type::INTEGER;
-
-  auto id_column =
-      catalog::Column(integer_type, integer_type_size, "database_id", true);
-  id_column.AddConstraint(not_null_constraint);
-  auto txn_committed_column =
-      catalog::Column(integer_type, integer_type_size, "txn_committed", true);
-  txn_committed_column.AddConstraint(not_null_constraint);
-  auto txn_aborted_column =
-      catalog::Column(integer_type, integer_type_size, "txn_aborted", true);
-  txn_aborted_column.AddConstraint(not_null_constraint);
-
-  auto timestamp_column =
-      catalog::Column(integer_type, integer_type_size, "time_stamp", true);
-  timestamp_column.AddConstraint(not_null_constraint);
-
-  std::unique_ptr<catalog::Schema> database_schema(new catalog::Schema(
-      {id_column, txn_committed_column, txn_aborted_column, timestamp_column}));
-  return database_schema;
-}
-
-// Initialize table catalog schema
-std::unique_ptr<catalog::Schema> Catalog::InitializeTableMetricsSchema() {
-  const std::string not_null_constraint_name = "not_null";
-  catalog::Constraint not_null_constraint(ConstraintType::NOTNULL,
-                                          not_null_constraint_name);
-  oid_t integer_type_size = type::Type::GetTypeSize(type::Type::INTEGER);
-  type::Type::TypeId integer_type = type::Type::INTEGER;
-
-  auto database_id_column =
-      catalog::Column(integer_type, integer_type_size, "database_id", true);
-  database_id_column.AddConstraint(not_null_constraint);
-  auto table_id_column =
-      catalog::Column(integer_type, integer_type_size, "table_id", true);
-  table_id_column.AddConstraint(not_null_constraint);
-
-  auto reads_column =
-      catalog::Column(integer_type, integer_type_size, "reads", true);
-  reads_column.AddConstraint(not_null_constraint);
-  auto updates_column =
-      catalog::Column(integer_type, integer_type_size, "updates", true);
-  updates_column.AddConstraint(not_null_constraint);
-  auto deletes_column =
-      catalog::Column(integer_type, integer_type_size, "deletes", true);
-  deletes_column.AddConstraint(not_null_constraint);
-  auto inserts_column =
-      catalog::Column(integer_type, integer_type_size, "inserts", true);
-  inserts_column.AddConstraint(not_null_constraint);
-
-  // MAX_INT only tracks the number of seconds since epoch until 2037
-  auto timestamp_column =
-      catalog::Column(integer_type, integer_type_size, "time_stamp", true);
-  timestamp_column.AddConstraint(not_null_constraint);
-
-  std::unique_ptr<catalog::Schema> database_schema(new catalog::Schema(
-      {database_id_column, table_id_column, reads_column, updates_column,
-       deletes_column, inserts_column, timestamp_column}));
-  return database_schema;
-}
-
-// Initialize index catalog schema
-std::unique_ptr<catalog::Schema> Catalog::InitializeIndexMetricsSchema() {
-  const std::string not_null_constraint_name = "not_null";
-  catalog::Constraint not_null_constraint(ConstraintType::NOTNULL,
-                                          not_null_constraint_name);
-  oid_t integer_type_size = type::Type::GetTypeSize(type::Type::INTEGER);
-  type::Type::TypeId integer_type = type::Type::INTEGER;
-
-  auto database_id_column =
-      catalog::Column(integer_type, integer_type_size, "database_id", true);
-  database_id_column.AddConstraint(not_null_constraint);
-  auto table_id_column =
-      catalog::Column(integer_type, integer_type_size, "table_id", true);
-  table_id_column.AddConstraint(not_null_constraint);
-  auto index_id_column =
-      catalog::Column(integer_type, integer_type_size, "index_id", true);
-  index_id_column.AddConstraint(not_null_constraint);
-
-  auto reads_column =
-      catalog::Column(integer_type, integer_type_size, "reads", true);
-  reads_column.AddConstraint(not_null_constraint);
-  auto deletes_column =
-      catalog::Column(integer_type, integer_type_size, "deletes", true);
-  deletes_column.AddConstraint(not_null_constraint);
-  auto inserts_column =
-      catalog::Column(integer_type, integer_type_size, "inserts", true);
-  inserts_column.AddConstraint(not_null_constraint);
-
-  auto timestamp_column =
-      catalog::Column(integer_type, integer_type_size, "time_stamp", true);
-  timestamp_column.AddConstraint(not_null_constraint);
-
-  std::unique_ptr<catalog::Schema> database_schema(new catalog::Schema(
-      {database_id_column, table_id_column, index_id_column, reads_column,
-       deletes_column, inserts_column, timestamp_column}));
-  return database_schema;
-}
-
-// Initialize query catalog schema
-std::unique_ptr<catalog::Schema> Catalog::InitializeQueryMetricsSchema() {
-  const std::string not_null_constraint_name = "not_null";
-  catalog::Constraint not_null_constraint(ConstraintType::NOTNULL,
-                                          not_null_constraint_name);
-  oid_t integer_type_size = type::Type::GetTypeSize(type::Type::INTEGER);
-  oid_t varbinary_type_size = type::Type::GetTypeSize(type::Type::VARBINARY);
-
-  type::Type::TypeId integer_type = type::Type::INTEGER;
-  type::Type::TypeId varbinary_type = type::Type::VARBINARY;
-
-  auto name_column = catalog::Column(
-      type::Type::VARCHAR, type::Type::GetTypeSize(type::Type::VARCHAR),
-      "query_name", false);
-  name_column.AddConstraint(not_null_constraint);
-  auto database_id_column =
-      catalog::Column(integer_type, integer_type_size, "database_id", true);
-  database_id_column.AddConstraint(not_null_constraint);
-
-  // Parameters
-  auto num_param_column = catalog::Column(integer_type, integer_type_size,
-                                          QUERY_NUM_PARAM_COL_NAME, true);
-  num_param_column.AddConstraint(not_null_constraint);
-  // For varbinary types, we don't want to inline it since it could be large
-  auto param_type_column = catalog::Column(varbinary_type, varbinary_type_size,
-                                           QUERY_PARAM_TYPE_COL_NAME, false);
-  auto param_format_column = catalog::Column(
-      varbinary_type, varbinary_type_size, QUERY_PARAM_FORMAT_COL_NAME, false);
-  auto param_val_column = catalog::Column(varbinary_type, varbinary_type_size,
-                                          QUERY_PARAM_VAL_COL_NAME, false);
-
-  // Physical statistics
-  auto reads_column =
-      catalog::Column(integer_type, integer_type_size, "reads", true);
-  reads_column.AddConstraint(not_null_constraint);
-  auto updates_column =
-      catalog::Column(integer_type, integer_type_size, "updates", true);
-  updates_column.AddConstraint(not_null_constraint);
-  auto deletes_column =
-      catalog::Column(integer_type, integer_type_size, "deletes", true);
-  deletes_column.AddConstraint(not_null_constraint);
-  auto inserts_column =
-      catalog::Column(integer_type, integer_type_size, "inserts", true);
-  inserts_column.AddConstraint(not_null_constraint);
-  auto latency_column =
-      catalog::Column(integer_type, integer_type_size, "latency", true);
-  latency_column.AddConstraint(not_null_constraint);
-  auto cpu_time_column =
-      catalog::Column(integer_type, integer_type_size, "cpu_time", true);
-
-  // MAX_INT only tracks the number of seconds since epoch until 2037
-  auto timestamp_column =
-      catalog::Column(integer_type, integer_type_size, "time_stamp", true);
-  timestamp_column.AddConstraint(not_null_constraint);
-
-  std::unique_ptr<catalog::Schema> database_schema(new catalog::Schema(
-      {name_column, database_id_column, num_param_column, param_type_column,
-       param_format_column, param_val_column, reads_column, updates_column,
-       deletes_column, inserts_column, latency_column, cpu_time_column,
-       timestamp_column}));
-  return database_schema;
-}
-
-void Catalog::PrintCatalogs() {}
-
-oid_t Catalog::GetDatabaseCount() { return databases_.size(); }
-
-oid_t Catalog::GetNextOid() { return oid_++; }
-=======
   return GetTableWithOid(database_oid, table_oid);
 }
 
@@ -1388,7 +841,6 @@
       txn);  // I guess this can pass tests
   txn_manager.CommitTransaction(txn);
 }
->>>>>>> 2b56468c
 
 // This is used as an iterator
 storage::Database *Catalog::GetDatabaseWithOffset(oid_t database_offset) const {
@@ -1397,14 +849,11 @@
   return database;
 }
 
-<<<<<<< HEAD
-// add amd get methods for UDFs
-=======
+
 //===--------------------------------------------------------------------===//
 // FUNCTION
 //===--------------------------------------------------------------------===//
 
->>>>>>> 2b56468c
 void Catalog::AddFunction(
     const std::string &name,
     const std::vector<type::Type::TypeId> &argument_types,
