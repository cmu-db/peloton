//===----------------------------------------------------------------------===//
//
//                         Peloton
//
// catalog.cpp
//
// Identification: src/catalog/catalog.cpp
//
// Copyright (c) 2015-2018, Carnegie Mellon University Database Group
//
//===----------------------------------------------------------------------===//

#include "catalog/catalog.h"

#include "catalog/column_catalog.h"
#include "catalog/constraint_catalog.h"
#include "catalog/database_catalog.h"
#include "catalog/database_metrics_catalog.h"
#include "catalog/index_catalog.h"
#include "catalog/index_metrics_catalog.h"
#include "catalog/language_catalog.h"
#include "catalog/layout_catalog.h"
#include "catalog/proc_catalog.h"
#include "catalog/query_history_catalog.h"
#include "catalog/query_metrics_catalog.h"
#include "catalog/settings_catalog.h"
#include "catalog/system_catalogs.h"
#include "catalog/table_catalog.h"
#include "catalog/table_metrics_catalog.h"
#include "catalog/trigger_catalog.h"
#include "codegen/code_context.h"
#include "concurrency/transaction_manager_factory.h"
#include "function/date_functions.h"
#include "function/numeric_functions.h"
#include "function/old_engine_string_functions.h"
#include "function/timestamp_functions.h"
#include "index/index_factory.h"
#include "settings/settings_manager.h"
#include "storage/storage_manager.h"
#include "storage/table_factory.h"
#include "type/ephemeral_pool.h"

namespace peloton {
namespace catalog {

// Get instance of the global catalog
Catalog *Catalog::GetInstance() {
  static Catalog global_catalog;
  return &global_catalog;
}

/* Initialization of catalog, including:
 * 1) create peloton database, create catalog tables, add them into
 * peloton database, insert columns into pg_attribute
 * 2) create necessary indexes, insert into pg_index
 * 3) insert peloton into pg_database, catalog tables into pg_table
 */
Catalog::Catalog() : pool_(new type::EphemeralPool()) {
  // Begin transaction for catalog initialization
  auto &txn_manager = concurrency::TransactionManagerFactory::GetInstance();
  auto txn = txn_manager.BeginTransaction();
  auto storage_manager = storage::StorageManager::GetInstance();
  // Create peloton database
  auto peloton = new storage::Database(CATALOG_DATABASE_OID);
  peloton->setDBName(CATALOG_DATABASE_NAME);
  storage_manager->AddDatabaseToStorageManager(peloton);

  // Create catalog tables
  DatabaseCatalog::GetInstance(txn, peloton, pool_.get());
  BootstrapSystemCatalogs(txn, peloton);

  // Insert peloton database into pg_database
  DatabaseCatalog::GetInstance(txn)->InsertDatabase(txn,
                                                    CATALOG_DATABASE_OID,
                                                    CATALOG_DATABASE_NAME,
                                                    pool_.get());

  // Commit transaction
  txn_manager.CommitTransaction(txn);
}

/*@brief   This function *MUST* be called after a new database is created to
 * bootstrap all system catalog tables for that database. The system catalog
 * tables must be created in certain order to make sure all tuples are indexed
 *
 * @param   database    database which this system catalogs belong to
 * @param   txn         transaction context
 */
void Catalog::BootstrapSystemCatalogs(concurrency::TransactionContext *txn,
                                      storage::Database *database) {
  oid_t database_oid = database->GetOid();
  catalog_map_.emplace(database_oid,
                       std::shared_ptr<SystemCatalogs>(
                           new SystemCatalogs(txn, database, pool_.get())));
  auto system_catalogs = catalog_map_[database_oid];

  // Create indexes on catalog tables, insert them into pg_index
  // actual index already added in
<<<<<<< HEAD
  system_catalogs->GetIndexCatalog()->InsertIndex(
      COLUMN_CATALOG_PKEY_OID, COLUMN_CATALOG_NAME "_pkey", COLUMN_CATALOG_OID,
      CATALOG_SCHEMA_NAME, IndexType::BWTREE, IndexConstraintType::PRIMARY_KEY,
      true, {ColumnCatalog::ColumnId::TABLE_OID,
             ColumnCatalog::ColumnId::COLUMN_NAME},
      pool_.get(), txn);
  system_catalogs->GetIndexCatalog()->InsertIndex(
      COLUMN_CATALOG_SKEY0_OID, COLUMN_CATALOG_NAME "_skey0",
      COLUMN_CATALOG_OID, CATALOG_SCHEMA_NAME, IndexType::BWTREE,
      IndexConstraintType::UNIQUE, true,
      {ColumnCatalog::ColumnId::TABLE_OID, ColumnCatalog::ColumnId::COLUMN_ID},
      pool_.get(), txn);
  system_catalogs->GetIndexCatalog()->InsertIndex(
      COLUMN_CATALOG_SKEY1_OID, COLUMN_CATALOG_NAME "_skey1",
      COLUMN_CATALOG_OID, CATALOG_SCHEMA_NAME, IndexType::BWTREE,
      IndexConstraintType::DEFAULT, false, {ColumnCatalog::ColumnId::TABLE_OID},
      pool_.get(), txn);

  system_catalogs->GetIndexCatalog()->InsertIndex(
      INDEX_CATALOG_PKEY_OID, INDEX_CATALOG_NAME "_pkey", INDEX_CATALOG_OID,
      CATALOG_SCHEMA_NAME, IndexType::BWTREE, IndexConstraintType::PRIMARY_KEY,
      true, {IndexCatalog::ColumnId::INDEX_OID}, pool_.get(), txn);
  system_catalogs->GetIndexCatalog()->InsertIndex(
      INDEX_CATALOG_SKEY0_OID, INDEX_CATALOG_NAME "_skey0", INDEX_CATALOG_OID,
      CATALOG_SCHEMA_NAME, IndexType::BWTREE, IndexConstraintType::UNIQUE, true,
      {IndexCatalog::ColumnId::INDEX_NAME}, pool_.get(), txn);
  system_catalogs->GetIndexCatalog()->InsertIndex(
      INDEX_CATALOG_SKEY1_OID, INDEX_CATALOG_NAME "_skey1", INDEX_CATALOG_OID,
      CATALOG_SCHEMA_NAME, IndexType::BWTREE, IndexConstraintType::DEFAULT,
      false, {IndexCatalog::ColumnId::TABLE_OID}, pool_.get(), txn);

  system_catalogs->GetIndexCatalog()->InsertIndex(
      DATABASE_CATALOG_PKEY_OID, DATABASE_CATALOG_NAME "_pkey",
      DATABASE_CATALOG_OID, CATALOG_SCHEMA_NAME, IndexType::BWTREE,
      IndexConstraintType::PRIMARY_KEY, true,
      {DatabaseCatalog::ColumnId::DATABASE_OID}, pool_.get(), txn);
  system_catalogs->GetIndexCatalog()->InsertIndex(
      DATABASE_CATALOG_SKEY0_OID, DATABASE_CATALOG_NAME "_skey0",
      DATABASE_CATALOG_OID, CATALOG_SCHEMA_NAME, IndexType::BWTREE,
      IndexConstraintType::UNIQUE, true,
      {DatabaseCatalog::ColumnId::DATABASE_NAME}, pool_.get(), txn);

  system_catalogs->GetIndexCatalog()->InsertIndex(
      SCHEMA_CATALOG_PKEY_OID, SCHEMA_CATALOG_NAME "_pkey", SCHEMA_CATALOG_OID,
      CATALOG_SCHEMA_NAME, IndexType::BWTREE, IndexConstraintType::PRIMARY_KEY,
      true, {SchemaCatalog::ColumnId::SCHEMA_OID}, pool_.get(), txn);
  system_catalogs->GetIndexCatalog()->InsertIndex(
      SCHEMA_CATALOG_SKEY0_OID, SCHEMA_CATALOG_NAME "_skey0",
      SCHEMA_CATALOG_OID, CATALOG_SCHEMA_NAME, IndexType::BWTREE,
      IndexConstraintType::UNIQUE, true, {SchemaCatalog::ColumnId::SCHEMA_NAME},
      pool_.get(), txn);

  system_catalogs->GetIndexCatalog()->InsertIndex(
      TABLE_CATALOG_PKEY_OID, TABLE_CATALOG_NAME "_pkey", TABLE_CATALOG_OID,
      CATALOG_SCHEMA_NAME, IndexType::BWTREE, IndexConstraintType::PRIMARY_KEY,
      true, {TableCatalog::ColumnId::TABLE_OID}, pool_.get(), txn);
  system_catalogs->GetIndexCatalog()->InsertIndex(
      TABLE_CATALOG_SKEY0_OID, TABLE_CATALOG_NAME "_skey0", TABLE_CATALOG_OID,
      CATALOG_SCHEMA_NAME, IndexType::BWTREE, IndexConstraintType::UNIQUE, true,
      {TableCatalog::ColumnId::TABLE_NAME}, pool_.get(), txn);
  system_catalogs->GetIndexCatalog()->InsertIndex(
      TABLE_CATALOG_SKEY1_OID, TABLE_CATALOG_NAME "_skey1", TABLE_CATALOG_OID,
      CATALOG_SCHEMA_NAME, IndexType::BWTREE, IndexConstraintType::DEFAULT,
      false, {TableCatalog::ColumnId::DATABASE_OID}, pool_.get(), txn);
=======
  system_catalogs->GetIndexCatalog()->InsertIndex(txn,
                                                  CATALOG_SCHEMA_NAME,
                                                  COLUMN_CATALOG_OID,
                                                  COLUMN_CATALOG_PKEY_OID,
                                                  COLUMN_CATALOG_NAME "_pkey",
                                                  IndexType::BWTREE,
                                                  IndexConstraintType::PRIMARY_KEY,
                                                  true,
                                                  {ColumnCatalog::ColumnId::TABLE_OID,
                                                   ColumnCatalog::ColumnId::COLUMN_NAME},
                                                  pool_.get());
  system_catalogs->GetIndexCatalog()->InsertIndex(txn,
                                                  CATALOG_SCHEMA_NAME,
                                                  COLUMN_CATALOG_OID,
                                                  COLUMN_CATALOG_SKEY0_OID,
                                                  COLUMN_CATALOG_NAME "_skey0",
                                                  IndexType::BWTREE,
                                                  IndexConstraintType::UNIQUE,
                                                  true,
                                                  {ColumnCatalog::ColumnId::TABLE_OID,
                                                   ColumnCatalog::ColumnId::COLUMN_ID},
                                                  pool_.get());
  system_catalogs->GetIndexCatalog()->InsertIndex(txn,
                                                  CATALOG_SCHEMA_NAME,
                                                  COLUMN_CATALOG_OID,
                                                  COLUMN_CATALOG_SKEY1_OID,
                                                  COLUMN_CATALOG_NAME "_skey1",
                                                  IndexType::BWTREE,
                                                  IndexConstraintType::DEFAULT,
                                                  false,
                                                  {ColumnCatalog::ColumnId::TABLE_OID},
                                                  pool_.get());

  system_catalogs->GetIndexCatalog()->InsertIndex(txn,
                                                  CATALOG_SCHEMA_NAME,
                                                  INDEX_CATALOG_OID,
                                                  INDEX_CATALOG_PKEY_OID,
                                                  INDEX_CATALOG_NAME "_pkey",
                                                  IndexType::BWTREE,
                                                  IndexConstraintType::PRIMARY_KEY,
                                                  true,
                                                  {IndexCatalog::ColumnId::INDEX_OID},
                                                  pool_.get());
  system_catalogs->GetIndexCatalog()->InsertIndex(txn,
                                                  CATALOG_SCHEMA_NAME,
                                                  INDEX_CATALOG_OID,
                                                  INDEX_CATALOG_SKEY0_OID,
                                                  INDEX_CATALOG_NAME "_skey0",
                                                  IndexType::BWTREE,
                                                  IndexConstraintType::UNIQUE,
                                                  true,
                                                  {IndexCatalog::ColumnId::INDEX_NAME},
                                                  pool_.get());
  system_catalogs->GetIndexCatalog()->InsertIndex(txn,
                                                  CATALOG_SCHEMA_NAME,
                                                  INDEX_CATALOG_OID,
                                                  INDEX_CATALOG_SKEY1_OID,
                                                  INDEX_CATALOG_NAME "_skey1",
                                                  IndexType::BWTREE,
                                                  IndexConstraintType::DEFAULT,
                                                  false,
                                                  {IndexCatalog::ColumnId::TABLE_OID},
                                                  pool_.get());

  system_catalogs->GetIndexCatalog()->InsertIndex(txn,
                                                  CATALOG_SCHEMA_NAME,
                                                  DATABASE_CATALOG_OID,
                                                  DATABASE_CATALOG_PKEY_OID,
                                                  DATABASE_CATALOG_NAME "_pkey",
                                                  IndexType::BWTREE,
                                                  IndexConstraintType::PRIMARY_KEY,
                                                  true,
                                                  {DatabaseCatalog::ColumnId::DATABASE_OID},
                                                  pool_.get());
  system_catalogs->GetIndexCatalog()->InsertIndex(txn,
                                                  CATALOG_SCHEMA_NAME,
                                                  DATABASE_CATALOG_OID,
                                                  DATABASE_CATALOG_SKEY0_OID,
                                                  DATABASE_CATALOG_NAME "_skey0",
                                                  IndexType::BWTREE,
                                                  IndexConstraintType::UNIQUE,
                                                  true,
                                                  {DatabaseCatalog::ColumnId::DATABASE_NAME},
                                                  pool_.get());

  system_catalogs->GetIndexCatalog()->InsertIndex(txn,
                                                  CATALOG_SCHEMA_NAME,
                                                  SCHEMA_CATALOG_OID,
                                                  SCHEMA_CATALOG_PKEY_OID,
                                                  SCHEMA_CATALOG_NAME "_pkey",
                                                  IndexType::BWTREE,
                                                  IndexConstraintType::PRIMARY_KEY,
                                                  true,
                                                  {SchemaCatalog::ColumnId::SCHEMA_OID},
                                                  pool_.get());
  system_catalogs->GetIndexCatalog()->InsertIndex(txn,
                                                  CATALOG_SCHEMA_NAME,
                                                  SCHEMA_CATALOG_OID,
                                                  SCHEMA_CATALOG_SKEY0_OID,
                                                  SCHEMA_CATALOG_NAME "_skey0",
                                                  IndexType::BWTREE,
                                                  IndexConstraintType::UNIQUE,
                                                  true,
                                                  {SchemaCatalog::ColumnId::SCHEMA_NAME},
                                                  pool_.get());

  system_catalogs->GetIndexCatalog()->InsertIndex(txn,
                                                  CATALOG_SCHEMA_NAME,
                                                  TABLE_CATALOG_OID,
                                                  TABLE_CATALOG_PKEY_OID,
                                                  TABLE_CATALOG_NAME "_pkey",
                                                  IndexType::BWTREE,
                                                  IndexConstraintType::PRIMARY_KEY,
                                                  true,
                                                  {TableCatalog::ColumnId::TABLE_OID},
                                                  pool_.get());
  system_catalogs->GetIndexCatalog()->InsertIndex(txn,
                                                  CATALOG_SCHEMA_NAME,
                                                  TABLE_CATALOG_OID,
                                                  TABLE_CATALOG_SKEY0_OID,
                                                  TABLE_CATALOG_NAME "_skey0",
                                                  IndexType::BWTREE,
                                                  IndexConstraintType::UNIQUE,
                                                  true,
                                                  {TableCatalog::ColumnId::TABLE_NAME},
                                                  pool_.get());
  system_catalogs->GetIndexCatalog()->InsertIndex(txn,
                                                  CATALOG_SCHEMA_NAME,
                                                  TABLE_CATALOG_OID,
                                                  TABLE_CATALOG_SKEY1_OID,
                                                  TABLE_CATALOG_NAME "_skey1",
                                                  IndexType::BWTREE,
                                                  IndexConstraintType::DEFAULT,
                                                  false,
                                                  {TableCatalog::ColumnId::DATABASE_OID},
                                                  pool_.get());
>>>>>>> d22bd241

  system_catalogs->GetIndexCatalog()->InsertIndex(
      LAYOUT_CATALOG_PKEY_OID, LAYOUT_CATALOG_NAME "_pkey", LAYOUT_CATALOG_OID,
      CATALOG_SCHEMA_NAME, IndexType::BWTREE, IndexConstraintType::PRIMARY_KEY,
      true,
      {LayoutCatalog::ColumnId::TABLE_OID, LayoutCatalog::ColumnId::LAYOUT_OID},
      pool_.get(), txn);
  system_catalogs->GetIndexCatalog()->InsertIndex(
      LAYOUT_CATALOG_SKEY0_OID, LAYOUT_CATALOG_NAME "_skey0",
      LAYOUT_CATALOG_OID, CATALOG_SCHEMA_NAME, IndexType::BWTREE,
      IndexConstraintType::DEFAULT, true, {LayoutCatalog::ColumnId::TABLE_OID},
      pool_.get(), txn);

  system_catalogs->GetIndexCatalog()->InsertIndex(
      CONSTRAINT_CATALOG_PKEY_OID, CONSTRAINT_CATALOG_NAME "_pkey",
      CONSTRAINT_CATALOG_OID, CATALOG_SCHEMA_NAME, IndexType::BWTREE,
      IndexConstraintType::PRIMARY_KEY, true,
      {ConstraintCatalog::ColumnId::CONSTRAINT_OID}, pool_.get(), txn);
  system_catalogs->GetIndexCatalog()->InsertIndex(
      CONSTRAINT_CATALOG_SKEY0_OID, CONSTRAINT_CATALOG_NAME "_skey0",
      CONSTRAINT_CATALOG_OID, CATALOG_SCHEMA_NAME, IndexType::BWTREE,
      IndexConstraintType::DEFAULT, true,
      {ConstraintCatalog::ColumnId::TABLE_OID}, pool_.get(), txn);

  // Insert records(default + pg_catalog namespace) into pg_namespace
  system_catalogs->GetSchemaCatalog()->InsertSchema(txn,
                                                    CATALOG_SCHEMA_OID,
                                                    CATALOG_SCHEMA_NAME,
                                                    pool_.get());
  system_catalogs->GetSchemaCatalog()->InsertSchema(txn,
                                                    DEFAULT_SCHEMA_OID,
                                                    DEFAULT_SCHEMA_NAME,
                                                    pool_.get());

  // Insert catalog tables into pg_table
  // pg_database record is shared across different databases
<<<<<<< HEAD
  system_catalogs->GetTableCatalog()->InsertTable(
      DATABASE_CATALOG_OID, DATABASE_CATALOG_NAME, CATALOG_SCHEMA_NAME,
      CATALOG_DATABASE_OID, ROW_STORE_LAYOUT_OID, pool_.get(), txn);
  system_catalogs->GetTableCatalog()->InsertTable(
      SCHEMA_CATALOG_OID, SCHEMA_CATALOG_NAME, CATALOG_SCHEMA_NAME,
      database_oid, ROW_STORE_LAYOUT_OID, pool_.get(), txn);
  system_catalogs->GetTableCatalog()->InsertTable(
      TABLE_CATALOG_OID, TABLE_CATALOG_NAME, CATALOG_SCHEMA_NAME, database_oid,
      ROW_STORE_LAYOUT_OID, pool_.get(), txn);
  system_catalogs->GetTableCatalog()->InsertTable(
      INDEX_CATALOG_OID, INDEX_CATALOG_NAME, CATALOG_SCHEMA_NAME, database_oid,
      ROW_STORE_LAYOUT_OID, pool_.get(), txn);
  system_catalogs->GetTableCatalog()->InsertTable(
      COLUMN_CATALOG_OID, COLUMN_CATALOG_NAME, CATALOG_SCHEMA_NAME,
      database_oid, ROW_STORE_LAYOUT_OID, pool_.get(), txn);
  system_catalogs->GetTableCatalog()->InsertTable(
      LAYOUT_CATALOG_OID, LAYOUT_CATALOG_NAME, CATALOG_SCHEMA_NAME,
      database_oid, ROW_STORE_LAYOUT_OID, pool_.get(), txn);
  system_catalogs->GetTableCatalog()->InsertTable(
      CONSTRAINT_CATALOG_OID, CONSTRAINT_CATALOG_NAME, CATALOG_SCHEMA_NAME,
      database_oid, ROW_STORE_LAYOUT_OID, pool_.get(), txn);
=======
  system_catalogs->GetTableCatalog()->InsertTable(txn,
                                                  CATALOG_DATABASE_OID,
                                                  CATALOG_SCHEMA_NAME,
                                                  DATABASE_CATALOG_OID,
                                                  DATABASE_CATALOG_NAME,
                                                  ROW_STORE_LAYOUT_OID,
                                                  pool_.get());
  system_catalogs->GetTableCatalog()->InsertTable(txn,
                                                  database_oid,
                                                  CATALOG_SCHEMA_NAME,
                                                  SCHEMA_CATALOG_OID,
                                                  SCHEMA_CATALOG_NAME,
                                                  ROW_STORE_LAYOUT_OID,
                                                  pool_.get());
  system_catalogs->GetTableCatalog()->InsertTable(txn,
                                                  database_oid,
                                                  CATALOG_SCHEMA_NAME,
                                                  TABLE_CATALOG_OID,
                                                  TABLE_CATALOG_NAME,
                                                  ROW_STORE_LAYOUT_OID,
                                                  pool_.get());
  system_catalogs->GetTableCatalog()->InsertTable(txn,
                                                  database_oid,
                                                  CATALOG_SCHEMA_NAME,
                                                  INDEX_CATALOG_OID,
                                                  INDEX_CATALOG_NAME,
                                                  ROW_STORE_LAYOUT_OID,
                                                  pool_.get());
  system_catalogs->GetTableCatalog()->InsertTable(txn,
                                                  database_oid,
                                                  CATALOG_SCHEMA_NAME,
                                                  COLUMN_CATALOG_OID,
                                                  COLUMN_CATALOG_NAME,
                                                  ROW_STORE_LAYOUT_OID,
                                                  pool_.get());
  system_catalogs->GetTableCatalog()->InsertTable(txn,
                                                  database_oid,
                                                  CATALOG_SCHEMA_NAME,
                                                  LAYOUT_CATALOG_OID,
                                                  LAYOUT_CATALOG_NAME,
                                                  ROW_STORE_LAYOUT_OID,
                                                  pool_.get());
>>>>>>> d22bd241
}

void Catalog::Bootstrap() {
  auto &txn_manager = concurrency::TransactionManagerFactory::GetInstance();
  auto txn = txn_manager.BeginTransaction();
  // bootstrap pg_catalog database
  catalog_map_[CATALOG_DATABASE_OID]->Bootstrap(txn, CATALOG_DATABASE_NAME);
  // bootstrap other global catalog tables
  DatabaseMetricsCatalog::GetInstance(txn);
  SettingsCatalog::GetInstance(txn);
  LanguageCatalog::GetInstance(txn);

  // TODO: change pg_proc to per database
  ProcCatalog::GetInstance(txn);

  if (settings::SettingsManager::GetBool(settings::SettingId::brain)) {
    QueryHistoryCatalog::GetInstance(txn);
  }

  txn_manager.CommitTransaction(txn);

  InitializeLanguages();
  InitializeFunctions();

  // Reset oid of each catalog to avoid collisions between catalog
  // values added by system and users when checkpoint recovery.
  DatabaseCatalog::GetInstance(nullptr,
                               nullptr,
                               nullptr)->UpdateOid(OID_FOR_USER_OFFSET);
  LanguageCatalog::GetInstance().UpdateOid(OID_FOR_USER_OFFSET);
  ProcCatalog::GetInstance().UpdateOid(OID_FOR_USER_OFFSET);
}

//===----------------------------------------------------------------------===//
// CREATE FUNCTIONS
//===----------------------------------------------------------------------===//

ResultType Catalog::CreateDatabase(concurrency::TransactionContext *txn,
                                   const std::string &database_name) {
  if (txn == nullptr)
    throw CatalogException("Do not have transaction to create database " +
        database_name);

  auto pg_database = DatabaseCatalog::GetInstance(nullptr, nullptr, nullptr);
  auto storage_manager = storage::StorageManager::GetInstance();
  // Check if a database with the same name exists
  auto database_object =
      pg_database->GetDatabaseCatalogEntry(txn, database_name);
  if (database_object != nullptr)
    throw CatalogException("Database " + database_name + " already exists");

  // Create actual database
  oid_t database_oid = pg_database->GetNextOid();

  storage::Database *database = new storage::Database(database_oid);

  // TODO: This should be deprecated, dbname should only exists in pg_db
  database->setDBName(database_name);
  {
    std::lock_guard<std::mutex> lock(catalog_mutex);
    storage_manager->AddDatabaseToStorageManager(database);
  }
  // put database object into rw_object_set
  txn->RecordCreate(database_oid, INVALID_OID, INVALID_OID);
  // Insert database record into pg_db
  pg_database->InsertDatabase(txn, database_oid, database_name, pool_.get());

  // add core & non-core system catalog tables into database
  BootstrapSystemCatalogs(txn, database);
  catalog_map_[database_oid]->Bootstrap(txn, database_name);
  LOG_TRACE("Database %s created. Returning RESULT_SUCCESS.",
            database_name.c_str());
  return ResultType::SUCCESS;
}

/*@brief   create schema(namespace)
 * @param   database_name    the database which the namespace belongs to
 * @param   schema_name      name of the schema
 * @param   txn              TransactionContext
 * @return  TransactionContext ResultType(SUCCESS or FAILURE)
 */
ResultType Catalog::CreateSchema(concurrency::TransactionContext *txn,
                                 const std::string &database_name,
                                 const std::string &schema_name) {
  if (txn == nullptr)
    throw CatalogException(
        "Do not have transaction to create schema(namespace) " + database_name);

  // check whether database exists from pg_database
  auto database_object =
      DatabaseCatalog::GetInstance(nullptr,
                                   nullptr,
                                   nullptr)->GetDatabaseCatalogEntry(txn,
                                                                     database_name);
  if (database_object == nullptr)
    throw CatalogException("Can't find Database " + database_name +
        " to create schema");
  // check whether namespace exists from pg_namespace
  auto pg_namespace =
      catalog_map_[database_object->GetDatabaseOid()]->GetSchemaCatalog();
  auto schema_object = pg_namespace->GetSchemaCatalogEntry(txn, schema_name);
  if (schema_object != nullptr)
    throw CatalogException("Schema(namespace) " + schema_name +
        " already exists");
  // Since there isn't physical class corresponds to schema(namespace), the only
  // thing needs to be done is inserting record into pg_namespace
  pg_namespace->InsertSchema(txn,
                             pg_namespace->GetNextOid(),
                             schema_name,
                             pool_.get());

  LOG_TRACE("Schema(namespace) %s created. Returning RESULT_SUCCESS.",
            schema_name.c_str());
  return ResultType::SUCCESS;
}

/*@brief   create table
 * @param   database_name    the database which the table belongs to
 * @param   schema_name      name of schema the table belongs to
 * @param   table_name       name of the table
 * @param   schema           schema, a.k.a metadata of the table
 * @param   txn              TransactionContext
 * @return  TransactionContext ResultType(SUCCESS or FAILURE)
 */
ResultType Catalog::CreateTable(concurrency::TransactionContext *txn,
                                const std::string &database_name,
                                const std::string &schema_name,
                                std::unique_ptr<catalog::Schema> schema,
                                const std::string &table_name,
                                bool is_catalog,
                                uint32_t tuples_per_tilegroup,
                                LayoutType layout_type) {
  if (txn == nullptr)
    throw CatalogException("Do not have transaction to create table " +
        table_name);

  LOG_TRACE("Creating table %s in database %s", table_name.c_str(),
            database_name.c_str());
  // check whether database exists from pg_database
  auto database_object =
      DatabaseCatalog::GetInstance(nullptr,
                                   nullptr,
                                   nullptr)->GetDatabaseCatalogEntry(txn,
                                                                     database_name);
  if (database_object == nullptr)
    throw CatalogException("Can't find Database " + database_name +
        " to create table");
  // check whether namespace exists from pg_namespace
  auto schema_object = catalog_map_[database_object->GetDatabaseOid()]
      ->GetSchemaCatalog()
      ->GetSchemaCatalogEntry(txn, schema_name);
  if (schema_object == nullptr)
    throw CatalogException("Can't find namespace " + schema_name +
        " to create table");

  // get table oid from pg_table
  auto table_object =
      database_object->GetTableCatalogEntry(table_name, schema_name);
  if (table_object != nullptr)
    throw CatalogException("Table: " + schema_name + "." + table_name +
        " already exists");

  auto storage_manager = storage::StorageManager::GetInstance();
  auto database =
      storage_manager->GetDatabaseWithOid(database_object->GetDatabaseOid());

  // Check duplicate column names
  std::set<std::string> column_names;
  auto columns = schema.get()->GetColumns();

  for (auto column : columns) {
    auto column_name = column.GetName();
    if (column_names.count(column_name) == 1)
      throw CatalogException("Can't create table " + table_name +
          " with duplicate column name");
    column_names.insert(column_name);
  }

  // Create actual table
  auto pg_table =
      catalog_map_[database_object->GetDatabaseOid()]->GetTableCatalog();
  auto pg_attribute =
      catalog_map_[database_object->GetDatabaseOid()]->GetColumnCatalog();
  oid_t table_oid = pg_table->GetNextOid();
  bool own_schema = true;
  bool adapt_table = false;
  auto table = storage::TableFactory::GetDataTable(
      database_object->GetDatabaseOid(), table_oid, schema.release(),
      table_name, tuples_per_tilegroup, own_schema, adapt_table, is_catalog,
      layout_type);
  database->AddTable(table, is_catalog);
  // put data table object into rw_object_set
  txn->RecordCreate(database_object->GetDatabaseOid(), table_oid, INVALID_OID);

  // Update pg_table with table info
  pg_table->InsertTable(txn,
                        database_object->GetDatabaseOid(),
<<<<<<< HEAD
                        table->GetDefaultLayout()->GetOid(), pool_.get(), txn);

  // Insert column info into each catalog
=======
                        schema_name,
                        table_oid,
                        table_name,
                        table->GetDefaultLayout()->GetOid(),
                        pool_.get());
>>>>>>> d22bd241
  oid_t column_id = 0;
  std::vector<oid_t> pkey_attrs, unique_attrs;
  std::shared_ptr<Constraint> pkey_constraint, unique_constraint;
  for (const auto &column : table->GetSchema()->GetColumns()) {
<<<<<<< HEAD
    pg_attribute->InsertColumn(table_oid, column.GetName(), column_id,
                               column.GetOffset(), column.GetType(),
                               column.GetLength(), column.IsInlined(),
                               column.IsNotNull(), column.HasDefault(),
                               column.GetDefaultValue(), pool_.get(), txn);

    column_id++;
  }
=======
    pg_attribute->InsertColumn(txn,
                               table_oid,
                               column_id,
                               column.GetName(),
                               column.GetOffset(),
                               column.GetType(),
                               column.GetLength(),
                               column.GetConstraints(),
                               column.IsInlined(),
                               pool_.get());

    // Create index on unique single column
    if (column.IsUnique()) {
      std::string col_name = column.GetName();
      std::string index_name = table->GetName() + "_" + col_name + "_UNIQ";
      CreateIndex(txn,
                  database_name,
                  schema_name,
                  table_name,
                  index_name,
                  {column_id},
                  true,
                  IndexType::BWTREE);
      LOG_DEBUG("Added a UNIQUE index on %s in %s.", col_name.c_str(),
                table_name.c_str());
    }
    column_id++;
  }
  CreatePrimaryIndex(txn,
                     database_object->GetDatabaseOid(),
                     schema_name,
                     table_oid);
>>>>>>> d22bd241

  // Create layout as default layout
  auto pg_layout =
      catalog_map_[database_object->GetDatabaseOid()]->GetLayoutCatalog();
  auto default_layout = table->GetDefaultLayout();
<<<<<<< HEAD
  if (!pg_layout->InsertLayout(table_oid, default_layout, pool_.get(), txn))
    throw CatalogException("Failed to create a new layout for table " +
                           table_name);
=======
  if (!pg_layout->InsertLayout(txn, table_oid, default_layout, pool_.get()))
    throw CatalogException("Failed to create a new layout for table "
                               + table_name);

  return ResultType::SUCCESS;
}

/*@brief   create primary index on table
 * Note that this is a catalog helper function only called within catalog.cpp
 * If you want to create index on table outside, call CreateIndex() instead
 * @param   database_oid     the database which the indexed table belongs to
 * @param   table_oid        oid of the table to add index on
 * @param   schema_name      the schema which the indexed table belongs to
 * @param   txn              TransactionContext
 * @return  TransactionContext ResultType(SUCCESS or FAILURE)
 */
ResultType Catalog::CreatePrimaryIndex(concurrency::TransactionContext *txn,
                                       oid_t database_oid,
                                       const std::string &schema_name,
                                       oid_t table_oid) {
  LOG_TRACE("Trying to create primary index for table %d", table_oid);

  auto storage_manager = storage::StorageManager::GetInstance();

  auto database = storage_manager->GetDatabaseWithOid(database_oid);

  auto table = database->GetTableWithOid(table_oid);

  std::vector<oid_t> key_attrs;
  catalog::Schema *key_schema = nullptr;
  index::IndexMetadata *index_metadata = nullptr;
  auto schema = table->GetSchema();

  // Find primary index attributes
  int column_idx = 0;
  auto &schema_columns = schema->GetColumns();
  for (auto &column : schema_columns) {
    if (column.IsPrimary()) {
      key_attrs.push_back(column_idx);
    }
    column_idx++;
  }

  if (key_attrs.empty()) return ResultType::FAILURE;

  key_schema = catalog::Schema::CopySchema(schema, key_attrs);
  key_schema->SetIndexedColumns(key_attrs);

  std::string index_name = table->GetName() + "_pkey";

  bool unique_keys = true;
  auto pg_index = catalog_map_[database_oid]->GetIndexCatalog();
  oid_t index_oid = pg_index->GetNextOid();

  index_metadata = new index::IndexMetadata(
      index_name, index_oid, table_oid, database_oid, IndexType::BWTREE,
      IndexConstraintType::PRIMARY_KEY, schema, key_schema, key_attrs,
      unique_keys);

  std::shared_ptr<index::Index> pkey_index(
      index::IndexFactory::GetIndex(index_metadata));
  table->AddIndex(pkey_index);

  // put index object into rw_object_set
  txn->RecordCreate(database_oid, table_oid, index_oid);
  // insert index record into index_catalog(pg_index) table
  pg_index->InsertIndex(txn,
                        schema_name,
                        table_oid,
                        index_oid,
                        index_name,
                        IndexType::BWTREE,
                        IndexConstraintType::PRIMARY_KEY,
                        unique_keys,
                        key_attrs,
                        pool_.get());

  LOG_TRACE("Successfully created primary key index '%s' for table '%s'",
            index_name.c_str(), table->GetName().c_str());
>>>>>>> d22bd241

  return ResultType::SUCCESS;
}

/*@brief   create index on table
 * @param   database_name    the database which the indexed table belongs to
 * @param   schema_name      the namespace which the indexed table belongs to
 * @param   table_name       name of the table to add index on
 * @param   index_attr       collection of the indexed attribute(column) name
 * @param   index_name       name of the table to add index on
 * @param   unique_keys      index supports duplicate key or not
 * @param   index_type       the type of index(default value is BWTREE)
 * @param   txn              TransactionContext
 * @param   is_catalog       index is built on catalog table or not(useful in
 * catalog table Initialization)
 * @return  TransactionContext ResultType(SUCCESS or FAILURE)
 */
ResultType Catalog::CreateIndex(concurrency::TransactionContext *txn,
                                const std::string &database_name,
                                const std::string &schema_name,
                                const std::string &table_name,
                                const std::string &index_name,
                                const std::vector<oid_t> &key_attrs,
                                bool unique_keys,
                                IndexType index_type) {
  if (txn == nullptr)
    throw CatalogException("Do not have transaction to create database " +
        index_name);

  LOG_TRACE("Trying to create index %s for table %s", index_name.c_str(),
            table_name.c_str());

  // check if database exists
  auto database_object =
      DatabaseCatalog::GetInstance(nullptr,
                                   nullptr,
                                   nullptr)->GetDatabaseCatalogEntry(txn,
                                                                     database_name);
  if (database_object == nullptr)
    throw CatalogException("Can't find Database " + database_name +
        " to create index");

  // check if table exists
  auto table_object =
      database_object->GetTableCatalogEntry(table_name, schema_name);
  if (table_object == nullptr)
    throw CatalogException("Can't find table " + schema_name + "." +
        table_name + " to create index");

  auto pg_index =
      catalog_map_[database_object->GetDatabaseOid()]->GetIndexCatalog();
  oid_t index_oid = pg_index->GetNextOid();
  IndexConstraintType index_constraint =
      unique_keys ? IndexConstraintType::UNIQUE : IndexConstraintType::DEFAULT;

<<<<<<< HEAD
  ResultType success = CreateIndex(
      database_object->GetDatabaseOid(), table_object->GetTableOid(), key_attrs,
      schema_name, index_oid, index_name, index_type, index_constraint,
      unique_keys, txn);
=======
  ResultType success = CreateIndex(txn,
                                   database_object->GetDatabaseOid(),
                                   schema_name,
                                   table_object->GetTableOid(),
                                   false,
                                   index_name,
                                   key_attrs,
                                   unique_keys,
                                   index_type,
                                   index_constraint);
>>>>>>> d22bd241

  return success;
}

<<<<<<< HEAD
ResultType Catalog::CreateIndex(
    oid_t database_oid, oid_t table_oid, const std::vector<oid_t> &key_attrs,
    const std::string &schema_name, oid_t index_oid,
    const std::string &index_name, IndexType index_type,
    IndexConstraintType index_constraint, bool unique_keys,
    concurrency::TransactionContext *txn, bool is_catalog) {
=======
ResultType Catalog::CreateIndex(concurrency::TransactionContext *txn,
                                oid_t database_oid,
                                const std::string &schema_name,
                                oid_t table_oid,
                                bool is_catalog,
                                const std::string &index_name,
                                const std::vector<oid_t> &key_attrs,
                                bool unique_keys,
                                IndexType index_type,
                                IndexConstraintType index_constraint) {
>>>>>>> d22bd241
  if (txn == nullptr)
    throw CatalogException("Do not have transaction to create index " +
        index_name);

  LOG_TRACE("Trying to create index for table %d", table_oid);

  if (is_catalog == false) {
    // check if table already has index with same name
    // only check when is_catalog flag == false
    auto database_object =
        DatabaseCatalog::GetInstance(nullptr,
                                     nullptr,
                                     nullptr)->GetDatabaseCatalogEntry(txn,
                                                                       database_oid);
    auto table_object = database_object->GetTableCatalogEntry(table_oid);
    auto index_object = table_object->GetIndexCatalogEntry(index_name);

    if (index_object != nullptr)
      throw CatalogException("Index " + index_name + " already exists in" +
          database_object->GetDatabaseName());
  }
  auto storage_manager = storage::StorageManager::GetInstance();
  auto database = storage_manager->GetDatabaseWithOid(database_oid);
  auto table = database->GetTableWithOid(table_oid);
  auto schema = table->GetSchema();

  // Passed all checks, now get all index metadata
  LOG_TRACE("Trying to create index %s on table %d", index_name.c_str(),
            table_oid);
  auto key_schema = catalog::Schema::CopySchema(schema, key_attrs);
  key_schema->SetIndexedColumns(key_attrs);

  // Set index metadata
  auto index_metadata = new index::IndexMetadata(
      index_name, index_oid, table_oid, database_oid, index_type,
      index_constraint, schema, key_schema, key_attrs, unique_keys);

  // Add index to table
  std::shared_ptr<index::Index> key_index(
      index::IndexFactory::GetIndex(index_metadata));
  table->AddIndex(key_index);

  // Put index object into rw_object_set
  txn->RecordCreate(database_oid, table_oid, index_oid);
  // Insert index record into pg_index
<<<<<<< HEAD
  auto pg_index = catalog_map_[database_oid]->GetIndexCatalog();
  pg_index->InsertIndex(index_oid, index_name, table_oid, schema_name,
                        index_type, index_constraint, unique_keys, key_attrs,
                        pool_.get(), txn);
=======
  pg_index->InsertIndex(txn,
                        schema_name,
                        table_oid,
                        index_oid,
                        index_name,
                        index_type,
                        index_constraint,
                        unique_keys,
                        key_attrs,
                        pool_.get());
>>>>>>> d22bd241

  LOG_TRACE("Successfully add index for table %s contains %d indexes",
            table->GetName().c_str(), (int) table->GetValidIndexCount());
  return ResultType::SUCCESS;
}

std::shared_ptr<const storage::Layout> Catalog::CreateLayout(concurrency::TransactionContext *txn,
                                                             oid_t database_oid,
                                                             oid_t table_oid,
                                                             const column_map_type &column_map) {
  auto storage_manager = storage::StorageManager::GetInstance();
  auto database = storage_manager->GetDatabaseWithOid(database_oid);
  auto table = database->GetTableWithOid(table_oid);

  oid_t layout_oid = table->GetNextLayoutOid();
  // Ensure that the new layout
  PELOTON_ASSERT(layout_oid < INVALID_OID);
  auto new_layout = std::shared_ptr<const storage::Layout>(
      new const storage::Layout(column_map, column_map.size(), layout_oid));

  // Add the layout the pg_layout table
  auto pg_layout = catalog_map_[database_oid]->GetLayoutCatalog();
<<<<<<< HEAD
  if (pg_layout->GetLayoutWithOid(table_oid, new_layout->GetOid(), txn) ==
          nullptr &&
      !pg_layout->InsertLayout(table_oid, new_layout, pool_.get(), txn)) {
=======
  if (pg_layout->GetLayoutWithOid(txn, table_oid, new_layout->GetOid())
      == nullptr &&
      !pg_layout->InsertLayout(txn, table_oid, new_layout, pool_.get())) {
>>>>>>> d22bd241
    LOG_ERROR("Failed to create a new layout for table %u", table_oid);
    return nullptr;
  }
  return new_layout;
}

std::shared_ptr<const storage::Layout> Catalog::CreateDefaultLayout(concurrency::TransactionContext *txn,
                                                                    oid_t database_oid,
                                                                    oid_t table_oid,
                                                                    const column_map_type &column_map) {
  auto new_layout = CreateLayout(txn, database_oid, table_oid, column_map);
  // If the layout creation was successful, set it as the default
  if (new_layout != nullptr) {
    auto storage_manager = storage::StorageManager::GetInstance();
    auto database = storage_manager->GetDatabaseWithOid(database_oid);
    auto table = database->GetTableWithOid(table_oid);
    table->SetDefaultLayout(new_layout);

    // update table catalog
<<<<<<< HEAD
    catalog_map_[database_oid]->GetTableCatalog()->UpdateDefaultLayoutOid(
        new_layout->GetOid(), table_oid, txn);
=======
    catalog_map_[database_oid]->GetTableCatalog()
        ->UpdateDefaultLayoutOid(txn, table_oid, new_layout->GetOid());
>>>>>>> d22bd241
  }
  return new_layout;
}

//===--------------------------------------------------------------------===//
// SET FUNCTIONS FOR COLUMN CONSTRAINT
//===--------------------------------------------------------------------===//

/**
 * @brief   Set not null constraint for a column
 * @param   database_oid  Database to which the table belongs to
 * @param   table_oid     Table to which the constraint has to be set
 * @param   column_id     Column that the constraint affects
 * @param   txn           TransactionContext
 * @return  ResultType(SUCCESS or FAILURE)
 */
ResultType Catalog::SetNotNullConstraint(oid_t database_oid, oid_t table_oid,
                                         oid_t column_id,
                                         concurrency::TransactionContext *txn) {
  auto table_object =
      catalog_map_[database_oid]->GetTableCatalog()->GetTableObject(table_oid,
                                                                    txn);
  auto schema = storage::StorageManager::GetInstance()
                    ->GetTableWithOid(database_oid, table_oid)
                    ->GetSchema();
  auto column = schema->GetColumn(column_id);

  // Check not null
  if (column.IsNotNull()) {
    throw CatalogException("Column " + column.GetName() + " in table " +
                           table_object->GetTableName() +
                           " is already NOT NULL.");
  }

  // Update pg_column to set constraint of the column
  auto pg_column = catalog_map_[database_oid]->GetColumnCatalog();
  pg_column->UpdateNotNullConstraint(table_oid, column.GetName(), true, txn);

  // Set not null constraint in the schema
  {
    std::lock_guard<std::mutex> lock(catalog_mutex);
    schema->SetNotNull(column_id);
  }

  LOG_TRACE("Added a NOT NULL constraint to column %s in %s.",
            column.GetName().c_str(), table_object->GetTableName().c_str());

  return ResultType::SUCCESS;
}

/**
 * @brief   Set default constraint for a column
 * @param   database_oid  Database to which the table belongs to
 * @param   table_oid     Table to which the constraint has to be set
 * @param   column_id     Column that the constraint affects
 * @param   default_value Value for the default constraint
 * @param   txn           TransactionContext
 * @return  ResultType(SUCCESS or FAILURE)
 */
ResultType Catalog::SetDefaultConstraint(oid_t database_oid, oid_t table_oid,
                                         oid_t column_id,
                                         const type::Value &default_value,
                                         concurrency::TransactionContext *txn) {
  auto table_object = catalog_map_[database_oid]->GetTableCatalog()
                                                ->GetTableObject(table_oid, txn);
  auto schema = storage::StorageManager::GetInstance()
                    ->GetTableWithOid(database_oid, table_oid)
                    ->GetSchema();
  auto column = schema->GetColumn(column_id);

  // Check default
  if (column.HasDefault()) {
    throw CatalogException("Column " + column.GetName() + " in table" +
                           table_object->GetTableName() +
                           " is already set default value '" +
                           column.GetDefaultValue()->ToString() + "'.");
  }

  // Update pg_column to set constraint of the column
  auto pg_column = catalog_map_[database_oid]->GetColumnCatalog();
  pg_column->UpdateDefaultConstraint(table_oid, column.GetName(), true,
                                     &default_value, txn);

  // Set default constraint in the schema
  {
    std::lock_guard<std::mutex> lock(catalog_mutex);
    schema->SetDefaultValue(column_id, default_value);
  }

  LOG_TRACE("Added a DEFAULT constraint to column %s in %s.",
            column.GetName().c_str(), table_object->GetTableName().c_str());

  return ResultType::SUCCESS;
}

//===--------------------------------------------------------------------===//
// ADD FUNCTIONS FOR TABLE CONSTRAINT
//===--------------------------------------------------------------------===//

/**
 * @brief   Add a new primary constraint for a table
 * @param   database_oid  Database to which the table belongs to
 * @param   table_oid     Table to which the constraint has to be added
 * @param   column_ids    Columns that the constraint affects
 * @param   constraint_name  constraint name
 * @param   txn           TransactionContext
 * @return  ResultType(SUCCESS or FAILURE)
 */
ResultType Catalog::AddPrimaryKeyConstraint(
    oid_t database_oid, oid_t table_oid, const std::vector<oid_t> &column_ids,
    const std::string &constraint_name, concurrency::TransactionContext *txn) {
  auto table_object =
      catalog_map_[database_oid]->GetTableCatalog()->GetTableObject(table_oid,
                                                                    txn);
  auto schema = storage::StorageManager::GetInstance()
                    ->GetTableWithOid(database_oid, table_oid)
                    ->GetSchema();

  // Check primary key in the table
  if (schema->HasPrimary()) {
    throw CatalogException("Table " + table_object->GetTableName() +
                           " already has primary key.");
  }

  // Create index
  std::string index_name = table_object->GetTableName() + "_pkey";
  auto index_oid = catalog_map_[database_oid]->GetIndexCatalog()->GetNextOid();
  CreateIndex(database_oid, table_oid, column_ids,
              table_object->GetSchemaName(), index_oid, index_name,
              IndexType::BWTREE, IndexConstraintType::PRIMARY_KEY, true, txn);

  // Insert constraint into pg_constraint
  auto pg_constraint = catalog_map_[database_oid]->GetConstraintCatalog();
  std::shared_ptr<Constraint> constraint(
      new Constraint(pg_constraint->GetNextOid(), ConstraintType::PRIMARY,
                     constraint_name, table_oid, column_ids, index_oid));
  pg_constraint->InsertConstraint(constraint, pool_.get(), txn);

  // Add constraint into the schema
  {
    std::lock_guard<std::mutex> lock(catalog_mutex);
    schema->AddConstraint(constraint);
  }

  LOG_TRACE("Added a PRIMARY KEY constraint in %s.",
            table_object->GetTableName().c_str());

  return ResultType::SUCCESS;
}

/**
 * @brief   Add a new unique constraint for a table
 * @param   database_oid  Database to which the table belongs to
 * @param   table_oid     Table to which the constraint has to be added
 * @param   column_ids    Columns that the constraint affects
 * @param   constraint_name  constraint name
 * @param   txn           TransactionContext
 * @return  ResultType(SUCCESS or FAILURE)
 * note: if add a new foreign key constraint, use AddForeignKeyConstraint
 */
ResultType Catalog::AddUniqueConstraint(oid_t database_oid, oid_t table_oid,
                                        const std::vector<oid_t> &column_ids,
                                        const std::string &constraint_name,
                                        concurrency::TransactionContext *txn) {
  auto table_object = catalog_map_[database_oid]->GetTableCatalog()
                                                ->GetTableObject(table_oid, txn);
  auto schema = storage::StorageManager::GetInstance()
                    ->GetTableWithOid(database_oid, table_oid)
                    ->GetSchema();

  // Create index
  std::stringstream index_name(table_object->GetTableName().c_str());
  for (auto column_id : column_ids)
    index_name << "_" + schema->GetColumn(column_id).GetName();
  index_name << "_UNIQ";
  auto index_oid = catalog_map_[database_oid]->GetIndexCatalog()->GetNextOid();
  CreateIndex(database_oid, table_oid, column_ids,
              table_object->GetSchemaName(), index_oid, index_name.str(),
              IndexType::BWTREE, IndexConstraintType::UNIQUE, true, txn);

  // Insert constraint into pg_constraint
  auto pg_constraint = catalog_map_[database_oid]->GetConstraintCatalog();
  std::shared_ptr<Constraint> constraint(
      new Constraint(pg_constraint->GetNextOid(), ConstraintType::UNIQUE,
                     constraint_name, table_oid, column_ids, index_oid));
  pg_constraint->InsertConstraint(constraint, pool_.get(), txn);

  // Add constraint into the schema
  {
    std::lock_guard<std::mutex> lock(catalog_mutex);
    schema->AddConstraint(constraint);
  }

  LOG_TRACE("Added a UNIQUE constraint in %s.",
            table_object->GetTableName().c_str());

  return ResultType::SUCCESS;
}

/**
 * @brief   Add a new foreign key constraint for a table
 * @param   database_oid  database to which the table belongs to
 * @param   src_table_oid table to which the constraint has to be added
 * @param   src_col_ids   Columns that the constraint affects
 * @param   sink_table_oid sink table
 * @param   sink_col_ids   Columns that limit the source columns
 * @param   upd_action    foreign key constraint action when update
 * @param   del_action    foreign key constraint action when delete
 * @param   constraint_name  constraint name
 * @param   txn           TransactionContext
 * @return  ResultType(SUCCESS or FAILURE)
 */
ResultType Catalog::AddForeignKeyConstraint(
    oid_t database_oid, oid_t src_table_oid,
    const std::vector<oid_t> &src_col_ids, oid_t sink_table_oid,
    const std::vector<oid_t> &sink_col_ids, FKConstrActionType upd_action,
    FKConstrActionType del_action, const std::string &constraint_name,
    concurrency::TransactionContext *txn) {
  auto pg_constraint = catalog_map_[database_oid]->GetConstraintCatalog();
  auto constraint_oid = pg_constraint->GetNextOid();
  auto storage_manager = storage::StorageManager::GetInstance();
  auto src_table =
      storage_manager->GetTableWithOid(database_oid, src_table_oid);
  auto sink_table =
      storage_manager->GetTableWithOid(database_oid, sink_table_oid);

  // Add a non-unique index on the source table if needed
  auto src_table_object =
      catalog_map_[database_oid]->GetTableCatalog()->GetTableObject(
          src_table_oid, txn);
  auto src_schema = src_table->GetSchema();

  std::stringstream index_name(src_table_object->GetTableName().c_str());
  for (auto col_id : src_col_ids)
    index_name << "_" << src_schema->GetColumn(col_id).GetName();
  index_name << "_fkey";
  oid_t index_oid = catalog_map_[database_oid]->GetIndexCatalog()->GetNextOid();
  CreateIndex(database_oid, src_table_oid, src_col_ids,
              src_table_object->GetSchemaName(), index_oid, index_name.str(),
              IndexType::BWTREE, IndexConstraintType::DEFAULT, false, txn);

  // Insert constraint into pg_constraint
  std::shared_ptr<Constraint> constraint(
      new Constraint(constraint_oid, ConstraintType::FOREIGN, constraint_name,
                     src_table_oid, src_col_ids, index_oid, sink_table_oid,
                     sink_col_ids, upd_action, del_action));
  pg_constraint->InsertConstraint(constraint, pool_.get(), txn);

  // add constraint into schema in source table and sink table
  {
    std::lock_guard<std::mutex> lock(catalog_mutex);
    src_schema->AddConstraint(constraint);
    sink_table->GetSchema()->RegisterForeignKeySource(constraint);
  }

  LOG_TRACE("Added a FOREIGN KEY constraint in %s to %s.",
            src_table_object->GetTableName().c_str(),
            catalog_map_[database_oid]
                ->GetTableCatalog()
                ->GetTableObject(sink_table_oid, txn)
                ->GetTableName()
                .c_str());

  return ResultType::SUCCESS;
}

/**
 * @brief   Add a new check constraint for a table
 * @param   database_oid  Database to which the table belongs to
 * @param   table_oid     Table to which the constraint has to be added
 * @param   column_ids    Columns that the constraint affects
 * @param   cmd           Command string for check constraint
 * @param   exp           Expression for check constraint
 * @param   constraint_name  constraint name
 * @param   txn           TransactionContext
 * @return  ResultType(SUCCESS or FAILURE)
 * note: if add a new foreign key constraint, use AddForeignKeyConstraint
 */
ResultType Catalog::AddCheckConstraint(
    oid_t database_oid, oid_t table_oid, const std::vector<oid_t> &column_ids,
    const std::pair<ExpressionType, type::Value> &exp,
    const std::string &constraint_name, concurrency::TransactionContext *txn) {
  auto table_object = catalog_map_[database_oid]->GetTableCatalog()
                                                ->GetTableObject(table_oid, txn);
  auto schema = storage::StorageManager::GetInstance()
                    ->GetTableWithOid(database_oid, table_oid)
                    ->GetSchema();

  // Insert constraint into pg_constraint
  auto pg_constraint = catalog_map_[database_oid]->GetConstraintCatalog();
  std::shared_ptr<Constraint> constraint(
      new Constraint(pg_constraint->GetNextOid(), ConstraintType::CHECK,
                     constraint_name, table_oid, column_ids, INVALID_OID, exp));
  pg_constraint->InsertConstraint(constraint, pool_.get(), txn);

  // Add constraint into the schema
  {
    std::lock_guard<std::mutex> lock(catalog_mutex);
    schema->AddConstraint(constraint);
  }

  LOG_TRACE("Added a CHECK constraint in %s.",
            table_object->GetTableName().c_str());

  return ResultType::SUCCESS;
}

//===----------------------------------------------------------------------===//
// DROP FUNCTIONS
//===----------------------------------------------------------------------===//

ResultType Catalog::DropDatabaseWithName(concurrency::TransactionContext *txn,
                                         const std::string &database_name) {
  if (txn == nullptr)
    throw CatalogException("Do not have transaction to drop database " +
        database_name);

  auto database_object =
      DatabaseCatalog::GetInstance(nullptr,
                                   nullptr,
                                   nullptr)->GetDatabaseCatalogEntry(txn,
                                                                     database_name);
  if (database_object == nullptr)
    throw CatalogException("Drop Database: " + database_name +
        " does not exist");

  return DropDatabaseWithOid(txn, database_object->GetDatabaseOid());
}

ResultType Catalog::DropDatabaseWithOid(concurrency::TransactionContext *txn,
                                        oid_t database_oid) {
  if (txn == nullptr)
    throw CatalogException("Do not have transaction to drop database " +
        std::to_string(database_oid));
  auto storage_manager = storage::StorageManager::GetInstance();
  // Drop actual tables in the database
  auto database_object =
      DatabaseCatalog::GetInstance(nullptr,
                                   nullptr,
                                   nullptr)->GetDatabaseCatalogEntry(txn,
                                                                     database_oid);
  auto table_objects = database_object->GetTableCatalogEntries();
  for (auto it : table_objects) {
    DropTable(txn, database_oid, it.second->GetTableOid());
  }

  // Drop database record in catalog
  if (!DatabaseCatalog::GetInstance(nullptr,
                                    nullptr,
                                    nullptr)->DeleteDatabase(txn, database_oid))
    throw CatalogException("Database record: " + std::to_string(database_oid) +
        " does not exist in pg_database");

  catalog_map_.erase(database_oid);
  // put database object into rw_object_set
  storage_manager->GetDatabaseWithOid(database_oid);
  txn->RecordDrop(database_oid, INVALID_OID, INVALID_OID);

  return ResultType::SUCCESS;
}

/*@brief   Drop schema
 * 1. drop all the tables within this schema
 * 2. delete record within pg_namespace
 * @param   database_name    the database which the dropped table belongs to
 * @param   schema_name      the dropped schema(namespace) name
 * @param   txn              TransactionContext
 * @return  TransactionContext ResultType(SUCCESS or FAILURE)
 */
ResultType Catalog::DropSchema(concurrency::TransactionContext *txn,
                               const std::string &database_name,
                               const std::string &schema_name) {
  if (txn == nullptr)
    throw CatalogException("Do not have transaction to drop schema " +
        schema_name);

  auto database_object =
      DatabaseCatalog::GetInstance(txn)->GetDatabaseCatalogEntry(txn,
                                                                 database_name);
  if (database_object == nullptr)
    throw CatalogException("Drop Schema: database " + database_name +
        " does not exist");

  // check whether namespace exists from pg_namespace
  auto pg_namespace =
      catalog_map_[database_object->GetDatabaseOid()]->GetSchemaCatalog();
  auto schema_object = pg_namespace->GetSchemaCatalogEntry(txn, schema_name);
  if (schema_object == nullptr)
    throw CatalogException("Can't find namespace " + schema_name + " to drop");

  auto table_objects = database_object->GetTableCatalogEntries(schema_name);
  for (auto it : table_objects) {
    DropTable(txn, it->GetDatabaseOid(), it->GetTableOid());
  }

  // remove record within pg_namespace
  pg_namespace->DeleteSchema(txn, schema_name);
  return ResultType::SUCCESS;
}

/*@brief   Drop table
 * 1. drop all the indexes on actual table, and drop index records in
 * pg_index
 * 2. drop all the columns records in pg_attribute
 * 3. drop table record in pg_table
 * 4. delete actual table(storage level), cleanup schema, foreign keys,
 * tile_groups
 * @param   database_name    the database which the dropped table belongs to
 * @param   schema_name      the namespace which the dropped table belongs
 * to
 * @param   table_name       the dropped table name
 * @param   txn              TransactionContext
 * @return  TransactionContext ResultType(SUCCESS or FAILURE)
 */
ResultType Catalog::DropTable(concurrency::TransactionContext *txn,
                              const std::string &database_name,
                              const std::string &schema_name,
                              const std::string &table_name) {
  if (txn == nullptr)
    throw CatalogException("Do not have transaction to drop table " +
        table_name);

  // Checking if statement is valid
  auto database_object =
      DatabaseCatalog::GetInstance(nullptr,
                                   nullptr,
                                   nullptr)->GetDatabaseCatalogEntry(txn,
                                                                     database_name);
  if (database_object == nullptr)
    throw CatalogException("Drop Table: database " + database_name +
        " does not exist");

  // check if table exists
  auto table_object =
      database_object->GetTableCatalogEntry(table_name, schema_name);
  if (table_object == nullptr)
    throw CatalogException("Drop Table: table " + schema_name + "." +
        table_name + " does not exist");

  ResultType result = DropTable(txn,
                                database_object->GetDatabaseOid(),
                                table_object->GetTableOid());
  return result;
}

/*@brief   Drop table
 * 1. drop all the indexes on actual table, and drop index records in pg_index
 * 2. drop all the columns records in pg_attribute
 * 3. drop table record in pg_table
 * 4. delete actual table(storage level), cleanup schema, foreign keys,
 * tile_groups
 * @param   database_oid    the database which the dropped table belongs to
 * @param   table_oid       the dropped table name
 * @param   txn             TransactionContext
 * @return  TransactionContext ResultType(SUCCESS or FAILURE)
 */
ResultType Catalog::DropTable(concurrency::TransactionContext *txn,
                              oid_t database_oid,
                              oid_t table_oid) {
  LOG_TRACE("Dropping table %d from database %d", database_oid, table_oid);
  auto storage_manager = storage::StorageManager::GetInstance();
  auto database = storage_manager->GetDatabaseWithOid(database_oid);
  auto database_object =
      DatabaseCatalog::GetInstance(nullptr,
                                   nullptr,
                                   nullptr)->GetDatabaseCatalogEntry(txn,
                                                                     database_oid);
  auto table_object = database_object->GetTableCatalogEntry(table_oid);
  auto index_objects = table_object->GetIndexCatalogEntries();
  LOG_TRACE("dropping #%d indexes", (int) index_objects.size());
  // delete trigger and records in pg_trigger
  auto pg_trigger =
      catalog_map_[database_object->GetDatabaseOid()]->GetTriggerCatalog();
  std::unique_ptr<trigger::TriggerList> trigger_lists =
      pg_trigger->GetTriggers(txn, table_oid);
  for (int i = 0; i < trigger_lists->GetTriggerListSize(); i++)
    pg_trigger->DropTrigger(txn,
                            database_oid,
                            table_oid,
                            trigger_lists->Get(i)->GetTriggerName());

  // delete record in pg_constraint
  auto pg_constraint =
      catalog_map_[database_object->GetDatabaseOid()]->GetConstraintCatalog();
  pg_constraint->DeleteConstraints(table_oid, txn);

  // delete index and records pg_index
  for (auto it : index_objects)
    DropIndex(txn, database_oid, it.second->GetIndexOid());

  // delete record in pg_attribute
  auto pg_attribute =
      catalog_map_[database_object->GetDatabaseOid()]->GetColumnCatalog();
  pg_attribute->DeleteColumns(txn, table_oid);

  // delete record in pg_layout
  auto pg_layout =
      catalog_map_[database_object->GetDatabaseOid()]->GetLayoutCatalog();
  pg_layout->DeleteLayouts(txn, table_oid);

  // delete record in pg_table
  auto pg_table =
      catalog_map_[database_object->GetDatabaseOid()]->GetTableCatalog();
  pg_table->DeleteTable(txn, table_oid);
  database->GetTableWithOid(table_oid);
  txn->RecordDrop(database_oid, table_oid, INVALID_OID);

  return ResultType::SUCCESS;
}

/*@brief   Drop Index on table
 * @param   index_oid      the oid of the index to be dropped
 * @param   txn            TransactionContext
 * @return  TransactionContext ResultType(SUCCESS or FAILURE)
 */
ResultType Catalog::DropIndex(concurrency::TransactionContext *txn,
                              oid_t database_oid,
                              oid_t index_oid) {
  if (txn == nullptr)
    throw CatalogException("Do not have transaction to drop index " +
        std::to_string(index_oid));
  // find index catalog object by looking up pg_index or read from cache using
  // index_oid
  auto pg_index = catalog_map_[database_oid]->GetIndexCatalog();
  auto index_object =
      pg_index->GetIndexCatalogEntry(txn, database_oid, index_oid);
  if (index_object == nullptr) {
    throw CatalogException("Can't find index " + std::to_string(index_oid) +
        " to drop");
  }

  auto storage_manager = storage::StorageManager::GetInstance();
  auto table = storage_manager->GetTableWithOid(database_oid,
                                                index_object->GetTableOid());
  // drop record in pg_index
  pg_index->DeleteIndex(txn, database_oid, index_oid);
  LOG_TRACE("Successfully drop index %d for table %s", index_oid,
            table->GetName().c_str());

  // register index object in rw_object_set
  table->GetIndexWithOid(index_oid);
  txn->RecordDrop(database_oid, index_object->GetTableOid(), index_oid);

  return ResultType::SUCCESS;
}

ResultType Catalog::DropLayout(concurrency::TransactionContext *txn,
                               oid_t database_oid,
                               oid_t table_oid,
                               oid_t layout_oid) {
  // Check if the default_layout of the table is the same.
  // If true reset it to a row store.
  auto storage_manager = storage::StorageManager::GetInstance();
  auto database = storage_manager->GetDatabaseWithOid(database_oid);
  auto table = database->GetTableWithOid(table_oid);
  auto default_layout = table->GetDefaultLayout();

  auto pg_layout = catalog_map_[database_oid]->GetLayoutCatalog();
  if (!pg_layout->DeleteLayout(txn, table_oid, layout_oid)) {
    auto layout = table->GetDefaultLayout();
    LOG_DEBUG("Layout delete failed. Default layout id: %u", layout->GetOid());
    return ResultType::FAILURE;
  }

  if (default_layout->GetOid() == layout_oid) {
    table->ResetDefaultLayout();
    auto new_default_layout = table->GetDefaultLayout();
<<<<<<< HEAD
    if (pg_layout->GetLayoutWithOid(table_oid, new_default_layout->GetOid(),
                                    txn) == nullptr &&
        !pg_layout->InsertLayout(table_oid, new_default_layout, pool_.get(),
                                 txn)) {
=======
    if (pg_layout->GetLayoutWithOid(txn,
                                    table_oid,
                                    new_default_layout->GetOid()) == nullptr &&
        !pg_layout->InsertLayout(txn,
                                 table_oid,
                                 new_default_layout,
                                 pool_.get())) {
>>>>>>> d22bd241
      LOG_DEBUG("Failed to create a new layout for table %d", table_oid);
      return ResultType::FAILURE;
    }

    // update table catalog
<<<<<<< HEAD
    catalog_map_[database_oid]->GetTableCatalog()->UpdateDefaultLayoutOid(
        new_default_layout->GetOid(), table_oid, txn);
  }

  return ResultType::SUCCESS;
}

/**
 * @brief   Drop not null constraint for a column
 * @param   database_oid  the database to which the table belongs to
 * @param   table_oid     the table to which the column belongs to
 * @param   column_id     the column which has the not null constraint
 * @param   txn           TransactionContext
 * @return  ResultType(SUCCESS or FAILURE)
 */
ResultType Catalog::DropNotNullConstraint(
    oid_t database_oid, oid_t table_oid, oid_t column_id,
    concurrency::TransactionContext *txn) {
  auto table_object =
      catalog_map_[database_oid]->GetTableCatalog()->GetTableObject(table_oid,
                                                                    txn);
  auto schema = storage::StorageManager::GetInstance()
                    ->GetTableWithOid(database_oid, table_oid)
                    ->GetSchema();
  auto column = schema->GetColumn(column_id);

  // Check not null
  if (!column.IsNotNull()) {
    throw CatalogException("Column " + column.GetName() + " in table " +
                           table_object->GetTableName() + " isn't NOT NULL.");
  }

  // Update pg_column to set constraint of the column
  auto pg_column = catalog_map_[database_oid]->GetColumnCatalog();
  pg_column->UpdateNotNullConstraint(table_oid, column.GetName(), false, txn);

  // Set not null constraint in the schema
  {
    std::lock_guard<std::mutex> lock(catalog_mutex);
    schema->DropNotNull(column_id);
  }

  return ResultType::SUCCESS;
}

/**
 * @brief   Drop default constraint for a column
 * @param   database_oid  the database to which the table belongs to
 * @param   table_oid     the table to which the column belongs to
 * @param   column_id     the column which has the default constraint
 * @param   txn           TransactionContext
 * @return  ResultType(SUCCESS or FAILURE)
 */
ResultType Catalog::DropDefaultConstraint(
    oid_t database_oid, oid_t table_oid, oid_t column_id,
    concurrency::TransactionContext *txn) {
  auto table_object =
      catalog_map_[database_oid]->GetTableCatalog()->GetTableObject(table_oid,
                                                                    txn);
  auto schema = storage::StorageManager::GetInstance()
                    ->GetTableWithOid(database_oid, table_oid)
                    ->GetSchema();
  auto column = schema->GetColumn(column_id);

  // Check default
  if (!column.HasDefault()) {
    throw CatalogException("Column " + column.GetName() + " in table" +
                           table_object->GetTableName() +
                           " doesn't have default value.");
  }

  // Update pg_column to set constraint of the column
  auto pg_column = catalog_map_[database_oid]->GetColumnCatalog();
  pg_column->UpdateDefaultConstraint(table_oid, column.GetName(), false,
                                     nullptr, txn);

  // Set default constraint in the schema
  {
    std::lock_guard<std::mutex> lock(catalog_mutex);
    schema->DropDefaultValue(column_id);
  }

  return ResultType::SUCCESS;
}

/**
 * @brief   Drop a constraint for a table
 * @param   database_oid  the database to which the table belongs to
 * @param   table_oid     the table which has the constraint
 * @param   constraint_oid    the constraint to be dropped
 * @param   txn           TransactionContext
 * @return  ResultType(SUCCESS or FAILURE)
 */
ResultType Catalog::DropConstraint(oid_t database_oid, oid_t table_oid,
                                   oid_t constraint_oid,
                                   concurrency::TransactionContext *txn) {
  auto pg_constraint = catalog_map_[database_oid]->GetConstraintCatalog();
  auto constraint_object =
      pg_constraint->GetConstraintCatalogEntry(table_oid, constraint_oid, txn);

  // delete constraint object from pg_constraint
  if (!pg_constraint->DeleteConstraint(table_oid, constraint_oid, txn)) {
    throw CatalogException("Failed to delete the constraint: " +
                           std::to_string(constraint_oid));
  }

  // delete index if exists
  if (constraint_object->GetIndexOid() != INVALID_OID) {
    DropIndex(database_oid, constraint_object->GetIndexOid(), txn);
  }

  // delete constraint from table
  auto storage_manager = storage::StorageManager::GetInstance();
  auto table = storage_manager->GetTableWithOid(database_oid, table_oid);
  table->GetSchema()->DropConstraint(constraint_oid);
  if (constraint_object->GetConstraintType() == ConstraintType::FOREIGN) {
    auto sink_table = storage_manager->GetTableWithOid(
        database_oid, constraint_object->GetFKSinkTableOid());
    sink_table->GetSchema()->DeleteForeignKeySource(
        constraint_object->GetConstraintOid());
=======
    catalog_map_[database_oid]->GetTableCatalog()
        ->UpdateDefaultLayoutOid(txn, table_oid, new_default_layout->GetOid());
>>>>>>> d22bd241
  }

  LOG_TRACE(
      "Drop a %s constraint in %s.",
      ConstraintTypeToString(constraint_object->GetConstraintType()).c_str(),
      catalog_map_[database_oid]
          ->GetTableCatalog()
          ->GetTableObject(table_oid, txn)
          ->GetTableName()
          .c_str());

  return ResultType::SUCCESS;
}

//===--------------------------------------------------------------------===//
// GET WITH NAME - CHECK FROM CATALOG TABLES, USING TRANSACTION
//===--------------------------------------------------------------------===//

/* Check database from pg_database with database_name using txn,
 * get it from storage layer using database_oid,
 * throw exception and abort txn if not exists/invisible
 * */
storage::Database *Catalog::GetDatabaseWithName(concurrency::TransactionContext *txn,
                                                const std::string &database_name) const {
  PELOTON_ASSERT(txn != nullptr);

  // Check in pg_database using txn
  auto database_object =
      DatabaseCatalog::GetInstance(nullptr,
                                   nullptr,
                                   nullptr)->GetDatabaseCatalogEntry(txn,
                                                                     database_name);

  if (database_object == nullptr) {
    throw CatalogException("Database " + database_name + " is not found");
  }

  auto storage_manager = storage::StorageManager::GetInstance();
  return storage_manager->GetDatabaseWithOid(database_object->GetDatabaseOid());
}

/* Check table from pg_table with table_name & schema_name using txn,
 * get it from storage layer using table_oid,
 * throw exception and abort txn if not exists/invisible
 * */
storage::DataTable *Catalog::GetTableWithName(concurrency::TransactionContext *txn,
                                              const std::string &database_name,
                                              const std::string &schema_name,
                                              const std::string &table_name) {
  PELOTON_ASSERT(txn != nullptr);
  LOG_TRACE("Looking for table %s in database %s", table_name.c_str(),
            database_name.c_str());

  // Check in pg_table, throw exception and abort txn if not exists
  auto table_object =
      GetTableCatalogEntry(txn, database_name, schema_name, table_name);

  // Get table from storage manager
  auto storage_manager = storage::StorageManager::GetInstance();
  return storage_manager->GetTableWithOid(table_object->GetDatabaseOid(),
                                          table_object->GetTableOid());
}

/* Check table from pg_table with table_name using txn,
 * get it from storage layer using table_oid,
 * throw exception and abort txn if not exists/invisible
 * */
std::shared_ptr<DatabaseCatalogEntry> Catalog::GetDatabaseCatalogEntry(
    concurrency::TransactionContext *txn,
    const std::string &database_name) {
  if (txn == nullptr) {
    throw CatalogException("Do not have transaction to get table object " +
        database_name);
  }

  LOG_TRACE("Looking for database %s", database_name.c_str());

  // Check in pg_database, throw exception and abort txn if not exists
  auto database_object =
      DatabaseCatalog::GetInstance(nullptr,
                                   nullptr,
                                   nullptr)->GetDatabaseCatalogEntry(txn,
                                                                     database_name);

  if (!database_object || database_object->GetDatabaseOid() == INVALID_OID) {
    throw CatalogException("Database " + database_name + " is not found");
  }

  return database_object;
}

std::shared_ptr<DatabaseCatalogEntry> Catalog::GetDatabaseCatalogEntry(
    concurrency::TransactionContext *txn,
    oid_t database_oid) {
  if (txn == nullptr) {
    throw CatalogException("Do not have transaction to get database object " +
        std::to_string(database_oid));
  }

  LOG_TRACE("Looking for database %u", database_oid);

  // Check in pg_database, throw exception and abort txn if not exists
  auto database_object =
      DatabaseCatalog::GetInstance(nullptr,
                                   nullptr,
                                   nullptr)->GetDatabaseCatalogEntry(txn,
                                                                     database_oid);

  if (!database_object || database_object->GetDatabaseOid() == INVALID_OID) {
    throw CatalogException("Database " + std::to_string(database_oid) +
        " is not found");
  }

  return database_object;
}

/* Check table from pg_table with table_name  & schema_name using txn,
 * get it from storage layer using table_oid,
 * throw exception and abort txn if not exists/invisible
 * */
std::shared_ptr<TableCatalogEntry> Catalog::GetTableCatalogEntry(concurrency::TransactionContext *txn,
                                                                 const std::string &database_name,
                                                                 const std::string &schema_name,
                                                                 const std::string &table_name) {
  if (txn == nullptr) {
    throw CatalogException("Do not have transaction to get table object " +
        database_name + "." + table_name);
  }

  LOG_TRACE("Looking for table %s in database %s", table_name.c_str(),
            database_name.c_str());

  // Check in pg_database, throw exception and abort txn if not exists
  auto database_object =
      DatabaseCatalog::GetInstance(nullptr,
                                   nullptr,
                                   nullptr)->GetDatabaseCatalogEntry(txn,
                                                                     database_name);

  if (!database_object || database_object->GetDatabaseOid() == INVALID_OID) {
    throw CatalogException("Database " + database_name + " is not found");
  }

  // Check in pg_table using txn
  auto table_object =
      database_object->GetTableCatalogEntry(table_name, schema_name);

  if (!table_object || table_object->GetTableOid() == INVALID_OID) {
    // throw table not found exception and explicitly abort txn
    throw CatalogException("Table " + schema_name + "." + table_name +
        " is not found");
  }

  return table_object;
}

std::shared_ptr<TableCatalogEntry> Catalog::GetTableCatalogEntry(concurrency::TransactionContext *txn,
                                                                 oid_t database_oid,
                                                                 oid_t table_oid) {
  if (txn == nullptr) {
    throw CatalogException("Do not have transaction to get table object " +
        std::to_string(database_oid) + "." +
        std::to_string(table_oid));
  }

  LOG_TRACE("Looking for table %u in database %u", table_oid, database_oid);

  // Check in pg_database, throw exception and abort txn if not exists
  auto database_object =
      DatabaseCatalog::GetInstance(nullptr,
                                   nullptr,
                                   nullptr)->GetDatabaseCatalogEntry(txn,
                                                                     database_oid);

  if (!database_object || database_object->GetDatabaseOid() == INVALID_OID) {
    throw CatalogException("Database " + std::to_string(database_oid) +
        " is not found");
  }

  // Check in pg_table using txn
  auto table_object = database_object->GetTableCatalogEntry(table_oid);

  if (!table_object || table_object->GetTableOid() == INVALID_OID) {
    // throw table not found exception and explicitly abort txn
    throw CatalogException("Table " + std::to_string(table_oid) +
        " is not found");
  }

  return table_object;
}

std::shared_ptr<SystemCatalogs> Catalog::GetSystemCatalogs(
    const oid_t database_oid) {
  if (catalog_map_.find(database_oid) == catalog_map_.end()) {
    throw CatalogException("Failed to find SystemCatalog for database_oid = " +
        std::to_string(database_oid));
  }
  return catalog_map_[database_oid];
}

//===--------------------------------------------------------------------===//
// DEPRECATED
//===--------------------------------------------------------------------===//

// This should be deprecated! this can screw up the database oid system
void Catalog::AddDatabase(storage::Database *database) {
  std::lock_guard<std::mutex> lock(catalog_mutex);
  auto storage_manager = storage::StorageManager::GetInstance();
  storage_manager->AddDatabaseToStorageManager(database);
  auto &txn_manager = concurrency::TransactionManagerFactory::GetInstance();
  auto txn = txn_manager.BeginTransaction();
  BootstrapSystemCatalogs(txn, database);
  DatabaseCatalog::GetInstance(nullptr, nullptr, nullptr)->InsertDatabase(txn,
                                                                          database->GetOid(),
                                                                          database->GetDBName(),
                                                                          pool_.get());  // I guess this can pass tests
  txn_manager.CommitTransaction(txn);
}

//===--------------------------------------------------------------------===//
// HELPERS
//===--------------------------------------------------------------------===//

Catalog::~Catalog() {
  storage::StorageManager::GetInstance()->DestroyDatabases();
}

//===--------------------------------------------------------------------===//
// FUNCTION
//===--------------------------------------------------------------------===//

/* @brief
 * Add a new built-in function. This proceeds in two steps:
 *   1. Add the function information into pg_catalog.pg_proc
 *   2. Register the function pointer in function::BuiltinFunction
 * @param   name & argument_types   function name and arg types used in SQL
 * @param   return_type   the return type
 * @param   prolang       the oid of which language the function is
 * @param   func_name     the function name in C++ source (should be unique)
 * @param   func_ptr      the pointer to the function
 */
void Catalog::AddBuiltinFunction(concurrency::TransactionContext *txn,
                                 const std::string &name,
                                 function::BuiltInFuncType func,
                                 const std::string &func_name,
                                 type::TypeId return_type,
                                 const std::vector<type::TypeId> &argument_types,
                                 oid_t prolang) {
  if (!ProcCatalog::GetInstance().InsertProc(txn,
                                             name,
                                             return_type,
                                             argument_types,
                                             prolang,
                                             func_name,
                                             pool_.get())) {
    throw CatalogException("Failed to add function " + func_name);
  }
  function::BuiltInFunctions::AddFunction(func_name, func);
}

/* @brief
 * Add a new plpgsql function. This proceeds in two steps:
 *   1. Add the function information into pg_catalog.pg_proc
 *   2. Register the function code_context in function::PlgsqlFunction
 * @param   name & argument_types   function name and arg types used in SQL
 * @param   return_type   the return type
 * @param   prolang       the oid of which language the function is
 * @param   func_src      the plpgsql UDF function body
 * @details func_src can be used to reconstruct the llvm code_context in case
 *          of failures
 * @param   code_context  the code_context that holds the generated LLVM
 *                        query code
 */
void Catalog::AddProcedure(concurrency::TransactionContext *txn,
                           const std::string &name,
                           type::TypeId return_type,
                           const std::vector<type::TypeId> &argument_types,
                           oid_t prolang,
                           std::shared_ptr<peloton::codegen::CodeContext> code_context,
                           const std::string &func_src) {
  // Check if UDF already exists
  auto proc_catalog_obj =
      ProcCatalog::GetInstance().GetProcByName(txn, name, argument_types);

  if (proc_catalog_obj == nullptr) {
    if (!ProcCatalog::GetInstance().InsertProc(txn,
                                               name,
                                               return_type,
                                               argument_types,
                                               prolang,
                                               func_src,
                                               pool_.get())) {
      throw CatalogException("Failed to add function " + name);
    }
    proc_catalog_obj =
        ProcCatalog::GetInstance().GetProcByName(txn, name, argument_types);
    // Insert UDF into Catalog
    function::PlpgsqlFunctions::AddFunction(proc_catalog_obj->GetOid(),
                                            code_context);
  }
}

const FunctionData Catalog::GetFunction(
    const std::string &name, const std::vector<type::TypeId> &argument_types) {
  auto &txn_manager = concurrency::TransactionManagerFactory::GetInstance();
  auto txn = txn_manager.BeginTransaction();

  // Lookup the function in pg_proc
  auto &proc_catalog = ProcCatalog::GetInstance();
  auto proc_catalog_obj = proc_catalog.GetProcByName(txn, name, argument_types);
  if (proc_catalog_obj == nullptr) {
    txn_manager.AbortTransaction(txn);
    throw CatalogException("Failed to find function " + name);
  }

  // If the language isn't 'internal' or 'plpgsql', crap out ... for now ...
  auto lang_catalog_obj = proc_catalog_obj->GetLanguage();
  if (lang_catalog_obj == nullptr ||
      (lang_catalog_obj->GetName() != "internal" &&
          lang_catalog_obj->GetName() != "plpgsql")) {
    txn_manager.AbortTransaction(txn);
    throw CatalogException(
        "Peloton currently only supports internal functions and plpgsql UDFs. \
        Function " +
            name + " has language '" + lang_catalog_obj->GetName() + "'");
  }

  FunctionData result;
  result.argument_types_ = argument_types;
  result.func_name_ = proc_catalog_obj->GetSrc();
  result.return_type_ = proc_catalog_obj->GetRetType();
  if (lang_catalog_obj->GetName() == "internal") {
    // If the function is "internal", perform the lookup in our built-in
    // functions map (i.e., function::BuiltInFunctions) to get the function
    result.func_ = function::BuiltInFunctions::GetFuncByName(result.func_name_);
    result.is_udf_ = false;
    if (result.func_.impl == nullptr) {
      txn_manager.AbortTransaction(txn);
      throw CatalogException(
          "Function " + name +
              " is internal, but doesn't have a function address");
    }
  } else if (lang_catalog_obj->GetName() == "plpgsql") {
    // If the function is a "plpgsql" udf, perform the lookup in the plpgsql
    // functions map (i.e., function::PlpgsqlFunctions) to get the function
    // code_context
    result.func_context_ = function::PlpgsqlFunctions::GetFuncContextByOid(
        proc_catalog_obj->GetOid());
    result.is_udf_ = true;

    if (result.func_context_->GetUDF() == nullptr) {
      txn_manager.AbortTransaction(txn);
      throw CatalogException(
          "Function " + name +
              " is plpgsql, but doesn't have a function address");
    }
  }

  txn_manager.CommitTransaction(txn);
  return result;
}

void Catalog::InitializeLanguages() {
  static bool initialized = false;
  if (!initialized) {
    auto &txn_manager = concurrency::TransactionManagerFactory::GetInstance();
    auto txn = txn_manager.BeginTransaction();
    // add "internal" language
    if (!LanguageCatalog::GetInstance().InsertLanguage(txn,
                                                       "internal",
                                                       pool_.get())) {
      txn_manager.AbortTransaction(txn);
      throw CatalogException("Failed to add language 'internal'");
    }
    // Add "plpgsql" language
    if (!LanguageCatalog::GetInstance().InsertLanguage(txn,
                                                       "plpgsql",
                                                       pool_.get())) {
      txn_manager.AbortTransaction(txn);
      throw CatalogException("Failed to add language 'plpgsql'");
    }
    txn_manager.CommitTransaction(txn);
    initialized = true;
  }
}

void Catalog::InitializeFunctions() {
  static bool initialized = false;
  if (!initialized) {
    auto &txn_manager = concurrency::TransactionManagerFactory::GetInstance();
    auto txn = txn_manager.BeginTransaction();

    auto lang_object =
        LanguageCatalog::GetInstance().GetLanguageByName(txn, "internal");
    if (lang_object == nullptr) {
      throw CatalogException("Language 'internal' does not exist");
    }
    oid_t internal_lang = lang_object->GetOid();

    try {
      /**
       * string functions
       */
      AddBuiltinFunction(txn,
                         "ascii",
                         function::BuiltInFuncType{OperatorId::Ascii,
                                                   function::OldEngineStringFunctions::Ascii},
                         "Ascii",
                         type::TypeId::INTEGER,
                         {type::TypeId::VARCHAR},
                         internal_lang);
      AddBuiltinFunction(txn,
                         "chr",
                         function::BuiltInFuncType{OperatorId::Chr,
                                                   function::OldEngineStringFunctions::Chr},
                         "Chr",
                         type::TypeId::VARCHAR,
                         {type::TypeId::INTEGER},
                         internal_lang);
      AddBuiltinFunction(txn,
                         "concat",
                         function::BuiltInFuncType{OperatorId::Concat,
                                                   function::OldEngineStringFunctions::Concat},
                         "Concat",
                         type::TypeId::VARCHAR,
                         {type::TypeId::VARCHAR, type::TypeId::VARCHAR},
                         internal_lang);
      AddBuiltinFunction(txn,
                         "substr",
                         function::BuiltInFuncType{OperatorId::Substr,
                                                   function::OldEngineStringFunctions::Substr},
                         "Substr",
                         type::TypeId::VARCHAR,
                         {type::TypeId::VARCHAR, type::TypeId::INTEGER,
                          type::TypeId::INTEGER},
                         internal_lang);
      AddBuiltinFunction(txn,
                         "char_length",
                         function::BuiltInFuncType{
                             OperatorId::CharLength,
                             function::OldEngineStringFunctions::CharLength},
                         "CharLength",
                         type::TypeId::INTEGER,
                         {type::TypeId::VARCHAR},
                         internal_lang);
      AddBuiltinFunction(txn,
                         "octet_length",
                         function::BuiltInFuncType{
                             OperatorId::OctetLength,
                             function::OldEngineStringFunctions::OctetLength},
                         "OctetLength",
                         type::TypeId::INTEGER,
                         {type::TypeId::VARCHAR},
                         internal_lang);
      AddBuiltinFunction(txn,
                         "length",
                         function::BuiltInFuncType{OperatorId::Length,
                                                   function::OldEngineStringFunctions::Length},
                         "Length",
                         type::TypeId::INTEGER,
                         {type::TypeId::VARCHAR},
                         internal_lang);
      AddBuiltinFunction(txn,
                         "repeat",
                         function::BuiltInFuncType{OperatorId::Repeat,
                                                   function::OldEngineStringFunctions::Repeat},
                         "Repeat",
                         type::TypeId::VARCHAR,
                         {type::TypeId::VARCHAR, type::TypeId::INTEGER},
                         internal_lang);
      AddBuiltinFunction(txn,
                         "replace",
                         function::BuiltInFuncType{
                             OperatorId::Replace,
                             function::OldEngineStringFunctions::Replace},
                         "Replace",
                         type::TypeId::VARCHAR,
                         {type::TypeId::VARCHAR, type::TypeId::VARCHAR,
                          type::TypeId::VARCHAR},
                         internal_lang);
      AddBuiltinFunction(txn,
                         "ltrim",
                         function::BuiltInFuncType{OperatorId::LTrim,
                                                   function::OldEngineStringFunctions::LTrim},
                         "LTrim",
                         type::TypeId::VARCHAR,
                         {type::TypeId::VARCHAR, type::TypeId::VARCHAR},
                         internal_lang);
      AddBuiltinFunction(txn,
                         "rtrim",
                         function::BuiltInFuncType{OperatorId::RTrim,
                                                   function::OldEngineStringFunctions::RTrim},
                         "RTrim",
                         type::TypeId::VARCHAR,
                         {type::TypeId::VARCHAR, type::TypeId::VARCHAR},
                         internal_lang);
      AddBuiltinFunction(txn,
                         "btrim",
                         function::BuiltInFuncType{OperatorId::BTrim,
                                                   function::OldEngineStringFunctions::BTrim},
                         "btrim",
                         type::TypeId::VARCHAR,
                         {type::TypeId::VARCHAR, type::TypeId::VARCHAR},
                         internal_lang);
      // Trim
      AddBuiltinFunction(txn,
                         "btrim",
                         function::BuiltInFuncType{OperatorId::Trim,
                                                   function::OldEngineStringFunctions::Trim},
                         "trim",
                         type::TypeId::VARCHAR,
                         {type::TypeId::VARCHAR},
                         internal_lang);
      AddBuiltinFunction(txn,
                         "like",
                         function::BuiltInFuncType{OperatorId::Like,
                                                   function::OldEngineStringFunctions::Like},
                         "like",
                         type::TypeId::VARCHAR,
                         {type::TypeId::VARCHAR, type::TypeId::VARCHAR},
                         internal_lang);

      /**
       * decimal functions
       */
      AddBuiltinFunction(txn,
                         "abs",
                         function::BuiltInFuncType{
                             OperatorId::Abs, function::NumericFunctions::_Abs},
<<<<<<< HEAD
                         txn);
      AddBuiltinFunction(
          "sqrt", {type::TypeId::TINYINT}, type::TypeId::DECIMAL, internal_lang,
          "Sqrt", function::BuiltInFuncType{OperatorId::Sqrt,
                                            function::NumericFunctions::Sqrt},
          txn);
      AddBuiltinFunction(
          "sqrt", {type::TypeId::SMALLINT}, type::TypeId::DECIMAL,
          internal_lang, "Sqrt",
          function::BuiltInFuncType{OperatorId::Sqrt,
                                    function::NumericFunctions::Sqrt},
          txn);
      AddBuiltinFunction(
          "sqrt", {type::TypeId::INTEGER}, type::TypeId::DECIMAL, internal_lang,
          "Sqrt", function::BuiltInFuncType{OperatorId::Sqrt,
                                            function::NumericFunctions::Sqrt},
          txn);
      AddBuiltinFunction(
          "sqrt", {type::TypeId::BIGINT}, type::TypeId::DECIMAL, internal_lang,
          "Sqrt", function::BuiltInFuncType{OperatorId::Sqrt,
                                            function::NumericFunctions::Sqrt},
          txn);
      AddBuiltinFunction(
          "sqrt", {type::TypeId::DECIMAL}, type::TypeId::DECIMAL, internal_lang,
          "Sqrt", function::BuiltInFuncType{OperatorId::Sqrt,
                                            function::NumericFunctions::Sqrt},
          txn);
      AddBuiltinFunction(
          "floor", {type::TypeId::DECIMAL}, type::TypeId::DECIMAL,
          internal_lang, "Floor",
          function::BuiltInFuncType{OperatorId::Floor,
                                    function::NumericFunctions::_Floor},
          txn);
=======
                         "Abs",
                         type::TypeId::DECIMAL,
                         {type::TypeId::DECIMAL},
                         internal_lang);
      AddBuiltinFunction(txn,
                         "sqrt",
                         function::BuiltInFuncType{OperatorId::Sqrt,
                                                   function::NumericFunctions::Sqrt},
                         "Sqrt",
                         type::TypeId::DECIMAL,
                         {type::TypeId::TINYINT},
                         internal_lang);
      AddBuiltinFunction(txn,
                         "sqrt",
                         function::BuiltInFuncType{OperatorId::Sqrt,
                                                   function::NumericFunctions::Sqrt},
                         "Sqrt",
                         type::TypeId::DECIMAL,
                         {type::TypeId::SMALLINT},
                         internal_lang);
      AddBuiltinFunction(txn,
                         "sqrt",
                         function::BuiltInFuncType{OperatorId::Sqrt,
                                                   function::NumericFunctions::Sqrt},
                         "Sqrt",
                         type::TypeId::DECIMAL,
                         {type::TypeId::INTEGER},
                         internal_lang);
      AddBuiltinFunction(txn,
                         "sqrt",
                         function::BuiltInFuncType{OperatorId::Sqrt,
                                                   function::NumericFunctions::Sqrt},
                         "Sqrt",
                         type::TypeId::DECIMAL,
                         {type::TypeId::BIGINT},
                         internal_lang);
      AddBuiltinFunction(txn,
                         "sqrt",
                         function::BuiltInFuncType{OperatorId::Sqrt,
                                                   function::NumericFunctions::Sqrt},
                         "Sqrt",
                         type::TypeId::DECIMAL,
                         {type::TypeId::DECIMAL},
                         internal_lang);
      AddBuiltinFunction(txn,
                         "floor",
                         function::BuiltInFuncType{OperatorId::Floor,
                                                   function::NumericFunctions::_Floor},
                         "Floor",
                         type::TypeId::DECIMAL,
                         {type::TypeId::DECIMAL},
                         internal_lang);
>>>>>>> d22bd241

      /**
       * integer functions
       */
      AddBuiltinFunction(txn,
                         "abs",
                         function::BuiltInFuncType{
                             OperatorId::Abs, function::NumericFunctions::_Abs},
                         "Abs",
                         type::TypeId::TINYINT,
                         {type::TypeId::TINYINT},
                         internal_lang);

      AddBuiltinFunction(txn,
                         "abs",
                         function::BuiltInFuncType{
                             OperatorId::Abs, function::NumericFunctions::_Abs},
                         "Abs",
                         type::TypeId::SMALLINT,
                         {type::TypeId::SMALLINT},
                         internal_lang);

      AddBuiltinFunction(txn,
                         "abs",
                         function::BuiltInFuncType{
                             OperatorId::Abs, function::NumericFunctions::_Abs},
                         "Abs",
                         type::TypeId::INTEGER,
                         {type::TypeId::INTEGER},
                         internal_lang);

      AddBuiltinFunction(txn,
                         "abs",
                         function::BuiltInFuncType{
                             OperatorId::Abs, function::NumericFunctions::_Abs},
<<<<<<< HEAD
                         txn);

      AddBuiltinFunction(
          "floor", {type::TypeId::INTEGER}, type::TypeId::DECIMAL,
          internal_lang, "Floor",
          function::BuiltInFuncType{OperatorId::Floor,
                                    function::NumericFunctions::_Floor},
          txn);
      AddBuiltinFunction(
          "floor", {type::TypeId::BIGINT}, type::TypeId::DECIMAL, internal_lang,
          "Floor",
          function::BuiltInFuncType{OperatorId::Floor,
                                    function::NumericFunctions::_Floor},
          txn);
      AddBuiltinFunction(
          "floor", {type::TypeId::TINYINT}, type::TypeId::DECIMAL,
          internal_lang, "Floor",
          function::BuiltInFuncType{OperatorId::Floor,
                                    function::NumericFunctions::_Floor},
          txn);
      AddBuiltinFunction(
          "floor", {type::TypeId::SMALLINT}, type::TypeId::DECIMAL,
          internal_lang, "Floor",
          function::BuiltInFuncType{OperatorId::Floor,
                                    function::NumericFunctions::_Floor},
          txn);
      AddBuiltinFunction(
          "round", {type::TypeId::DECIMAL}, type::TypeId::DECIMAL,
          internal_lang, "Round",
          function::BuiltInFuncType{OperatorId::Round,
                                    function::NumericFunctions::_Round},
          txn);

      AddBuiltinFunction(
          "ceil", {type::TypeId::DECIMAL}, type::TypeId::DECIMAL, internal_lang,
          "Ceil", function::BuiltInFuncType{OperatorId::Ceil,
                                            function::NumericFunctions::_Ceil},
          txn);

      AddBuiltinFunction(
          "ceil", {type::TypeId::TINYINT}, type::TypeId::DECIMAL, internal_lang,
          "Ceil", function::BuiltInFuncType{OperatorId::Ceil,
                                            function::NumericFunctions::_Ceil},
          txn);

      AddBuiltinFunction(
          "ceil", {type::TypeId::SMALLINT}, type::TypeId::DECIMAL,
          internal_lang, "Ceil",
          function::BuiltInFuncType{OperatorId::Ceil,
                                    function::NumericFunctions::_Ceil},
          txn);

      AddBuiltinFunction(
          "ceil", {type::TypeId::INTEGER}, type::TypeId::DECIMAL, internal_lang,
          "Ceil", function::BuiltInFuncType{OperatorId::Ceil,
                                            function::NumericFunctions::_Ceil},
          txn);

      AddBuiltinFunction(
          "ceil", {type::TypeId::BIGINT}, type::TypeId::DECIMAL, internal_lang,
          "Ceil", function::BuiltInFuncType{OperatorId::Ceil,
                                            function::NumericFunctions::_Ceil},
          txn);

      AddBuiltinFunction(
          "ceiling", {type::TypeId::DECIMAL}, type::TypeId::DECIMAL,
          internal_lang, "Ceil",
          function::BuiltInFuncType{OperatorId::Ceil,
                                    function::NumericFunctions::_Ceil},
          txn);

      AddBuiltinFunction(
          "ceiling", {type::TypeId::TINYINT}, type::TypeId::DECIMAL,
          internal_lang, "Ceil",
          function::BuiltInFuncType{OperatorId::Ceil,
                                    function::NumericFunctions::_Ceil},
          txn);

      AddBuiltinFunction(
          "ceiling", {type::TypeId::SMALLINT}, type::TypeId::DECIMAL,
          internal_lang, "Ceil",
          function::BuiltInFuncType{OperatorId::Ceil,
                                    function::NumericFunctions::_Ceil},
          txn);

      AddBuiltinFunction(
          "ceiling", {type::TypeId::INTEGER}, type::TypeId::DECIMAL,
          internal_lang, "Ceil",
          function::BuiltInFuncType{OperatorId::Ceil,
                                    function::NumericFunctions::_Ceil},
          txn);

      AddBuiltinFunction(
          "ceiling", {type::TypeId::BIGINT}, type::TypeId::DECIMAL,
          internal_lang, "Ceil",
          function::BuiltInFuncType{OperatorId::Ceil,
                                    function::NumericFunctions::_Ceil},
          txn);
=======
                         "Abs",
                         type::TypeId::BIGINT,
                         {type::TypeId::BIGINT},
                         internal_lang);

      AddBuiltinFunction(txn,
                         "floor",
                         function::BuiltInFuncType{OperatorId::Floor,
                                                   function::NumericFunctions::_Floor},
                         "Floor",
                         type::TypeId::DECIMAL,
                         {type::TypeId::INTEGER},
                         internal_lang);
      AddBuiltinFunction(txn,
                         "floor",
                         function::BuiltInFuncType{OperatorId::Floor,
                                                   function::NumericFunctions::_Floor},
                         "Floor",
                         type::TypeId::DECIMAL,
                         {type::TypeId::BIGINT},
                         internal_lang);
      AddBuiltinFunction(txn,
                         "floor",
                         function::BuiltInFuncType{OperatorId::Floor,
                                                   function::NumericFunctions::_Floor},
                         "Floor",
                         type::TypeId::DECIMAL,
                         {type::TypeId::TINYINT},
                         internal_lang);
      AddBuiltinFunction(txn,
                         "floor",
                         function::BuiltInFuncType{OperatorId::Floor,
                                                   function::NumericFunctions::_Floor},
                         "Floor",
                         type::TypeId::DECIMAL,
                         {type::TypeId::SMALLINT},
                         internal_lang);
      AddBuiltinFunction(txn,
                         "round",
                         function::BuiltInFuncType{OperatorId::Round,
                                                   function::NumericFunctions::_Round},
                         "Round",
                         type::TypeId::DECIMAL,
                         {type::TypeId::DECIMAL},
                         internal_lang);

      AddBuiltinFunction(txn,
                         "ceil",
                         function::BuiltInFuncType{OperatorId::Ceil,
                                                   function::NumericFunctions::_Ceil},
                         "Ceil",
                         type::TypeId::DECIMAL,
                         {type::TypeId::DECIMAL},
                         internal_lang);

      AddBuiltinFunction(txn,
                         "ceil",
                         function::BuiltInFuncType{OperatorId::Ceil,
                                                   function::NumericFunctions::_Ceil},
                         "Ceil",
                         type::TypeId::DECIMAL,
                         {type::TypeId::TINYINT},
                         internal_lang);

      AddBuiltinFunction(txn,
                         "ceil",
                         function::BuiltInFuncType{OperatorId::Ceil,
                                                   function::NumericFunctions::_Ceil},
                         "Ceil",
                         type::TypeId::DECIMAL,
                         {type::TypeId::SMALLINT},
                         internal_lang);

      AddBuiltinFunction(txn,
                         "ceil",
                         function::BuiltInFuncType{OperatorId::Ceil,
                                                   function::NumericFunctions::_Ceil},
                         "Ceil",
                         type::TypeId::DECIMAL,
                         {type::TypeId::INTEGER},
                         internal_lang);

      AddBuiltinFunction(txn,
                         "ceil",
                         function::BuiltInFuncType{OperatorId::Ceil,
                                                   function::NumericFunctions::_Ceil},
                         "Ceil",
                         type::TypeId::DECIMAL,
                         {type::TypeId::BIGINT},
                         internal_lang);

      AddBuiltinFunction(txn,
                         "ceiling",
                         function::BuiltInFuncType{OperatorId::Ceil,
                                                   function::NumericFunctions::_Ceil},
                         "Ceil",
                         type::TypeId::DECIMAL,
                         {type::TypeId::DECIMAL},
                         internal_lang);

      AddBuiltinFunction(txn,
                         "ceiling",
                         function::BuiltInFuncType{OperatorId::Ceil,
                                                   function::NumericFunctions::_Ceil},
                         "Ceil",
                         type::TypeId::DECIMAL,
                         {type::TypeId::TINYINT},
                         internal_lang);

      AddBuiltinFunction(txn,
                         "ceiling",
                         function::BuiltInFuncType{OperatorId::Ceil,
                                                   function::NumericFunctions::_Ceil},
                         "Ceil",
                         type::TypeId::DECIMAL,
                         {type::TypeId::SMALLINT},
                         internal_lang);

      AddBuiltinFunction(txn,
                         "ceiling",
                         function::BuiltInFuncType{OperatorId::Ceil,
                                                   function::NumericFunctions::_Ceil},
                         "Ceil",
                         type::TypeId::DECIMAL,
                         {type::TypeId::INTEGER},
                         internal_lang);

      AddBuiltinFunction(txn,
                         "ceiling",
                         function::BuiltInFuncType{OperatorId::Ceil,
                                                   function::NumericFunctions::_Ceil},
                         "Ceil",
                         type::TypeId::DECIMAL,
                         {type::TypeId::BIGINT},
                         internal_lang);
>>>>>>> d22bd241

      /**
       * date functions
       */
      AddBuiltinFunction(txn,
                         "date_part",
                         function::BuiltInFuncType{OperatorId::DatePart,
                                                   function::TimestampFunctions::_DatePart},
                         "DatePart",
                         type::TypeId::DECIMAL,
                         {type::TypeId::VARCHAR, type::TypeId::TIMESTAMP},
                         internal_lang);

      AddBuiltinFunction(txn,
                         "date_trunc",
                         function::BuiltInFuncType{OperatorId::DateTrunc,
                                                   function::TimestampFunctions::_DateTrunc},
                         "DateTrunc",
                         type::TypeId::TIMESTAMP,
                         {type::TypeId::VARCHAR, type::TypeId::TIMESTAMP},
                         internal_lang);

      // add now()
      AddBuiltinFunction(txn,
                         "now",
                         function::BuiltInFuncType{
                             OperatorId::Now, function::DateFunctions::_Now},
                         "Now",
                         type::TypeId::TIMESTAMP,
                         {},
                         internal_lang);

    } catch (CatalogException &e) {
      txn_manager.AbortTransaction(txn);
      throw e;
    }
    txn_manager.CommitTransaction(txn);
    initialized = true;
  }
}

}  // namespace catalog
}  // namespace peloton<|MERGE_RESOLUTION|>--- conflicted
+++ resolved
@@ -96,72 +96,6 @@
 
   // Create indexes on catalog tables, insert them into pg_index
   // actual index already added in
-<<<<<<< HEAD
-  system_catalogs->GetIndexCatalog()->InsertIndex(
-      COLUMN_CATALOG_PKEY_OID, COLUMN_CATALOG_NAME "_pkey", COLUMN_CATALOG_OID,
-      CATALOG_SCHEMA_NAME, IndexType::BWTREE, IndexConstraintType::PRIMARY_KEY,
-      true, {ColumnCatalog::ColumnId::TABLE_OID,
-             ColumnCatalog::ColumnId::COLUMN_NAME},
-      pool_.get(), txn);
-  system_catalogs->GetIndexCatalog()->InsertIndex(
-      COLUMN_CATALOG_SKEY0_OID, COLUMN_CATALOG_NAME "_skey0",
-      COLUMN_CATALOG_OID, CATALOG_SCHEMA_NAME, IndexType::BWTREE,
-      IndexConstraintType::UNIQUE, true,
-      {ColumnCatalog::ColumnId::TABLE_OID, ColumnCatalog::ColumnId::COLUMN_ID},
-      pool_.get(), txn);
-  system_catalogs->GetIndexCatalog()->InsertIndex(
-      COLUMN_CATALOG_SKEY1_OID, COLUMN_CATALOG_NAME "_skey1",
-      COLUMN_CATALOG_OID, CATALOG_SCHEMA_NAME, IndexType::BWTREE,
-      IndexConstraintType::DEFAULT, false, {ColumnCatalog::ColumnId::TABLE_OID},
-      pool_.get(), txn);
-
-  system_catalogs->GetIndexCatalog()->InsertIndex(
-      INDEX_CATALOG_PKEY_OID, INDEX_CATALOG_NAME "_pkey", INDEX_CATALOG_OID,
-      CATALOG_SCHEMA_NAME, IndexType::BWTREE, IndexConstraintType::PRIMARY_KEY,
-      true, {IndexCatalog::ColumnId::INDEX_OID}, pool_.get(), txn);
-  system_catalogs->GetIndexCatalog()->InsertIndex(
-      INDEX_CATALOG_SKEY0_OID, INDEX_CATALOG_NAME "_skey0", INDEX_CATALOG_OID,
-      CATALOG_SCHEMA_NAME, IndexType::BWTREE, IndexConstraintType::UNIQUE, true,
-      {IndexCatalog::ColumnId::INDEX_NAME}, pool_.get(), txn);
-  system_catalogs->GetIndexCatalog()->InsertIndex(
-      INDEX_CATALOG_SKEY1_OID, INDEX_CATALOG_NAME "_skey1", INDEX_CATALOG_OID,
-      CATALOG_SCHEMA_NAME, IndexType::BWTREE, IndexConstraintType::DEFAULT,
-      false, {IndexCatalog::ColumnId::TABLE_OID}, pool_.get(), txn);
-
-  system_catalogs->GetIndexCatalog()->InsertIndex(
-      DATABASE_CATALOG_PKEY_OID, DATABASE_CATALOG_NAME "_pkey",
-      DATABASE_CATALOG_OID, CATALOG_SCHEMA_NAME, IndexType::BWTREE,
-      IndexConstraintType::PRIMARY_KEY, true,
-      {DatabaseCatalog::ColumnId::DATABASE_OID}, pool_.get(), txn);
-  system_catalogs->GetIndexCatalog()->InsertIndex(
-      DATABASE_CATALOG_SKEY0_OID, DATABASE_CATALOG_NAME "_skey0",
-      DATABASE_CATALOG_OID, CATALOG_SCHEMA_NAME, IndexType::BWTREE,
-      IndexConstraintType::UNIQUE, true,
-      {DatabaseCatalog::ColumnId::DATABASE_NAME}, pool_.get(), txn);
-
-  system_catalogs->GetIndexCatalog()->InsertIndex(
-      SCHEMA_CATALOG_PKEY_OID, SCHEMA_CATALOG_NAME "_pkey", SCHEMA_CATALOG_OID,
-      CATALOG_SCHEMA_NAME, IndexType::BWTREE, IndexConstraintType::PRIMARY_KEY,
-      true, {SchemaCatalog::ColumnId::SCHEMA_OID}, pool_.get(), txn);
-  system_catalogs->GetIndexCatalog()->InsertIndex(
-      SCHEMA_CATALOG_SKEY0_OID, SCHEMA_CATALOG_NAME "_skey0",
-      SCHEMA_CATALOG_OID, CATALOG_SCHEMA_NAME, IndexType::BWTREE,
-      IndexConstraintType::UNIQUE, true, {SchemaCatalog::ColumnId::SCHEMA_NAME},
-      pool_.get(), txn);
-
-  system_catalogs->GetIndexCatalog()->InsertIndex(
-      TABLE_CATALOG_PKEY_OID, TABLE_CATALOG_NAME "_pkey", TABLE_CATALOG_OID,
-      CATALOG_SCHEMA_NAME, IndexType::BWTREE, IndexConstraintType::PRIMARY_KEY,
-      true, {TableCatalog::ColumnId::TABLE_OID}, pool_.get(), txn);
-  system_catalogs->GetIndexCatalog()->InsertIndex(
-      TABLE_CATALOG_SKEY0_OID, TABLE_CATALOG_NAME "_skey0", TABLE_CATALOG_OID,
-      CATALOG_SCHEMA_NAME, IndexType::BWTREE, IndexConstraintType::UNIQUE, true,
-      {TableCatalog::ColumnId::TABLE_NAME}, pool_.get(), txn);
-  system_catalogs->GetIndexCatalog()->InsertIndex(
-      TABLE_CATALOG_SKEY1_OID, TABLE_CATALOG_NAME "_skey1", TABLE_CATALOG_OID,
-      CATALOG_SCHEMA_NAME, IndexType::BWTREE, IndexConstraintType::DEFAULT,
-      false, {TableCatalog::ColumnId::DATABASE_OID}, pool_.get(), txn);
-=======
   system_catalogs->GetIndexCatalog()->InsertIndex(txn,
                                                   CATALOG_SCHEMA_NAME,
                                                   COLUMN_CATALOG_OID,
@@ -298,30 +232,49 @@
                                                   false,
                                                   {TableCatalog::ColumnId::DATABASE_OID},
                                                   pool_.get());
->>>>>>> d22bd241
-
-  system_catalogs->GetIndexCatalog()->InsertIndex(
-      LAYOUT_CATALOG_PKEY_OID, LAYOUT_CATALOG_NAME "_pkey", LAYOUT_CATALOG_OID,
-      CATALOG_SCHEMA_NAME, IndexType::BWTREE, IndexConstraintType::PRIMARY_KEY,
-      true,
-      {LayoutCatalog::ColumnId::TABLE_OID, LayoutCatalog::ColumnId::LAYOUT_OID},
-      pool_.get(), txn);
-  system_catalogs->GetIndexCatalog()->InsertIndex(
-      LAYOUT_CATALOG_SKEY0_OID, LAYOUT_CATALOG_NAME "_skey0",
-      LAYOUT_CATALOG_OID, CATALOG_SCHEMA_NAME, IndexType::BWTREE,
-      IndexConstraintType::DEFAULT, true, {LayoutCatalog::ColumnId::TABLE_OID},
-      pool_.get(), txn);
-
-  system_catalogs->GetIndexCatalog()->InsertIndex(
-      CONSTRAINT_CATALOG_PKEY_OID, CONSTRAINT_CATALOG_NAME "_pkey",
-      CONSTRAINT_CATALOG_OID, CATALOG_SCHEMA_NAME, IndexType::BWTREE,
-      IndexConstraintType::PRIMARY_KEY, true,
-      {ConstraintCatalog::ColumnId::CONSTRAINT_OID}, pool_.get(), txn);
-  system_catalogs->GetIndexCatalog()->InsertIndex(
-      CONSTRAINT_CATALOG_SKEY0_OID, CONSTRAINT_CATALOG_NAME "_skey0",
-      CONSTRAINT_CATALOG_OID, CATALOG_SCHEMA_NAME, IndexType::BWTREE,
-      IndexConstraintType::DEFAULT, true,
-      {ConstraintCatalog::ColumnId::TABLE_OID}, pool_.get(), txn);
+
+  system_catalogs->GetIndexCatalog()->InsertIndex(txn,
+                                                  CATALOG_SCHEMA_NAME,
+                                                  LAYOUT_CATALOG_OID,
+                                                  LAYOUT_CATALOG_PKEY_OID,
+                                                  LAYOUT_CATALOG_NAME "_pkey",
+                                                  IndexType::BWTREE,
+                                                  IndexConstraintType::PRIMARY_KEY,
+                                                  true,
+                                                  {LayoutCatalog::ColumnId::TABLE_OID,
+                                                   LayoutCatalog::ColumnId::LAYOUT_OID},
+                                                  pool_.get());
+  system_catalogs->GetIndexCatalog()->InsertIndex(txn,
+                                                  CATALOG_SCHEMA_NAME,
+                                                  LAYOUT_CATALOG_OID,
+                                                  LAYOUT_CATALOG_SKEY0_OID,
+                                                  LAYOUT_CATALOG_NAME "_skey0",
+                                                  IndexType::BWTREE,
+                                                  IndexConstraintType::DEFAULT,
+                                                  true,
+                                                  {LayoutCatalog::ColumnId::TABLE_OID},
+                                                  pool_.get());
+
+  system_catalogs->GetIndexCatalog()->InsertIndex(txn,
+                                                  CATALOG_SCHEMA_NAME,
+                                                  CONSTRAINT_CATALOG_OID,
+                                                  CONSTRAINT_CATALOG_PKEY_OID,
+                                                  CONSTRAINT_CATALOG_NAME "_pkey",
+                                                  IndexType::BWTREE,
+                                                  IndexConstraintType::PRIMARY_KEY,
+                                                  true,
+                                                  {ConstraintCatalog::ColumnId::CONSTRAINT_OID},
+                                                  pool_.get());
+  system_catalogs->GetIndexCatalog()->InsertIndex(txn,
+                                                  CATALOG_SCHEMA_NAME,
+                                                  CONSTRAINT_CATALOG_OID,
+                                                  CONSTRAINT_CATALOG_SKEY0_OID,
+                                                  CONSTRAINT_CATALOG_NAME "_skey0",
+                                                  IndexType::BWTREE,
+                                                  IndexConstraintType::DEFAULT,
+                                                  true,
+                                                  {ConstraintCatalog::ColumnId::TABLE_OID},
+                                                  pool_.get());
 
   // Insert records(default + pg_catalog namespace) into pg_namespace
   system_catalogs->GetSchemaCatalog()->InsertSchema(txn,
@@ -335,29 +288,6 @@
 
   // Insert catalog tables into pg_table
   // pg_database record is shared across different databases
-<<<<<<< HEAD
-  system_catalogs->GetTableCatalog()->InsertTable(
-      DATABASE_CATALOG_OID, DATABASE_CATALOG_NAME, CATALOG_SCHEMA_NAME,
-      CATALOG_DATABASE_OID, ROW_STORE_LAYOUT_OID, pool_.get(), txn);
-  system_catalogs->GetTableCatalog()->InsertTable(
-      SCHEMA_CATALOG_OID, SCHEMA_CATALOG_NAME, CATALOG_SCHEMA_NAME,
-      database_oid, ROW_STORE_LAYOUT_OID, pool_.get(), txn);
-  system_catalogs->GetTableCatalog()->InsertTable(
-      TABLE_CATALOG_OID, TABLE_CATALOG_NAME, CATALOG_SCHEMA_NAME, database_oid,
-      ROW_STORE_LAYOUT_OID, pool_.get(), txn);
-  system_catalogs->GetTableCatalog()->InsertTable(
-      INDEX_CATALOG_OID, INDEX_CATALOG_NAME, CATALOG_SCHEMA_NAME, database_oid,
-      ROW_STORE_LAYOUT_OID, pool_.get(), txn);
-  system_catalogs->GetTableCatalog()->InsertTable(
-      COLUMN_CATALOG_OID, COLUMN_CATALOG_NAME, CATALOG_SCHEMA_NAME,
-      database_oid, ROW_STORE_LAYOUT_OID, pool_.get(), txn);
-  system_catalogs->GetTableCatalog()->InsertTable(
-      LAYOUT_CATALOG_OID, LAYOUT_CATALOG_NAME, CATALOG_SCHEMA_NAME,
-      database_oid, ROW_STORE_LAYOUT_OID, pool_.get(), txn);
-  system_catalogs->GetTableCatalog()->InsertTable(
-      CONSTRAINT_CATALOG_OID, CONSTRAINT_CATALOG_NAME, CATALOG_SCHEMA_NAME,
-      database_oid, ROW_STORE_LAYOUT_OID, pool_.get(), txn);
-=======
   system_catalogs->GetTableCatalog()->InsertTable(txn,
                                                   CATALOG_DATABASE_OID,
                                                   CATALOG_SCHEMA_NAME,
@@ -400,7 +330,13 @@
                                                   LAYOUT_CATALOG_NAME,
                                                   ROW_STORE_LAYOUT_OID,
                                                   pool_.get());
->>>>>>> d22bd241
+  system_catalogs->GetTableCatalog()->InsertTable(txn,
+                                                  database_oid,
+                                                  CATALOG_SCHEMA_NAME,
+                                                  CONSTRAINT_CATALOG_OID,
+                                                  CONSTRAINT_CATALOG_NAME,
+                                                  ROW_STORE_LAYOUT_OID,
+                                                  pool_.get());
 }
 
 void Catalog::Bootstrap() {
@@ -518,11 +454,13 @@
 }
 
 /*@brief   create table
+ * @param   txn              TransactionContext
  * @param   database_name    the database which the table belongs to
  * @param   schema_name      name of schema the table belongs to
+ * @param   schema           schema, a.k.a metadata of the table
  * @param   table_name       name of the table
- * @param   schema           schema, a.k.a metadata of the table
- * @param   txn              TransactionContext
+ * @param   is_catalog       table is built as catalog or not(useful in
+ *                           catalog table Initialization)
  * @return  TransactionContext ResultType(SUCCESS or FAILURE)
  */
 ResultType Catalog::CreateTable(concurrency::TransactionContext *txn,
@@ -598,74 +536,36 @@
   // Update pg_table with table info
   pg_table->InsertTable(txn,
                         database_object->GetDatabaseOid(),
-<<<<<<< HEAD
-                        table->GetDefaultLayout()->GetOid(), pool_.get(), txn);
-
-  // Insert column info into each catalog
-=======
                         schema_name,
                         table_oid,
                         table_name,
                         table->GetDefaultLayout()->GetOid(),
                         pool_.get());
->>>>>>> d22bd241
+
+  // Insert column info into each catalog
   oid_t column_id = 0;
   std::vector<oid_t> pkey_attrs, unique_attrs;
   std::shared_ptr<Constraint> pkey_constraint, unique_constraint;
   for (const auto &column : table->GetSchema()->GetColumns()) {
-<<<<<<< HEAD
-    pg_attribute->InsertColumn(table_oid, column.GetName(), column_id,
-                               column.GetOffset(), column.GetType(),
-                               column.GetLength(), column.IsInlined(),
-                               column.IsNotNull(), column.HasDefault(),
-                               column.GetDefaultValue(), pool_.get(), txn);
-
-    column_id++;
-  }
-=======
     pg_attribute->InsertColumn(txn,
                                table_oid,
+                               column.GetName(),
                                column_id,
-                               column.GetName(),
                                column.GetOffset(),
                                column.GetType(),
                                column.GetLength(),
-                               column.GetConstraints(),
                                column.IsInlined(),
+                               column.IsNotNull(),
+                               column.HasDefault(),
+                               column.GetDefaultValue(),
                                pool_.get());
-
-    // Create index on unique single column
-    if (column.IsUnique()) {
-      std::string col_name = column.GetName();
-      std::string index_name = table->GetName() + "_" + col_name + "_UNIQ";
-      CreateIndex(txn,
-                  database_name,
-                  schema_name,
-                  table_name,
-                  index_name,
-                  {column_id},
-                  true,
-                  IndexType::BWTREE);
-      LOG_DEBUG("Added a UNIQUE index on %s in %s.", col_name.c_str(),
-                table_name.c_str());
-    }
     column_id++;
   }
-  CreatePrimaryIndex(txn,
-                     database_object->GetDatabaseOid(),
-                     schema_name,
-                     table_oid);
->>>>>>> d22bd241
 
   // Create layout as default layout
   auto pg_layout =
       catalog_map_[database_object->GetDatabaseOid()]->GetLayoutCatalog();
   auto default_layout = table->GetDefaultLayout();
-<<<<<<< HEAD
-  if (!pg_layout->InsertLayout(table_oid, default_layout, pool_.get(), txn))
-    throw CatalogException("Failed to create a new layout for table " +
-                           table_name);
-=======
   if (!pg_layout->InsertLayout(txn, table_oid, default_layout, pool_.get()))
     throw CatalogException("Failed to create a new layout for table "
                                + table_name);
@@ -673,94 +573,15 @@
   return ResultType::SUCCESS;
 }
 
-/*@brief   create primary index on table
- * Note that this is a catalog helper function only called within catalog.cpp
- * If you want to create index on table outside, call CreateIndex() instead
- * @param   database_oid     the database which the indexed table belongs to
- * @param   table_oid        oid of the table to add index on
- * @param   schema_name      the schema which the indexed table belongs to
+/*@brief   create index on table
  * @param   txn              TransactionContext
- * @return  TransactionContext ResultType(SUCCESS or FAILURE)
- */
-ResultType Catalog::CreatePrimaryIndex(concurrency::TransactionContext *txn,
-                                       oid_t database_oid,
-                                       const std::string &schema_name,
-                                       oid_t table_oid) {
-  LOG_TRACE("Trying to create primary index for table %d", table_oid);
-
-  auto storage_manager = storage::StorageManager::GetInstance();
-
-  auto database = storage_manager->GetDatabaseWithOid(database_oid);
-
-  auto table = database->GetTableWithOid(table_oid);
-
-  std::vector<oid_t> key_attrs;
-  catalog::Schema *key_schema = nullptr;
-  index::IndexMetadata *index_metadata = nullptr;
-  auto schema = table->GetSchema();
-
-  // Find primary index attributes
-  int column_idx = 0;
-  auto &schema_columns = schema->GetColumns();
-  for (auto &column : schema_columns) {
-    if (column.IsPrimary()) {
-      key_attrs.push_back(column_idx);
-    }
-    column_idx++;
-  }
-
-  if (key_attrs.empty()) return ResultType::FAILURE;
-
-  key_schema = catalog::Schema::CopySchema(schema, key_attrs);
-  key_schema->SetIndexedColumns(key_attrs);
-
-  std::string index_name = table->GetName() + "_pkey";
-
-  bool unique_keys = true;
-  auto pg_index = catalog_map_[database_oid]->GetIndexCatalog();
-  oid_t index_oid = pg_index->GetNextOid();
-
-  index_metadata = new index::IndexMetadata(
-      index_name, index_oid, table_oid, database_oid, IndexType::BWTREE,
-      IndexConstraintType::PRIMARY_KEY, schema, key_schema, key_attrs,
-      unique_keys);
-
-  std::shared_ptr<index::Index> pkey_index(
-      index::IndexFactory::GetIndex(index_metadata));
-  table->AddIndex(pkey_index);
-
-  // put index object into rw_object_set
-  txn->RecordCreate(database_oid, table_oid, index_oid);
-  // insert index record into index_catalog(pg_index) table
-  pg_index->InsertIndex(txn,
-                        schema_name,
-                        table_oid,
-                        index_oid,
-                        index_name,
-                        IndexType::BWTREE,
-                        IndexConstraintType::PRIMARY_KEY,
-                        unique_keys,
-                        key_attrs,
-                        pool_.get());
-
-  LOG_TRACE("Successfully created primary key index '%s' for table '%s'",
-            index_name.c_str(), table->GetName().c_str());
->>>>>>> d22bd241
-
-  return ResultType::SUCCESS;
-}
-
-/*@brief   create index on table
  * @param   database_name    the database which the indexed table belongs to
  * @param   schema_name      the namespace which the indexed table belongs to
  * @param   table_name       name of the table to add index on
- * @param   index_attr       collection of the indexed attribute(column) name
  * @param   index_name       name of the table to add index on
+ * @param   key_attrs        collection of the indexed attribute(column) name
  * @param   unique_keys      index supports duplicate key or not
  * @param   index_type       the type of index(default value is BWTREE)
- * @param   txn              TransactionContext
- * @param   is_catalog       index is built on catalog table or not(useful in
- * catalog table Initialization)
  * @return  TransactionContext ResultType(SUCCESS or FAILURE)
  */
 ResultType Catalog::CreateIndex(concurrency::TransactionContext *txn,
@@ -801,46 +622,47 @@
   IndexConstraintType index_constraint =
       unique_keys ? IndexConstraintType::UNIQUE : IndexConstraintType::DEFAULT;
 
-<<<<<<< HEAD
-  ResultType success = CreateIndex(
-      database_object->GetDatabaseOid(), table_object->GetTableOid(), key_attrs,
-      schema_name, index_oid, index_name, index_type, index_constraint,
-      unique_keys, txn);
-=======
   ResultType success = CreateIndex(txn,
                                    database_object->GetDatabaseOid(),
                                    schema_name,
                                    table_object->GetTableOid(),
                                    false,
+                                   index_oid,
                                    index_name,
                                    key_attrs,
                                    unique_keys,
                                    index_type,
                                    index_constraint);
->>>>>>> d22bd241
 
   return success;
 }
 
-<<<<<<< HEAD
-ResultType Catalog::CreateIndex(
-    oid_t database_oid, oid_t table_oid, const std::vector<oid_t> &key_attrs,
-    const std::string &schema_name, oid_t index_oid,
-    const std::string &index_name, IndexType index_type,
-    IndexConstraintType index_constraint, bool unique_keys,
-    concurrency::TransactionContext *txn, bool is_catalog) {
-=======
+/*@brief   create index on table
+ * @param   txn              TransactionContext
+ * @param   database_oid     the database which the indexed table belongs to
+ * @param   schema_name      the namespace which the indexed table belongs to
+ * @param   table_oid        name of the table to add index on
+ * @param   is_catalog       index is built on catalog table or not(useful in
+ *                           catalog table Initialization)
+ * @param   index_oid        oid of the index to be added
+ * @param   index_name       index name to be added
+ * @param   key_attrs        collection of the indexed attribute(column) name
+ * @param   unique_keys      index supports duplicate key or not
+ * @param   index_type       the type of index
+ * @param   index_constraint the constraint type of index
+ * @return  TransactionContext ResultType(SUCCESS or FAILURE)
+ */
 ResultType Catalog::CreateIndex(concurrency::TransactionContext *txn,
                                 oid_t database_oid,
                                 const std::string &schema_name,
                                 oid_t table_oid,
                                 bool is_catalog,
+                                oid_t index_oid,
                                 const std::string &index_name,
                                 const std::vector<oid_t> &key_attrs,
                                 bool unique_keys,
                                 IndexType index_type,
                                 IndexConstraintType index_constraint) {
->>>>>>> d22bd241
   if (txn == nullptr)
     throw CatalogException("Do not have transaction to create index " +
         index_name);
@@ -886,12 +708,7 @@
   // Put index object into rw_object_set
   txn->RecordCreate(database_oid, table_oid, index_oid);
   // Insert index record into pg_index
-<<<<<<< HEAD
   auto pg_index = catalog_map_[database_oid]->GetIndexCatalog();
-  pg_index->InsertIndex(index_oid, index_name, table_oid, schema_name,
-                        index_type, index_constraint, unique_keys, key_attrs,
-                        pool_.get(), txn);
-=======
   pg_index->InsertIndex(txn,
                         schema_name,
                         table_oid,
@@ -902,7 +719,6 @@
                         unique_keys,
                         key_attrs,
                         pool_.get());
->>>>>>> d22bd241
 
   LOG_TRACE("Successfully add index for table %s contains %d indexes",
             table->GetName().c_str(), (int) table->GetValidIndexCount());
@@ -925,15 +741,9 @@
 
   // Add the layout the pg_layout table
   auto pg_layout = catalog_map_[database_oid]->GetLayoutCatalog();
-<<<<<<< HEAD
-  if (pg_layout->GetLayoutWithOid(table_oid, new_layout->GetOid(), txn) ==
-          nullptr &&
-      !pg_layout->InsertLayout(table_oid, new_layout, pool_.get(), txn)) {
-=======
   if (pg_layout->GetLayoutWithOid(txn, table_oid, new_layout->GetOid())
       == nullptr &&
       !pg_layout->InsertLayout(txn, table_oid, new_layout, pool_.get())) {
->>>>>>> d22bd241
     LOG_ERROR("Failed to create a new layout for table %u", table_oid);
     return nullptr;
   }
@@ -953,13 +763,8 @@
     table->SetDefaultLayout(new_layout);
 
     // update table catalog
-<<<<<<< HEAD
-    catalog_map_[database_oid]->GetTableCatalog()->UpdateDefaultLayoutOid(
-        new_layout->GetOid(), table_oid, txn);
-=======
     catalog_map_[database_oid]->GetTableCatalog()
         ->UpdateDefaultLayoutOid(txn, table_oid, new_layout->GetOid());
->>>>>>> d22bd241
   }
   return new_layout;
 }
@@ -970,18 +775,19 @@
 
 /**
  * @brief   Set not null constraint for a column
+ * @param   txn           TransactionContext
  * @param   database_oid  Database to which the table belongs to
  * @param   table_oid     Table to which the constraint has to be set
  * @param   column_id     Column that the constraint affects
- * @param   txn           TransactionContext
  * @return  ResultType(SUCCESS or FAILURE)
  */
-ResultType Catalog::SetNotNullConstraint(oid_t database_oid, oid_t table_oid,
-                                         oid_t column_id,
-                                         concurrency::TransactionContext *txn) {
-  auto table_object =
-      catalog_map_[database_oid]->GetTableCatalog()->GetTableObject(table_oid,
-                                                                    txn);
+ResultType Catalog::SetNotNullConstraint(concurrency::TransactionContext *txn,
+                                         oid_t database_oid,
+                                         oid_t table_oid,
+                                         oid_t column_id) {
+  auto table_object = catalog_map_[database_oid]
+                                   ->GetTableCatalog()
+                                   ->GetTableCatalogEntry(txn, table_oid);
   auto schema = storage::StorageManager::GetInstance()
                     ->GetTableWithOid(database_oid, table_oid)
                     ->GetSchema();
@@ -996,7 +802,10 @@
 
   // Update pg_column to set constraint of the column
   auto pg_column = catalog_map_[database_oid]->GetColumnCatalog();
-  pg_column->UpdateNotNullConstraint(table_oid, column.GetName(), true, txn);
+  pg_column->UpdateNotNullConstraint(txn,
+                                     table_oid,
+                                     column.GetName(),
+                                     true);
 
   // Set not null constraint in the schema
   {
@@ -1012,19 +821,20 @@
 
 /**
  * @brief   Set default constraint for a column
+ * @param   txn           TransactionContext
  * @param   database_oid  Database to which the table belongs to
  * @param   table_oid     Table to which the constraint has to be set
  * @param   column_id     Column that the constraint affects
  * @param   default_value Value for the default constraint
- * @param   txn           TransactionContext
  * @return  ResultType(SUCCESS or FAILURE)
  */
-ResultType Catalog::SetDefaultConstraint(oid_t database_oid, oid_t table_oid,
+ResultType Catalog::SetDefaultConstraint(concurrency::TransactionContext *txn,
+                                         oid_t database_oid,
+                                         oid_t table_oid,
                                          oid_t column_id,
-                                         const type::Value &default_value,
-                                         concurrency::TransactionContext *txn) {
+                                         const type::Value &default_value) {
   auto table_object = catalog_map_[database_oid]->GetTableCatalog()
-                                                ->GetTableObject(table_oid, txn);
+                                                ->GetTableCatalogEntry(txn, table_oid);
   auto schema = storage::StorageManager::GetInstance()
                     ->GetTableWithOid(database_oid, table_oid)
                     ->GetSchema();
@@ -1040,8 +850,11 @@
 
   // Update pg_column to set constraint of the column
   auto pg_column = catalog_map_[database_oid]->GetColumnCatalog();
-  pg_column->UpdateDefaultConstraint(table_oid, column.GetName(), true,
-                                     &default_value, txn);
+  pg_column->UpdateDefaultConstraint(txn,
+                                     table_oid,
+                                     column.GetName(),
+                                     true,
+                                     &default_value);
 
   // Set default constraint in the schema
   {
@@ -1061,19 +874,21 @@
 
 /**
  * @brief   Add a new primary constraint for a table
+ * @param   txn           TransactionContext
  * @param   database_oid  Database to which the table belongs to
  * @param   table_oid     Table to which the constraint has to be added
  * @param   column_ids    Columns that the constraint affects
  * @param   constraint_name  constraint name
- * @param   txn           TransactionContext
  * @return  ResultType(SUCCESS or FAILURE)
  */
-ResultType Catalog::AddPrimaryKeyConstraint(
-    oid_t database_oid, oid_t table_oid, const std::vector<oid_t> &column_ids,
-    const std::string &constraint_name, concurrency::TransactionContext *txn) {
+ResultType Catalog::AddPrimaryKeyConstraint(concurrency::TransactionContext *txn,
+                                            oid_t database_oid,
+                                            oid_t table_oid,
+                                            const std::vector<oid_t> &column_ids,
+                                            const std::string &constraint_name) {
   auto table_object =
-      catalog_map_[database_oid]->GetTableCatalog()->GetTableObject(table_oid,
-                                                                    txn);
+      catalog_map_[database_oid]->GetTableCatalog()
+                                ->GetTableCatalogEntry(txn,table_oid);
   auto schema = storage::StorageManager::GetInstance()
                     ->GetTableWithOid(database_oid, table_oid)
                     ->GetSchema();
@@ -1087,16 +902,28 @@
   // Create index
   std::string index_name = table_object->GetTableName() + "_pkey";
   auto index_oid = catalog_map_[database_oid]->GetIndexCatalog()->GetNextOid();
-  CreateIndex(database_oid, table_oid, column_ids,
-              table_object->GetSchemaName(), index_oid, index_name,
-              IndexType::BWTREE, IndexConstraintType::PRIMARY_KEY, true, txn);
+  CreateIndex(txn,
+              database_oid,
+              table_object->GetSchemaName(),
+              table_oid,
+              false,
+              index_oid,
+              index_name,
+              column_ids,
+              true,
+              IndexType::BWTREE,
+              IndexConstraintType::PRIMARY_KEY);
 
   // Insert constraint into pg_constraint
   auto pg_constraint = catalog_map_[database_oid]->GetConstraintCatalog();
   std::shared_ptr<Constraint> constraint(
-      new Constraint(pg_constraint->GetNextOid(), ConstraintType::PRIMARY,
-                     constraint_name, table_oid, column_ids, index_oid));
-  pg_constraint->InsertConstraint(constraint, pool_.get(), txn);
+      new Constraint(pg_constraint->GetNextOid(),
+                     ConstraintType::PRIMARY,
+                     constraint_name,
+                     table_oid,
+                     column_ids,
+                     index_oid));
+  pg_constraint->InsertConstraint(txn, constraint, pool_.get());
 
   // Add constraint into the schema
   {
@@ -1112,20 +939,22 @@
 
 /**
  * @brief   Add a new unique constraint for a table
+ * @param   txn           TransactionContext
  * @param   database_oid  Database to which the table belongs to
  * @param   table_oid     Table to which the constraint has to be added
  * @param   column_ids    Columns that the constraint affects
  * @param   constraint_name  constraint name
- * @param   txn           TransactionContext
  * @return  ResultType(SUCCESS or FAILURE)
  * note: if add a new foreign key constraint, use AddForeignKeyConstraint
  */
-ResultType Catalog::AddUniqueConstraint(oid_t database_oid, oid_t table_oid,
+ResultType Catalog::AddUniqueConstraint(concurrency::TransactionContext *txn,
+                                        oid_t database_oid,
+                                        oid_t table_oid,
                                         const std::vector<oid_t> &column_ids,
-                                        const std::string &constraint_name,
-                                        concurrency::TransactionContext *txn) {
-  auto table_object = catalog_map_[database_oid]->GetTableCatalog()
-                                                ->GetTableObject(table_oid, txn);
+                                        const std::string &constraint_name) {
+  auto table_object =
+      catalog_map_[database_oid]->GetTableCatalog()
+                                ->GetTableCatalogEntry(txn, table_oid);
   auto schema = storage::StorageManager::GetInstance()
                     ->GetTableWithOid(database_oid, table_oid)
                     ->GetSchema();
@@ -1136,16 +965,28 @@
     index_name << "_" + schema->GetColumn(column_id).GetName();
   index_name << "_UNIQ";
   auto index_oid = catalog_map_[database_oid]->GetIndexCatalog()->GetNextOid();
-  CreateIndex(database_oid, table_oid, column_ids,
-              table_object->GetSchemaName(), index_oid, index_name.str(),
-              IndexType::BWTREE, IndexConstraintType::UNIQUE, true, txn);
+  CreateIndex(txn,
+              database_oid,
+              table_object->GetSchemaName(),
+              table_oid,
+              false,
+              index_oid,
+              index_name.str(),
+              column_ids,
+              true,
+              IndexType::BWTREE,
+              IndexConstraintType::UNIQUE);
 
   // Insert constraint into pg_constraint
   auto pg_constraint = catalog_map_[database_oid]->GetConstraintCatalog();
   std::shared_ptr<Constraint> constraint(
-      new Constraint(pg_constraint->GetNextOid(), ConstraintType::UNIQUE,
-                     constraint_name, table_oid, column_ids, index_oid));
-  pg_constraint->InsertConstraint(constraint, pool_.get(), txn);
+      new Constraint(pg_constraint->GetNextOid(),
+                     ConstraintType::UNIQUE,
+                     constraint_name,
+                     table_oid,
+                     column_ids,
+                     index_oid));
+  pg_constraint->InsertConstraint(txn, constraint, pool_.get());
 
   // Add constraint into the schema
   {
@@ -1161,23 +1002,25 @@
 
 /**
  * @brief   Add a new foreign key constraint for a table
+ * @param   txn           TransactionContext
  * @param   database_oid  database to which the table belongs to
  * @param   src_table_oid table to which the constraint has to be added
  * @param   src_col_ids   Columns that the constraint affects
- * @param   sink_table_oid sink table
- * @param   sink_col_ids   Columns that limit the source columns
+ * @param   sink_table_oid  sink table
+ * @param   sink_col_ids  Columns that limit the source columns
  * @param   upd_action    foreign key constraint action when update
  * @param   del_action    foreign key constraint action when delete
  * @param   constraint_name  constraint name
- * @param   txn           TransactionContext
  * @return  ResultType(SUCCESS or FAILURE)
  */
-ResultType Catalog::AddForeignKeyConstraint(
-    oid_t database_oid, oid_t src_table_oid,
-    const std::vector<oid_t> &src_col_ids, oid_t sink_table_oid,
-    const std::vector<oid_t> &sink_col_ids, FKConstrActionType upd_action,
-    FKConstrActionType del_action, const std::string &constraint_name,
-    concurrency::TransactionContext *txn) {
+ResultType Catalog::AddForeignKeyConstraint(concurrency::TransactionContext *txn,
+                                            oid_t database_oid, oid_t src_table_oid,
+                                            const std::vector<oid_t> &src_col_ids,
+                                            oid_t sink_table_oid,
+                                            const std::vector<oid_t> &sink_col_ids,
+                                            FKConstrActionType upd_action,
+                                            FKConstrActionType del_action,
+                                            const std::string &constraint_name) {
   auto pg_constraint = catalog_map_[database_oid]->GetConstraintCatalog();
   auto constraint_oid = pg_constraint->GetNextOid();
   auto storage_manager = storage::StorageManager::GetInstance();
@@ -1188,8 +1031,8 @@
 
   // Add a non-unique index on the source table if needed
   auto src_table_object =
-      catalog_map_[database_oid]->GetTableCatalog()->GetTableObject(
-          src_table_oid, txn);
+      catalog_map_[database_oid]->GetTableCatalog()
+                                ->GetTableCatalogEntry(txn, src_table_oid);
   auto src_schema = src_table->GetSchema();
 
   std::stringstream index_name(src_table_object->GetTableName().c_str());
@@ -1197,16 +1040,31 @@
     index_name << "_" << src_schema->GetColumn(col_id).GetName();
   index_name << "_fkey";
   oid_t index_oid = catalog_map_[database_oid]->GetIndexCatalog()->GetNextOid();
-  CreateIndex(database_oid, src_table_oid, src_col_ids,
-              src_table_object->GetSchemaName(), index_oid, index_name.str(),
-              IndexType::BWTREE, IndexConstraintType::DEFAULT, false, txn);
+  CreateIndex(txn,
+              database_oid,
+              src_table_object->GetSchemaName(),
+              src_table_oid,
+              false,
+              index_oid,
+              index_name.str(),
+              src_col_ids,
+              false,
+              IndexType::BWTREE,
+              IndexConstraintType::DEFAULT);
 
   // Insert constraint into pg_constraint
   std::shared_ptr<Constraint> constraint(
-      new Constraint(constraint_oid, ConstraintType::FOREIGN, constraint_name,
-                     src_table_oid, src_col_ids, index_oid, sink_table_oid,
-                     sink_col_ids, upd_action, del_action));
-  pg_constraint->InsertConstraint(constraint, pool_.get(), txn);
+      new Constraint(constraint_oid,
+                     ConstraintType::FOREIGN,
+                     constraint_name,
+                     src_table_oid,
+                     src_col_ids,
+                     index_oid,
+                     sink_table_oid,
+                     sink_col_ids,
+                     upd_action,
+                     del_action));
+  pg_constraint->InsertConstraint(txn, constraint, pool_.get());
 
   // add constraint into schema in source table and sink table
   {
@@ -1228,22 +1086,26 @@
 
 /**
  * @brief   Add a new check constraint for a table
+ * @param   txn           TransactionContext
  * @param   database_oid  Database to which the table belongs to
  * @param   table_oid     Table to which the constraint has to be added
  * @param   column_ids    Columns that the constraint affects
  * @param   cmd           Command string for check constraint
  * @param   exp           Expression for check constraint
  * @param   constraint_name  constraint name
- * @param   txn           TransactionContext
  * @return  ResultType(SUCCESS or FAILURE)
  * note: if add a new foreign key constraint, use AddForeignKeyConstraint
  */
-ResultType Catalog::AddCheckConstraint(
-    oid_t database_oid, oid_t table_oid, const std::vector<oid_t> &column_ids,
-    const std::pair<ExpressionType, type::Value> &exp,
-    const std::string &constraint_name, concurrency::TransactionContext *txn) {
-  auto table_object = catalog_map_[database_oid]->GetTableCatalog()
-                                                ->GetTableObject(table_oid, txn);
+ResultType Catalog::AddCheckConstraint(concurrency::TransactionContext *txn,
+                                       oid_t database_oid,
+                                       oid_t table_oid,
+                                       const std::vector<oid_t> &column_ids,
+                                       const std::pair<ExpressionType,
+                                       type::Value> &exp,
+                                       const std::string &constraint_name) {
+  auto table_object =
+      catalog_map_[database_oid]->GetTableCatalog()
+                                ->GetTableCatalogEntry(txn, table_oid);
   auto schema = storage::StorageManager::GetInstance()
                     ->GetTableWithOid(database_oid, table_oid)
                     ->GetSchema();
@@ -1251,9 +1113,14 @@
   // Insert constraint into pg_constraint
   auto pg_constraint = catalog_map_[database_oid]->GetConstraintCatalog();
   std::shared_ptr<Constraint> constraint(
-      new Constraint(pg_constraint->GetNextOid(), ConstraintType::CHECK,
-                     constraint_name, table_oid, column_ids, INVALID_OID, exp));
-  pg_constraint->InsertConstraint(constraint, pool_.get(), txn);
+      new Constraint(pg_constraint->GetNextOid(),
+                     ConstraintType::CHECK,
+                     constraint_name,
+                     table_oid,
+                     column_ids,
+                     INVALID_OID,
+                     exp));
+  pg_constraint->InsertConstraint(txn, constraint, pool_.get());
 
   // Add constraint into the schema
   {
@@ -1444,7 +1311,7 @@
   // delete record in pg_constraint
   auto pg_constraint =
       catalog_map_[database_object->GetDatabaseOid()]->GetConstraintCatalog();
-  pg_constraint->DeleteConstraints(table_oid, txn);
+  pg_constraint->DeleteConstraints(txn, table_oid);
 
   // delete index and records pg_index
   for (auto it : index_objects)
@@ -1527,12 +1394,6 @@
   if (default_layout->GetOid() == layout_oid) {
     table->ResetDefaultLayout();
     auto new_default_layout = table->GetDefaultLayout();
-<<<<<<< HEAD
-    if (pg_layout->GetLayoutWithOid(table_oid, new_default_layout->GetOid(),
-                                    txn) == nullptr &&
-        !pg_layout->InsertLayout(table_oid, new_default_layout, pool_.get(),
-                                 txn)) {
-=======
     if (pg_layout->GetLayoutWithOid(txn,
                                     table_oid,
                                     new_default_layout->GetOid()) == nullptr &&
@@ -1540,15 +1401,13 @@
                                  table_oid,
                                  new_default_layout,
                                  pool_.get())) {
->>>>>>> d22bd241
       LOG_DEBUG("Failed to create a new layout for table %d", table_oid);
       return ResultType::FAILURE;
     }
 
     // update table catalog
-<<<<<<< HEAD
-    catalog_map_[database_oid]->GetTableCatalog()->UpdateDefaultLayoutOid(
-        new_default_layout->GetOid(), table_oid, txn);
+    catalog_map_[database_oid]->GetTableCatalog()
+        ->UpdateDefaultLayoutOid(txn, table_oid, new_default_layout->GetOid());
   }
 
   return ResultType::SUCCESS;
@@ -1556,18 +1415,19 @@
 
 /**
  * @brief   Drop not null constraint for a column
+ * @param   txn           TransactionContext
  * @param   database_oid  the database to which the table belongs to
  * @param   table_oid     the table to which the column belongs to
  * @param   column_id     the column which has the not null constraint
- * @param   txn           TransactionContext
  * @return  ResultType(SUCCESS or FAILURE)
  */
-ResultType Catalog::DropNotNullConstraint(
-    oid_t database_oid, oid_t table_oid, oid_t column_id,
-    concurrency::TransactionContext *txn) {
+ResultType Catalog::DropNotNullConstraint(concurrency::TransactionContext *txn,
+                                          oid_t database_oid,
+                                          oid_t table_oid,
+                                          oid_t column_id) {
   auto table_object =
-      catalog_map_[database_oid]->GetTableCatalog()->GetTableObject(table_oid,
-                                                                    txn);
+      catalog_map_[database_oid]->GetTableCatalog()
+                                ->GetTableCatalogEntry(txn, table_oid);
   auto schema = storage::StorageManager::GetInstance()
                     ->GetTableWithOid(database_oid, table_oid)
                     ->GetSchema();
@@ -1581,7 +1441,10 @@
 
   // Update pg_column to set constraint of the column
   auto pg_column = catalog_map_[database_oid]->GetColumnCatalog();
-  pg_column->UpdateNotNullConstraint(table_oid, column.GetName(), false, txn);
+  pg_column->UpdateNotNullConstraint(txn,
+                                     table_oid,
+                                     column.GetName(),
+                                     false);
 
   // Set not null constraint in the schema
   {
@@ -1594,18 +1457,19 @@
 
 /**
  * @brief   Drop default constraint for a column
+ * @param   txn           TransactionContext
  * @param   database_oid  the database to which the table belongs to
  * @param   table_oid     the table to which the column belongs to
  * @param   column_id     the column which has the default constraint
- * @param   txn           TransactionContext
  * @return  ResultType(SUCCESS or FAILURE)
  */
-ResultType Catalog::DropDefaultConstraint(
-    oid_t database_oid, oid_t table_oid, oid_t column_id,
-    concurrency::TransactionContext *txn) {
+ResultType Catalog::DropDefaultConstraint(concurrency::TransactionContext *txn,
+                                          oid_t database_oid,
+                                          oid_t table_oid,
+                                          oid_t column_id) {
   auto table_object =
-      catalog_map_[database_oid]->GetTableCatalog()->GetTableObject(table_oid,
-                                                                    txn);
+      catalog_map_[database_oid]->GetTableCatalog()
+                                ->GetTableCatalogEntry(txn, table_oid);
   auto schema = storage::StorageManager::GetInstance()
                     ->GetTableWithOid(database_oid, table_oid)
                     ->GetSchema();
@@ -1620,8 +1484,11 @@
 
   // Update pg_column to set constraint of the column
   auto pg_column = catalog_map_[database_oid]->GetColumnCatalog();
-  pg_column->UpdateDefaultConstraint(table_oid, column.GetName(), false,
-                                     nullptr, txn);
+  pg_column->UpdateDefaultConstraint(txn,
+                                     table_oid,
+                                     column.GetName(),
+                                     false,
+                                     nullptr);
 
   // Set default constraint in the schema
   {
@@ -1634,43 +1501,51 @@
 
 /**
  * @brief   Drop a constraint for a table
+ * @param   txn           TransactionContext
  * @param   database_oid  the database to which the table belongs to
  * @param   table_oid     the table which has the constraint
  * @param   constraint_oid    the constraint to be dropped
- * @param   txn           TransactionContext
  * @return  ResultType(SUCCESS or FAILURE)
  */
-ResultType Catalog::DropConstraint(oid_t database_oid, oid_t table_oid,
-                                   oid_t constraint_oid,
-                                   concurrency::TransactionContext *txn) {
+ResultType Catalog::DropConstraint(concurrency::TransactionContext *txn,
+                                   oid_t database_oid,
+                                   oid_t table_oid,
+                                   oid_t constraint_oid) {
   auto pg_constraint = catalog_map_[database_oid]->GetConstraintCatalog();
   auto constraint_object =
-      pg_constraint->GetConstraintCatalogEntry(table_oid, constraint_oid, txn);
+      pg_constraint->GetConstraintCatalogEntry(txn,
+                                               table_oid,
+                                               constraint_oid);
 
   // delete constraint object from pg_constraint
-  if (!pg_constraint->DeleteConstraint(table_oid, constraint_oid, txn)) {
+  if (!pg_constraint->DeleteConstraint(txn, table_oid, constraint_oid)) {
     throw CatalogException("Failed to delete the constraint: " +
                            std::to_string(constraint_oid));
   }
 
   // delete index if exists
   if (constraint_object->GetIndexOid() != INVALID_OID) {
-    DropIndex(database_oid, constraint_object->GetIndexOid(), txn);
+    DropIndex(txn, database_oid, constraint_object->GetIndexOid());
   }
 
   // delete constraint from table
   auto storage_manager = storage::StorageManager::GetInstance();
   auto table = storage_manager->GetTableWithOid(database_oid, table_oid);
-  table->GetSchema()->DropConstraint(constraint_oid);
+  {
+    std::lock_guard<std::mutex> lock(catalog_mutex);
+    table->GetSchema()->DropConstraint(constraint_oid);
+  }
+
+  // delete foreign key info from sink table
   if (constraint_object->GetConstraintType() == ConstraintType::FOREIGN) {
-    auto sink_table = storage_manager->GetTableWithOid(
-        database_oid, constraint_object->GetFKSinkTableOid());
-    sink_table->GetSchema()->DeleteForeignKeySource(
-        constraint_object->GetConstraintOid());
-=======
-    catalog_map_[database_oid]->GetTableCatalog()
-        ->UpdateDefaultLayoutOid(txn, table_oid, new_default_layout->GetOid());
->>>>>>> d22bd241
+    auto sink_table =
+        storage_manager->GetTableWithOid(database_oid,
+                                         constraint_object->GetFKSinkTableOid());
+    {
+      std::lock_guard<std::mutex> lock(catalog_mutex);
+      sink_table->GetSchema()
+                ->DeleteForeignKeySource(constraint_object->GetConstraintOid());
+    }
   }
 
   LOG_TRACE(
@@ -2200,41 +2075,6 @@
                          "abs",
                          function::BuiltInFuncType{
                              OperatorId::Abs, function::NumericFunctions::_Abs},
-<<<<<<< HEAD
-                         txn);
-      AddBuiltinFunction(
-          "sqrt", {type::TypeId::TINYINT}, type::TypeId::DECIMAL, internal_lang,
-          "Sqrt", function::BuiltInFuncType{OperatorId::Sqrt,
-                                            function::NumericFunctions::Sqrt},
-          txn);
-      AddBuiltinFunction(
-          "sqrt", {type::TypeId::SMALLINT}, type::TypeId::DECIMAL,
-          internal_lang, "Sqrt",
-          function::BuiltInFuncType{OperatorId::Sqrt,
-                                    function::NumericFunctions::Sqrt},
-          txn);
-      AddBuiltinFunction(
-          "sqrt", {type::TypeId::INTEGER}, type::TypeId::DECIMAL, internal_lang,
-          "Sqrt", function::BuiltInFuncType{OperatorId::Sqrt,
-                                            function::NumericFunctions::Sqrt},
-          txn);
-      AddBuiltinFunction(
-          "sqrt", {type::TypeId::BIGINT}, type::TypeId::DECIMAL, internal_lang,
-          "Sqrt", function::BuiltInFuncType{OperatorId::Sqrt,
-                                            function::NumericFunctions::Sqrt},
-          txn);
-      AddBuiltinFunction(
-          "sqrt", {type::TypeId::DECIMAL}, type::TypeId::DECIMAL, internal_lang,
-          "Sqrt", function::BuiltInFuncType{OperatorId::Sqrt,
-                                            function::NumericFunctions::Sqrt},
-          txn);
-      AddBuiltinFunction(
-          "floor", {type::TypeId::DECIMAL}, type::TypeId::DECIMAL,
-          internal_lang, "Floor",
-          function::BuiltInFuncType{OperatorId::Floor,
-                                    function::NumericFunctions::_Floor},
-          txn);
-=======
                          "Abs",
                          type::TypeId::DECIMAL,
                          {type::TypeId::DECIMAL},
@@ -2287,7 +2127,6 @@
                          type::TypeId::DECIMAL,
                          {type::TypeId::DECIMAL},
                          internal_lang);
->>>>>>> d22bd241
 
       /**
        * integer functions
@@ -2323,106 +2162,6 @@
                          "abs",
                          function::BuiltInFuncType{
                              OperatorId::Abs, function::NumericFunctions::_Abs},
-<<<<<<< HEAD
-                         txn);
-
-      AddBuiltinFunction(
-          "floor", {type::TypeId::INTEGER}, type::TypeId::DECIMAL,
-          internal_lang, "Floor",
-          function::BuiltInFuncType{OperatorId::Floor,
-                                    function::NumericFunctions::_Floor},
-          txn);
-      AddBuiltinFunction(
-          "floor", {type::TypeId::BIGINT}, type::TypeId::DECIMAL, internal_lang,
-          "Floor",
-          function::BuiltInFuncType{OperatorId::Floor,
-                                    function::NumericFunctions::_Floor},
-          txn);
-      AddBuiltinFunction(
-          "floor", {type::TypeId::TINYINT}, type::TypeId::DECIMAL,
-          internal_lang, "Floor",
-          function::BuiltInFuncType{OperatorId::Floor,
-                                    function::NumericFunctions::_Floor},
-          txn);
-      AddBuiltinFunction(
-          "floor", {type::TypeId::SMALLINT}, type::TypeId::DECIMAL,
-          internal_lang, "Floor",
-          function::BuiltInFuncType{OperatorId::Floor,
-                                    function::NumericFunctions::_Floor},
-          txn);
-      AddBuiltinFunction(
-          "round", {type::TypeId::DECIMAL}, type::TypeId::DECIMAL,
-          internal_lang, "Round",
-          function::BuiltInFuncType{OperatorId::Round,
-                                    function::NumericFunctions::_Round},
-          txn);
-
-      AddBuiltinFunction(
-          "ceil", {type::TypeId::DECIMAL}, type::TypeId::DECIMAL, internal_lang,
-          "Ceil", function::BuiltInFuncType{OperatorId::Ceil,
-                                            function::NumericFunctions::_Ceil},
-          txn);
-
-      AddBuiltinFunction(
-          "ceil", {type::TypeId::TINYINT}, type::TypeId::DECIMAL, internal_lang,
-          "Ceil", function::BuiltInFuncType{OperatorId::Ceil,
-                                            function::NumericFunctions::_Ceil},
-          txn);
-
-      AddBuiltinFunction(
-          "ceil", {type::TypeId::SMALLINT}, type::TypeId::DECIMAL,
-          internal_lang, "Ceil",
-          function::BuiltInFuncType{OperatorId::Ceil,
-                                    function::NumericFunctions::_Ceil},
-          txn);
-
-      AddBuiltinFunction(
-          "ceil", {type::TypeId::INTEGER}, type::TypeId::DECIMAL, internal_lang,
-          "Ceil", function::BuiltInFuncType{OperatorId::Ceil,
-                                            function::NumericFunctions::_Ceil},
-          txn);
-
-      AddBuiltinFunction(
-          "ceil", {type::TypeId::BIGINT}, type::TypeId::DECIMAL, internal_lang,
-          "Ceil", function::BuiltInFuncType{OperatorId::Ceil,
-                                            function::NumericFunctions::_Ceil},
-          txn);
-
-      AddBuiltinFunction(
-          "ceiling", {type::TypeId::DECIMAL}, type::TypeId::DECIMAL,
-          internal_lang, "Ceil",
-          function::BuiltInFuncType{OperatorId::Ceil,
-                                    function::NumericFunctions::_Ceil},
-          txn);
-
-      AddBuiltinFunction(
-          "ceiling", {type::TypeId::TINYINT}, type::TypeId::DECIMAL,
-          internal_lang, "Ceil",
-          function::BuiltInFuncType{OperatorId::Ceil,
-                                    function::NumericFunctions::_Ceil},
-          txn);
-
-      AddBuiltinFunction(
-          "ceiling", {type::TypeId::SMALLINT}, type::TypeId::DECIMAL,
-          internal_lang, "Ceil",
-          function::BuiltInFuncType{OperatorId::Ceil,
-                                    function::NumericFunctions::_Ceil},
-          txn);
-
-      AddBuiltinFunction(
-          "ceiling", {type::TypeId::INTEGER}, type::TypeId::DECIMAL,
-          internal_lang, "Ceil",
-          function::BuiltInFuncType{OperatorId::Ceil,
-                                    function::NumericFunctions::_Ceil},
-          txn);
-
-      AddBuiltinFunction(
-          "ceiling", {type::TypeId::BIGINT}, type::TypeId::DECIMAL,
-          internal_lang, "Ceil",
-          function::BuiltInFuncType{OperatorId::Ceil,
-                                    function::NumericFunctions::_Ceil},
-          txn);
-=======
                          "Abs",
                          type::TypeId::BIGINT,
                          {type::TypeId::BIGINT},
@@ -2558,7 +2297,6 @@
                          type::TypeId::DECIMAL,
                          {type::TypeId::BIGINT},
                          internal_lang);
->>>>>>> d22bd241
 
       /**
        * date functions
