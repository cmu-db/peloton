--- conflicted
+++ resolved
@@ -93,35 +93,10 @@
                                        const oid_t table_oid,
                                        const std::string &trigger_name,
                                        concurrency::TransactionContext *txn) {
-<<<<<<< HEAD
-  if (txn == nullptr) {
-  	LOG_ERROR("Do not have transaction to drop trigger: %s",
-              table_name.c_str());
-    return ResultType::FAILURE;
-  }
-
-  // Checking if statement is valid
-  auto table_object =
-      Catalog::GetInstance()->GetTableObject(database_name, table_name, txn);
-
-  oid_t trigger_oid = TriggerCatalog::GetInstance().GetTriggerOid(
-      trigger_name, table_object->GetTableOid(), txn);
-  if (trigger_oid == INVALID_OID) {
-  	LOG_ERROR("Cannot find trigger %s to drop!", trigger_name.c_str());
-    return ResultType::FAILURE;
-  }
-
-  LOG_TRACE("trigger %d will be deleted!", trigger_oid);
-
-  bool delete_success =
-      DeleteTriggerByName(trigger_name, table_object->GetTableOid(), txn);
-  if (delete_success) {
-  	LOG_TRACE("Delete trigger successfully");
-=======
+
   bool delete_success = DeleteTriggerByName(trigger_name, table_oid, txn);
   if (delete_success) {
     LOG_TRACE("Delete trigger successfully");
->>>>>>> d052644e
     // ask target table to update its trigger list variable
     storage::DataTable *target_table =
         storage::StorageManager::GetInstance()->GetTableWithOid(database_oid,
@@ -129,11 +104,7 @@
     target_table->UpdateTriggerListFromCatalog(txn);
     return ResultType::SUCCESS;
   }
-<<<<<<< HEAD
-  LOG_ERROR("Failed to delete trigger");
-=======
   LOG_TRACE("Failed to delete trigger");
->>>>>>> d052644e
   return ResultType::FAILURE;
 }
 
@@ -150,15 +121,9 @@
 
   oid_t trigger_oid = INVALID_OID;
   if (result_tiles->size() == 0) {
-<<<<<<< HEAD
-  	LOG_TRACE("trigger %s doesn't exist", trigger_name.c_str());
-  } else {
-  	LOG_TRACE("size of the result tiles = %lu", result_tiles->size());
-=======
     // LOG_INFO("trigger %s doesn't exist", trigger_name.c_str());
   } else {
     // LOG_INFO("size of the result tiles = %lu", result_tiles->size());
->>>>>>> d052644e
     PELOTON_ASSERT((*result_tiles)[0]->GetTupleCount() <= 1);
     if ((*result_tiles)[0]->GetTupleCount() != 0) {
       trigger_oid = (*result_tiles)[0]->GetValue(0, 0).GetAs<oid_t>();
@@ -179,14 +144,9 @@
 }
 
 std::unique_ptr<trigger::TriggerList> TriggerCatalog::GetTriggersByType(
-<<<<<<< HEAD
-    oid_t table_oid, int16_t trigger_type, concurrency::TransactionContext *txn) {
-	LOG_TRACE("Get triggers for table %d", table_oid);
-=======
     oid_t table_oid, int16_t trigger_type,
     concurrency::TransactionContext *txn) {
   LOG_INFO("Get triggers for table %d", table_oid);
->>>>>>> d052644e
   // select trigger_name, fire condition, function_name, function_args
   std::vector<oid_t> column_ids(
       {ColumnId::TRIGGER_NAME, ColumnId::FIRE_CONDITION, ColumnId::FUNCTION_OID,
@@ -228,11 +188,7 @@
 
 std::unique_ptr<trigger::TriggerList> TriggerCatalog::GetTriggers(
     oid_t table_oid, concurrency::TransactionContext *txn) {
-<<<<<<< HEAD
-  LOG_TRACE("Get triggers for table %d", table_oid);
-=======
   // LOG_DEBUG("Get triggers for table %d", table_oid);
->>>>>>> d052644e
   // select trigger_name, fire condition, function_name, function_args
   std::vector<oid_t> column_ids(
       {ColumnId::TRIGGER_NAME, ColumnId::TRIGGER_TYPE, ColumnId::FIRE_CONDITION,
@@ -247,19 +203,11 @@
   auto result_tiles =
       GetResultWithIndexScan(column_ids, index_offset, values, txn);
   // carefull! the result tile could be null!
-<<<<<<< HEAD
-  if (result_tiles == nullptr) {
-    LOG_TRACE("no trigger on table %d", table_oid);
-  } else {
-    LOG_TRACE("size of the result tiles = %lu", result_tiles->size());
-  }
-=======
   // if (result_tiles == nullptr) {
   //   LOG_INFO("no trigger on table %d", table_oid);
   // } else {
   //   LOG_INFO("size of the result tiles = %lu", result_tiles->size());
   // }
->>>>>>> d052644e
 
   // create the trigger list
   std::unique_ptr<trigger::TriggerList> new_trigger_list{
