--- conflicted
+++ resolved
@@ -24,13 +24,8 @@
 //
 // class SelectForUpdateTxnTests : public PelotonTest {};
 //
-<<<<<<< HEAD
 //static std::vector<ProtocolType> TEST_TYPES = {
 //  ProtocolType::TIMESTAMP_ORDERING
-=======
-// static std::vector<ConcurrencyType> TEST_TYPES = {
-//  ConcurrencyType::TIMESTAMP_ORDERING
->>>>>>> a05b5c13
 //};
 //
 // TEST_F(SelectForUpdateTxnTests, SingleTransactionTest) {
