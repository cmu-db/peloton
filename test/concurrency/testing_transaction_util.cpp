//===----------------------------------------------------------------------===//
//
//                         Peloton
//
// transaction_tests_util.cpp
//
// Identification: test/concurrency/transaction_tests_util.cpp
//
// Copyright (c) 2015-16, Carnegie Mellon University Database Group
//
//===----------------------------------------------------------------------===//

#include "concurrency/testing_transaction_util.h"

#include "catalog/catalog.h"
#include "catalog/database_catalog.h"
#include "catalog/table_catalog.h"
#include "executor/delete_executor.h"
#include "executor/executor_context.h"
#include "executor/index_scan_executor.h"
#include "executor/insert_executor.h"
#include "executor/logical_tile_factory.h"
#include "executor/mock_executor.h"
#include "executor/seq_scan_executor.h"
#include "executor/update_executor.h"
#include "expression/expression_util.h"
#include "planner/delete_plan.h"
#include "planner/index_scan_plan.h"
#include "planner/insert_plan.h"
#include "storage/database.h"
#include "storage/storage_manager.h"
#include "storage/tile.h"

namespace peloton {
namespace executor {
class ExecutorContext;
}
namespace planner {
class InsertPlan;
class ProjectInfo;
}
namespace test {

storage::DataTable *TestingTransactionUtil::CreateCombinedPrimaryKeyTable() {
  auto id_column = catalog::Column(
      type::TypeId::INTEGER, type::Type::GetTypeSize(type::TypeId::INTEGER),
      "id", true);
  id_column.AddConstraint(
      catalog::Constraint(ConstraintType::NOTNULL, "not_null"));
  auto value_column = catalog::Column(
      type::TypeId::INTEGER, type::Type::GetTypeSize(type::TypeId::INTEGER),
      "value", true);
  value_column.AddConstraint(
      catalog::Constraint(ConstraintType::NOTNULL, "not_null"));

  // Create the table
  catalog::Schema *table_schema =
      new catalog::Schema({id_column, value_column});
  auto table_name = "TEST_TABLE";
  size_t tuples_per_tilegroup = 100;
  auto table = storage::TableFactory::GetDataTable(
      CATALOG_DATABASE_OID, TEST_TABLE_OID, table_schema, table_name,
      tuples_per_tilegroup, true, false);

  // Create index on the (id, value) column
  std::vector<oid_t> key_attrs = {0, 1};
  auto tuple_schema = table->GetSchema();
  bool unique = false;
  auto key_schema = catalog::Schema::CopySchema(tuple_schema, key_attrs);
  key_schema->SetIndexedColumns(key_attrs);

  auto index_metadata = new index::IndexMetadata(
      "primary_btree_index", 1234, TEST_TABLE_OID, CATALOG_DATABASE_OID,
      IndexType::BWTREE, IndexConstraintType::PRIMARY_KEY, tuple_schema,
      key_schema, key_attrs, unique);

  std::shared_ptr<index::Index> pkey_index(
      index::IndexFactory::GetIndex(index_metadata));

  table->AddIndex(pkey_index);

  // Insert tuple
  auto &txn_manager = concurrency::TransactionManagerFactory::GetInstance();
  auto txn = txn_manager.BeginTransaction();
  for (int i = 0; i < 10; i++) {
    ExecuteInsert(txn, table, i, i);
  }
  txn_manager.CommitTransaction(txn);

  return table;
}

storage::DataTable *TestingTransactionUtil::CreatePrimaryKeyUniqueKeyTable() {
  auto id_column = catalog::Column(
      type::TypeId::INTEGER, type::Type::GetTypeSize(type::TypeId::INTEGER),
      "id", true);
  id_column.AddConstraint(
      catalog::Constraint(ConstraintType::NOTNULL, "not_null"));
  auto value_column = catalog::Column(
      type::TypeId::INTEGER, type::Type::GetTypeSize(type::TypeId::INTEGER),
      "value", true);

  // Create the table
  catalog::Schema *table_schema =
      new catalog::Schema({id_column, value_column});
  auto table_name = "TEST_TABLE";
  size_t tuples_per_tilegroup = 100;
  auto table = storage::TableFactory::GetDataTable(
      CATALOG_DATABASE_OID, TEST_TABLE_OID, table_schema, table_name,
      tuples_per_tilegroup, true, false);

  // Create primary index on the id column
  std::vector<oid_t> key_attrs = {0};
  auto tuple_schema = table->GetSchema();
  bool unique = false;
  auto key_schema = catalog::Schema::CopySchema(tuple_schema, key_attrs);
  key_schema->SetIndexedColumns(key_attrs);

  auto index_metadata = new index::IndexMetadata(
      "primary_btree_index", 1234, TEST_TABLE_OID, CATALOG_DATABASE_OID,
      IndexType::BWTREE, IndexConstraintType::PRIMARY_KEY, tuple_schema,
      key_schema, key_attrs, unique);

  std::shared_ptr<index::Index> pkey_index(
      index::IndexFactory::GetIndex(index_metadata));

  table->AddIndex(pkey_index);

  // Create unique index on the value column
  std::vector<oid_t> key_attrs2 = {1};
  auto tuple_schema2 = table->GetSchema();
  bool unique2 = false;
  auto key_schema2 = catalog::Schema::CopySchema(tuple_schema2, key_attrs2);
  key_schema2->SetIndexedColumns(key_attrs2);
  auto index_metadata2 = new index::IndexMetadata(
      "unique_btree_index", 1235, TEST_TABLE_OID, CATALOG_DATABASE_OID,
      IndexType::BWTREE, IndexConstraintType::UNIQUE, tuple_schema2,
      key_schema2, key_attrs2, unique2);

  std::shared_ptr<index::Index> ukey_index(
      index::IndexFactory::GetIndex(index_metadata2));

  table->AddIndex(ukey_index);

  // Insert tuple
  auto &txn_manager = concurrency::TransactionManagerFactory::GetInstance();
  auto txn = txn_manager.BeginTransaction();
  for (int i = 0; i < 10; i++) {
    ExecuteInsert(txn, table, i, i);
  }
  txn_manager.CommitTransaction(txn);

  return table;
}

storage::DataTable *TestingTransactionUtil::CreateTable(
    int num_key, std::string table_name, oid_t database_id, oid_t relation_id,
    oid_t index_oid, bool need_primary_index, size_t tuples_per_tilegroup) {
  auto id_column = catalog::Column(
      type::TypeId::INTEGER, type::Type::GetTypeSize(type::TypeId::INTEGER),
      "id", true);
  auto value_column = catalog::Column(
      type::TypeId::INTEGER, type::Type::GetTypeSize(type::TypeId::INTEGER),
      "value", true);

  // Create the table
  catalog::Schema *table_schema =
      new catalog::Schema({id_column, value_column});

  auto table = storage::TableFactory::GetDataTable(
      database_id, relation_id, table_schema, table_name, tuples_per_tilegroup,
      true, false);

  // Create index on the id column
  std::vector<oid_t> key_attrs = {0};
  auto tuple_schema = table->GetSchema();
  bool unique = false;
  auto key_schema = catalog::Schema::CopySchema(tuple_schema, key_attrs);
  key_schema->SetIndexedColumns(key_attrs);

  auto index_metadata = new index::IndexMetadata(
      "primary_btree_index", index_oid, TEST_TABLE_OID, CATALOG_DATABASE_OID,
      IndexType::BWTREE, need_primary_index ? IndexConstraintType::PRIMARY_KEY
                                            : IndexConstraintType::DEFAULT,
      tuple_schema, key_schema, key_attrs, unique);

  std::shared_ptr<index::Index> pkey_index(
      index::IndexFactory::GetIndex(index_metadata));

  table->AddIndex(pkey_index);

  // add this table to current database
  catalog::Catalog::GetInstance();
  LOG_INFO("the database_id is %d", database_id);
  storage::Database *db = nullptr;
  try {
    db =
        storage::StorageManager::GetInstance()->GetDatabaseWithOid(database_id);
  } catch (CatalogException &e) {
    LOG_TRACE("Can't find database %d! ", database_id);
    return nullptr;
  }
<<<<<<< HEAD
  //PL_ASSERT(db);
=======
  PELOTON_ASSERT(db);
>>>>>>> 00733282
  db->AddTable(table);

  // Insert tuple
  auto &txn_manager = concurrency::TransactionManagerFactory::GetInstance();
  auto txn = txn_manager.BeginTransaction();
  for (int i = 0; i < num_key; i++) {
    ExecuteInsert(txn, table, i, 0);
  }
  txn_manager.CommitTransaction(txn);

  return table;
}

storage::DataTable *TestingTransactionUtil::CreateTableWithoutIndex(
    std::string database_name, std::string table_name) {
  LOG_INFO("database name = %s", database_name.c_str());
  LOG_INFO("table name = %s", table_name.c_str());
  auto id_column = catalog::Column(
      type::TypeId::INTEGER, type::Type::GetTypeSize(type::TypeId::INTEGER),
      "id", true);
  auto value_column = catalog::Column(
      type::TypeId::INTEGER, type::Type::GetTypeSize(type::TypeId::INTEGER),
      "value", true);

  std::unique_ptr<catalog::Schema> table_schema(
      new catalog::Schema({id_column, value_column}));

  auto catalog = catalog::Catalog::GetInstance();
  // Create Database and Table
  auto &txn_manager = concurrency::TransactionManagerFactory::GetInstance();
  auto txn = txn_manager.BeginTransaction();
  catalog->CreateDatabase(database_name, txn);
  txn_manager.CommitTransaction(txn);
  LOG_INFO("create database %s", database_name.c_str());

  txn = txn_manager.BeginTransaction();
  catalog->CreateTable(database_name, table_name, std::move(table_schema), txn);
  txn_manager.CommitTransaction(txn);
  LOG_INFO("create table %s", table_name.c_str());

  txn = txn_manager.BeginTransaction();
  auto table = catalog->GetTableWithName(database_name, table_name, txn);
  txn_manager.CommitTransaction(txn);
  LOG_INFO("table name = %s", table->GetName().c_str());
  LOG_INFO("table oid = %d", table->GetOid());
  LOG_INFO("database oid = %d", table->GetDatabaseOid());

  return table;
}


std::unique_ptr<const planner::ProjectInfo>
TestingTransactionUtil::MakeProjectInfoFromTuple(const storage::Tuple *tuple) {
  TargetList target_list;
  DirectMapList direct_map_list;

  for (oid_t col_id = START_OID; col_id < tuple->GetColumnCount(); col_id++) {
    type::Value value = (tuple->GetValue(col_id));
    auto expression = expression::ExpressionUtil::ConstantValueFactory(value);
    planner::DerivedAttribute attribute{expression};
    target_list.emplace_back(col_id, attribute);
  }

  return std::unique_ptr<const planner::ProjectInfo>(new planner::ProjectInfo(
      std::move(target_list), std::move(direct_map_list)));
}

bool TestingTransactionUtil::ExecuteInsert(
    concurrency::TransactionContext *transaction, storage::DataTable *table, int id,
    int value) {
  std::unique_ptr<executor::ExecutorContext> context(
      new executor::ExecutorContext(transaction));

  // Make tuple
  std::unique_ptr<storage::Tuple> tuple(
      new storage::Tuple(table->GetSchema(), true));
  auto testing_pool = TestingHarness::GetInstance().GetTestingPool();
  tuple->SetValue(0, type::ValueFactory::GetIntegerValue(id), testing_pool);
  tuple->SetValue(1, type::ValueFactory::GetIntegerValue(value), testing_pool);
  std::unique_ptr<const planner::ProjectInfo> project_info{
      MakeProjectInfoFromTuple(tuple.get())};

  // Insert
  planner::InsertPlan node(table, std::move(project_info));
  executor::InsertExecutor executor(&node, context.get());
  return executor.Execute();
}

expression::ComparisonExpression *TestingTransactionUtil::MakePredicate(
    int id) {
  auto tup_val_exp =
      new expression::TupleValueExpression(type::TypeId::INTEGER, 0, 0);
  auto const_val_exp = new expression::ConstantValueExpression(
      type::ValueFactory::GetIntegerValue(id));
  auto predicate = new expression::ComparisonExpression(
      ExpressionType::COMPARE_EQUAL, tup_val_exp, const_val_exp);

  return predicate;
}

planner::IndexScanPlan::IndexScanDesc MakeIndexDesc(storage::DataTable *table,
                                                    int id) {
  auto index = table->GetIndex(0);
  std::vector<expression::AbstractExpression *> runtime_keys;
  std::vector<ExpressionType> expr_types;
  std::vector<type::Value> values;

  std::vector<oid_t> key_column_ids = {0};

  expr_types.push_back(ExpressionType::COMPARE_EQUAL);

  values.push_back(type::ValueFactory::GetIntegerValue(id).Copy());

  return planner::IndexScanPlan::IndexScanDesc(
      index, key_column_ids, expr_types, values, runtime_keys);
}

bool TestingTransactionUtil::ExecuteRead(concurrency::TransactionContext *transaction,
                                         storage::DataTable *table, int id,
                                         int &result, bool select_for_update) {
  std::unique_ptr<executor::ExecutorContext> context(
      new executor::ExecutorContext(transaction));

  // index scan
  std::vector<oid_t> column_ids = {0, 1};
  planner::IndexScanPlan idx_scan_node(
      table, nullptr, column_ids, MakeIndexDesc(table, id), select_for_update);
  executor::IndexScanExecutor idx_scan_executor(&idx_scan_node, context.get());

  EXPECT_TRUE(idx_scan_executor.Init());
  if (idx_scan_executor.Execute() == false) {
    result = -1;
    return false;
  }

  std::unique_ptr<executor::LogicalTile> result_tile(
      idx_scan_executor.GetOutput());

  // Read nothing
  if (result_tile->GetTupleCount() == 0)
    result = -1;
  else {
    EXPECT_EQ(1, result_tile->GetTupleCount());
    type::Value val = (result_tile->GetValue(0, 1));
    result = val.GetAs<int32_t>();
  }

  return true;
}
bool TestingTransactionUtil::ExecuteDelete(
    concurrency::TransactionContext *transaction, storage::DataTable *table, int id,
    bool select_for_update) {
  std::unique_ptr<executor::ExecutorContext> context(
      new executor::ExecutorContext(transaction));

  // Delete
  planner::DeletePlan delete_node(table);
  executor::DeleteExecutor delete_executor(&delete_node, context.get());

  auto predicate = MakePredicate(id);

  // Scan
  std::vector<oid_t> column_ids = {0};
  std::unique_ptr<planner::SeqScanPlan> seq_scan_node(new planner::SeqScanPlan(
      table, predicate, column_ids, select_for_update));
  executor::SeqScanExecutor seq_scan_executor(seq_scan_node.get(),
                                              context.get());

  delete_node.AddChild(std::move(seq_scan_node));
  delete_executor.AddChild(&seq_scan_executor);

  EXPECT_TRUE(delete_executor.Init());

  return delete_executor.Execute();
}
bool TestingTransactionUtil::ExecuteUpdate(
    concurrency::TransactionContext *transaction, storage::DataTable *table, int id,
    int value, bool select_for_update) {
  std::unique_ptr<executor::ExecutorContext> context(
      new executor::ExecutorContext(transaction));

  auto update_val = type::ValueFactory::GetIntegerValue(value);

  // ProjectInfo
  TargetList target_list;
  DirectMapList direct_map_list;

  auto *expr = expression::ExpressionUtil::ConstantValueFactory(update_val);
  planner::DerivedAttribute attribute{expr};
  target_list.emplace_back(1, attribute);
  direct_map_list.emplace_back(0, std::pair<oid_t, oid_t>(0, 0));

  // Update plan
  std::unique_ptr<const planner::ProjectInfo> project_info(
      new planner::ProjectInfo(std::move(target_list),
                               std::move(direct_map_list)));
  planner::UpdatePlan update_node(table, std::move(project_info));

  executor::UpdateExecutor update_executor(&update_node, context.get());

  // Index scan
  std::vector<oid_t> column_ids = {0};
  std::unique_ptr<planner::IndexScanPlan> idx_scan_node(
      new planner::IndexScanPlan(table, nullptr, column_ids,
                                 MakeIndexDesc(table, id), select_for_update));
  executor::IndexScanExecutor idx_scan_executor(idx_scan_node.get(),
                                                context.get());

  update_node.AddChild(std::move(idx_scan_node));
  update_executor.AddChild(&idx_scan_executor);

  EXPECT_TRUE(update_executor.Init());
  return update_executor.Execute();
}

bool TestingTransactionUtil::ExecuteUpdateByValue(concurrency::TransactionContext *txn,
                                                  storage::DataTable *table,
                                                  int old_value, int new_value,
                                                  bool select_for_update) {
  std::unique_ptr<executor::ExecutorContext> context(
      new executor::ExecutorContext(txn));

  auto update_val = type::ValueFactory::GetIntegerValue(new_value);

  // ProjectInfo
  TargetList target_list;
  DirectMapList direct_map_list;

  auto *expr = expression::ExpressionUtil::ConstantValueFactory(update_val);
  planner::DerivedAttribute attribute{expr};
  target_list.emplace_back(1, attribute);
  direct_map_list.emplace_back(0, std::pair<oid_t, oid_t>(0, 0));

  // Update plan
  std::unique_ptr<const planner::ProjectInfo> project_info(
      new planner::ProjectInfo(std::move(target_list),
                               std::move(direct_map_list)));
  planner::UpdatePlan update_node(table, std::move(project_info));

  executor::UpdateExecutor update_executor(&update_node, context.get());

  // Predicate
  auto tup_val_exp =
      new expression::TupleValueExpression(type::TypeId::INTEGER, 0, 1);
  auto const_val_exp = new expression::ConstantValueExpression(
      type::ValueFactory::GetIntegerValue(old_value));
  auto predicate = new expression::ComparisonExpression(
      ExpressionType::COMPARE_EQUAL, tup_val_exp, const_val_exp);

  // Seq scan
  std::vector<oid_t> column_ids = {0, 1};
  std::unique_ptr<planner::SeqScanPlan> seq_scan_node(new planner::SeqScanPlan(
      table, predicate, column_ids, select_for_update));
  executor::SeqScanExecutor seq_scan_executor(seq_scan_node.get(),
                                              context.get());

  update_node.AddChild(std::move(seq_scan_node));
  update_executor.AddChild(&seq_scan_executor);

  EXPECT_TRUE(update_executor.Init());
  return update_executor.Execute();
}

bool TestingTransactionUtil::ExecuteScan(concurrency::TransactionContext *transaction,
                                         std::vector<int> &results,
                                         storage::DataTable *table, int id,
                                         bool select_for_update) {
  std::unique_ptr<executor::ExecutorContext> context(
      new executor::ExecutorContext(transaction));

  // Predicate, WHERE `id`>=id1
  auto tup_val_exp =
      new expression::TupleValueExpression(type::TypeId::INTEGER, 0, 0);
  auto const_val_exp = new expression::ConstantValueExpression(
      type::ValueFactory::GetIntegerValue(id));

  auto predicate = new expression::ComparisonExpression(
      ExpressionType::COMPARE_GREATERTHANOREQUALTO, tup_val_exp, const_val_exp);

  // Seq scan
  std::vector<oid_t> column_ids = {0, 1};
  planner::SeqScanPlan seq_scan_node(table, predicate, column_ids,
                                     select_for_update);
  executor::SeqScanExecutor seq_scan_executor(&seq_scan_node, context.get());

  EXPECT_TRUE(seq_scan_executor.Init());
  if (seq_scan_executor.Execute() == false) return false;

  std::unique_ptr<executor::LogicalTile> result_tile(
      seq_scan_executor.GetOutput());

  for (size_t i = 0; i < result_tile->GetTupleCount(); i++) {
    type::Value val = (result_tile->GetValue(i, 1));
    results.push_back(val.GetAs<int32_t>());
  }
  return true;
}
}
}<|MERGE_RESOLUTION|>--- conflicted
+++ resolved
@@ -200,11 +200,7 @@
     LOG_TRACE("Can't find database %d! ", database_id);
     return nullptr;
   }
-<<<<<<< HEAD
-  //PL_ASSERT(db);
-=======
   PELOTON_ASSERT(db);
->>>>>>> 00733282
   db->AddTable(table);
 
   // Insert tuple
