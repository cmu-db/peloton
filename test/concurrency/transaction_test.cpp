//===----------------------------------------------------------------------===//
//
//                         Peloton
//
// transaction_test.cpp
//
// Identification: test/concurrency/transaction_test.cpp
//
// Copyright (c) 2015-16, Carnegie Mellon University Database Group
//
//===----------------------------------------------------------------------===//

#include "common/harness.h"
#include "concurrency/testing_transaction_util.h"

namespace peloton {

namespace test {

//===--------------------------------------------------------------------===//
// Transaction Tests
//===--------------------------------------------------------------------===//

class TransactionTests : public PelotonTest {};

<<<<<<< HEAD
static std::vector<ProtocolType> PROTOCOL_TYPES = {
    ProtocolType::TIMESTAMP_ORDERING
};
=======
static std::vector<ConcurrencyType> TEST_TYPES = {
    ConcurrencyType::TIMESTAMP_ORDERING};
>>>>>>> a05b5c13

void TransactionTest(concurrency::TransactionManager *txn_manager,
                     UNUSED_ATTRIBUTE uint64_t thread_itr) {
  uint64_t thread_id = TestingHarness::GetInstance().GetThreadId();

  for (oid_t txn_itr = 1; txn_itr <= 50; txn_itr++) {
    auto txn = txn_manager->BeginTransaction();
    if (thread_id % 2 == 0) {
      std::chrono::microseconds sleep_time(1);
      std::this_thread::sleep_for(sleep_time);
    }

    if (txn_itr % 25 != 0) {
      txn_manager->CommitTransaction(txn);
    } else {
      txn_manager->AbortTransaction(txn);
    }
  }
}

TEST_F(TransactionTests, TransactionTest) {
  for (auto protocol_type : PROTOCOL_TYPES) {
    concurrency::TransactionManagerFactory::Configure(protocol_type);
    auto &txn_manager = concurrency::TransactionManagerFactory::GetInstance();

    LaunchParallelTest(8, TransactionTest, &txn_manager);
  }
}

TEST_F(TransactionTests, ReadOnlyTransactionTest) {
  for (auto protocol_type : PROTOCOL_TYPES) {
    concurrency::TransactionManagerFactory::Configure(protocol_type);
    auto &txn_manager = concurrency::TransactionManagerFactory::GetInstance();
    storage::DataTable *table = TestingTransactionUtil::CreateTable();
    // Just scan the table
    {
      TransactionScheduler scheduler(1, table, &txn_manager, true);
      scheduler.Txn(0).Scan(0);
      scheduler.Txn(0).Commit();

      scheduler.Run();

      // Snapshot read can not read the recent insert
      EXPECT_EQ(0, scheduler.schedules[0].results.size());
    }
  }
}

TEST_F(TransactionTests, SingleTransactionTest) {
  for (auto protocol_type : PROTOCOL_TYPES) {
    concurrency::TransactionManagerFactory::Configure(protocol_type);
    auto &txn_manager = concurrency::TransactionManagerFactory::GetInstance();
    storage::DataTable *table = TestingTransactionUtil::CreateTable();
    // Just scan the table
    {
      TransactionScheduler scheduler(1, table, &txn_manager);
      scheduler.Txn(0).Scan(0);
      scheduler.Txn(0).Commit();

      scheduler.Run();

      EXPECT_EQ(10, scheduler.schedules[0].results.size());
    }
    // read, read, read, read, update, read, read not exist
    // another txn read
    {
      TransactionScheduler scheduler(2, table, &txn_manager);
      scheduler.Txn(0).Read(0);
      scheduler.Txn(0).Read(0);
      scheduler.Txn(0).Read(0);
      scheduler.Txn(0).Read(0);
      scheduler.Txn(0).Update(0, 1);
      scheduler.Txn(0).Read(0);
      scheduler.Txn(0).Read(100);
      scheduler.Txn(0).Commit();
      scheduler.Txn(1).Read(0);
      scheduler.Txn(1).Commit();

      scheduler.Run();

      EXPECT_EQ(ResultType::SUCCESS, scheduler.schedules[0].txn_result);
      EXPECT_EQ(ResultType::SUCCESS, scheduler.schedules[1].txn_result);
      EXPECT_EQ(0, scheduler.schedules[0].results[0]);
      EXPECT_EQ(0, scheduler.schedules[0].results[1]);
      EXPECT_EQ(0, scheduler.schedules[0].results[2]);
      EXPECT_EQ(0, scheduler.schedules[0].results[3]);
      EXPECT_EQ(1, scheduler.schedules[0].results[4]);
      EXPECT_EQ(-1, scheduler.schedules[0].results[5]);
      EXPECT_EQ(1, scheduler.schedules[1].results[0]);
    }

    // // update, update, update, update, read
    {
      TransactionScheduler scheduler(1, table, &txn_manager);
      scheduler.Txn(0).Update(0, 1);
      scheduler.Txn(0).Update(0, 2);
      scheduler.Txn(0).Update(0, 3);
      scheduler.Txn(0).Update(0, 4);
      scheduler.Txn(0).Read(0);
      scheduler.Txn(0).Commit();

      scheduler.Run();

      EXPECT_EQ(ResultType::SUCCESS, scheduler.schedules[0].txn_result);
      EXPECT_EQ(4, scheduler.schedules[0].results[0]);
    }

    // // delete not exist, delete exist, read deleted, update deleted,
    // // read deleted, insert back, update inserted, read newly updated,
    // // delete inserted, read deleted
    {
      TransactionScheduler scheduler(1, table, &txn_manager);
      scheduler.Txn(0).Delete(100);
      scheduler.Txn(0).Delete(0);
      scheduler.Txn(0).Read(0);
      scheduler.Txn(0).Update(0, 1);
      scheduler.Txn(0).Read(0);
      scheduler.Txn(0).Insert(0, 2);
      scheduler.Txn(0).Update(0, 3);
      scheduler.Txn(0).Read(0);
      scheduler.Txn(0).Delete(0);
      scheduler.Txn(0).Read(0);
      scheduler.Txn(0).Commit();

      scheduler.Run();

      EXPECT_EQ(ResultType::SUCCESS, scheduler.schedules[0].txn_result);
      EXPECT_EQ(-1, scheduler.schedules[0].results[0]);
      EXPECT_EQ(-1, scheduler.schedules[0].results[1]);
      EXPECT_EQ(3, scheduler.schedules[0].results[2]);
      EXPECT_EQ(-1, scheduler.schedules[0].results[3]);
      LOG_INFO("FINISH THIS");
    }

    // // insert, delete inserted, read deleted, insert again, delete again
    // // read deleted, insert again, read inserted, update inserted, read
    // updated
    {
      TransactionScheduler scheduler(1, table, &txn_manager);

      scheduler.Txn(0).Insert(1000, 0);
      scheduler.Txn(0).Delete(1000);
      scheduler.Txn(0).Read(1000);
      scheduler.Txn(0).Insert(1000, 1);
      scheduler.Txn(0).Delete(1000);
      scheduler.Txn(0).Read(1000);
      scheduler.Txn(0).Insert(1000, 2);
      scheduler.Txn(0).Read(1000);
      scheduler.Txn(0).Update(1000, 3);
      scheduler.Txn(0).Read(1000);
      scheduler.Txn(0).Commit();

      scheduler.Run();

      EXPECT_EQ(ResultType::SUCCESS, scheduler.schedules[0].txn_result);
      EXPECT_EQ(-1, scheduler.schedules[0].results[0]);
      EXPECT_EQ(-1, scheduler.schedules[0].results[1]);
      EXPECT_EQ(2, scheduler.schedules[0].results[2]);
      EXPECT_EQ(3, scheduler.schedules[0].results[3]);
    }
  }
}

TEST_F(TransactionTests, AbortTest) {
  for (auto protocol_type : PROTOCOL_TYPES) {
    concurrency::TransactionManagerFactory::Configure(protocol_type);
    auto &txn_manager = concurrency::TransactionManagerFactory::GetInstance();
    storage::DataTable *table = TestingTransactionUtil::CreateTable();
    {
      TransactionScheduler scheduler(2, table, &txn_manager);
      scheduler.Txn(0).Update(0, 100);
      scheduler.Txn(0).Abort();
      scheduler.Txn(1).Read(0);
      scheduler.Txn(1).Commit();

      scheduler.Run();

      EXPECT_EQ(ResultType::ABORTED, scheduler.schedules[0].txn_result);
      EXPECT_EQ(ResultType::SUCCESS, scheduler.schedules[1].txn_result);
      EXPECT_EQ(0, scheduler.schedules[1].results[0]);
    }

    {
      TransactionScheduler scheduler(2, table, &txn_manager);
      scheduler.Txn(0).Insert(100, 0);
      scheduler.Txn(0).Abort();
      scheduler.Txn(1).Read(100);
      scheduler.Txn(1).Commit();

      scheduler.Run();
      EXPECT_EQ(ResultType::ABORTED, scheduler.schedules[0].txn_result);
      EXPECT_EQ(ResultType::SUCCESS, scheduler.schedules[1].txn_result);
      EXPECT_EQ(-1, scheduler.schedules[1].results[0]);
    }
  }
}

}  // End test namespace
}  // End peloton namespace<|MERGE_RESOLUTION|>--- conflicted
+++ resolved
@@ -23,14 +23,9 @@
 
 class TransactionTests : public PelotonTest {};
 
-<<<<<<< HEAD
 static std::vector<ProtocolType> PROTOCOL_TYPES = {
     ProtocolType::TIMESTAMP_ORDERING
 };
-=======
-static std::vector<ConcurrencyType> TEST_TYPES = {
-    ConcurrencyType::TIMESTAMP_ORDERING};
->>>>>>> a05b5c13
 
 void TransactionTest(concurrency::TransactionManager *txn_manager,
                      UNUSED_ATTRIBUTE uint64_t thread_itr) {
