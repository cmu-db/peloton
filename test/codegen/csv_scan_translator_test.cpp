--- conflicted
+++ resolved
@@ -36,11 +36,7 @@
 TEST_F(CSVScanTranslatorTest, IntCsvScan) {
   // The quoting character and a helper function to quote a given string
   const char quote = '"';
-<<<<<<< HEAD
-  const auto quote_string = [=](std::string s) {
-=======
   const auto quote_string = [](std::string s) {
->>>>>>> 2676275c
     return StringUtil::Format("%c%s%c", quote, s.c_str(), quote);
   };
 
