--- conflicted
+++ resolved
@@ -123,18 +123,7 @@
                                   ->GetTableOid());
   }
   for (int i = 4; i < 5; i++) {
-<<<<<<< HEAD
     auto table_schema = CreateTestSchema();
-    catalog->CreateTable(test_db_name, DEFAULT_SCHEMA_NAME, test_table_names[i],
-                         std::move(table_schema), txn, false,
-                         tuples_per_tilegroup, layout_type);
-    auto table_object = catalog->GetTableObject(test_db_name, DEFAULT_SCHEMA_NAME,
-                                                test_table_names[i], txn);
-    catalog->AddPrimaryKeyConstraint(table_object->GetDatabaseOid(),
-                                     table_object->GetTableOid(), {0}, "con_primary", txn);
-    test_table_oids.push_back(table_object->GetTableOid());
-=======
-    auto table_schema = CreateTestSchema(true);
     catalog->CreateTable(txn,
                          test_db_name,
                          DEFAULT_SCHEMA_NAME,
@@ -143,13 +132,15 @@
                          false,
                          tuples_per_tilegroup,
                          layout_type);
-    test_table_oids.push_back(catalog
-                                  ->GetTableCatalogEntry(txn,
-                                                         test_db_name,
-                                                         DEFAULT_SCHEMA_NAME,
-                                                         test_table_names[i])
-                                  ->GetTableOid());
->>>>>>> d22bd241
+    auto table_object = catalog->GetTableCatalogEntry(txn, test_db_name,
+                                                      DEFAULT_SCHEMA_NAME,
+                                                      test_table_names[i]);
+    catalog->AddPrimaryKeyConstraint(txn,
+                                     table_object->GetDatabaseOid(),
+                                     table_object->GetTableOid(),
+                                     {0},
+                                     "con_primary");
+    test_table_oids.push_back(table_object->GetTableOid());
   }
 }
 
