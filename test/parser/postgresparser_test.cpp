//===----------------------------------------------------------------------===//
//
//                         Peloton
//
// parser_test.cpp
//
// Identification: test/parser/parser_test.cpp
//
// Copyright (c) 2015-16, Carnegie Mellon University Database Group
//
//===----------------------------------------------------------------------===//

#include <string>
#include <vector>

#include "common/harness.h"
#include "common/logger.h"
#include "common/macros.h"
#include "expression/function_expression.h"
#include "expression/operator_expression.h"
#include "expression/tuple_value_expression.h"
#include "parser/postgresparser.h"

namespace peloton {
namespace test {

//===--------------------------------------------------------------------===//
// PostgresParser Tests
//===--------------------------------------------------------------------===//

class PostgresParserTests : public PelotonTest {};

TEST_F(PostgresParserTests, BasicTest) {
  std::vector<std::string> queries;

  // Simple select
  queries.push_back("SELECT * FROM foo;");

  auto parser = parser::PostgresParser::GetInstance();
  // Parsing
  UNUSED_ATTRIBUTE int ii = 0;
  for (auto query : queries) {
    auto stmt_list = parser.BuildParseTree(query).release();
    EXPECT_TRUE(stmt_list->is_valid);
    if (stmt_list->is_valid == false) {
      LOG_ERROR("Message: %s, line: %d, col: %d", stmt_list->parser_msg,
                stmt_list->error_line, stmt_list->error_col);
    }
    // LOG_TRACE("%d : %s", ++ii, stmt_list->GetInfo().c_str());
    LOG_INFO("%d : %s", ++ii, stmt_list->GetInfo().c_str());
    delete stmt_list;
  }
}

TEST_F(PostgresParserTests, AggTest) {
  std::vector<std::string> queries;

  // Select with functional call
  queries.push_back("SELECT COUNT(*) FROM foo;");
  queries.push_back("SELECT COUNT(DISTINCT id) FROM foo;");
  queries.push_back("SELECT MAX(*) FROM foo;");
  queries.push_back("SELECT MIN(*) FROM foo;");

  auto parser = parser::PostgresParser::GetInstance();
  // Parsing
  UNUSED_ATTRIBUTE int ii = 0;
  for (auto query : queries) {
    auto stmt_list = parser.BuildParseTree(query).release();
    EXPECT_TRUE(stmt_list->is_valid);
    if (stmt_list->is_valid == false) {
      LOG_ERROR("Message: %s, line: %d, col: %d", stmt_list->parser_msg,
                stmt_list->error_line, stmt_list->error_col);
    }
    // LOG_TRACE("%d : %s", ++ii, stmt_list->GetInfo().c_str());
    LOG_INFO("%d : %s", ++ii, stmt_list->GetInfo().c_str());
    delete stmt_list;
  }
}

TEST_F(PostgresParserTests, GroupByTest) {
  std::vector<std::string> queries;

  // Select with group by clause
  queries.push_back("SELECT * FROM foo GROUP BY id, name HAVING id > 10;");

  auto parser = parser::PostgresParser::GetInstance();

  // Parsing
  UNUSED_ATTRIBUTE int ii = 0;
  for (auto query : queries) {
    auto stmt_list = parser.BuildParseTree(query).release();

    EXPECT_TRUE(stmt_list->is_valid);
    if (stmt_list->is_valid == false) {
      LOG_ERROR("Message: %s, line: %d, col: %d", stmt_list->parser_msg,
                stmt_list->error_line, stmt_list->error_col);
    }
    // LOG_TRACE("%d : %s", ++ii, stmt_list->GetInfo().c_str());
    LOG_INFO("%d : %s", ++ii, stmt_list->GetInfo().c_str());

    delete stmt_list;
  }
}

TEST_F(PostgresParserTests, OrderByTest) {
  auto parser = parser::PostgresParser::GetInstance();
  // SELECT * FROM foo ORDER BY id;
  std::string query = "SELECT * FROM foo ORDER BY id;";
  auto stmt_list = parser.BuildParseTree(query).release();
  auto sql_stmt = stmt_list->statements[0];
  EXPECT_EQ(sql_stmt->GetType(), StatementType::SELECT);
  auto select_stmt = (parser::SelectStatement *)(sql_stmt);
  auto order_by = select_stmt->order;
  EXPECT_NE(order_by, nullptr);
  EXPECT_NE(order_by->types, nullptr);
  EXPECT_NE(order_by->exprs, nullptr);

  EXPECT_EQ(order_by->types->size(), 1);
  EXPECT_EQ(order_by->exprs->size(), 1);
  EXPECT_EQ(order_by->types->at(0), parser::OrderType::kOrderAsc);
  auto expr = order_by->exprs->at(0);
  EXPECT_EQ(expr->GetExpressionType(), ExpressionType::VALUE_TUPLE);
  EXPECT_EQ(((expression::TupleValueExpression *)expr)->GetColumnName(), "id");
  delete stmt_list;

  // SELECT * FROM foo ORDER BY id ASC;
  query = "SELECT * FROM foo ORDER BY id ASC;";
  stmt_list = parser.BuildParseTree(query).release();
  sql_stmt = stmt_list->statements[0];
  EXPECT_EQ(sql_stmt->GetType(), StatementType::SELECT);
  select_stmt = (parser::SelectStatement *)(sql_stmt);
  order_by = select_stmt->order;
  EXPECT_NE(order_by, nullptr);
  EXPECT_NE(order_by->types, nullptr);
  EXPECT_NE(order_by->exprs, nullptr);

  EXPECT_EQ(order_by->types->size(), 1);
  EXPECT_EQ(order_by->exprs->size(), 1);
  EXPECT_EQ(order_by->types->at(0), parser::OrderType::kOrderAsc);
  expr = order_by->exprs->at(0);
  EXPECT_EQ(expr->GetExpressionType(), ExpressionType::VALUE_TUPLE);
  EXPECT_EQ(((expression::TupleValueExpression *)expr)->GetColumnName(), "id");
  delete stmt_list;

  // SELECT * FROM foo ORDER BY id DESC;
  query = "SELECT * FROM foo ORDER BY id DESC;";
  stmt_list = parser.BuildParseTree(query).release();
  sql_stmt = stmt_list->statements[0];
  EXPECT_EQ(sql_stmt->GetType(), StatementType::SELECT);
  select_stmt = (parser::SelectStatement *)(sql_stmt);
  order_by = select_stmt->order;
  EXPECT_NE(order_by, nullptr);
  EXPECT_NE(order_by->types, nullptr);
  EXPECT_NE(order_by->exprs, nullptr);

  EXPECT_EQ(order_by->types->size(), 1);
  EXPECT_EQ(order_by->exprs->size(), 1);
  EXPECT_EQ(order_by->types->at(0), parser::OrderType::kOrderDesc);
  expr = order_by->exprs->at(0);
  EXPECT_EQ(expr->GetExpressionType(), ExpressionType::VALUE_TUPLE);
  EXPECT_EQ(((expression::TupleValueExpression *)expr)->GetColumnName(), "id");
  delete stmt_list;

  // SELECT * FROM foo ORDER BY id, name;
  query = "SELECT * FROM foo ORDER BY id, name;";
  stmt_list = parser.BuildParseTree(query).release();
  sql_stmt = stmt_list->statements[0];
  EXPECT_EQ(sql_stmt->GetType(), StatementType::SELECT);
  select_stmt = (parser::SelectStatement *)(sql_stmt);
  order_by = select_stmt->order;
  EXPECT_NE(order_by, nullptr);
  EXPECT_NE(order_by->types, nullptr);
  EXPECT_NE(order_by->exprs, nullptr);

  EXPECT_EQ(order_by->types->size(), 2);
  EXPECT_EQ(order_by->exprs->size(), 2);
  EXPECT_EQ(order_by->types->at(0), parser::OrderType::kOrderAsc);
  expr = order_by->exprs->at(0);
  EXPECT_EQ(expr->GetExpressionType(), ExpressionType::VALUE_TUPLE);
  EXPECT_EQ(((expression::TupleValueExpression *)expr)->GetColumnName(), "id");
  expr = order_by->exprs->at(1);
  EXPECT_EQ(expr->GetExpressionType(), ExpressionType::VALUE_TUPLE);
  EXPECT_EQ(((expression::TupleValueExpression *)expr)->GetColumnName(),
            "name");
  delete stmt_list;

  // SELECT * FROM foo ORDER BY id, name;
  query = "SELECT * FROM foo ORDER BY id, name DESC;";
  stmt_list = parser.BuildParseTree(query).release();
  sql_stmt = stmt_list->statements[0];
  EXPECT_EQ(sql_stmt->GetType(), StatementType::SELECT);
  select_stmt = (parser::SelectStatement *)(sql_stmt);
  order_by = select_stmt->order;
  EXPECT_NE(order_by, nullptr);
  EXPECT_NE(order_by->types, nullptr);
  EXPECT_NE(order_by->exprs, nullptr);

  EXPECT_EQ(order_by->types->size(), 2);
  EXPECT_EQ(order_by->exprs->size(), 2);
  EXPECT_EQ(order_by->types->at(0), parser::OrderType::kOrderAsc);
  expr = order_by->exprs->at(0);
  EXPECT_EQ(expr->GetExpressionType(), ExpressionType::VALUE_TUPLE);
  EXPECT_EQ(((expression::TupleValueExpression *)expr)->GetColumnName(), "id");
  EXPECT_EQ(order_by->types->at(1), parser::OrderType::kOrderDesc);
  expr = order_by->exprs->at(1);
  EXPECT_EQ(expr->GetExpressionType(), ExpressionType::VALUE_TUPLE);
  EXPECT_EQ(((expression::TupleValueExpression *)expr)->GetColumnName(),
            "name");
  delete stmt_list;
}

TEST_F(PostgresParserTests, ConstTest) {
  std::vector<std::string> queries;

  // Select constants
  queries.push_back("SELECT 'str', 1 FROM foo;");

  auto parser = parser::PostgresParser::GetInstance();
  // Parsing
  UNUSED_ATTRIBUTE int ii = 0;
  for (auto query : queries) {
    auto stmt_list = parser.BuildParseTree(query).release();
    EXPECT_TRUE(stmt_list->is_valid);
    if (stmt_list->is_valid == false) {
      LOG_ERROR("Message: %s, line: %d, col: %d", stmt_list->parser_msg,
                stmt_list->error_line, stmt_list->error_col);
    }
    // LOG_TRACE("%d : %s", ++ii, stmt_list->GetInfo().c_str());
    LOG_INFO("%d : %s", ++ii, stmt_list->GetInfo().c_str());
    delete stmt_list;
  }
}

TEST_F(PostgresParserTests, JoinTest) {
  std::vector<std::string> queries;

  // Select with join
  queries.push_back(
      "SELECT * FROM foo INNER JOIN bar ON foo.id=bar.id AND foo.val > "
      "bar.val;");
  queries.push_back("SELECT * FROM foo LEFT JOIN bar ON foo.id=bar.id;");
  queries.push_back(
      "SELECT * FROM foo RIGHT JOIN bar ON foo.id=bar.id AND foo.val > "
      "bar.val;");
  queries.push_back(
      "SELECT * FROM foo FULL OUTER JOIN bar ON foo.id=bar.id AND foo.val > "
      "bar.val;");

  auto parser = parser::PostgresParser::GetInstance();
  // Parsing
  UNUSED_ATTRIBUTE int ii = 0;
  for (auto query : queries) {
    auto stmt_list = parser.BuildParseTree(query).release();
    EXPECT_TRUE(stmt_list->is_valid);
    if (stmt_list->is_valid == false) {
      LOG_ERROR("Message: %s, line: %d, col: %d", stmt_list->parser_msg,
                stmt_list->error_line, stmt_list->error_col);
    }
    // LOG_TRACE("%d : %s", ++ii, stmt_list->GetInfo().c_str());
    LOG_INFO("%d : %s", ++ii, stmt_list->GetInfo().c_str());
    delete stmt_list;
  }
}

TEST_F(PostgresParserTests, NestedQueryTest) {
  std::vector<std::string> queries;

  // Select with nested query
  queries.push_back("SELECT * FROM (SELECT * FROM foo) as t;");

  auto parser = parser::PostgresParser::GetInstance();
  // Parsing
  UNUSED_ATTRIBUTE int ii = 0;
  for (auto query : queries) {
    auto stmt_list = parser.BuildParseTree(query).release();
    EXPECT_TRUE(stmt_list->is_valid);
    if (stmt_list->is_valid == false) {
      LOG_ERROR("Message: %s, line: %d, col: %d", stmt_list->parser_msg,
                stmt_list->error_line, stmt_list->error_col);
    }
    // LOG_TRACE("%d : %s", ++ii, stmt_list->GetInfo().c_str());
    LOG_INFO("%d : %s", ++ii, stmt_list->GetInfo().c_str());
    delete stmt_list;
  }
}

TEST_F(PostgresParserTests, MultiTableTest) {
  std::vector<std::string> queries;

  // Select from multiple tables
  queries.push_back(
      "SELECT foo.name FROM (SELECT * FROM bar) as b, foo, bar WHERE foo.id = "
      "b.id;");

  auto parser = parser::PostgresParser::GetInstance();
  // Parsing
  UNUSED_ATTRIBUTE int ii = 0;
  for (auto query : queries) {
    auto stmt_list = parser.BuildParseTree(query).release();
    EXPECT_TRUE(stmt_list->is_valid);
    if (stmt_list->is_valid == false) {
      LOG_ERROR("Message: %s, line: %d, col: %d", stmt_list->parser_msg,
                stmt_list->error_line, stmt_list->error_col);
    }
    // LOG_TRACE("%d : %s", ++ii, stmt_list->GetInfo().c_str());
    LOG_INFO("%d : %s", ++ii, stmt_list->GetInfo().c_str());
    delete stmt_list;
  }
}

TEST_F(PostgresParserTests, ColumnUpdateTest) {
  std::vector<std::string> queries;

  // Select with complicated where, tests both BoolExpr and AExpr
  queries.push_back(
      "UPDATE CUSTOMER SET C_BALANCE = C_BALANCE, C_DELIVERY_CNT = "
      "C_DELIVERY_CNT WHERE C_W_ID = 2");

  auto parser = parser::PostgresParser::GetInstance();
  // Parsing
  UNUSED_ATTRIBUTE int ii = 0;
  for (auto query : queries) {
    auto stmt_list = parser.BuildParseTree(query).release();
    EXPECT_TRUE(stmt_list->is_valid);
    LOG_INFO("%d : %s", ++ii, stmt_list->GetInfo().c_str());

    EXPECT_EQ(stmt_list->statements.size(), 1);
    auto sql_stmt = stmt_list->statements[0];

    EXPECT_EQ(sql_stmt->GetType(), StatementType::UPDATE);
    auto update_stmt = (parser::UpdateStatement *)(sql_stmt);
    auto table = update_stmt->table;
    auto updates = update_stmt->updates;
    auto where_clause = update_stmt->where;

    EXPECT_NE(table, nullptr);
    EXPECT_NE(table->table_info_, nullptr);
    EXPECT_NE(table->table_info_->table_name, nullptr);
    EXPECT_EQ(std::string(table->table_info_->table_name),
              std::string("customer"));

    EXPECT_NE(updates, nullptr);
    EXPECT_EQ(updates->size(), 2);
    EXPECT_EQ(std::string((*updates)[0]->column), std::string("c_balance"));
    EXPECT_EQ((*updates)[0]->value->GetExpressionType(),
              ExpressionType::VALUE_TUPLE);
    expression::TupleValueExpression *column_value_0 =
        (expression::TupleValueExpression *)((*updates)[0]->value);
    EXPECT_EQ(column_value_0->GetColumnName(), std::string("c_balance"));

    EXPECT_EQ(std::string((*updates)[1]->column),
              std::string("c_delivery_cnt"));
    EXPECT_EQ((*updates)[1]->value->GetExpressionType(),
              ExpressionType::VALUE_TUPLE);
    expression::TupleValueExpression *column_value_1 =
        (expression::TupleValueExpression *)((*updates)[1]->value);
    EXPECT_EQ(column_value_1->GetColumnName(), std::string("c_delivery_cnt"));

    EXPECT_NE(where_clause, nullptr);
    EXPECT_EQ(where_clause->GetExpressionType(), ExpressionType::COMPARE_EQUAL);
    // auto eq_expr = static_cast<express::ComparisonExpression> (where_clause);
    auto left_child = where_clause->GetChild(0);
    auto right_child = where_clause->GetChild(1);
    EXPECT_EQ(left_child->GetExpressionType(), ExpressionType::VALUE_TUPLE);
    auto left_tuple = (expression::TupleValueExpression *)(left_child);
    EXPECT_EQ(left_tuple->GetColumnName(), std::string("c_w_id"));

    EXPECT_EQ(right_child->GetExpressionType(), ExpressionType::VALUE_CONSTANT);
    auto right_const = (expression::ConstantValueExpression *)(right_child);

    EXPECT_EQ(right_const->GetValue().ToString(), std::string("2"));

    delete stmt_list;
  }
}

TEST_F(PostgresParserTests, ExpressionUpdateTest) {
  std::string query =
      "UPDATE STOCK SET S_QUANTITY = 48.0 , S_YTD = S_YTD + 1 "
      "WHERE S_I_ID = 68999 AND S_W_ID = 4";
  auto &parser = parser::PostgresParser::GetInstance();
  parser::SQLStatementList *stmt_list = parser.BuildParseTree(query).release();
  EXPECT_TRUE(stmt_list->is_valid);

  auto update_stmt = (parser::UpdateStatement *)stmt_list->GetStatements()[0];
  EXPECT_EQ(std::string(update_stmt->table->table_info_->table_name), "stock");

  // TODO: Uncomment when the AExpressionTransfrom supports operator expression
  // Test First Set Condition
  EXPECT_EQ(std::string(update_stmt->updates->at(0)->column), "s_quantity");
  auto constant =
      (expression::ConstantValueExpression *)update_stmt->updates->at(0)->value;
  EXPECT_TRUE(constant->GetValue().CompareEquals(
      type::ValueFactory::GetDecimalValue(48)));

  // Test Second Set Condition
  EXPECT_EQ(std::string(update_stmt->updates->at(1)->column), "s_ytd");
  auto op_expr =
      (expression::OperatorExpression *)update_stmt->updates->at(1)->value;
  auto child1 = (expression::TupleValueExpression *)op_expr->GetChild(0);
  EXPECT_EQ(child1->GetColumnName(), "s_ytd");
  auto child2 = (expression::ConstantValueExpression *)op_expr->GetChild(1);
  EXPECT_TRUE(
      child2->GetValue().CompareEquals(type::ValueFactory::GetIntegerValue(1)));

  // Test Where clause
  auto where = (expression::OperatorExpression *)update_stmt->where;
  EXPECT_EQ(where->GetExpressionType(), ExpressionType::CONJUNCTION_AND);
  auto cond1 = (expression::OperatorExpression *)where->GetChild(0);
  EXPECT_EQ(cond1->GetExpressionType(), ExpressionType::COMPARE_EQUAL);
  auto column = (expression::TupleValueExpression *)cond1->GetChild(0);
  EXPECT_EQ(column->GetColumnName(), "s_i_id");
  constant = (expression::ConstantValueExpression *)cond1->GetChild(1);
  EXPECT_TRUE(constant->GetValue().CompareEquals(
      type::ValueFactory::GetIntegerValue(68999)));
  auto cond2 = (expression::OperatorExpression *)where->GetChild(1);
  EXPECT_EQ(cond2->GetExpressionType(), ExpressionType::COMPARE_EQUAL);
  column = (expression::TupleValueExpression *)cond2->GetChild(0);
  EXPECT_EQ(column->GetColumnName(), "s_w_id");
  constant = (expression::ConstantValueExpression *)cond2->GetChild(1);
  EXPECT_TRUE(constant->GetValue().CompareEquals(
      type::ValueFactory::GetIntegerValue(4)));

  delete stmt_list;
}

TEST_F(PostgresParserTests, StringUpdateTest) {
  std::vector<std::string> queries;

  // Select with complicated where, tests both BoolExpr and AExpr
  queries.push_back(
      "UPDATE ORDER_LINE SET OL_DELIVERY_D = '2016-11-15 15:07:37' WHERE "
      "OL_O_ID = 2101 AND OL_D_ID = 2");

  auto parser = parser::PostgresParser::GetInstance();
  // Parsing
  auto stmt_list = parser.BuildParseTree(queries[0]).release();
  auto stmt = stmt_list->GetStatement(0);

  // Check root type
  EXPECT_EQ(stmt->GetType(), StatementType::UPDATE);
  auto update = (parser::UpdateStatement *)stmt;

  // Check table name
  auto table_ref = update->table;
  EXPECT_EQ(std::string(table_ref->table_info_->table_name), "order_line");

  // Check where expression
  auto where = update->where;
  EXPECT_EQ(where->GetExpressionType(), ExpressionType::CONJUNCTION_AND);
  EXPECT_EQ(where->GetChildrenSize(), 2);
  EXPECT_EQ(where->GetChild(0)->GetExpressionType(),
            ExpressionType::COMPARE_EQUAL);
  EXPECT_EQ(where->GetChild(1)->GetExpressionType(),
            ExpressionType::COMPARE_EQUAL);
  EXPECT_EQ(where->GetChild(0)->GetChildrenSize(), 2);
  EXPECT_EQ(where->GetChild(1)->GetChildrenSize(), 2);
  EXPECT_EQ(where->GetChild(0)->GetChild(0)->GetExpressionType(),
            ExpressionType::VALUE_TUPLE);
  EXPECT_EQ(where->GetChild(1)->GetChild(0)->GetExpressionType(),
            ExpressionType::VALUE_TUPLE);
  EXPECT_EQ(
      ((expression::TupleValueExpression *)(where->GetChild(0)->GetChild(0)))
          ->GetColumnName(),
      "ol_o_id");
  EXPECT_EQ(
      ((expression::TupleValueExpression *)(where->GetChild(1)->GetChild(0)))
          ->GetColumnName(),
      "ol_d_id");
  EXPECT_EQ(where->GetChild(0)->GetChild(1)->GetExpressionType(),
            ExpressionType::VALUE_CONSTANT);
  EXPECT_EQ(where->GetChild(1)->GetChild(1)->GetExpressionType(),
            ExpressionType::VALUE_CONSTANT);
  EXPECT_EQ(
      ((expression::ConstantValueExpression *)(where->GetChild(0)->GetChild(1)))
          ->GetValue()
          .ToString(),
      "2101");
  EXPECT_EQ(
      ((expression::ConstantValueExpression *)(where->GetChild(1)->GetChild(1)))
          ->GetValue()
          .ToString(),
      "2");

  // Check update clause
  auto update_clause = update->updates->at(0);
  EXPECT_EQ(std::string(update_clause->column), "ol_delivery_d");
  auto value = update_clause->value;
  EXPECT_EQ(value->GetExpressionType(), ExpressionType::VALUE_CONSTANT);
  EXPECT_EQ(
      ((expression::ConstantValueExpression *)value)->GetValue().ToString(),
      "2016-11-15 15:07:37");
  EXPECT_EQ(((expression::ConstantValueExpression *)value)->GetValueType(),
            type::Type::TypeId::VARCHAR);

  delete stmt_list;
}

TEST_F(PostgresParserTests, DeleteTest) {
  std::vector<std::string> queries;

  // Simple delete
  queries.push_back("DELETE FROM foo;");

  auto parser = parser::PostgresParser::GetInstance();
  // Parsing
  UNUSED_ATTRIBUTE int ii = 0;
  for (auto query : queries) {
    auto stmt_list = parser.BuildParseTree(query).release();
    EXPECT_TRUE(stmt_list->is_valid);
    if (stmt_list->is_valid == false) {
      LOG_ERROR("Message: %s, line: %d, col: %d", stmt_list->parser_msg,
                stmt_list->error_line, stmt_list->error_col);
    }

    EXPECT_TRUE(stmt_list->GetNumStatements() == 1);
    EXPECT_TRUE(stmt_list->GetStatement(0)->GetType() == StatementType::DELETE);
    auto delstmt = (parser::DeleteStatement *)stmt_list->GetStatement(0);
    EXPECT_EQ(delstmt->GetTableName(), "foo");
    EXPECT_TRUE(delstmt->expr == nullptr);

    // LOG_TRACE("%d : %s", ++ii, stmt_list->GetInfo().c_str());
    LOG_INFO("%d : %s", ++ii, stmt_list->GetInfo().c_str());
    delete stmt_list;
  }
}

TEST_F(PostgresParserTests, DeleteTestWithPredicate) {
  std::vector<std::string> queries;

  // Delete with a predicate
  queries.push_back("DELETE FROM foo WHERE id=3;");

  auto parser = parser::PostgresParser::GetInstance();
  // Parsing
  UNUSED_ATTRIBUTE int ii = 0;
  for (auto query : queries) {
    auto stmt_list = parser.BuildParseTree(query).release();
    EXPECT_TRUE(stmt_list->is_valid);
    if (stmt_list->is_valid == false) {
      LOG_ERROR("Message: %s, line: %d, col: %d", stmt_list->parser_msg,
                stmt_list->error_line, stmt_list->error_col);
    }

    EXPECT_TRUE(stmt_list->GetNumStatements() == 1);
    EXPECT_TRUE(stmt_list->GetStatement(0)->GetType() == StatementType::DELETE);
    auto delstmt = (parser::DeleteStatement *)stmt_list->GetStatement(0);
    EXPECT_EQ(delstmt->GetTableName(), "foo");
    EXPECT_TRUE(delstmt->expr != nullptr);

    delete stmt_list;
  }
}

TEST_F(PostgresParserTests, InsertTest) {
  std::vector<std::string> queries;

  // Insert multiple tuples into the table
  queries.push_back("INSERT INTO foo VALUES (NULL, 2, 3), (4, 5, 6);");

  auto parser = parser::PostgresParser::GetInstance();
  UNUSED_ATTRIBUTE int ii = 0;
  for (auto query : queries) {
    auto stmt_list = parser.BuildParseTree(query).release();
    EXPECT_TRUE(stmt_list->is_valid);
    if (stmt_list->is_valid == false) {
      LOG_ERROR("Message: %s, line: %d, col: %d", stmt_list->parser_msg,
                stmt_list->error_line, stmt_list->error_col);
    }

    LOG_INFO("%d : %s", ++ii, stmt_list->GetInfo().c_str());

    EXPECT_EQ(1, stmt_list->GetNumStatements());
    EXPECT_TRUE(stmt_list->GetStatement(0)->GetType() == StatementType::INSERT);
    auto insert_stmt = (parser::InsertStatement *)stmt_list->GetStatement(0);
    EXPECT_EQ("foo", insert_stmt->GetTableName());
    EXPECT_TRUE(insert_stmt->insert_values != nullptr);
    EXPECT_EQ(2, insert_stmt->insert_values->size());
    
    // Test NULL Value parsing
    EXPECT_TRUE(((expression::ConstantValueExpression *)
                 insert_stmt->insert_values->at(0)->at(0))->GetValue().IsNull());
    // Test normal value
    type::Value five = type::ValueFactory::GetIntegerValue(5);
    type::CmpBool res = five.CompareEquals(
        ((expression::ConstantValueExpression *)
             insert_stmt->insert_values->at(1)->at(1))->GetValue());
    EXPECT_EQ(1, res);

    // LOG_TRACE("%d : %s", ++ii, stmt_list->GetInfo().c_str());
    LOG_INFO("%d : %s", ++ii, stmt_list->GetInfo().c_str());
    delete stmt_list;
  }
}

TEST_F(PostgresParserTests, CreateTest) {
  std::string query =
      "CREATE TABLE Persons ("
      "id INT NOT NULL UNIQUE, age INT PRIMARY KEY, name VARCHAR(255), c_id "
      "INT,"
      "PRIMARY KEY (id),"
      "FOREIGN KEY (c_id) REFERENCES country (cid));";

  auto parser = parser::PostgresParser::GetInstance();
  auto stmt_list = parser.BuildParseTree(query).release();
  EXPECT_TRUE(stmt_list->is_valid);
  auto create_stmt = (parser::CreateStatement *)stmt_list->GetStatement(0);
  LOG_INFO("%s", stmt_list->GetInfo().c_str());
  // Check column definition
  EXPECT_EQ(create_stmt->columns->size(), 5);
  // Check First column
  auto column = create_stmt->columns->at(0);
  EXPECT_TRUE(column->not_null);
  EXPECT_TRUE(column->unique);
  EXPECT_TRUE(column->primary);
  EXPECT_EQ(std::string(column->name), "id");
  EXPECT_EQ(type::Type::SMALLINT, column->type);
  // Check Second column
  column = create_stmt->columns->at(1);
  EXPECT_FALSE(column->not_null);
  EXPECT_TRUE(column->primary);
  // Check Third column
  column = create_stmt->columns->at(2);
  EXPECT_FALSE(column->primary);
  EXPECT_EQ(column->varlen, 255);

  // Check Foreigh Key Constraint
  column = create_stmt->columns->at(4);
  EXPECT_EQ(parser::ColumnDefinition::FOREIGN, column->type);
  EXPECT_EQ("c_id", std::string(column->foreign_key_source->at(0)));
  EXPECT_EQ("cid", std::string(column->foreign_key_sink->at(0)));
  EXPECT_EQ("country", std::string(column->table_info_->table_name));

  delete stmt_list;
}

TEST_F(PostgresParserTests, TransactionTest) {
  auto parser = parser::PostgresParser::GetInstance();
  auto stmt_list = parser.BuildParseTree("BEGIN TRANSACTION;").release();
  auto transac_stmt =
      (parser::TransactionStatement *)stmt_list->GetStatement(0);
  EXPECT_TRUE(stmt_list->is_valid);
  EXPECT_EQ(parser::TransactionStatement::kBegin, transac_stmt->type);
  delete stmt_list;

  stmt_list = parser.BuildParseTree("BEGIN;").release();
  transac_stmt = (parser::TransactionStatement *)stmt_list->GetStatement(0);
  EXPECT_TRUE(stmt_list->is_valid);
  EXPECT_EQ(parser::TransactionStatement::kBegin, transac_stmt->type);
  delete stmt_list;

  stmt_list = parser.BuildParseTree("COMMIT TRANSACTION;").release();
  transac_stmt = (parser::TransactionStatement *)stmt_list->GetStatement(0);
  EXPECT_TRUE(stmt_list->is_valid);
  EXPECT_EQ(parser::TransactionStatement::kCommit, transac_stmt->type);
  delete stmt_list;

  stmt_list = parser.BuildParseTree("ROLLBACK;").release();
  transac_stmt = (parser::TransactionStatement *)stmt_list->GetStatement(0);
  EXPECT_TRUE(stmt_list->is_valid);
  EXPECT_EQ(parser::TransactionStatement::kRollback, transac_stmt->type);
  delete stmt_list;
}

TEST_F(PostgresParserTests, CreateIndexTest) {
  std::string query =
      "CREATE UNIQUE INDEX IDX_ORDER ON "
      "oorder (O_W_ID, O_D_ID);";

  auto parser = parser::PostgresParser::GetInstance();
  auto stmt_list = parser.BuildParseTree(query).release();
  EXPECT_TRUE(stmt_list->is_valid);
  auto create_stmt = (parser::CreateStatement *)stmt_list->GetStatement(0);
  LOG_INFO("%s", stmt_list->GetInfo().c_str());
  // Check attributes
  EXPECT_EQ(parser::CreateStatement::kIndex, create_stmt->type);
  EXPECT_EQ("idx_order", std::string(create_stmt->index_name));
  EXPECT_EQ("oorder", std::string(create_stmt->table_info_->table_name));
  EXPECT_TRUE(create_stmt->unique);
  EXPECT_EQ("o_w_id", std::string(create_stmt->index_attrs->at(0)));
  EXPECT_EQ("o_d_id", std::string(create_stmt->index_attrs->at(1)));

  delete stmt_list;
}

TEST_F(PostgresParserTests, InsertIntoSelectTest) {
  std::vector<std::string> queries;

  // insert into a table with select sub-query
  queries.push_back("INSERT INTO foo select * from bar where id = 5;");

  auto parser = parser::PostgresParser::GetInstance();
  // Parsing
  UNUSED_ATTRIBUTE int ii = 0;
  for (auto query : queries) {
    auto stmt_list = parser.BuildParseTree(query).release();
    EXPECT_TRUE(stmt_list->is_valid);
    if (stmt_list->is_valid == false) {
      LOG_ERROR("Message: %s, line: %d, col: %d", stmt_list->parser_msg,
                stmt_list->error_line, stmt_list->error_col);
    }

    EXPECT_EQ(1, stmt_list->GetNumStatements());
    EXPECT_TRUE(stmt_list->GetStatement(0)->GetType() == StatementType::INSERT);
    auto insert_stmt = (parser::InsertStatement *)stmt_list->GetStatement(0);
    EXPECT_EQ("foo", insert_stmt->GetTableName());
    EXPECT_TRUE(insert_stmt->insert_values == nullptr);
    EXPECT_TRUE(insert_stmt->select->GetType() == StatementType::SELECT);
    EXPECT_EQ("bar",
              std::string(insert_stmt->select->from_table->GetTableName()));
    LOG_INFO("%d : %s", ++ii, stmt_list->GetInfo().c_str());
    delete stmt_list;
  }
}

TEST_F(PostgresParserTests, CreateDbTest) {
  std::string query = "CREATE DATABASE tt";

  auto parser = parser::PostgresParser::GetInstance();
  auto stmt_list = parser.BuildParseTree(query).release();
  EXPECT_TRUE(stmt_list->is_valid);
  //  auto create_stmt = (parser::CreateStatement*)stmt_list->GetStatement(0);
  //  LOG_INFO("%s", stmt_list->GetInfo().c_str());

  delete stmt_list;
}

<<<<<<< HEAD
=======

TEST_F(PostgresParserTests, DistinctFromTest) {
  std::string query = "SELECT id, value FROM foo WHERE id IS DISTINCT FROM value;";

  auto parser = parser::PostgresParser::GetInstance();
  auto stmt_list = parser.BuildParseTree(query).release();
  EXPECT_TRUE(stmt_list->is_valid);

  delete stmt_list;
}

TEST_F(PostgresParserTests, ConstraintTest) {
  std::string query = "CREATE TABLE table1 ("
      "a int DEFAULT 1+2,"
      "b int REFERENCES table2 (bb) ON UPDATE CASCADE,"
      "c varchar(32) REFERENCES table3 (cc) MATCH FULL ON DELETE SET NULL,"
      "d int CHECK (d+1 > 0),"
      "FOREIGN KEY (d) REFERENCES table4 (dd) MATCH SIMPLE ON UPDATE SET DEFAULT"
      ");";

  auto parser = parser::PostgresParser::GetInstance();
  auto stmt_list = parser.BuildParseTree(query).release();
  EXPECT_TRUE(stmt_list->is_valid);
  //  auto create_stmt = (parser::CreateStatement*)stmt_list->GetStatement(0);
  //  LOG_INFO("%s", stmt_list->GetInfo().c_str());
  auto create_stmt = (parser::CreateStatement *)stmt_list->GetStatement(0);
  LOG_INFO("%s", stmt_list->GetInfo().c_str());
  // Check column definition
  EXPECT_EQ(create_stmt->columns->size(), 5);

  // Check First column
  auto column = create_stmt->columns->at(0);
  EXPECT_EQ("a", std::string(column->name));
  EXPECT_EQ(parser::ColumnDefinition::DataType::INT, column->type);
  EXPECT_TRUE(column->default_value != nullptr);
  auto default_expr = (expression::OperatorExpression*) column->default_value;
  EXPECT_TRUE(default_expr != nullptr);
  EXPECT_EQ(ExpressionType::OPERATOR_PLUS, default_expr->GetExpressionType());
  EXPECT_EQ(2, default_expr->GetChildrenSize());
  auto child1 = (expression::ConstantValueExpression*)default_expr->GetChild(0);
  EXPECT_TRUE(child1 != nullptr);
  auto child2 = (expression::ConstantValueExpression*)default_expr->GetChild(1);
  EXPECT_TRUE(child2 != nullptr);
  EXPECT_TRUE(child1->GetValue().CompareEquals(type::ValueFactory::GetIntegerValue(1)));
  EXPECT_TRUE(child2->GetValue().CompareEquals(type::ValueFactory::GetIntegerValue(2)));

  // Check Second column
  column = create_stmt->columns->at(1);
  EXPECT_EQ("b", std::string(column->name));
  EXPECT_EQ(parser::ColumnDefinition::DataType::INT, column->type);
  EXPECT_TRUE(column->foreign_key_sink != nullptr);
  EXPECT_TRUE(column->foreign_key_sink->size() == 1);
  EXPECT_EQ("bb", std::string(column->foreign_key_sink->at(0)));
  EXPECT_EQ("table2", std::string(column->table_info_->table_name));
  EXPECT_EQ(parser::ColumnDefinition::FKConstrActionType::CASCADE, column->foreign_key_update_action);
  EXPECT_EQ(parser::ColumnDefinition::FKConstrActionType::NOACTION, column->foreign_key_delete_action);
  EXPECT_EQ(parser::ColumnDefinition::FKConstrMatchType::SIMPLE, column->foreign_key_match_type);

  // Check Third column
  column = create_stmt->columns->at(2);
  EXPECT_EQ("c", std::string(column->name));
  EXPECT_EQ(parser::ColumnDefinition::DataType::VARCHAR, column->type);
  EXPECT_TRUE(column->foreign_key_sink != nullptr);
  EXPECT_TRUE(column->foreign_key_sink->size() == 1);
  EXPECT_EQ("cc", std::string(column->foreign_key_sink->at(0)));
  EXPECT_EQ("table3", std::string(column->table_info_->table_name));
  EXPECT_EQ(parser::ColumnDefinition::FKConstrActionType::NOACTION, column->foreign_key_update_action);
  EXPECT_EQ(parser::ColumnDefinition::FKConstrActionType::SETNULL, column->foreign_key_delete_action);
  EXPECT_EQ(parser::ColumnDefinition::FKConstrMatchType::FULL, column->foreign_key_match_type);

  // Check Fourth column
  column = create_stmt->columns->at(3);
  EXPECT_EQ("d", std::string(column->name));
  EXPECT_EQ(parser::ColumnDefinition::DataType::INT, column->type);
  EXPECT_TRUE(column->check_expression != nullptr);
  EXPECT_EQ(ExpressionType::COMPARE_GREATERTHAN, column->check_expression->GetExpressionType());
  EXPECT_EQ(2, column->check_expression->GetChildrenSize());
  auto check_child1 = (expression::OperatorExpression*)column->check_expression->GetChild(0);
  EXPECT_TRUE(check_child1 != nullptr);
  EXPECT_EQ(ExpressionType::OPERATOR_PLUS, check_child1->GetExpressionType());
  EXPECT_EQ(2, check_child1->GetChildrenSize());
  auto plus_child1 = (expression::TupleValueExpression*)check_child1->GetChild(0);
  EXPECT_TRUE(plus_child1 != nullptr);
  EXPECT_EQ("d", plus_child1->GetColumnName());
  auto plus_child2 = (expression::ConstantValueExpression*)check_child1->GetChild(1);
  EXPECT_TRUE(plus_child2 != nullptr);
  EXPECT_TRUE(plus_child2->GetValue().CompareEquals(type::ValueFactory::GetIntegerValue(1)));
  auto check_child2 = (expression::ConstantValueExpression*)column->check_expression->GetChild(1);
  EXPECT_TRUE(check_child2 != nullptr);
  EXPECT_TRUE(check_child2->GetValue().CompareEquals(type::ValueFactory::GetIntegerValue(0)));

  // Check Fifth column
  column = create_stmt->columns->at(4);
  EXPECT_EQ(parser::ColumnDefinition::DataType::FOREIGN, column->type);
  EXPECT_TRUE(column->foreign_key_source != nullptr);
  EXPECT_TRUE(column->foreign_key_source->size() == 1);
  EXPECT_EQ("d", std::string(column->foreign_key_source->at(0)));
  EXPECT_TRUE(column->foreign_key_sink != nullptr);
  EXPECT_TRUE(column->foreign_key_sink->size() == 1);
  EXPECT_EQ("dd", std::string(column->foreign_key_sink->at(0)));
  EXPECT_EQ("table4", std::string(column->table_info_->table_name));
  EXPECT_EQ(parser::ColumnDefinition::FKConstrActionType::SETDEFAULT, column->foreign_key_update_action);
  EXPECT_EQ(parser::ColumnDefinition::FKConstrActionType::NOACTION, column->foreign_key_delete_action);
  EXPECT_EQ(parser::ColumnDefinition::FKConstrMatchType::SIMPLE, column->foreign_key_match_type);

  delete stmt_list;
}



TEST_F(PostgresParserTests, DataTypeTest) {
  std::string query =
      "CREATE TABLE table1 ("
      "a text,"
      "b varchar(1024),"
      "c varbinary(32)"
      ");";

  auto parser = parser::PostgresParser::GetInstance();
  auto stmt_list = parser.BuildParseTree(query).release();
  EXPECT_TRUE(stmt_list->is_valid);
  //  auto create_stmt = (parser::CreateStatement*)stmt_list->GetStatement(0);
  //  LOG_INFO("%s", stmt_list->GetInfo().c_str());
  auto create_stmt = (parser::CreateStatement *)stmt_list->GetStatement(0);
  LOG_INFO("%s", stmt_list->GetInfo().c_str());
  // Check column definition
  EXPECT_EQ(create_stmt->columns->size(), 3);

  // Check First column
  auto column = create_stmt->columns->at(0);
  EXPECT_EQ("a", std::string(column->name));
  EXPECT_EQ(type::Type::VARCHAR, column->GetValueType(column->type));
  EXPECT_EQ(peloton::type::PELOTON_TEXT_MAX_LEN, column->varlen);


  // Check Second column
  column = create_stmt->columns->at(1);
  EXPECT_EQ("b", std::string(column->name));
  EXPECT_EQ(type::Type::VARCHAR, column->GetValueType(column->type));
  EXPECT_EQ(1024, column->varlen);

  // Check Third column
  column = create_stmt->columns->at(2);
  EXPECT_EQ("c", std::string(column->name));
  EXPECT_EQ(type::Type::VARBINARY, column->GetValueType(column->type));
  EXPECT_EQ(32, column->varlen);

  delete stmt_list;
}

TEST_F(PostgresParserTests, FuncCallTest) {
  std::string query = "SELECT add(1,a), chr(99) FROM TEST WHERE FUN(b) > 2";

  auto parser = parser::PostgresParser::GetInstance();
  auto stmt_list = parser.BuildParseTree(query).release();
  EXPECT_TRUE(stmt_list->is_valid);
  //  auto create_stmt = (parser::CreateStatement*)stmt_list->GetStatement(0);
  //  LOG_INFO("%s", stmt_list->GetInfo().c_str());
  auto select_stmt = (parser::SelectStatement *) stmt_list->GetStatement(0);
  LOG_INFO("%s", stmt_list->GetInfo().c_str());

  // Check ADD(1,a)
  auto fun_expr = (expression::FunctionExpression*) (select_stmt->select_list->at(0));
  EXPECT_TRUE(fun_expr != nullptr);
  EXPECT_EQ("add", fun_expr->func_name_);
  EXPECT_EQ(2, fun_expr->GetChildrenSize());
  auto const_expr = (expression::ConstantValueExpression*) fun_expr->GetChild(0);
  EXPECT_TRUE(const_expr != nullptr);
  EXPECT_TRUE(const_expr->GetValue().CompareEquals(type::ValueFactory::GetIntegerValue(1)));
  auto tv_expr = (expression::TupleValueExpression*) fun_expr->GetChild(1);
  EXPECT_TRUE(tv_expr != nullptr);
  EXPECT_EQ("a", tv_expr->GetColumnName());

  // Check chr(2)
  fun_expr = (expression::FunctionExpression*) (select_stmt->select_list->at(1));
  EXPECT_TRUE(fun_expr != nullptr);
  EXPECT_EQ("chr", fun_expr->func_name_);
  EXPECT_EQ(1, fun_expr->GetChildrenSize());
  const_expr = (expression::ConstantValueExpression*) fun_expr->GetChild(0);
  EXPECT_TRUE(const_expr != nullptr);
  EXPECT_TRUE(const_expr->GetValue().CompareEquals(type::ValueFactory::GetIntegerValue(99)));

  // Check FUN(b) > 2
  auto op_expr = (expression::OperatorExpression*)select_stmt->where_clause;
  EXPECT_TRUE(op_expr != nullptr);
  EXPECT_EQ(ExpressionType::COMPARE_GREATERTHAN, op_expr->GetExpressionType());
  fun_expr = (expression::FunctionExpression*) op_expr->GetChild(0);
  EXPECT_EQ("fun", fun_expr->func_name_);
  EXPECT_EQ(1, fun_expr->GetChildrenSize());
  tv_expr = (expression::TupleValueExpression*) fun_expr->GetChild(0);
  EXPECT_TRUE(tv_expr != nullptr);
  EXPECT_EQ("b", tv_expr->GetColumnName());
  const_expr = (expression::ConstantValueExpression*) op_expr->GetChild(1);
  EXPECT_TRUE(const_expr != nullptr);
  EXPECT_TRUE(const_expr->GetValue().CompareEquals(type::ValueFactory::GetIntegerValue(2)));

  delete stmt_list;
}

>>>>>>> b48c069a
TEST_F(PostgresParserTests, CreatePGSQLFuncTest) {
  std::string query = "CREATE OR REPLACE FUNCTION increment(i integer) RETURNS integer AS $$   BEGIN  RET  j;  END; $$ LANGUAGE plpgsql;";

  auto parser = parser::PostgresParser::GetInstance();
  auto stmt_list = parser.BuildParseTree(query).release();
  EXPECT_TRUE(stmt_list->is_valid);
<<<<<<< HEAD
=======

>>>>>>> b48c069a
  delete stmt_list;
}

TEST_F(PostgresParserTests, CreateCFuncTest) {
  std::string query = "CREATE FUNCTION c_overpaid(integer, integer) RETURNS boolean AS 'DIRECTORY/funcs', 'c_overpaid' LANGUAGE C STRICT;";
<<<<<<< HEAD
  auto parser = parser::PostgresParser::GetInstance();
  auto stmt_list = parser.BuildParseTree(query).release();
  EXPECT_TRUE(stmt_list->is_valid);
=======

  auto parser = parser::PostgresParser::GetInstance();
  auto stmt_list = parser.BuildParseTree(query).release();
  EXPECT_TRUE(stmt_list->is_valid);
  //  auto create_stmt = (parser::CreateStatement*)stmt_list->GetStatement(0);
  //  LOG_INFO("%s", stmt_list->GetInfo().c_str());

>>>>>>> b48c069a
  delete stmt_list;
}


}  // End test namespace
}  // End peloton namespace<|MERGE_RESOLUTION|>--- conflicted
+++ resolved
@@ -725,8 +725,6 @@
   delete stmt_list;
 }
 
-<<<<<<< HEAD
-=======
 
 TEST_F(PostgresParserTests, DistinctFromTest) {
   std::string query = "SELECT id, value FROM foo WHERE id IS DISTINCT FROM value;";
@@ -926,27 +924,17 @@
   delete stmt_list;
 }
 
->>>>>>> b48c069a
 TEST_F(PostgresParserTests, CreatePGSQLFuncTest) {
   std::string query = "CREATE OR REPLACE FUNCTION increment(i integer) RETURNS integer AS $$   BEGIN  RET  j;  END; $$ LANGUAGE plpgsql;";
 
   auto parser = parser::PostgresParser::GetInstance();
   auto stmt_list = parser.BuildParseTree(query).release();
   EXPECT_TRUE(stmt_list->is_valid);
-<<<<<<< HEAD
-=======
-
->>>>>>> b48c069a
   delete stmt_list;
 }
 
 TEST_F(PostgresParserTests, CreateCFuncTest) {
   std::string query = "CREATE FUNCTION c_overpaid(integer, integer) RETURNS boolean AS 'DIRECTORY/funcs', 'c_overpaid' LANGUAGE C STRICT;";
-<<<<<<< HEAD
-  auto parser = parser::PostgresParser::GetInstance();
-  auto stmt_list = parser.BuildParseTree(query).release();
-  EXPECT_TRUE(stmt_list->is_valid);
-=======
 
   auto parser = parser::PostgresParser::GetInstance();
   auto stmt_list = parser.BuildParseTree(query).release();
@@ -954,7 +942,6 @@
   //  auto create_stmt = (parser::CreateStatement*)stmt_list->GetStatement(0);
   //  LOG_INFO("%s", stmt_list->GetInfo().c_str());
 
->>>>>>> b48c069a
   delete stmt_list;
 }
 
