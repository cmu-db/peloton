//===----------------------------------------------------------------------===//
//
//                         Peloton
//
// constraints_tests_util.h
//
// Identification: test/include/catalog/constraints_tests_util.h
//
// Copyright (c) 2015-16, Carnegie Mellon University Database Group
//
//===----------------------------------------------------------------------===//

#include <vector>
#include <memory>

#include "type/types.h"

#include <cstdlib>
#include <ctime>

#include "common/harness.h"

#include "catalog/schema.h"
#include "type/value.h"
#include "type/value_factory.h"
#include "common/exception.h"
#include "concurrency/transaction.h"
#include "concurrency/transaction_manager_factory.h"
#include "executor/abstract_executor.h"
#include "executor/logical_tile.h"
#include "storage/tile_group.h"
#include "storage/tile_group_factory.h"
#include "storage/tuple.h"
#include "storage/data_table.h"
#include "storage/table_factory.h"
#include "index/index_factory.h"
#include "planner/delete_plan.h"
#include "planner/insert_plan.h"
#include "executor/executor_context.h"
#include "executor/delete_executor.h"
#include "executor/insert_executor.h"
#include "executor/seq_scan_executor.h"
#include "executor/update_executor.h"
#include "expression/expression_util.h"

#include "executor/mock_executor.h"
using ::testing::IsNull;
using ::testing::NotNull;
using ::testing::Return;

#pragma once

namespace peloton {

//===--------------------------------------------------------------------===//
// Utils
//===--------------------------------------------------------------------===//

namespace catalog {
class Column;
class Manager;
}

namespace concurrency {
class Transaction;
}

namespace executor {
class AbstractExecutor;
class LogicalTile;
}

namespace storage {
class Backend;
class TileGroup;
class DataTable;
class Tuple;
}

namespace planner {
class ProjectInfo;
}

#define TESTS_TUPLES_PER_TILEGROUP 5
#define DEFAULT_TILEGROUP_COUNT 3

namespace test {

class ConstraintsTestsUtil {
 public:
  /** @brief Creates a basic table with allocated but not populated tuples */
  /*
  static storage::DataTable *CreateTable(
      int tuples_per_tilegroup_count = TESTS_TUPLES_PER_TILEGROUP,
      bool indexes = true) {
  return NULL;};
    */

  static storage::DataTable *CreateTable(
      int tuples_per_tilegroup_count = TESTS_TUPLES_PER_TILEGROUP,
      bool indexes = true) {
    catalog::Schema *table_schema =
        new catalog::Schema({GetColumnInfo(0), GetColumnInfo(1),
                             GetColumnInfo(2), GetColumnInfo(3)});
    std::string table_name("TEST_TABLE");

    // Create table.
    bool own_schema = true;
    bool adapt_table = false;
    storage::DataTable *table = storage::TableFactory::GetDataTable(
        INVALID_OID, INVALID_OID, table_schema, table_name,
        tuples_per_tilegroup_count, own_schema, adapt_table);

    if (indexes == true) {
      // PRIMARY INDEX
      std::vector<oid_t> key_attrs;

      auto tuple_schema = table->GetSchema();
      catalog::Schema *key_schema;
      index::IndexMetadata *index_metadata;
      bool unique;

      key_attrs = {0};
      key_schema = catalog::Schema::CopySchema(tuple_schema, key_attrs);
      key_schema->SetIndexedColumns(key_attrs);

      unique = true;

      index_metadata = new index::IndexMetadata(
          "primary_btree_index", 123, table->GetOid(), table->GetDatabaseOid(),
          IndexType::BWTREE, IndexConstraintType::PRIMARY_KEY, tuple_schema,
          key_schema, key_attrs, unique);

      std::shared_ptr<index::Index> pkey_index(
          index::IndexFactory::GetIndex(index_metadata));

      table->AddIndex(pkey_index);

      // SECONDARY INDEX
      key_attrs = {0, 1};
      key_schema = catalog::Schema::CopySchema(tuple_schema, key_attrs);
      key_schema->SetIndexedColumns(key_attrs);

      unique = false;
      index_metadata = new index::IndexMetadata(
          "secondary_btree_index", 124, table->GetOid(),
          table->GetDatabaseOid(), IndexType::BWTREE,
          IndexConstraintType::DEFAULT, tuple_schema, key_schema, key_attrs,
          unique);
      std::shared_ptr<index::Index> sec_index(
          index::IndexFactory::GetIndex(index_metadata));

      table->AddIndex(sec_index);

      // SECONDARY INDEX - UNIQUE INDEX
      key_attrs = {3};
      key_schema = catalog::Schema::CopySchema(tuple_schema, key_attrs);
      key_schema->SetIndexedColumns(key_attrs);

      unique = false;
      index_metadata = new index::IndexMetadata(
          "unique_btree_index", 125, table->GetOid(), table->GetDatabaseOid(),
          IndexType::BWTREE, IndexConstraintType::UNIQUE, tuple_schema,
          key_schema, key_attrs, unique);
      std::shared_ptr<index::Index> unique_index(
          index::IndexFactory::GetIndex(index_metadata));

      table->AddIndex(unique_index);
    }

    return table;
  };

  static std::unique_ptr<const planner::ProjectInfo> MakeProjectInfoFromTuple(
      const storage::Tuple *tuple) {
    TargetList target_list;
    DirectMapList direct_map_list;

    for (oid_t col_id = START_OID; col_id < tuple->GetColumnCount(); col_id++) {
      std::unique_ptr<type::Value> value(
          new type::Value(tuple->GetValue(col_id)));
      auto expression =
          expression::ExpressionUtil::ConstantValueFactory(*value);
      target_list.emplace_back(col_id, expression);
    }

    return std::unique_ptr<const planner::ProjectInfo>(new planner::ProjectInfo(
        std::move(target_list), std::move(direct_map_list)));
  };

  /** @brief Insert a tupl with 1 columns' value specified */
  static bool ExecuteOneInsert(concurrency::Transaction *transaction,
                               storage::DataTable *table,
                               const type::Value &col1) {
    std::unique_ptr<executor::ExecutorContext> context(
        new executor::ExecutorContext(transaction));

    // Make tuple
    std::unique_ptr<storage::Tuple> tuple(
        new storage::Tuple(table->GetSchema(), true));

    auto testing_pool = TestingHarness::GetInstance().GetTestingPool();
    tuple->SetValue(0, col1, testing_pool);
    auto project_info = MakeProjectInfoFromTuple(tuple.get());

    // Insert
    planner::InsertPlan node(table, std::move(project_info));
    executor::InsertExecutor executor(&node, context.get());
    return executor.Execute();
  };

  /** @brief Insert a tupl with 1 columns' value specified */
  static bool ExecuteMultiInsert(concurrency::Transaction *transaction,
                                 storage::DataTable *table,
                                 std::vector<type::Value> cols) {
    std::unique_ptr<executor::ExecutorContext> context(
        new executor::ExecutorContext(transaction));

    // Make tuple
    std::unique_ptr<storage::Tuple> tuple(
        new storage::Tuple(table->GetSchema(), true));

    auto testing_pool = TestingHarness::GetInstance().GetTestingPool();
    for (int i = 0; i < int(cols.size()); i++) {
      tuple->SetValue(i, cols[i], testing_pool);
    }

    auto project_info = MakeProjectInfoFromTuple(tuple.get());
    // Insert
    planner::InsertPlan node(table, std::move(project_info));
    executor::InsertExecutor executor(&node, context.get());
    return executor.Execute();
  };
<<<<<<< HEAD

  /** @brief Insert a tupl with 4 columns' value specified */
  static bool ExecuteOneInsert(concurrency::Transaction *transaction,
                               storage::DataTable *table,
                               const type::Value &col1) {
    std::unique_ptr<executor::ExecutorContext> context(
        new executor::ExecutorContext(transaction));

    // Make tuple
    std::unique_ptr<storage::Tuple> tuple(
        new storage::Tuple(table->GetSchema(), true));

    auto testing_pool = TestingHarness::GetInstance().GetTestingPool();
    tuple->SetValue(0, col1, testing_pool);
    auto project_info = MakeProjectInfoFromTuple(tuple.get());

    // Insert
    planner::InsertPlan node(table, std::move(project_info));
    executor::InsertExecutor executor(&node, context.get());
    return executor.Execute();
  };

  /** @brief Insert a tupl with 1 columns' value specified */
  static bool ExecuteMultiInsert(concurrency::Transaction *transaction,
                                 storage::DataTable *table,
                                 std::vector<type::Value> cols) {
    std::unique_ptr<executor::ExecutorContext> context(
        new executor::ExecutorContext(transaction));

    // Make tuple
    std::unique_ptr<storage::Tuple> tuple(
        new storage::Tuple(table->GetSchema(), true));

    auto testing_pool = TestingHarness::GetInstance().GetTestingPool();
    for (int i = 0; i < int(cols.size()); i++) {
      tuple->SetValue(i, cols[i], testing_pool);
    }

    auto project_info = MakeProjectInfoFromTuple(tuple.get());
    // Insert
    planner::InsertPlan node(table, std::move(project_info));
    executor::InsertExecutor executor(&node, context.get());
    return executor.Execute();
  };

  /** @brief Insert a tupl with 4 columns' value specified */
  static bool ExecuteOneInsert(concurrency::Transaction *transaction,
                               storage::DataTable *table,
                               const type::Value &col1) {
    std::unique_ptr<executor::ExecutorContext> context(
        new executor::ExecutorContext(transaction));

    // Make tuple
    std::unique_ptr<storage::Tuple> tuple(
        new storage::Tuple(table->GetSchema(), true));

    auto testing_pool = TestingHarness::GetInstance().GetTestingPool();
    tuple->SetValue(0, col1, testing_pool);
    auto project_info = MakeProjectInfoFromTuple(tuple.get());

    // Insert
    planner::InsertPlan node(table, std::move(project_info));
    executor::InsertExecutor executor(&node, context.get());
    return executor.Execute();
  };

  /** @brief Insert a tupl with 1 columns' value specified */
  static bool ExecuteMultiInsert(concurrency::Transaction *transaction,
                                 storage::DataTable *table,
                                 std::vector<type::Value> cols) {
    std::unique_ptr<executor::ExecutorContext> context(
        new executor::ExecutorContext(transaction));

    // Make tuple
    std::unique_ptr<storage::Tuple> tuple(
        new storage::Tuple(table->GetSchema(), true));

    auto testing_pool = TestingHarness::GetInstance().GetTestingPool();
    for (int i = 0; i < int(cols.size()); i++) {
      tuple->SetValue(i, cols[i], testing_pool);
    }

    auto project_info = MakeProjectInfoFromTuple(tuple.get());
    // Insert
    planner::InsertPlan node(table, std::move(project_info));
    executor::InsertExecutor executor(&node, context.get());
    return executor.Execute();
  };
=======
>>>>>>> 2025fac7

  /** @brief Insert a tupl with 4 columns' value specified */
  static bool ExecuteInsert(concurrency::Transaction *transaction,
                            storage::DataTable *table, const type::Value &col1,
                            const type::Value &col2, const type::Value &col3,
                            const type::Value &col4) {
    std::unique_ptr<executor::ExecutorContext> context(
        new executor::ExecutorContext(transaction));

    // Make tuple
    std::unique_ptr<storage::Tuple> tuple(
        new storage::Tuple(table->GetSchema(), true));

    auto testing_pool = TestingHarness::GetInstance().GetTestingPool();
    tuple->SetValue(0, col1, testing_pool);
    tuple->SetValue(1, col2, testing_pool);
    tuple->SetValue(2, col3, testing_pool);
    tuple->SetValue(3, col4, testing_pool);

    auto project_info = MakeProjectInfoFromTuple(tuple.get());

    // Insert
    planner::InsertPlan node(table, std::move(project_info));
    executor::InsertExecutor executor(&node, context.get());
    return executor.Execute();
  };

  /** @brief Insert a tupl with 3 columns' value specified */
  static bool ExecuteInsert(concurrency::Transaction *transaction,
                            storage::DataTable *table, const type::Value &col1,
                            const type::Value &col2, const type::Value &col3) {
    std::unique_ptr<executor::ExecutorContext> context(
      new executor::ExecutorContext(transaction));

    // Make tuple
    std::unique_ptr<storage::Tuple> tuple(
      new storage::Tuple(table->GetSchema(), true));

    auto testing_pool = TestingHarness::GetInstance().GetTestingPool();
    tuple->SetValue(0, col1, testing_pool);
    tuple->SetValue(1, col2, testing_pool);
    tuple->SetValue(2, col3, testing_pool);

    auto project_info = MakeProjectInfoFromTuple(tuple.get());

    // Insert
    planner::InsertPlan node(table, std::move(project_info));
    executor::InsertExecutor executor(&node, context.get());
    return executor.Execute();
  };

  /** @brief Creates a basic table with allocated and populated tuples */
  static storage::DataTable *CreateAndPopulateTable() {
    const int tuple_count = TESTS_TUPLES_PER_TILEGROUP;
    storage::DataTable *table = ConstraintsTestsUtil::CreateTable(tuple_count);
    auto &txn_manager = concurrency::TransactionManagerFactory::GetInstance();
    auto txn = txn_manager.BeginTransaction();
    ConstraintsTestsUtil::PopulateTable(txn, table,
                                        tuple_count * DEFAULT_TILEGROUP_COUNT);
    txn_manager.CommitTransaction(txn);

    return table;
  };

  static void PopulateTable(concurrency::Transaction *transaction,
                            storage::DataTable *table, int num_rows) {
    // Ensure that the tile group is as expected.
    UNUSED_ATTRIBUTE const catalog::Schema *schema = table->GetSchema();
    PL_ASSERT(schema->GetColumnCount() == 4);

    for (int rowid = 0; rowid < num_rows; rowid++) {
      int populate_value = rowid;

      // First column is unique in this case
      auto col1 = type::ValueFactory::GetIntegerValue(
          PopulatedValue(populate_value, 0));

      // In case of random, make sure this column has duplicated values
      auto col2 = type::ValueFactory::GetIntegerValue(
          PopulatedValue(populate_value, 1));

      auto col3 = type::ValueFactory::GetDecimalValue(
          PopulatedValue(populate_value, 2));

      // In case of random, make sure this column has duplicated values
      auto col4 = type::ValueFactory::GetVarcharValue(
          std::to_string(PopulatedValue(populate_value, 3)));

      ConstraintsTestsUtil::ExecuteInsert(transaction, table, col1, col2, col3,
                                          col4);
    }
  };

  static catalog::Column GetColumnInfo(int index) {
    const bool is_inlined = true;
    std::string not_null_constraint_name = "not_null";
    std::string unique_constraint_name = "unique";
    catalog::Column dummy_column;

    // Todo: index types
    // Todo: addDefaultValue() here
    switch (index) {
      case 0: {
        auto column = catalog::Column(
            type::Type::INTEGER, type::Type::GetTypeSize(type::Type::INTEGER),
            "COL_A", is_inlined);

        column.AddConstraint(catalog::Constraint(ConstraintType::NOTNULL,
                                                 not_null_constraint_name));
        return column;
      } break;

      case 1: {
        auto column = catalog::Column(
            type::Type::INTEGER, type::Type::GetTypeSize(type::Type::INTEGER),
            "COL_B", is_inlined);

        column.AddConstraint(catalog::Constraint(ConstraintType::NOTNULL,
                                                 not_null_constraint_name));
        return column;
      } break;

      case 2: {
        auto column = catalog::Column(
            type::Type::DECIMAL, type::Type::GetTypeSize(type::Type::DECIMAL),
            "COL_C", is_inlined);

        column.AddConstraint(catalog::Constraint(ConstraintType::NOTNULL,
                                                 not_null_constraint_name));
        return column;
      } break;

      case 3: {
        auto column = catalog::Column(type::Type::VARCHAR,
                                      25,  // Column length.
                                      "COL_D",
                                      !is_inlined);  // inlined.

        column.AddConstraint(catalog::Constraint(ConstraintType::NOTNULL,
                                                 not_null_constraint_name));
<<<<<<< HEAD
        
        // column.AddConstraint(catalog::Constraint(ConstraintType::UNIQUE,
        //                                         unique_constraint_name));
        
=======
>>>>>>> 2025fac7
        return column;
      } break;

      default: {
        throw ExecutorException("Invalid column index : " +
                                std::to_string(index));
      }
    }

    return dummy_column;
  };

  /**
   * @brief Returns the value populated at the specified field.
   * @param tuple_id Row of the specified field.
   * @param column_id Column of the specified field.
   *
   * This method defines the values that are populated by PopulateTiles().
   *
   * @return Populated value.
   */
  inline static int PopulatedValue(const oid_t tuple_id,
                                   const oid_t column_id) {
    return 10 * tuple_id + column_id;
  }
};

}  // namespace test
}  // namespace peloton<|MERGE_RESOLUTION|>--- conflicted
+++ resolved
@@ -231,97 +231,6 @@
     executor::InsertExecutor executor(&node, context.get());
     return executor.Execute();
   };
-<<<<<<< HEAD
-
-  /** @brief Insert a tupl with 4 columns' value specified */
-  static bool ExecuteOneInsert(concurrency::Transaction *transaction,
-                               storage::DataTable *table,
-                               const type::Value &col1) {
-    std::unique_ptr<executor::ExecutorContext> context(
-        new executor::ExecutorContext(transaction));
-
-    // Make tuple
-    std::unique_ptr<storage::Tuple> tuple(
-        new storage::Tuple(table->GetSchema(), true));
-
-    auto testing_pool = TestingHarness::GetInstance().GetTestingPool();
-    tuple->SetValue(0, col1, testing_pool);
-    auto project_info = MakeProjectInfoFromTuple(tuple.get());
-
-    // Insert
-    planner::InsertPlan node(table, std::move(project_info));
-    executor::InsertExecutor executor(&node, context.get());
-    return executor.Execute();
-  };
-
-  /** @brief Insert a tupl with 1 columns' value specified */
-  static bool ExecuteMultiInsert(concurrency::Transaction *transaction,
-                                 storage::DataTable *table,
-                                 std::vector<type::Value> cols) {
-    std::unique_ptr<executor::ExecutorContext> context(
-        new executor::ExecutorContext(transaction));
-
-    // Make tuple
-    std::unique_ptr<storage::Tuple> tuple(
-        new storage::Tuple(table->GetSchema(), true));
-
-    auto testing_pool = TestingHarness::GetInstance().GetTestingPool();
-    for (int i = 0; i < int(cols.size()); i++) {
-      tuple->SetValue(i, cols[i], testing_pool);
-    }
-
-    auto project_info = MakeProjectInfoFromTuple(tuple.get());
-    // Insert
-    planner::InsertPlan node(table, std::move(project_info));
-    executor::InsertExecutor executor(&node, context.get());
-    return executor.Execute();
-  };
-
-  /** @brief Insert a tupl with 4 columns' value specified */
-  static bool ExecuteOneInsert(concurrency::Transaction *transaction,
-                               storage::DataTable *table,
-                               const type::Value &col1) {
-    std::unique_ptr<executor::ExecutorContext> context(
-        new executor::ExecutorContext(transaction));
-
-    // Make tuple
-    std::unique_ptr<storage::Tuple> tuple(
-        new storage::Tuple(table->GetSchema(), true));
-
-    auto testing_pool = TestingHarness::GetInstance().GetTestingPool();
-    tuple->SetValue(0, col1, testing_pool);
-    auto project_info = MakeProjectInfoFromTuple(tuple.get());
-
-    // Insert
-    planner::InsertPlan node(table, std::move(project_info));
-    executor::InsertExecutor executor(&node, context.get());
-    return executor.Execute();
-  };
-
-  /** @brief Insert a tupl with 1 columns' value specified */
-  static bool ExecuteMultiInsert(concurrency::Transaction *transaction,
-                                 storage::DataTable *table,
-                                 std::vector<type::Value> cols) {
-    std::unique_ptr<executor::ExecutorContext> context(
-        new executor::ExecutorContext(transaction));
-
-    // Make tuple
-    std::unique_ptr<storage::Tuple> tuple(
-        new storage::Tuple(table->GetSchema(), true));
-
-    auto testing_pool = TestingHarness::GetInstance().GetTestingPool();
-    for (int i = 0; i < int(cols.size()); i++) {
-      tuple->SetValue(i, cols[i], testing_pool);
-    }
-
-    auto project_info = MakeProjectInfoFromTuple(tuple.get());
-    // Insert
-    planner::InsertPlan node(table, std::move(project_info));
-    executor::InsertExecutor executor(&node, context.get());
-    return executor.Execute();
-  };
-=======
->>>>>>> 2025fac7
 
   /** @brief Insert a tupl with 4 columns' value specified */
   static bool ExecuteInsert(concurrency::Transaction *transaction,
@@ -462,13 +371,6 @@
 
         column.AddConstraint(catalog::Constraint(ConstraintType::NOTNULL,
                                                  not_null_constraint_name));
-<<<<<<< HEAD
-        
-        // column.AddConstraint(catalog::Constraint(ConstraintType::UNIQUE,
-        //                                         unique_constraint_name));
-        
-=======
->>>>>>> 2025fac7
         return column;
       } break;
 
