--- conflicted
+++ resolved
@@ -31,19 +31,12 @@
       "CREATE TABLE foo(id integer, year integer);");
   int i;
 
-  for (i = 0; i < 1000000; i++) {
+  for (i = 0; i < 2500; i++) {
     std::ostringstream os;
     os << "insert into foo values(" << i << ", " << i * 10 << ");";
     TestingSQLUtil::ExecuteSQLQuery(os.str());
   }
-<<<<<<< HEAD
-  EXPECT_EQ(i, 1000000);
-}
-
-TEST_F(CompressionTest, BasicSelectionTest) {
-=======
   EXPECT_EQ(i, 2500);
->>>>>>> f1a44dfb
 
   std::vector<StatementResult> result;
   std::vector<FieldInfo> tuple_descriptor;
