--- conflicted
+++ resolved
@@ -627,7 +627,6 @@
   txn = txn_manager.BeginTransaction();
   EXPECT_THROW(TestingSQLUtil::GeneratePlanWithOptimizer(optimizer, query, txn),
                peloton::CatalogException);
-<<<<<<< HEAD
 
   // free the database just created
   txn = txn_manager.BeginTransaction();
@@ -692,8 +691,6 @@
   // free the database just created
   txn = txn_manager.BeginTransaction();
   catalog::Catalog::GetInstance()->DropDatabaseWithName(DEFAULT_DB_NAME, txn);
-=======
->>>>>>> 19dcdfe1
   txn_manager.CommitTransaction(txn);
 }
 
