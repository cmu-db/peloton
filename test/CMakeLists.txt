##################################################################################
# TEST CMAKELISTS
##################################################################################

##################################################################################

# --[ Tests lists

# creates 'tests' lists
peloton_pickup_peloton_sources(${PROJECT_SOURCE_DIR})

file(GLOB test_hdrs ${PROJECT_SOURCE_DIR}/test/include/*/*.h*)
file(GLOB test_srcs_temp ${PROJECT_SOURCE_DIR}/test/*/*test.cpp)
file(GLOB perf_srcs ${PROJECT_SOURCE_DIR}/test/performance/*.cpp)

set(test_srcs "")

foreach(test_src_temp ${test_srcs_temp} )
    string(REPLACE "//" "/" test_src ${test_src_temp})
    list(APPEND test_srcs ${test_src})
endforeach(test_src_temp ${test_srcs_temp})

# For each performance test source file
# First remove them from the test source list since they should not be run as
# part of the correctness test
foreach(perf_src ${perf_srcs} )
    list(REMOVE_ITEM test_srcs ${perf_src})
endforeach(perf_src ${perf_srcs})

##################################################################################

# --[ Gmock

set(GMOCK_DIR  "${PROJECT_SOURCE_DIR}/third_party/gmock")
file(GLOB gmock_srcs  ${GMOCK_DIR}/*.cc)
include_directories(SYSTEM ${GMOCK_DIR})

##################################################################################

# --[ Tests Common library

set(HARNESS ${PROJECT_SOURCE_DIR}/test/common/harness.cpp)
set(TESTING_UTIL_EXECUTOR   ${PROJECT_SOURCE_DIR}/test/executor/testing_executor_util.cpp)
set(TESTING_UTIL_JOIN       ${PROJECT_SOURCE_DIR}/test/executor/testing_join_util.cpp)
set(TESTING_UTIL_LOGGING    ${PROJECT_SOURCE_DIR}/test/logging/testing_logging_util.cpp)
set(TESTING_UTIL_TXN        ${PROJECT_SOURCE_DIR}/test/concurrency/testing_transaction_util.cpp)
set(TESTING_UTIL_STATS      ${PROJECT_SOURCE_DIR}/test/statistics/testing_stats_util.cpp)
set(TESTING_UTIL_SQL        ${PROJECT_SOURCE_DIR}/test/sql/testing_sql_util.cpp)
set(TESTING_UTIL_INDEX      ${PROJECT_SOURCE_DIR}/test/index/testing_index_util.cpp)
<<<<<<< HEAD
set(TESTING_UTIL_CODEGEN ${PROJECT_SOURCE_DIR}/test/codegen/testing_codegen_util.cpp)
set(TESTING_UTIL_FORECAST ${PROJECT_SOURCE_DIR}/test/brain/testing_forecast_util.cpp)
set(TESTING_UTIL_AUGMENTEDNN ${PROJECT_SOURCE_DIR}/test/brain/testing_augmented_nn_util.cpp)
=======
set(TESTING_UTIL_CODEGEN    ${PROJECT_SOURCE_DIR}/test/codegen/testing_codegen_util.cpp)
set(TESTING_UTIL_FORECAST   ${PROJECT_SOURCE_DIR}/test/brain/testing_forecast_util.cpp)
set(TESTING_UTIL_OPTIMIZER  ${PROJECT_SOURCE_DIR}/test/optimizer/optimizer_test_util.cpp)
>>>>>>> 1fc8b558

add_library(peloton-test-common EXCLUDE_FROM_ALL ${gmock_srcs} ${HARNESS}
            ${TESTING_UTIL_EXECUTOR}
            ${TESTING_UTIL_LOGGING}
            ${TESTING_UTIL_JOIN}
            ${TESTING_UTIL_TXN}
            ${TESTING_UTIL_STATS}
            ${TESTING_UTIL_INDEX}
            ${TESTING_UTIL_SQL}
            ${TESTING_UTIL_CODEGEN}
            ${TESTING_UTIL_FORECAST}
<<<<<<< HEAD
	    ${TESTING_UTIL_AUGMENTEDNN}
=======
            ${TESTING_UTIL_OPTIMIZER}
>>>>>>> 1fc8b558
)

# --[ Add "make check" target

set(CTEST_FLAGS "")
add_custom_target(check COMMAND ${CMAKE_CTEST_COMMAND} ${CTEST_FLAGS} --verbose)

##################################################################################

# --[ Functionality Tests

foreach(test_src ${test_srcs} )
    #message("test_src = " ${test_src})
    
    # get test file name
	get_filename_component(test_bare_name ${test_src} NAME)	
	string(REPLACE ".cpp" "" test_bare_name_without_extension ${test_bare_name})
    string(REPLACE "\"" "" test_name ${test_bare_name_without_extension})
     
    # create executable
    add_executable(${test_name} EXCLUDE_FROM_ALL ${test_src})
    add_dependencies(check ${test_name})
    
    #message("Correctness test: "  ${test_name})
    
    # link libraries
    target_link_libraries(${test_name} peloton peloton-test-common)    

	# set target properties    
	set_target_properties(${test_name}
	    PROPERTIES
	    RUNTIME_OUTPUT_DIRECTORY "${CMAKE_BINARY_DIR}/test"
	    COMMAND ${test_name}
	)   
	
	# add test
  add_test(${test_name} ${CMAKE_BINARY_DIR}/test/${test_name} --gtest_color=yes
    --gtest_output=xml:${CMAKE_BINARY_DIR}/test/${test_name}.xml)
  
  # leak suppression / whitelist
  set_property(TEST ${test_name}
	PROPERTY ENVIRONMENT
	"LSAN_OPTIONS=suppressions=${PROJECT_SOURCE_DIR}/test/leak_suppr.txt")
	 
endforeach(test_src ${test_srcs})

##################################################################################

# --[ Performance Tests

# Compile and run performance tests separately

foreach(perf_src ${perf_srcs} )
    list(REMOVE_ITEM test_srcs ${perf_src})
    
    #message("test_srcs = " ${test_srcs})
    #message("perf_src = " ${perf_src})
    
    get_filename_component(perf_bare_name ${perf_src} NAME)	
	string(REPLACE ".cpp" "" perf_bare_name_without_extension ${perf_bare_name})
    string(REPLACE "\"" "" perf_name ${perf_bare_name_without_extension})
     
    # create executable
    add_executable(${perf_name} EXCLUDE_FROM_ALL ${perf_src})
    add_dependencies(check ${perf_name})
    
    #message("Performance test: "  ${perf_name})
    
    # link libraries
    target_link_libraries(${perf_name} peloton peloton-test-common)    

	# set target properties    
	set_target_properties(${perf_name}
	    PROPERTIES
	    RUNTIME_OUTPUT_DIRECTORY "${CMAKE_BINARY_DIR}/test"
	    COMMAND ${perf_name}
	)   
	
	# add test
	add_test(${perf_name} ${CMAKE_BINARY_DIR}/test/${perf_name} --gtest_color=yes
           --gtest_output=xml:${CMAKE_BINARY_DIR}/test/${perf_name}.xml)
	
endforeach(perf_src ${perf_srcs})<|MERGE_RESOLUTION|>--- conflicted
+++ resolved
@@ -47,15 +47,10 @@
 set(TESTING_UTIL_STATS      ${PROJECT_SOURCE_DIR}/test/statistics/testing_stats_util.cpp)
 set(TESTING_UTIL_SQL        ${PROJECT_SOURCE_DIR}/test/sql/testing_sql_util.cpp)
 set(TESTING_UTIL_INDEX      ${PROJECT_SOURCE_DIR}/test/index/testing_index_util.cpp)
-<<<<<<< HEAD
-set(TESTING_UTIL_CODEGEN ${PROJECT_SOURCE_DIR}/test/codegen/testing_codegen_util.cpp)
-set(TESTING_UTIL_FORECAST ${PROJECT_SOURCE_DIR}/test/brain/testing_forecast_util.cpp)
-set(TESTING_UTIL_AUGMENTEDNN ${PROJECT_SOURCE_DIR}/test/brain/testing_augmented_nn_util.cpp)
-=======
 set(TESTING_UTIL_CODEGEN    ${PROJECT_SOURCE_DIR}/test/codegen/testing_codegen_util.cpp)
 set(TESTING_UTIL_FORECAST   ${PROJECT_SOURCE_DIR}/test/brain/testing_forecast_util.cpp)
 set(TESTING_UTIL_OPTIMIZER  ${PROJECT_SOURCE_DIR}/test/optimizer/optimizer_test_util.cpp)
->>>>>>> 1fc8b558
+set(TESTING_UTIL_AUGMENTEDNN ${PROJECT_SOURCE_DIR}/test/brain/testing_augmented_nn_util.cpp)
 
 add_library(peloton-test-common EXCLUDE_FROM_ALL ${gmock_srcs} ${HARNESS}
             ${TESTING_UTIL_EXECUTOR}
@@ -67,11 +62,8 @@
             ${TESTING_UTIL_SQL}
             ${TESTING_UTIL_CODEGEN}
             ${TESTING_UTIL_FORECAST}
-<<<<<<< HEAD
-	    ${TESTING_UTIL_AUGMENTEDNN}
-=======
             ${TESTING_UTIL_OPTIMIZER}
->>>>>>> 1fc8b558
+            ${TESTING_UTIL_AUGMENTEDNN}
 )
 
 # --[ Add "make check" target
