//===----------------------------------------------------------------------===//
//
//                         Peloton
//
// recovery_test.cpp
//
// Identification: test/logging/recovery_test.cpp
//
// Copyright (c) 2015-16, Carnegie Mellon University Database Group
//
//===----------------------------------------------------------------------===//

#include <sys/stat.h>
#include <sys/types.h>
#include <sys/mman.h>
#include <dirent.h>

#include "common/harness.h"
#include "catalog/catalog.h"

#include "concurrency/transaction_manager_factory.h"
#include "executor/logical_tile_factory.h"
#include "storage/data_table.h"
#include "storage/tile.h"
#include "logging/loggers/wal_frontend_logger.h"
#include "logging/log_manager.h"
#include "logging/logging_util.h"
#include "index/index.h"
#include "storage/database.h"
#include "storage/table_factory.h"

#include "logging/logging_tests_util.h"

#include "executor/mock_executor.h"
#include "executor/executor_tests_util.h"

#define DEFAULT_RECOVERY_CID 15

using ::testing::NotNull;
using ::testing::Return;
using ::testing::InSequence;

namespace peloton {
namespace test {

//===--------------------------------------------------------------------===//
// Recovery Tests
//===--------------------------------------------------------------------===//

class RecoveryTests : public PelotonTest {};

std::vector<storage::Tuple *> BuildLoggingTuples(storage::DataTable *table,
                                                 int num_rows, bool mutate,
                                                 bool random) {
  std::vector<storage::Tuple *> tuples;
  LOG_INFO("build a vector of %d tuples", num_rows);

  // Random values
  std::srand(std::time(nullptr));
  const catalog::Schema *schema = table->GetSchema();
  // Ensure that the tile group is as expected.
  PL_ASSERT(schema->GetColumnCount() == 4);

  // Insert tuples into tile_group.
  const bool allocate = true;
  auto testing_pool = TestingHarness::GetInstance().GetTestingPool();

  for (int rowid = 0; rowid < num_rows; rowid++) {
    int populate_value = rowid;
    if (mutate) populate_value *= 3;

    storage::Tuple *tuple = new storage::Tuple(schema, allocate);

    // First column is unique in this case
    tuple->SetValue(0,
                    ValueFactory::GetIntegerValue(
                        ExecutorTestsUtil::PopulatedValue(populate_value, 0)),
                    testing_pool);

    // In case of random, make sure this column has duplicated values
    tuple->SetValue(
        1, ValueFactory::GetIntegerValue(ExecutorTestsUtil::PopulatedValue(
               random ? std::rand() % (num_rows / 3) : populate_value, 1)),
        testing_pool);

    tuple->SetValue(
        2, ValueFactory::GetDoubleValue(ExecutorTestsUtil::PopulatedValue(
               random ? std::rand() : populate_value, 2)),
        testing_pool);

    // In case of random, make sure this column has duplicated values
    Value string_value = ValueFactory::GetStringValue(
        std::to_string(ExecutorTestsUtil::PopulatedValue(
            random ? std::rand() % (num_rows / 3) : populate_value, 3)));
    tuple->SetValue(3, string_value, testing_pool);
    tuples.push_back(tuple);
  }
  return tuples;
}

TEST_F(RecoveryTests, RestartTest) {
<<<<<<< HEAD
  LOG_TRACE("Creating recovery_table");
  auto recovery_table = ExecutorTestsUtil::CreateTable(1024);
  LOG_TRACE("Finish creating recovery_table");
  auto catalog = catalog::Catalog::GetInstance();
  LOG_TRACE("Finish creating catalog");
=======
  auto catalog = catalog::Catalog::GetInstance();
  LOG_TRACE("Finish creating catalog");
  LOG_TRACE("Creating recovery_table");
  auto recovery_table = ExecutorTestsUtil::CreateTable(1024);
  LOG_TRACE("Finish creating recovery_table");
>>>>>>> 763ae301

  size_t tile_group_size = 5;
  size_t table_tile_group_count = 3;
  int num_files = 3;

  auto mutate = true;
  auto random = false;
  cid_t default_commit_id = INVALID_CID;
  cid_t default_delimiter = INVALID_CID;

  // XXX: for now hardcode for one logger (suffix 0)
  std::string dir_name = logging::WriteAheadFrontendLogger::wal_directory_path;

<<<<<<< HEAD
  storage::Database db(DEFAULT_DB_ID);
  catalog->AddDatabase(&db);
  db.AddTable(recovery_table);
=======
  storage::Database *db = new storage::Database(DEFAULT_DB_ID);
  catalog->AddDatabase(db);
  db->AddTable(recovery_table);
>>>>>>> 763ae301

  int num_rows = tile_group_size * table_tile_group_count;
  std::vector<std::shared_ptr<storage::Tuple>> tuples =
      LoggingTestsUtil::BuildTuples(recovery_table, num_rows + 2, mutate,
                                    random);

  std::vector<logging::TupleRecord> records =
      LoggingTestsUtil::BuildTupleRecordsForRestartTest(
          tuples, tile_group_size, table_tile_group_count, 1, 1);

  logging::LoggingUtil::RemoveDirectory(dir_name.c_str(), false);

  auto status = logging::LoggingUtil::CreateDirectory(dir_name.c_str(), 0700);
  EXPECT_EQ(status, true);
  logging::LogManager::GetInstance().SetLogDirectoryName("./");

  for (int i = 0; i < num_files; i++) {
    std::string file_name = dir_name + "/" + std::string("peloton_log_") +
                            std::to_string(i) + std::string(".log");
    FILE *fp = fopen(file_name.c_str(), "wb");

    // now set the first 8 bytes to 0 - this is for the max_log id in this file
    fwrite((void *)&default_commit_id, sizeof(default_commit_id), 1, fp);

    // now set the next 8 bytes to 0 - this is for the max delimiter in this
    // file
    fwrite((void *)&default_delimiter, sizeof(default_delimiter), 1, fp);

    // First write a begin record
    CopySerializeOutput output_buffer_begin;
    logging::TransactionRecord record_begin(LOGRECORD_TYPE_TRANSACTION_BEGIN,
                                            i + 2);
    record_begin.Serialize(output_buffer_begin);

    fwrite(record_begin.GetMessage(), sizeof(char),
           record_begin.GetMessageLength(), fp);

    // Now write 5 insert tuple records into this file
    for (int j = 0; j < (int)tile_group_size; j++) {
      int num_record = i * tile_group_size + j;
      CopySerializeOutput output_buffer;
      records[num_record].Serialize(output_buffer);

      fwrite(records[num_record].GetMessage(), sizeof(char),
             records[num_record].GetMessageLength(), fp);
    }

    // Now write 1 extra out of range tuple, only in file 0, which
    // is present at the second-but-last position of this list
    if (i == 0) {
      CopySerializeOutput output_buffer_extra;
      records[num_files * tile_group_size].Serialize(output_buffer_extra);

      fwrite(records[num_files * tile_group_size].GetMessage(), sizeof(char),
             records[num_files * tile_group_size].GetMessageLength(), fp);
    }

    // Now write 1 extra delete tuple, only in the last file, which
    // is present at the end of this list
    if (i == num_files - 1) {
      CopySerializeOutput output_buffer_delete;
      records[num_files * tile_group_size + 1].Serialize(output_buffer_delete);

      fwrite(records[num_files * tile_group_size + 1].GetMessage(),
             sizeof(char),
             records[num_files * tile_group_size + 1].GetMessageLength(), fp);
    }

    // Now write commit
    logging::TransactionRecord record_commit(LOGRECORD_TYPE_TRANSACTION_COMMIT,
                                             i + 2);

    CopySerializeOutput output_buffer_commit;
    record_commit.Serialize(output_buffer_commit);

    fwrite(record_commit.GetMessage(), sizeof(char),
           record_commit.GetMessageLength(), fp);

    // Now write delimiter
    CopySerializeOutput output_buffer_delim;
    logging::TransactionRecord record_delim(LOGRECORD_TYPE_ITERATION_DELIMITER,
                                            i + 2);

    record_delim.Serialize(output_buffer_delim);

    fwrite(record_delim.GetMessage(), sizeof(char),
           record_delim.GetMessageLength(), fp);

    fclose(fp);
  }

  LOG_INFO("All files created and written to.");
  int index_count = recovery_table->GetIndexCount();
  LOG_INFO("Number of indexes on this table: %d", (int)index_count);

  for (int index_itr = index_count - 1; index_itr >= 0; --index_itr) {
    auto index = recovery_table->GetIndex(index_itr);
    EXPECT_EQ(index->GetNumberOfTuples(), 0);
  }

  logging::WriteAheadFrontendLogger wal_fel;

  EXPECT_EQ(wal_fel.GetMaxDelimiterForRecovery(), num_files + 1);
  EXPECT_EQ(wal_fel.GetLogFileCounter(), num_files);

  EXPECT_EQ(recovery_table->GetTupleCount(), 0);

  LOG_TRACE("recovery_table tile group count before recovery: %ld",
            recovery_table->GetTileGroupCount());

  auto &log_manager = logging::LogManager::GetInstance();
  log_manager.SetGlobalMaxFlushedIdForRecovery(num_files + 1);

  auto &txn_manager = concurrency::TransactionManagerFactory::GetInstance();

  wal_fel.DoRecovery();

  LOG_TRACE("recovery_table tile group count after recovery: %ld",
            recovery_table->GetTileGroupCount());

  EXPECT_EQ(recovery_table->GetTupleCount(),
            tile_group_size * table_tile_group_count - 1);
  EXPECT_EQ(wal_fel.GetLogFileCursor(), num_files);

  txn_manager.SetNextCid(5);
  wal_fel.RecoverIndex();
  for (int index_itr = index_count - 1; index_itr >= 0; --index_itr) {
    auto index = recovery_table->GetIndex(index_itr);
    EXPECT_EQ(index->GetNumberOfTuples(),
              tile_group_size * table_tile_group_count - 1);
  }

  // TODO check a few more invariants here
  wal_fel.CreateNewLogFile(false);

  EXPECT_EQ(wal_fel.GetLogFileCounter(), num_files + 1);

  wal_fel.TruncateLog(4);

  for (int i = 1; i <= 2; i++) {
    struct stat stat_buf;
    EXPECT_NE(stat((dir_name + "/" + std::string("peloton_log_") +
                    std::to_string(i) + std::string(".log")).c_str(),
                   &stat_buf),
              0);
  }

  wal_fel.CreateNewLogFile(true);

  EXPECT_EQ(wal_fel.GetLogFileCounter(), num_files + 2);

  status = logging::LoggingUtil::RemoveDirectory(dir_name.c_str(), false);
  EXPECT_EQ(status, true);

  catalog->DropDatabaseWithOid(DEFAULT_DB_ID);
}

TEST_F(RecoveryTests, BasicInsertTest) {
  auto recovery_table = ExecutorTestsUtil::CreateTable(1024);
  auto catalog = catalog::Catalog::GetInstance();
<<<<<<< HEAD
  storage::Database db(DEFAULT_DB_ID);
  catalog->AddDatabase(&db);
  db.AddTable(recovery_table);
=======
  storage::Database *db = new storage::Database(DEFAULT_DB_ID);
  catalog->AddDatabase(db);
  db->AddTable(recovery_table);
>>>>>>> 763ae301

  auto tuples = BuildLoggingTuples(recovery_table, 1, false, false);
  EXPECT_EQ(recovery_table->GetTupleCount(), 0);
  EXPECT_EQ(recovery_table->GetTileGroupCount(), 1);
  EXPECT_EQ(tuples.size(), 1);
  logging::WriteAheadFrontendLogger fel(true);
  //  auto bel = logging::WriteAheadBackendLogger::GetInstance();
  cid_t test_commit_id = 10;

  Value val0 = tuples[0]->GetValue(0);
  Value val1 = tuples[0]->GetValue(1);
  Value val2 = tuples[0]->GetValue(2);
  Value val3 = tuples[0]->GetValue(3);
  auto curr_rec = new logging::TupleRecord(
      LOGRECORD_TYPE_TUPLE_INSERT, test_commit_id, recovery_table->GetOid(),
      ItemPointer(100, 5), INVALID_ITEMPOINTER, tuples[0], DEFAULT_DB_ID);
  curr_rec->SetTuple(tuples[0]);
  fel.InsertTuple(curr_rec);
  delete curr_rec;

  auto tg_header = recovery_table->GetTileGroupById(100)->GetHeader();
  EXPECT_TRUE(tg_header->GetBeginCommitId(5) <= test_commit_id);
  EXPECT_EQ(tg_header->GetEndCommitId(5), MAX_CID);

  EXPECT_TRUE(
      val0.Compare(recovery_table->GetTileGroupById(100)->GetValue(5, 0)) == 0);
  EXPECT_TRUE(
      val1.Compare(recovery_table->GetTileGroupById(100)->GetValue(5, 1)) == 0);
  EXPECT_TRUE(
      val2.Compare(recovery_table->GetTileGroupById(100)->GetValue(5, 2)) == 0);
  EXPECT_TRUE(
      val3.Compare(recovery_table->GetTileGroupById(100)->GetValue(5, 3)) == 0);

  EXPECT_EQ(recovery_table->GetTupleCount(), 1);
  EXPECT_EQ(recovery_table->GetTileGroupCount(), 2);

  catalog->DropDatabaseWithOid(DEFAULT_DB_ID);
}

TEST_F(RecoveryTests, BasicUpdateTest) {
  auto catalog = catalog::Catalog::GetInstance();
  auto recovery_table = ExecutorTestsUtil::CreateTable(1024);
<<<<<<< HEAD
  auto catalog = catalog::Catalog::GetInstance();
  storage::Database db(DEFAULT_DB_ID);
  catalog->AddDatabase(&db);
  db.AddTable(recovery_table);
=======
  storage::Database *db = new storage::Database(DEFAULT_DB_ID);
  catalog->AddDatabase(db);
  db->AddTable(recovery_table);
>>>>>>> 763ae301

  auto tuples = BuildLoggingTuples(recovery_table, 1, false, false);
  EXPECT_EQ(recovery_table->GetTupleCount(), 0);
  EXPECT_EQ(recovery_table->GetTileGroupCount(), 1);
  EXPECT_EQ(tuples.size(), 1);
  logging::WriteAheadFrontendLogger fel(true);
  //  auto bel = logging::WriteAheadBackendLogger::GetInstance();
  cid_t test_commit_id = 10;

  Value val0 = tuples[0]->GetValue(0);
  Value val1 = tuples[0]->GetValue(1);
  Value val2 = tuples[0]->GetValue(2);
  Value val3 = tuples[0]->GetValue(3);

  auto curr_rec = new logging::TupleRecord(
      LOGRECORD_TYPE_TUPLE_UPDATE, test_commit_id, recovery_table->GetOid(),
      ItemPointer(100, 5), ItemPointer(100, 4), tuples[0], DEFAULT_DB_ID);
  curr_rec->SetTuple(tuples[0]);
  fel.UpdateTuple(curr_rec);
  delete curr_rec;

  auto tg_header = recovery_table->GetTileGroupById(100)->GetHeader();
  EXPECT_TRUE(tg_header->GetBeginCommitId(5) <= test_commit_id);
  EXPECT_EQ(tg_header->GetEndCommitId(5), MAX_CID);
  EXPECT_EQ(tg_header->GetEndCommitId(4), test_commit_id);

  EXPECT_TRUE(
      val0.Compare(recovery_table->GetTileGroupById(100)->GetValue(5, 0)) == 0);
  EXPECT_TRUE(
      val1.Compare(recovery_table->GetTileGroupById(100)->GetValue(5, 1)) == 0);
  EXPECT_TRUE(
      val2.Compare(recovery_table->GetTileGroupById(100)->GetValue(5, 2)) == 0);
  EXPECT_TRUE(
      val3.Compare(recovery_table->GetTileGroupById(100)->GetValue(5, 3)) == 0);

  EXPECT_EQ(recovery_table->GetTupleCount(), 0);
  EXPECT_EQ(recovery_table->GetTileGroupCount(), 2);

  catalog->DropDatabaseWithOid(DEFAULT_DB_ID);
}

/* (From Joy) TODO FIX this
TEST_F(RecoveryTests, BasicDeleteTest) {
  auto recovery_table = ExecutorTestsUtil::CreateTable(1024);
  auto &manager = catalog::Manager::GetInstance();
  storage::Database db(DEFAULT_DB_ID);
  manager.AddDatabase(&db);
  db.AddTable(recovery_table);

  EXPECT_EQ(recovery_table->GetNumberOfTuples(), 0);
  EXPECT_EQ(recovery_table->GetTileGroupCount(), 1);
  logging::WriteAheadFrontendLogger fel(true);

  cid_t test_commit_id = 10;

  auto curr_rec = new logging::TupleRecord(
      LOGRECORD_TYPE_TUPLE_UPDATE, test_commit_id, recovery_table->GetOid(),
      INVALID_ITEMPOINTER, ItemPointer(100, 4), nullptr, DEFAULT_DB_ID);
  fel.DeleteTuple(curr_rec);

  delete curr_rec;

  auto tg_header = recovery_table->GetTileGroupById(100)->GetHeader();
  EXPECT_EQ(tg_header->GetEndCommitId(4), test_commit_id);

  //  EXPECT_EQ(recovery_table->GetNumberOfTuples(), 1);
  EXPECT_EQ(recovery_table->GetTileGroupCount(), 2);
}*/

TEST_F(RecoveryTests, OutOfOrderCommitTest) {
  auto recovery_table = ExecutorTestsUtil::CreateTable(1024);
  auto catalog = catalog::Catalog::GetInstance();
  storage::Database db(DEFAULT_DB_ID);
  catalog->AddDatabase(&db);
  db.AddTable(recovery_table);

  auto tuples = BuildLoggingTuples(recovery_table, 1, false, false);
  EXPECT_EQ(recovery_table->GetTupleCount(), 0);
  EXPECT_EQ(recovery_table->GetTileGroupCount(), 1);
  EXPECT_EQ(tuples.size(), 1);
  logging::WriteAheadFrontendLogger fel(true);
  //  auto bel = logging::WriteAheadBackendLogger::GetInstance();
  cid_t test_commit_id = 10;

  auto curr_rec = new logging::TupleRecord(
      LOGRECORD_TYPE_TUPLE_UPDATE, test_commit_id + 1, recovery_table->GetOid(),
      INVALID_ITEMPOINTER, ItemPointer(100, 5), nullptr, DEFAULT_DB_ID);
  fel.DeleteTuple(curr_rec);
  delete curr_rec;

  EXPECT_EQ(recovery_table->GetTileGroupCount(), 2);

  curr_rec = new logging::TupleRecord(
      LOGRECORD_TYPE_TUPLE_INSERT, test_commit_id, recovery_table->GetOid(),
      ItemPointer(100, 5), INVALID_ITEMPOINTER, tuples[0], DEFAULT_DB_ID);

  curr_rec->SetTuple(tuples[0]);
  fel.InsertTuple(curr_rec);

  delete curr_rec;

  auto tg_header = recovery_table->GetTileGroupById(100)->GetHeader();
  EXPECT_EQ(tg_header->GetEndCommitId(5), test_commit_id + 1);

  EXPECT_EQ(recovery_table->GetTupleCount(), 0);
  EXPECT_EQ(recovery_table->GetTileGroupCount(), 2);
}

}  // End test namespace
}  // End peloton namespace<|MERGE_RESOLUTION|>--- conflicted
+++ resolved
@@ -99,19 +99,11 @@
 }
 
 TEST_F(RecoveryTests, RestartTest) {
-<<<<<<< HEAD
-  LOG_TRACE("Creating recovery_table");
-  auto recovery_table = ExecutorTestsUtil::CreateTable(1024);
-  LOG_TRACE("Finish creating recovery_table");
-  auto catalog = catalog::Catalog::GetInstance();
-  LOG_TRACE("Finish creating catalog");
-=======
   auto catalog = catalog::Catalog::GetInstance();
   LOG_TRACE("Finish creating catalog");
   LOG_TRACE("Creating recovery_table");
   auto recovery_table = ExecutorTestsUtil::CreateTable(1024);
   LOG_TRACE("Finish creating recovery_table");
->>>>>>> 763ae301
 
   size_t tile_group_size = 5;
   size_t table_tile_group_count = 3;
@@ -125,15 +117,9 @@
   // XXX: for now hardcode for one logger (suffix 0)
   std::string dir_name = logging::WriteAheadFrontendLogger::wal_directory_path;
 
-<<<<<<< HEAD
-  storage::Database db(DEFAULT_DB_ID);
-  catalog->AddDatabase(&db);
-  db.AddTable(recovery_table);
-=======
   storage::Database *db = new storage::Database(DEFAULT_DB_ID);
   catalog->AddDatabase(db);
   db->AddTable(recovery_table);
->>>>>>> 763ae301
 
   int num_rows = tile_group_size * table_tile_group_count;
   std::vector<std::shared_ptr<storage::Tuple>> tuples =
@@ -294,15 +280,9 @@
 TEST_F(RecoveryTests, BasicInsertTest) {
   auto recovery_table = ExecutorTestsUtil::CreateTable(1024);
   auto catalog = catalog::Catalog::GetInstance();
-<<<<<<< HEAD
-  storage::Database db(DEFAULT_DB_ID);
-  catalog->AddDatabase(&db);
-  db.AddTable(recovery_table);
-=======
   storage::Database *db = new storage::Database(DEFAULT_DB_ID);
   catalog->AddDatabase(db);
   db->AddTable(recovery_table);
->>>>>>> 763ae301
 
   auto tuples = BuildLoggingTuples(recovery_table, 1, false, false);
   EXPECT_EQ(recovery_table->GetTupleCount(), 0);
@@ -345,16 +325,9 @@
 TEST_F(RecoveryTests, BasicUpdateTest) {
   auto catalog = catalog::Catalog::GetInstance();
   auto recovery_table = ExecutorTestsUtil::CreateTable(1024);
-<<<<<<< HEAD
-  auto catalog = catalog::Catalog::GetInstance();
-  storage::Database db(DEFAULT_DB_ID);
-  catalog->AddDatabase(&db);
-  db.AddTable(recovery_table);
-=======
   storage::Database *db = new storage::Database(DEFAULT_DB_ID);
   catalog->AddDatabase(db);
   db->AddTable(recovery_table);
->>>>>>> 763ae301
 
   auto tuples = BuildLoggingTuples(recovery_table, 1, false, false);
   EXPECT_EQ(recovery_table->GetTupleCount(), 0);
