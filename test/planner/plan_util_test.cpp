//===----------------------------------------------------------------------===//
//
//                         Peloton
//
// plan_util_test.cpp
//
// Identification: test/planner/plan_util_test.cpp
//
// Copyright (c) 2015-2018, Carnegie Mellon University Database Group
//
//===----------------------------------------------------------------------===//

#include "binder/bind_node_visitor.h"
#include "common/harness.h"
#include "catalog/catalog.h"
#include "catalog/database_catalog.h"
#include "catalog/index_catalog.h"
#include "catalog/table_catalog.h"
#include "common/statement.h"
#include "concurrency/transaction_manager_factory.h"
#include "executor/testing_executor_util.h"
#include "parser/postgresparser.h"
#include "storage/data_table.h"

#include "planner/plan_util.h"

namespace peloton {
namespace test {

#define TEST_DB_NAME "test_db"
#define TEST_DB_COLUMNS "test_db_columns"

class PlanUtilTests : public PelotonTest {};

TEST_F(PlanUtilTests, GetAffectedIndexesTest) {
  auto catalog = catalog::Catalog::GetInstance();
  catalog->Bootstrap();

  auto &txn_manager = concurrency::TransactionManagerFactory::GetInstance();
  auto txn = txn_manager.BeginTransaction();

  catalog->CreateDatabase(TEST_DB_NAME, txn);
  auto db = catalog->GetDatabaseWithName(TEST_DB_NAME, txn);
  // Insert a table first
  auto id_column = catalog::Column(
      type::TypeId::INTEGER, type::Type::GetTypeSize(type::TypeId::INTEGER),
      "id", true);
  auto fname_column =
      catalog::Column(type::TypeId::VARCHAR, 32, "first_name", false);
  auto lname_column =
      catalog::Column(type::TypeId::VARCHAR, 32, "last_name", false);

  std::unique_ptr<catalog::Schema> table_schema(
      new catalog::Schema({id_column, fname_column, lname_column}));
  txn_manager.CommitTransaction(txn);

  txn = txn_manager.BeginTransaction();
  catalog->CreateTable(TEST_DB_NAME, DEFAULT_SCHEMA_NAME, "test_table",
                       std::move(table_schema), txn);
  auto source_table = catalog->GetTableWithName(
      TEST_DB_NAME, DEFAULT_SCHEMA_NAME, "test_table", txn);
  EXPECT_NE(source_table, nullptr);
  txn_manager.CommitTransaction(txn);

  txn = txn_manager.BeginTransaction();
  oid_t db_oid = db->GetOid();
  oid_t table_oid = source_table->GetOid();
  oid_t col_id = source_table->GetSchema()->GetColumnID(id_column.column_name);
  std::vector<oid_t> source_col_ids;
  source_col_ids.push_back(col_id);

  // create index on 'id'
  catalog->CreateIndex(TEST_DB_NAME, DEFAULT_SCHEMA_NAME, "test_table",
                       source_col_ids, "test_id_idx", false, IndexType::BWTREE,
                       txn);

  // create index on 'id' and 'first_name'
  col_id = source_table->GetSchema()->GetColumnID(fname_column.column_name);
  source_col_ids.push_back(col_id);

  catalog->CreateIndex(TEST_DB_NAME, DEFAULT_SCHEMA_NAME, "test_table",
                       source_col_ids, "test_fname_idx", false,
                       IndexType::BWTREE, txn);
  txn_manager.CommitTransaction(txn);

  // dummy txn to get the catalog_cache object
  txn = txn_manager.BeginTransaction();

  // This is also required so that database objects are cached
  auto db_object = catalog->GetDatabaseObject(TEST_DB_NAME, txn);

  // Till now, we have a table : id, first_name, last_name
  // And two indexes on following columns:
  // 1) id
  // 2) id and first_name
  auto table_object =
      db_object->GetTableObject("test_table", DEFAULT_SCHEMA_NAME);
  EXPECT_NE(table_object, nullptr);
  oid_t id_idx_oid = table_object->GetIndexObject("test_id_idx")->GetIndexOid();
  oid_t fname_idx_oid =
      table_object->GetIndexObject("test_fname_idx")->GetIndexOid();

  // An update query affecting both indexes
  std::string query_string = "UPDATE test_table SET id = 0;";
  auto &peloton_parser = parser::PostgresParser::GetInstance();
  auto sql_stmt_list = peloton_parser.BuildParseTree(query_string);
  auto sql_stmt = sql_stmt_list->GetStatement(0);
  static_cast<parser::UpdateStatement *>(sql_stmt)
      ->table->TryBindDatabaseName(TEST_DB_NAME);
  std::vector<planner::col_triplet> affected_indexes =
      planner::PlanUtil::GetAffectedIndexes(txn->catalog_cache, *sql_stmt);
  std::set<planner::col_triplet> affected_indexes_set(affected_indexes.begin(),
                                                      affected_indexes.end());

  // id and first_name are affected
  EXPECT_EQ(2, static_cast<int>(affected_indexes_set.size()));
  std::set<planner::col_triplet> expected_oids;
  expected_oids.emplace(db_oid, table_oid, id_idx_oid);
  expected_oids.emplace(db_oid, table_oid, fname_idx_oid);
  EXPECT_EQ(expected_oids, affected_indexes_set);

  // Update query affecting only one index
  query_string = "UPDATE test_table SET first_name = '';";
  sql_stmt_list = peloton_parser.BuildParseTree(query_string);
  sql_stmt = sql_stmt_list->GetStatement(0);
  static_cast<parser::UpdateStatement *>(sql_stmt)
      ->table->TryBindDatabaseName(TEST_DB_NAME);
  affected_indexes =
      planner::PlanUtil::GetAffectedIndexes(txn->catalog_cache, *sql_stmt);
  affected_indexes_set = std::set<planner::col_triplet>(
      affected_indexes.begin(), affected_indexes.end());

  // only first_name is affected
  EXPECT_EQ(1, static_cast<int>(affected_indexes_set.size()));
  expected_oids.clear();
  expected_oids.emplace(db_oid, table_oid, fname_idx_oid);
  EXPECT_EQ(expected_oids, affected_indexes_set);

  // ====== DELETE statements check ===
  query_string = "DELETE FROM test_table;";
  sql_stmt_list = peloton_parser.BuildParseTree(query_string);
  sql_stmt = sql_stmt_list->GetStatement(0);
  static_cast<parser::DeleteStatement *>(sql_stmt)
      ->TryBindDatabaseName(TEST_DB_NAME);
  affected_indexes =
      planner::PlanUtil::GetAffectedIndexes(txn->catalog_cache, *sql_stmt);
  affected_indexes_set = std::set<planner::col_triplet>(
      affected_indexes.begin(), affected_indexes.end());

  // all indexes are affected
  EXPECT_EQ(2, static_cast<int>(affected_indexes_set.size()));
  expected_oids.clear();
  expected_oids.emplace(db_oid, table_oid, fname_idx_oid);
  expected_oids.emplace(db_oid, table_oid, id_idx_oid);
  EXPECT_EQ(expected_oids, affected_indexes_set);

  // ========= INSERT statements check ==
  query_string = "INSERT INTO test_table VALUES (1, 'pel', 'ton');";
  sql_stmt_list = peloton_parser.BuildParseTree(query_string);
  sql_stmt = sql_stmt_list->GetStatement(0);
  static_cast<parser::InsertStatement *>(sql_stmt)
      ->TryBindDatabaseName(TEST_DB_NAME);
  affected_indexes =
      planner::PlanUtil::GetAffectedIndexes(txn->catalog_cache, *sql_stmt);
  affected_indexes_set = std::set<planner::col_triplet>(
      affected_indexes.begin(), affected_indexes.end());

  // all indexes are affected
  EXPECT_EQ(2, static_cast<int>(affected_indexes_set.size()));
  expected_oids.clear();
  expected_oids.emplace(db_oid, table_oid, fname_idx_oid);
  expected_oids.emplace(db_oid, table_oid, id_idx_oid);
  EXPECT_EQ(expected_oids, affected_indexes_set);

  // ========= SELECT statement check ==
  query_string = "SELECT * FROM test_table;";
  sql_stmt_list = peloton_parser.BuildParseTree(query_string);
  sql_stmt = sql_stmt_list->GetStatement(0);
  affected_indexes =
      planner::PlanUtil::GetAffectedIndexes(txn->catalog_cache, *sql_stmt);

  // no indexes are affected
  EXPECT_EQ(0, static_cast<int>(affected_indexes.size()));
  txn_manager.CommitTransaction(txn);
}

TEST_F(PlanUtilTests, GetIndexableColumnsTest) {
  auto catalog = catalog::Catalog::GetInstance();
  catalog->Bootstrap();

  auto &txn_manager = concurrency::TransactionManagerFactory::GetInstance();

  auto txn = txn_manager.BeginTransaction();
  catalog->CreateDatabase(TEST_DB_COLUMNS, txn);
  auto db_object = catalog->GetDatabaseObject(TEST_DB_COLUMNS, txn);
  oid_t database_id = db_object->GetDatabaseOid();
  int table_count = db_object->GetTableObjects().size();
  txn_manager.CommitTransaction(txn);

  // Insert a 'test_table' with 'id', 'first_name' and 'last_name'
  auto id_column = catalog::Column(
      type::TypeId::INTEGER, type::Type::GetTypeSize(type::TypeId::INTEGER),
      "id", true);
  auto fname_column =
      catalog::Column(type::TypeId::VARCHAR, 32, "first_name", false);
  auto lname_column =
      catalog::Column(type::TypeId::VARCHAR, 32, "last_name", false);

  std::unique_ptr<catalog::Schema> table_schema(
      new catalog::Schema({id_column, fname_column, lname_column}));

  txn = txn_manager.BeginTransaction();
  catalog->CreateTable(TEST_DB_COLUMNS, DEFAULT_SCHEMA_NAME, "test_table",
                       std::move(table_schema), txn);
  txn_manager.CommitTransaction(txn);

  // Obtain ids for the table and columns
  txn = txn_manager.BeginTransaction();

  auto source_table = catalog->GetTableWithName(
      TEST_DB_COLUMNS, DEFAULT_SCHEMA_NAME, "test_table", txn);
  txn_manager.CommitTransaction(txn);

  oid_t table_id = source_table->GetOid();
  oid_t id_col_oid =
      source_table->GetSchema()->GetColumnID(id_column.column_name);
  oid_t fname_col_oid =
      source_table->GetSchema()->GetColumnID(fname_column.column_name);
  oid_t lname_col_oid =
      source_table->GetSchema()->GetColumnID(lname_column.column_name);

  // Insert a 'test_table_job' with 'age', 'job' and 'pid'
  txn = txn_manager.BeginTransaction();
  auto age_column = catalog::Column(
      type::TypeId::INTEGER, type::Type::GetTypeSize(type::TypeId::INTEGER),
      "age", true);
  auto job_column = catalog::Column(type::TypeId::VARCHAR, 32, "job", false);
  auto pid_column = catalog::Column(
      type::TypeId::INTEGER, type::Type::GetTypeSize(type::TypeId::INTEGER),
      "pid", true);

  std::unique_ptr<catalog::Schema> job_table_schema(
      new catalog::Schema({age_column, job_column, pid_column}));
<<<<<<< HEAD

  catalog->CreateTable(TEST_DB_COLUMNS, DEFUALT_SCHEMA_NAME, "test_table_job",
=======
  catalog->CreateTable(TEST_DB_COLUMNS, DEFAULT_SCHEMA_NAME, "test_table_job",
>>>>>>> 522b1551
                       std::move(job_table_schema), txn);
  txn_manager.CommitTransaction(txn);

  // Obtain ids for the table and columns
  txn = txn_manager.BeginTransaction();
  auto source_table_job = catalog->GetTableWithName(
      TEST_DB_COLUMNS, DEFAULT_SCHEMA_NAME, "test_table_job", txn);
  oid_t table_job_id = source_table_job->GetOid();
  oid_t age_col_oid =
      source_table_job->GetSchema()->GetColumnID(age_column.column_name);
  oid_t job_col_oid =
      source_table_job->GetSchema()->GetColumnID(job_column.column_name);
  oid_t pid_col_oid =
      source_table_job->GetSchema()->GetColumnID(pid_column.column_name);
  txn_manager.CommitTransaction(txn);

  txn = txn_manager.BeginTransaction();
  // This is required so that database objects are cached
  db_object = catalog->GetDatabaseObject(TEST_DB_COLUMNS, txn);
  EXPECT_EQ(
      2, static_cast<int>(db_object->GetTableObjects().size()) - table_count);

  // ====== UPDATE statements check ===
  // id and first_name in test_table are affected
  std::string query_string =
      "UPDATE test_table SET last_name = '' WHERE id = 0 AND first_name = '';";
  auto &peloton_parser = parser::PostgresParser::GetInstance();
  auto sql_stmt_list = peloton_parser.BuildParseTree(query_string);
  auto sql_stmt = sql_stmt_list->GetStatement(0);
  auto bind_node_visitor = binder::BindNodeVisitor(txn, TEST_DB_COLUMNS);
  bind_node_visitor.BindNameToNode(sql_stmt);
  std::vector<planner::col_triplet> affected_cols_vector =
      planner::PlanUtil::GetIndexableColumns(
          txn->catalog_cache, std::move(sql_stmt_list), TEST_DB_COLUMNS);
  std::set<planner::col_triplet> affected_cols(affected_cols_vector.begin(),
                                               affected_cols_vector.end());
  EXPECT_EQ(2, static_cast<int>(affected_cols.size()));
  std::set<planner::col_triplet> expected_oids;
  expected_oids.emplace(database_id, table_id, id_col_oid);
  expected_oids.emplace(database_id, table_id, fname_col_oid);
  EXPECT_EQ(expected_oids, affected_cols);

  // no column is affected
  query_string = "UPDATE test_table SET last_name = '';";
  sql_stmt_list = peloton_parser.BuildParseTree(query_string);
  sql_stmt = sql_stmt_list->GetStatement(0);
  bind_node_visitor.BindNameToNode(sql_stmt);
  affected_cols_vector = planner::PlanUtil::GetIndexableColumns(
      txn->catalog_cache, std::move(sql_stmt_list), TEST_DB_COLUMNS);
  affected_cols = std::set<planner::col_triplet>(affected_cols_vector.begin(),
                                                 affected_cols_vector.end());
  EXPECT_EQ(0, static_cast<int>(affected_cols.size()));
  expected_oids.clear();
  EXPECT_EQ(expected_oids, affected_cols);

  // ====== DELETE statements check ===
  // no column is affected
  query_string = "DELETE FROM test_table;";
  sql_stmt_list = peloton_parser.BuildParseTree(query_string);
  sql_stmt = sql_stmt_list->GetStatement(0);
  bind_node_visitor.BindNameToNode(sql_stmt);
  affected_cols_vector = planner::PlanUtil::GetIndexableColumns(
      txn->catalog_cache, std::move(sql_stmt_list), TEST_DB_COLUMNS);
  affected_cols = std::set<planner::col_triplet>(affected_cols_vector.begin(),
                                                 affected_cols_vector.end());
  EXPECT_EQ(0, static_cast<int>(affected_cols.size()));
  expected_oids.clear();
  EXPECT_EQ(expected_oids, affected_cols);

  // id and last_name in test_table are affected
  query_string = "DELETE FROM test_table WHERE id = 0 AND last_name = '';";
  sql_stmt_list = peloton_parser.BuildParseTree(query_string);
  sql_stmt = sql_stmt_list->GetStatement(0);
  bind_node_visitor.BindNameToNode(sql_stmt);
  affected_cols_vector = planner::PlanUtil::GetIndexableColumns(
      txn->catalog_cache, std::move(sql_stmt_list), TEST_DB_COLUMNS);
  affected_cols = std::set<planner::col_triplet>(affected_cols_vector.begin(),
                                                 affected_cols_vector.end());
  EXPECT_EQ(2, static_cast<int>(affected_cols.size()));
  expected_oids.clear();
  expected_oids.emplace(database_id, table_id, id_col_oid);
  expected_oids.emplace(database_id, table_id, lname_col_oid);
  EXPECT_EQ(expected_oids, affected_cols);

  // ========= INSERT statements check ==
  // no columns is affected
  query_string = "INSERT INTO test_table VALUES (1, 'pel', 'ton');";
  sql_stmt_list = peloton_parser.BuildParseTree(query_string);
  sql_stmt = sql_stmt_list->GetStatement(0);
  bind_node_visitor.BindNameToNode(sql_stmt);
  affected_cols_vector = planner::PlanUtil::GetIndexableColumns(
      txn->catalog_cache, std::move(sql_stmt_list), TEST_DB_COLUMNS);
  affected_cols = std::set<planner::col_triplet>(affected_cols_vector.begin(),
                                                 affected_cols_vector.end());
  EXPECT_EQ(0, static_cast<int>(affected_cols.size()));
  expected_oids.clear();
  EXPECT_EQ(expected_oids, affected_cols);

  // ========= SELECT statement check ==
  // first_name and last_name in test_table are affected
  query_string = "SELECT id FROM test_table WHERE first_name = last_name;";
  sql_stmt_list = peloton_parser.BuildParseTree(query_string);
  sql_stmt = sql_stmt_list->GetStatement(0);
  bind_node_visitor.BindNameToNode(sql_stmt);
  affected_cols_vector = planner::PlanUtil::GetIndexableColumns(
      txn->catalog_cache, std::move(sql_stmt_list), TEST_DB_COLUMNS);
  affected_cols = std::set<planner::col_triplet>(affected_cols_vector.begin(),
                                                 affected_cols_vector.end());
  EXPECT_EQ(2, static_cast<int>(affected_cols.size()));
  expected_oids.clear();
  expected_oids.emplace(database_id, table_id, lname_col_oid);
  expected_oids.emplace(database_id, table_id, fname_col_oid);
  EXPECT_EQ(expected_oids, affected_cols);

  // age, job and pid in test_table_job are affected
  query_string =
      "SELECT pid FROM test_table_job WHERE age > 20 AND job = '' AND pid > 5;";
  sql_stmt_list = peloton_parser.BuildParseTree(query_string);
  sql_stmt = sql_stmt_list->GetStatement(0);
  bind_node_visitor.BindNameToNode(sql_stmt);
  affected_cols_vector = planner::PlanUtil::GetIndexableColumns(
      txn->catalog_cache, std::move(sql_stmt_list), TEST_DB_COLUMNS);
  affected_cols = std::set<planner::col_triplet>(affected_cols_vector.begin(),
                                                 affected_cols_vector.end());
  EXPECT_EQ(3, static_cast<int>(affected_cols.size()));
  expected_oids.clear();
  expected_oids.emplace(database_id, table_job_id, job_col_oid);
  expected_oids.emplace(database_id, table_job_id, age_col_oid);
  expected_oids.emplace(database_id, table_job_id, pid_col_oid);
  EXPECT_EQ(expected_oids, affected_cols);

  // last_name in test_table and job in test_table_job are affected
  query_string =
      "SELECT test_table.first_name, test_table_job.pid, test_table_job.age "
      "FROM test_table JOIN test_table_job ON test_table.id = "
      "test_table_job.pid WHERE test_table_job.pid > 0 AND "
      "test_table.last_name = '';";
  sql_stmt_list = peloton_parser.BuildParseTree(query_string);
  sql_stmt = sql_stmt_list->GetStatement(0);
  bind_node_visitor.BindNameToNode(sql_stmt);
  affected_cols_vector = planner::PlanUtil::GetIndexableColumns(
      txn->catalog_cache, std::move(sql_stmt_list), TEST_DB_COLUMNS);
  affected_cols = std::set<planner::col_triplet>(affected_cols_vector.begin(),
                                                 affected_cols_vector.end());
  EXPECT_EQ(2, static_cast<int>(affected_cols.size()));
  expected_oids.clear();
  expected_oids.emplace(database_id, table_id, lname_col_oid);
  expected_oids.emplace(database_id, table_job_id, pid_col_oid);
  EXPECT_EQ(expected_oids, affected_cols);

  txn_manager.CommitTransaction(txn);
}

}  // namespace test
}  // namespace peloton<|MERGE_RESOLUTION|>--- conflicted
+++ resolved
@@ -241,12 +241,7 @@
 
   std::unique_ptr<catalog::Schema> job_table_schema(
       new catalog::Schema({age_column, job_column, pid_column}));
-<<<<<<< HEAD
-
-  catalog->CreateTable(TEST_DB_COLUMNS, DEFUALT_SCHEMA_NAME, "test_table_job",
-=======
   catalog->CreateTable(TEST_DB_COLUMNS, DEFAULT_SCHEMA_NAME, "test_table_job",
->>>>>>> 522b1551
                        std::move(job_table_schema), txn);
   txn_manager.CommitTransaction(txn);
 
