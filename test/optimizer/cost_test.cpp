--- conflicted
+++ resolved
@@ -42,11 +42,7 @@
 
 using namespace optimizer;
 
-<<<<<<< HEAD
-//const int N_ROW = 100;
-=======
 // const int N_ROW = 100;
->>>>>>> 980652a3
 
 class CostTests : public PelotonTest {};
 
