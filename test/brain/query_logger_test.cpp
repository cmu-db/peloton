//===----------------------------------------------------------------------===//
//
//                         Peloton
//
// query_logger_test.cpp
//
// Identification: test/tuning/query_logger_test.cpp
//
// Copyright (c) 2015-2018, Carnegie Mellon University Database Group
//
//===----------------------------------------------------------------------===//

#include "common/harness.h"

#include "brain/query_logger.h"
#include "settings/settings_manager.h"
#include "sql/testing_sql_util.h"

namespace peloton {
namespace test {

class QueryLoggerTests : public PelotonTest {
 protected:

  bool SortByFingerprint(std::string x, std::string y){

    std::string x_query = x.substr(0, x.find_first_of("|"));
    std::string y_query = y.substr(0, y.find_first_of("|"));

    return x_query < y_query;
  }

  void SetUp() override {
    settings::SettingsManager::SetBool(settings::SettingId::brain, true);
    PelotonInit::Initialize();

    // query to check that logging is done
    select_query_ =
<<<<<<< HEAD
        "SELECT query_string, fingerprint FROM pg_catalog.pg_query_history order by query_string;";
=======
        "SELECT query_string, fingerprint FROM "
        "peloton.pg_catalog.pg_query_history;";
>>>>>>> d052644e

    brain::QueryLogger::Fingerprint fingerprint{select_query_};
    select_query_fingerprint_ = fingerprint.GetFingerprint();

    wait_time_ = 2;
  }

  void TearDown() override { PelotonInit::Shutdown(); }

  // Executes the given query and then checks if the queries that are executed
  // till now are actually logged
  void TestSimpleUtil(std::string const &test_query,
                      std::vector<std::string> &expected_result) {
    brain::QueryLogger::Fingerprint fingerprint{test_query};

    std::string test_query_fingerprint = fingerprint.GetFingerprint();

    expected_result.push_back(test_query + "|" + test_query_fingerprint);
    TestingSQLUtil::ExecuteSQLQuery(test_query.c_str());

    // give some time to actually log this query
    sleep(wait_time_);

    //order by query_string
    std::sort(expected_result.begin(), expected_result.end(),
              [this] (std::string x, std::string y) { return SortByFingerprint(x, y); });

    TestingSQLUtil::ExecuteSQLQueryAndCheckResult(select_query_.c_str(),
                                                  expected_result, true);

    // the select query we used will also be logged for next time
    expected_result.push_back(select_query_ + "|" + select_query_fingerprint_);
  }

  // Executes the given query and then checks if the queries that are executed
  // until now are actually logged only when the transaction commits. Otherwise
  // stores to queries for checking this later when commit happens.
  void TestTransactionUtil(std::string const &test_query,
                           std::vector<std::string> &expected_result,
                           bool committed) {
    static std::vector<std::string> temporary_expected_result;

    brain::QueryLogger::Fingerprint fingerprint{test_query};
    std::string test_query_fingerprint = fingerprint.GetFingerprint();

    temporary_expected_result.push_back(test_query + "|" +
                                        test_query_fingerprint);
    TestingSQLUtil::ExecuteSQLQuery(test_query.c_str());

    // give some time to actually log this query
    sleep(wait_time_);

    // only check once the the transaction has committed
    if (committed) {
      // accounting for the select_query_ that happened before this txn
      expected_result.push_back(select_query_ + "|" +
                                select_query_fingerprint_);

      expected_result.insert(expected_result.end(),
                             temporary_expected_result.begin(),
                             temporary_expected_result.end());
      temporary_expected_result.clear();

      //order by query_string
      std::sort(expected_result.begin(), expected_result.end(),
                [this] (std::string x, std::string y) { return SortByFingerprint(x, y); });

      TestingSQLUtil::ExecuteSQLQueryAndCheckResult(select_query_.c_str(),
                                                    expected_result, true);

      // the select query we used will also be logged for next time
      expected_result.push_back(select_query_ + "|" +
                                select_query_fingerprint_);

    } else {
      // verify that the logging does not happen before the txn commit
      TestingSQLUtil::ExecuteSQLQueryAndCheckResult(select_query_.c_str(),
                                                    expected_result, true);
      // the select query we used will also be logged for next time
      temporary_expected_result.push_back(select_query_ + "|" +
                                          select_query_fingerprint_);
    }
  }

 protected:
  // fixed query to check the queries logged in the table
  std::string select_query_;

  // fingerprint for the fixed query
  std::string select_query_fingerprint_;

  // time to wait in seconds for the query to log into the table
  int wait_time_;
};

// Testing the functionality of query logging
TEST_F(QueryLoggerTests, QueriesTest) {
  // used to store the expected result
  std::vector<std::string> expected_result;

  // create the table and do some inserts and check
  TestSimpleUtil("CREATE TABLE test(a INT);", expected_result);
  TestSimpleUtil("INSERT INTO test VALUES (1);", expected_result);
  TestSimpleUtil("INSERT INTO test VALUES (2);", expected_result);

  // the select_query_ done at the end of above test
  // won't be logged till the txn below commits
  expected_result
      .pop_back();

  // check if the queries are logged only when the transaction actually commits
  TestTransactionUtil("BEGIN;", expected_result, false);
  TestTransactionUtil("INSERT INTO test VALUES (1);", expected_result, false);
  TestTransactionUtil("COMMIT;", expected_result, true);

  // final check to see if everything is ok
  TestSimpleUtil(select_query_, expected_result);
}

}  // namespace test
}  // namespace peloton<|MERGE_RESOLUTION|>--- conflicted
+++ resolved
@@ -36,12 +36,7 @@
 
     // query to check that logging is done
     select_query_ =
-<<<<<<< HEAD
         "SELECT query_string, fingerprint FROM pg_catalog.pg_query_history order by query_string;";
-=======
-        "SELECT query_string, fingerprint FROM "
-        "peloton.pg_catalog.pg_query_history;";
->>>>>>> d052644e
 
     brain::QueryLogger::Fingerprint fingerprint{select_query_};
     select_query_fingerprint_ = fingerprint.GetFingerprint();
