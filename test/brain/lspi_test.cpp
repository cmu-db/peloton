--- conflicted
+++ resolved
@@ -79,13 +79,8 @@
   size_t MAX_INDEX_SIZE = 3;
   int CATALOG_SYNC_INTERVAL = 2;
   // This threshold depends on #rows in the tables
-<<<<<<< HEAD
   double MIN_COST_THRESH = 1000.0;
-  size_t MAX_NUMINDEXES_WHATIF = 10;
-=======
-  double MIN_COST_THRESH = 1000;
-  UNUSED_ATTRIBUTE size_t MAX_NUMINDEXES_WHATIF = 10;
->>>>>>> 38fc86de
+  size_t MAX_NUMINDEXES_WHATIF = 100;
   bool DRY_RUN_MODE = true;
   int TBL_ROWS = 1000;
   auto timer = Timer<std::ratio<1>>();
@@ -245,6 +240,11 @@
       vector_eig::Zero(query_strings.size());
   vector_eig search_time_lspiexhaustive =
       vector_eig::Zero(query_strings.size());
+  vector_eig numconfigadds_lspiexhaustive =
+      vector_eig::Zero(query_strings.size());
+  vector_eig numconfigdrops_lspiexhaustive =
+      vector_eig::Zero(query_strings.size());
+
 
   LOG_DEBUG("Run with LSPI(Exhaustive) Tuning:");
   for (size_t i = 1; i <= query_strings.size(); i++) {
@@ -278,7 +278,8 @@
                ->GetCurrentIndexConfig());
       const auto drop_bitset = prev_config - cur_config;
       const auto add_bitset = cur_config - prev_config;
-
+      numconfigadds_lspiexhaustive[i - 1] = add_bitset.count();
+      numconfigdrops_lspiexhaustive[i - 1] = drop_bitset.count();
       LOG_DEBUG("#Dropped Indexes: %lu, #Added Indexes: %lu",
                 drop_bitset.count(), add_bitset.count());
 
@@ -302,6 +303,10 @@
   vector_eig query_costs_lspinonexhaustive =
       vector_eig::Zero(query_strings.size());
   vector_eig search_time_lspinonexhaustive =
+      vector_eig::Zero(query_strings.size());
+  vector_eig numconfigadds_lspinonexhaustive =
+      vector_eig::Zero(query_strings.size());
+  vector_eig numconfigdrops_lspinonexhaustive =
       vector_eig::Zero(query_strings.size());
 
   LOG_DEBUG("Run with LSPI(Non-Exhaustive) Tuning:");
@@ -336,7 +341,8 @@
                ->GetCurrentIndexConfig());
       const auto drop_bitset = prev_config - cur_config;
       const auto add_bitset = cur_config - prev_config;
-
+      numconfigadds_lspinonexhaustive[i-1] = add_bitset.count();
+      numconfigdrops_lspinonexhaustive[i-1] = drop_bitset.count();
       LOG_DEBUG("#Dropped Indexes: %lu, #Added Indexes: %lu",
                 drop_bitset.count(), add_bitset.count());
       batch_queries.clear();
@@ -349,6 +355,7 @@
   }
 
   // For analysis
+  // TODO: This is tooooooooooooo overloaded!!
   LOG_DEBUG("Overall Cost Trend for SingleTableTwoColW1 Workload:");
   for (size_t i = 0; i < query_strings.size(); i++) {
     LOG_DEBUG(
@@ -359,24 +366,33 @@
         "No Tuning Time: %f\tLSPI(Exhaustive) Tuning Time: "
         "%f\tWhatIf(Exhaustive) Tuning Time: %f\tLSPI(Non-Exhaustive) Tuning "
         "Time: %f\tWhatIf(Exhaustive No-Dropping) Tuning Time: %f\t"
+        "LSPI(Exhaustive) Adds: %f\tLSPI(Exhaustive) Drops: %f\t"
+        "LSPI(Non-Exhaustive) Adds: %f\tLSPI(Non-Exhaustive) Drops: %f\t"
         "%s",
         i, query_costs_notuning[i], query_costs_lspiexhaustive[i],
         query_costs_exhaustivewhatif[i], query_costs_lspinonexhaustive[i],
         query_costs_exhaustivewhatif_nodropping[i], search_time_notuning[i],
         search_time_lspiexhaustive[i], search_time_exhaustivewhatif[i],
         search_time_lspinonexhaustive[i],
-        search_time_exhaustivewhatif_nodropping[i], query_strings[i].c_str());
+        search_time_exhaustivewhatif_nodropping[i],
+        numconfigadds_lspiexhaustive[i], numconfigdrops_lspiexhaustive[i],
+        numconfigadds_lspinonexhaustive[i], numconfigdrops_lspinonexhaustive[i],
+        query_strings[i].c_str());
   }
   float tuning_overall_cost_lspiexhaustive = query_costs_lspiexhaustive.array().sum();
   float tuning_overall_cost_lspinonexhaustive =
       query_costs_lspinonexhaustive.array().sum();
   float notuning_overall_cost = query_costs_notuning.array().sum();
   float tuning_overall_cost_exhaustivewhatif = query_costs_exhaustivewhatif.array().sum();
+  float tuning_overall_cost_exhaustivewhatif_nodropping = query_costs_exhaustivewhatif_nodropping.array().sum();
   LOG_DEBUG(
       "No Tuning Cost Total: %f, LSPI(Exhaustive) Tuning Cost Total: %f, "
-      "WhatIf(Exhaustive) Tuning Cost: %f, LSPI(Non-Exhaustive) Tuning Cost Total: %f",
+      "WhatIf(Exhaustive) Tuning Cost: %f, LSPI(Non-Exhaustive) Tuning Cost Total: %f,"
+      "WhatIf(Exhaustive No-Dropping) Tuning Cost: %f",
       notuning_overall_cost, tuning_overall_cost_lspiexhaustive,
-      tuning_overall_cost_exhaustivewhatif, tuning_overall_cost_lspinonexhaustive);
+      tuning_overall_cost_exhaustivewhatif,
+      tuning_overall_cost_lspinonexhaustive,
+      tuning_overall_cost_exhaustivewhatif_nodropping);
   EXPECT_LT(tuning_overall_cost_lspiexhaustive, notuning_overall_cost);
   EXPECT_LT(tuning_overall_cost_lspinonexhaustive, notuning_overall_cost);
 }
