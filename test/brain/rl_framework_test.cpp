--- conflicted
+++ resolved
@@ -135,20 +135,6 @@
     txn_manager_->CommitTransaction(txn);
   }
 
-<<<<<<< HEAD
-  std::unique_ptr<parser::SQLStatementList> GetBindedSqlStmtList(
-      const std::string &query_string, const std::string &database_name) {
-    auto txn = txn_manager_->BeginTransaction();
-    auto &peloton_parser = parser::PostgresParser::GetInstance();
-    auto sql_stmt_list = peloton_parser.BuildParseTree(query_string);
-    auto sql_stmt = sql_stmt_list->GetStatement(0);
-    auto bind_node_visitor = binder::BindNodeVisitor(txn, database_name);
-    bind_node_visitor.BindNameToNode(sql_stmt);
-    txn_manager_->CommitTransaction(txn);
-
-    return sql_stmt_list;
-  }
-
   std::shared_ptr<brain::IndexObject> GetIndexObjectFromString(
       const std::string &database_name, const std::string &table_name,
       const std::vector<std::string> &columns) {
@@ -166,8 +152,6 @@
     return std::make_shared<brain::IndexObject>(db_oid, table_oid, col_oids);
   }
 
-=======
->>>>>>> 2bb4c42a
  private:
   catalog::Catalog *catalog_;
   concurrency::TransactionManager *txn_manager_;
@@ -204,10 +188,8 @@
   }
 
   std::string query_string = "UPDATE dummy_table_1 SET a = 0 WHERE b = 1;";
-  auto drop_candidates =
-      comp_idx_config.DropCandidates(query_string);
-  auto add_candidates =
-      comp_idx_config.AddCandidates(query_string);
+  auto drop_candidates = comp_idx_config.DropCandidates(query_string);
+  auto add_candidates = comp_idx_config.AddCandidates(query_string);
 
   auto index_a_b =
       GetIndexObjectFromString(database_name, table_name_1, {"a", "b"});
