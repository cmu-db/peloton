--- conflicted
+++ resolved
@@ -157,21 +157,11 @@
   // Put everything in the vector of index objects
   idx_objs.insert(idx_objs.end(), idx_objs_B.begin(), idx_objs_B.end());
 
-<<<<<<< HEAD
-  auto comp_idx_config = std::unique_ptr<brain::CompressedIndexConfiguration>(
-      new brain::CompressedIndexConfiguration(database_name));
+  auto comp_idx_config = brain::CompressedIndexConfiguration(database_name);
   // We expect 2**3 possible configurations
-  EXPECT_EQ(comp_idx_config->GetConfigurationCount(), 16);
-  
-  LOG_DEBUG("bitset: %s", comp_idx_config->ToString().c_str());
-=======
-  auto comp_idx_config = brain::CompressedIndexConfiguration(database_name);
+  EXPECT_EQ(comp_idx_config.GetConfigurationCount(), 16);
 
-  auto cur_bit_set = comp_idx_config.GetCurrentIndexConfig();
-  std::string output;
-  boost::to_string(*cur_bit_set, output);
-  LOG_DEBUG("bitset: %s", output.c_str());
->>>>>>> a014177a
+  LOG_DEBUG("bitset: %s", comp_idx_config.ToString().c_str());
 
   for (const auto &idx_obj : idx_objs) {
     size_t global_offset = comp_idx_config.GetGlobalOffset(idx_obj);
