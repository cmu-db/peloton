//===----------------------------------------------------------------------===//
//
//                         Peloton
//
// constraints_test.cpp
//
// Identification: test/catalog/constraints_test.cpp
//
// Copyright (c) 2015-16, Carnegie Mellon University Database Group
//
//===----------------------------------------------------------------------===//
#define VALUE_TESTS

#include <include/tcop/tcop.h>
#include <include/planner/create_plan.h>
#include <include/executor/executors.h>
#include "gtest/gtest.h"

#include "concurrency/testing_transaction_util.h"
#include "common/harness.h"

#include "catalog/schema.h"
#include "catalog/foreign_key.h"
#include "type/value.h"
#include "concurrency/transaction.h"
#include "concurrency/transaction_manager_factory.h"
#include "executor/abstract_executor.h"
#include "storage/tile_group_factory.h"
#include "storage/tuple.h"
#include "storage/table_factory.h"
#include "storage/database.h"
#include "index/index_factory.h"
#include "catalog/constraints_tests_util.h"

#include "common/harness.h"
#include "common/macros.h"
#include "common/logger.h"
#include "parser/parser.h"
#include "optimizer/simple_optimizer.h"
#include "executor/logical_tile_factory.h"
#include "executor/plan_executor.h"
#include "executor/seq_scan_executor.h"
#include "executor/update_executor.h"
#include "planner/plan_util.h"

#define NOTNULL_TEST
#define MULTI_NOTNULL_TEST
#define CHECK_TEST
<<<<<<< HEAD
#define DEFAULT_TEST
#define PRIMARY_UNIQUEKEY_TEST
#define FOREIGHN_KEY_TEST
=======
//#define PRIMARY_UNIQUEKEY_TEST
//#define FOREIGHN_KEY_TEST
#define UNIQUE_TEST
#define MULTI_UNIQUE_TEST
>>>>>>> 3c48887f

namespace peloton {
namespace test {

//===--------------------------------------------------------------------===//
// Constraints Tests
//===--------------------------------------------------------------------===//

class ConstraintsTests : public PelotonTest {};

// FIXME: see the explanation rpc_client_test and rpc_server_test
#ifdef NOTNULL_TEST
TEST_F(ConstraintsTests, NOTNULLTest) {
  // First, generate the table with index
  // this table has 15 rows:
  //  int(primary)  int   double  var(22) (unique)
  //  0             1     2       "3"
  //  10            11    12      "13"
  //  20            21    22      "23"
  //  .....
  //  140           141   142     "143"
<<<<<<< HEAD
  // ConstraintsTestsUtil::CreateAndPopulateTable();
=======

  // Bootstrap
  ConstraintsTestsUtil::CreateAndPopulateTable();
>>>>>>> 3c48887f
  std::unique_ptr<storage::DataTable> data_table(
      ConstraintsTestsUtil::CreateAndPopulateTable());

  auto &txn_manager = concurrency::TransactionManagerFactory::GetInstance();

  // begin this transaction
  auto txn = txn_manager.BeginTransaction();

  // Test1: insert a tuple with column 1 = null
  bool hasException = false;
  try {
    ConstraintsTestsUtil::ExecuteInsert(
        txn, data_table.get(),
        type::ValueFactory::GetNullValueByType(type::Type::INTEGER),
        type::ValueFactory::GetIntegerValue(
            ConstraintsTestsUtil::PopulatedValue(15, 1)),
        type::ValueFactory::GetIntegerValue(
            ConstraintsTestsUtil::PopulatedValue(15, 2)),
        type::ValueFactory::GetVarcharValue(
            std::to_string(ConstraintsTestsUtil::PopulatedValue(15, 3))));

  } catch (ConstraintException e) {
    hasException = true;
  }
  EXPECT_TRUE(hasException);

  // Test2: insert a legal tuple
  hasException = false;
  try {
    ConstraintsTestsUtil::ExecuteInsert(
        txn, data_table.get(), type::ValueFactory::GetIntegerValue(
                                   ConstraintsTestsUtil::PopulatedValue(15, 0)),
        type::ValueFactory::GetIntegerValue(
            ConstraintsTestsUtil::PopulatedValue(15, 1)),
        type::ValueFactory::GetIntegerValue(
            ConstraintsTestsUtil::PopulatedValue(15, 2)),
        type::ValueFactory::GetVarcharValue(
            std::to_string(ConstraintsTestsUtil::PopulatedValue(15, 3))));

  } catch (ConstraintException e) {
    hasException = true;
  }
  EXPECT_FALSE(hasException);

  // commit this transaction
  txn_manager.CommitTransaction(txn);
  delete data_table.release();
}
#endif

#ifdef MULTI_NOTNULL_TEST
TEST_F(ConstraintsTests, MULTINOTNULLTest) {
  auto column1 = catalog::Column(type::Type::INTEGER,
                                 type::Type::GetTypeSize(type::Type::INTEGER),
                                 "A", false, 0);
  auto column2 = catalog::Column(type::Type::VARCHAR, 25, "B", false, 1);
  // std::cout << "xxxxxx column idx " << column1.GetOffset() << std::endl;
  // std::cout << "xxxxxx column idx " << column2.GetOffset() << std::endl;

  std::vector<oid_t> cols;
  cols.push_back(0);
  cols.push_back(1);

  std::vector<catalog::Column> columns;
  columns.push_back(column1);
  columns.push_back(column2);

  auto mc = catalog::MultiConstraint(ConstraintType::NOTNULL, "c1", cols);
  std::cout << "**** MULTI CONSTRAINTS ****" << mc.GetInfo() << std::endl;
  catalog::Schema *table_schema = new catalog::Schema(columns);
  table_schema->AddMultiConstraints(mc);
  std::string table_name("TEST_TABLE");
  bool own_schema = true;
  bool adapt_table = false;
  storage::DataTable *table = storage::TableFactory::GetDataTable(
      INVALID_OID, INVALID_OID, table_schema, table_name,
      TESTS_TUPLES_PER_TILEGROUP, own_schema, adapt_table);
  std::unique_ptr<storage::DataTable> data_table(table);

  auto &txn_manager = concurrency::TransactionManagerFactory::GetInstance();

  // begin this transaction
  auto txn = txn_manager.BeginTransaction();

  // two columns are both NULL
  bool hasException = false;
  try {
    std::vector<type::Value> ccs;
    ccs.push_back(type::ValueFactory::GetNullValueByType(type::Type::INTEGER));
    ccs.push_back(type::ValueFactory::GetNullValueByType(type::Type::INTEGER));

    ConstraintsTestsUtil::ExecuteMultiInsert(txn, data_table.get(), ccs);
  } catch (ConstraintException e) {
    hasException = true;
  }
  EXPECT_TRUE(hasException);

  // one column is NULL
  hasException = false;
  try {
    std::vector<type::Value> ccs;
    ccs.push_back(type::ValueFactory::GetNullValueByType(type::Type::INTEGER));
    ccs.push_back(type::ValueFactory::GetIntegerValue(10));
    ConstraintsTestsUtil::ExecuteMultiInsert(txn, data_table.get(), ccs);
  } catch (ConstraintException e) {
    hasException = true;
  }
  EXPECT_TRUE(hasException);

  // two columns are not NULL
  hasException = false;
  try {
    std::vector<type::Value> ccs;
    ccs.push_back(type::ValueFactory::GetIntegerValue(10));
    ccs.push_back(type::ValueFactory::GetIntegerValue(10));

    ConstraintsTestsUtil::ExecuteMultiInsert(txn, data_table.get(), ccs);
  } catch (ConstraintException e) {
    hasException = true;
  }
  EXPECT_FALSE(hasException);

  // commit this transaction
  txn_manager.CommitTransaction(txn);
  delete data_table.release();
}
#endif

#ifdef DEFAULT_TEST
TEST_F(ConstraintsTests, DEFAULTTEST) {
  // Create the database
  auto catalog = catalog::Catalog::GetInstance();
  catalog->CreateDatabase(DEFAULT_DB_NAME, nullptr);

  optimizer::SimpleOptimizer optimizer;
  auto& traffic_cop = tcop::TrafficCop::GetInstance();

  auto &txn_manager = concurrency::TransactionManagerFactory::GetInstance();

  // Create the table
  auto txn = txn_manager.BeginTransaction();
  LOG_INFO("================================================");
  LOG_INFO("========Starting to create the test table=======");

  // Three columns
  auto primary_col = catalog::Column(type::Type::INTEGER,
                                     type::Type::GetTypeSize(
                                       type::Type::INTEGER), "id", true);
  catalog::Constraint primary_constraint(ConstraintType::PRIMARY, "primary");
  primary_col.AddConstraint(primary_constraint);

  auto col1 = catalog::Column(type::Type::INTEGER,
                              type::Type::GetTypeSize(
                                type::Type::INTEGER), "col1", true);

  auto col2 = catalog::Column(type::Type::INTEGER,
                              type::Type::GetTypeSize(
                                type::Type::INTEGER), "col2", true);

  std::unique_ptr<catalog::Schema> table_schema(
    new catalog::Schema({primary_col, col1, col2}));

  std::unique_ptr<executor::ExecutorContext> context(
    new executor::ExecutorContext(txn));

  planner::CreatePlan node("test_table", DEFAULT_DB_NAME,
                           std::move(table_schema), CreateType::TABLE);
  executor::CreateExecutor create_executor(&node, context.get());

  create_executor.Init();
  create_executor.Execute();

  txn_manager.CommitTransaction(txn);

  LOG_INFO("==============Test table created !==============");
  LOG_INFO("================================================");

  storage::DataTable* table =
    catalog->GetTableWithName(DEFAULT_DB_NAME, "test_table");
  LOG_INFO("%s", table->GetInfo().c_str());

  // Insert some records
  txn = txn_manager.BeginTransaction();
  LOG_INFO("================================================");
  LOG_INFO("============Starting to insert records==========");

  std::unique_ptr<Statement> statement;
  statement.reset(new Statement("INSERT",
                                "INSERT INTO "
                                  "test_table(id, col1, "
                                  "col2)" " VALUES (1, 10, 100);"));
  auto& peloton_parser = parser::Parser::GetInstance();
  auto insert_stmt = peloton_parser.BuildParseTree(
    "INSERT INTO test_table(id, col1, col2) VALUES (1, 10, 100);");

  statement->SetPlanTree(optimizer.BuildPelotonPlanTree(insert_stmt));
  std::vector<type::Value> params;
  std::vector<StatementResult> result;
  LOG_INFO("Executing plan...\n%s",
           planner::PlanUtil::GetInfo(statement->GetPlanTree().get()).c_str());

  std::vector<int> result_format;
  result_format =
    std::move(std::vector<int>(statement->GetTupleDescriptor().size(), 0));
  bridge::peloton_status status = traffic_cop.ExecuteStatementPlan(
    statement->GetPlanTree().get(), params, result, result_format);
  LOG_INFO("Statement executed. Result: %s",
           ResultTypeToString(status.m_result).c_str());
  LOG_INFO("Tuple inserted!");

  txn_manager.CommitTransaction(txn);

  // Do a select query to check the results
  txn = txn_manager.BeginTransaction();
  // Do a select to get the original values
  std::unique_ptr<Statement> statement1;
  statement1.reset(new Statement("SELECT", "SELECT * FROM test_table LIMIT 1;"));
  auto select_stmt =
    peloton_parser.BuildParseTree("SELECT * FROM test_table LIMIT 1;");

  statement1->SetPlanTree(optimizer.BuildPelotonPlanTree(select_stmt));
  std::vector<type::Value> params1;
  std::vector<StatementResult> result1;
  // bridge::PlanExecutor::PrintPlan(statement->GetPlanTree().get(), "Plan");
  std::vector<int> result_format1;
  auto tuple_descriptor = traffic_cop.GenerateTupleDescriptor(
    select_stmt->GetStatement(0));
  result_format1 = std::move(std::vector<int>(tuple_descriptor.size(), 0));
  UNUSED_ATTRIBUTE bridge::peloton_status status1 =
    traffic_cop.ExecuteStatementPlan(statement1->GetPlanTree().get(), params1,
                                      result1, result_format1);
  LOG_INFO("Statement executed. Result: %s",
           ResultTypeToString(status1.m_result).c_str());
  txn_manager.CommitTransaction(txn);

  // Check the results
  // Todo: having trouble checking the tuple values
  /*
  for (StatementResult r : result1) {

    if (!r.first.empty()) {
      LOG_INFO("Data 1 : %s", r.first.data());
    }
    if (!r.second.empty()) {
      LOG_INFO("Data 2 : %s", r.second.data());
    }
  } */

  // Delete the database
  txn = txn_manager.BeginTransaction();
  catalog->DropDatabaseWithName(DEFAULT_DB_NAME, txn);
  txn_manager.CommitTransaction(txn);

}
#endif

#ifdef CHECK_TEST
TEST_F(ConstraintsTests, CHECKTest) {
  // First, generate the table with index
  // this table has 15 rows:
  //  int(primary)  int   double  var(22) (unique)
  //  0             1     2       "3"
  //  10            11    12      "13"
  //  20            21    22      "23"
  //  .....
  //  140           141   142     "143"

  /*
  std::string cmd = "select A > 0 FROM TEST_TABLE;";
  parser::SQLStatementList* stmt_list =
  parser::Parser::ParseSQLString(cmd.c_str());
  EXPECT_TRUE(stmt_list->is_valid);
  if (stmt_list->is_valid == false) {
    std::cout << "Message: " << stmt_list->parser_msg << ",line: " <<
  stmt_list->error_line << " ,col:" << stmt_list->error_col << std::endl;
  }
  std::cout << stmt_list->GetStatements().size() << " " <<
  stmt_list->GetStatements().at(0)->GetType()<< std::endl;
  std::cout << "xxxxxxxxx" << stmt_list->GetInfo().c_str() << std::endl;
  delete stmt_list;
  */

  auto column1 = catalog::Column(type::Type::INTEGER, 25, "A", false, 0);
  auto constraints = catalog::Constraint(ConstraintType::CHECK, "check1");
  type::Value tmp_value = type::Value(type::Type::INTEGER, 0);
  constraints.AddCheck(ExpressionType::COMPARE_GREATERTHAN, tmp_value);
  column1.AddConstraint(constraints);
  std::cout << "****" << constraints.GetInfo() << std::endl;
  catalog::Schema *table_schema = new catalog::Schema({column1});
  std::string table_name("TEST_TABLE");
  bool own_schema = true;
  bool adapt_table = false;
  storage::DataTable *table = storage::TableFactory::GetDataTable(
      INVALID_OID, INVALID_OID, table_schema, table_name,
      TESTS_TUPLES_PER_TILEGROUP, own_schema, adapt_table);
  std::unique_ptr<storage::DataTable> data_table(table);

  auto &txn_manager = concurrency::TransactionManagerFactory::GetInstance();

  // begin this transaction
  auto txn = txn_manager.BeginTransaction();

  // Test1: insert a tuple with column  meet the constraint requirment
  bool hasException = false;
  try {
    ConstraintsTestsUtil::ExecuteOneInsert(
        txn, data_table.get(), type::ValueFactory::GetIntegerValue(10));
  } catch (ConstraintException e) {
    hasException = true;
  }
  EXPECT_FALSE(hasException);

  // Test2: insert not a valid column violate the constraint
  hasException = false;
  try {
    ConstraintsTestsUtil::ExecuteOneInsert(
        txn, data_table.get(), type::ValueFactory::GetIntegerValue(-1));
  } catch (ConstraintException e) {
    hasException = true;
  }
  EXPECT_TRUE(hasException);

  // commit this transaction
  txn_manager.CommitTransaction(txn);
  delete data_table.release();
}
#endif

#ifdef UNIQUE_TEST
TEST_F(ConstraintsTests, UNIQUETest) {
  auto &txn_manager = concurrency::TransactionManagerFactory::GetInstance();
  auto catalog = catalog::Catalog::GetInstance();
  auto txn = txn_manager.BeginTransaction();
  catalog->CreateDatabase(DEFAULT_DB_NAME, nullptr);
  auto column1 = catalog::Column(type::Type::INTEGER, 25, "A", false, 0);
  auto column2 = catalog::Column(type::Type::INTEGER, 25, "B", false, 1);

  auto constraints = catalog::Constraint(ConstraintType::UNIQUE, "unique1");
  column1.AddConstraint(constraints);
  std::cout << "****" << constraints.GetInfo() << std::endl;
  std::unique_ptr<catalog::Schema> table_schema(
      new catalog::Schema({column1, column2}));
  std::string table_name("TEST_TABLE");
  catalog::Catalog::GetInstance()->CreateTable(DEFAULT_DB_NAME, table_name,
                                               std::move(table_schema), txn);
  txn_manager.CommitTransaction(txn);
  storage::Database *database = catalog->GetDatabaseWithName(DEFAULT_DB_NAME);
  storage::DataTable *table = database->GetTableWithName(table_name);

  // table->AddUNIQUEIndex();
  std::unique_ptr<storage::DataTable> data_table(table);

  txn = txn_manager.BeginTransaction();
  // begin this transaction
  // Test1: insert a tuple with column  meet the unique requirment
  bool hasException = false;
  try {
    // bool result = true;
    // result =
    ConstraintsTestsUtil::ExecuteOneInsert(
        txn, data_table.get(), type::ValueFactory::GetIntegerValue(10));
    // if (result == false) hasException = true;
  } catch (ConstraintException e) {
    hasException = true;
  }
  EXPECT_FALSE(hasException);

  // Test2: insert not a valid column violate the constraint
  hasException = false;
  try {
    // bool result = true;
    // result =
    ConstraintsTestsUtil::ExecuteOneInsert(
        txn, data_table.get(), type::ValueFactory::GetIntegerValue(10));
    // if (result == false) hasException = true;
  } catch (ConstraintException e) {
    hasException = true;
  }
  EXPECT_TRUE(hasException);

  hasException = false;
  try {
    // bool result = true;
    // result =
    ConstraintsTestsUtil::ExecuteOneInsert(
        txn, data_table.get(), type::ValueFactory::GetIntegerValue(20));
    // if (result == false) hasException = true;
  } catch (ConstraintException e) {
    hasException = true;
  }
  EXPECT_FALSE(hasException);

  // commit this transaction
  txn_manager.CommitTransaction(txn);
  delete data_table.release();
  delete table_schema.release();
}
#endif

#ifdef MULTI_UNIQUE_TEST
TEST_F(ConstraintsTests, MULTIUNIQUETest) {
  auto &txn_manager = concurrency::TransactionManagerFactory::GetInstance();
  auto catalog = catalog::Catalog::GetInstance();
  auto txn = txn_manager.BeginTransaction();
  std::string db_name = "db1";
  catalog->CreateDatabase(db_name, nullptr);
  auto column1 = catalog::Column(type::Type::INTEGER, 25, "A", false, 0);
  auto column2 = catalog::Column(type::Type::INTEGER, 25, "B", false, 1);
  auto column3 = catalog::Column(type::Type::INTEGER, 25, "C", false, 2);
  std::vector<oid_t> cols;
  cols.push_back(0);
  cols.push_back(1);
  std::vector<catalog::Column> columns;
  columns.push_back(column1);
  columns.push_back(column2);
  columns.push_back(column3);
  auto mc = catalog::MultiConstraint(ConstraintType::UNIQUE, "c1", cols);
  std::cout << "**** MULTI CONSTRAINTS ****" << mc.GetInfo() << std::endl;

  std::unique_ptr<catalog::Schema> table_schema(new catalog::Schema(columns));
  table_schema->AddMultiConstraints(mc);
  std::string table_name("TEST_TABLE_1");
  catalog->CreateTable(db_name, table_name, std::move(table_schema), txn);
  txn_manager.CommitTransaction(txn);
  storage::Database *database = catalog->GetDatabaseWithName(db_name);
  storage::DataTable *table = database->GetTableWithName(table_name);

  // table->AddUNIQUEIndex();
  std::unique_ptr<storage::DataTable> data_table(table);

  txn = txn_manager.BeginTransaction();
  // begin this transaction
  // Test1: insert a tuple with column  meet the unique requirment
  bool hasException = false;
  try {
    std::vector<type::Value> ccs;
    ccs.push_back(type::ValueFactory::GetIntegerValue(10));
    ccs.push_back(type::ValueFactory::GetIntegerValue(11));
    // bool result = true;
    // result =
    ConstraintsTestsUtil::ExecuteMultiInsert(txn, data_table.get(), ccs);
    // if (result == false) hasException = true;
  } catch (ConstraintException e) {
    hasException = true;
  }
  EXPECT_FALSE(hasException);

  // Test2: insert not a valid column violate the constraint
  hasException = false;
  try {
    std::vector<type::Value> ccs;
    ccs.push_back(type::ValueFactory::GetIntegerValue(10));
    ccs.push_back(type::ValueFactory::GetIntegerValue(11));
    // bool result = true;
    // result =
    ConstraintsTestsUtil::ExecuteMultiInsert(txn, data_table.get(), ccs);
    // if (result == false) hasException = true;
  } catch (ConstraintException e) {
    hasException = true;
  }
  EXPECT_TRUE(hasException);

  hasException = false;
  try {
    std::vector<type::Value> ccs;
    ccs.push_back(type::ValueFactory::GetIntegerValue(10));
    ccs.push_back(type::ValueFactory::GetIntegerValue(12));
    // bool result = true;
    // result =
    ConstraintsTestsUtil::ExecuteMultiInsert(txn, data_table.get(), ccs);
    // if (result == false) hasException = true;
  } catch (ConstraintException e) {
    hasException = true;
  }
  EXPECT_FALSE(hasException);

  // commit this transaction
  txn_manager.CommitTransaction(txn);
  delete data_table.release();
  delete table_schema.release();
}
#endif

/*
#ifdef PRIMARY_UNIQUEKEY_TEST
TEST_F(ConstraintsTests, CombinedPrimaryKeyTest) {
  // First, generate the table with index
  // this table has 10 rows:
  //  int(primary)  int(primary)
  //  0             0
  //  1             1
  //  2             2
  //  .....
  //  9             9

  auto &txn_manager = concurrency::TransactionManagerFactory::GetInstance();

  {
    std::unique_ptr<storage::DataTable> data_table(
        TransactionTestsUtil::CreateCombinedPrimaryKeyTable());
    // Test1: insert 2 tuple with duplicated primary key
    // txn1: insert (0, 1) -- success
    // txn0 commit
    // txn1: insert (1, 1) -- fail
    // txn1 commit
    TransactionScheduler scheduler(2, data_table.get(), &txn_manager);
    scheduler.Txn(0).Insert(0, 1);
    scheduler.Txn(0).Commit();
    scheduler.Txn(1).Insert(1, 1);
    scheduler.Txn(1).Commit();

    scheduler.Run();

    EXPECT_TRUE(ResultType::SUCCESS == scheduler.schedules[0].txn_result);
    EXPECT_TRUE(ResultType::ABORTED == scheduler.schedules[1].txn_result);
  }
}

TEST_F(ConstraintsTests, MultiTransactionUniqueConstraintsTest) {
  // First, generate the table with index
  // this table has 10 rows:
  //  int(primary)  int(unique)
  //  0             0
  //  1             1
  //  2             2
  //  .....
  //  9             9

  auto &txn_manager = concurrency::TransactionManagerFactory::GetInstance();

  {
    std::unique_ptr<storage::DataTable> data_table(
        TransactionTestsUtil::CreatePrimaryKeyUniqueKeyTable());
    // Test1: insert 2 tuple with duplicated primary key
    TransactionScheduler scheduler(2, data_table.get(), &txn_manager);
    scheduler.Txn(0).Insert(10, 10);
    scheduler.Txn(1).Insert(10, 11);
    scheduler.Txn(0).Commit();
    scheduler.Txn(1).Commit();

    scheduler.Run();

    EXPECT_TRUE((ResultType::SUCCESS == scheduler.schedules[0].txn_result &&
                 ResultType::ABORTED == scheduler.schedules[1].txn_result) ||
                (ResultType::SUCCESS == scheduler.schedules[1].txn_result &&
                 ResultType::ABORTED == scheduler.schedules[0].txn_result));
  }

  {
    std::unique_ptr<storage::DataTable> data_table(
        TransactionTestsUtil::CreatePrimaryKeyUniqueKeyTable());
    // Test2: update a tuple to be a illegal primary key
    // txn1: update (1, 1) -> (1,11) -- success
    // txn0: update (0, 0) -> (0,1) -- fail
    // txn1 commit
    // txn0 commit
    TransactionScheduler scheduler(2, data_table.get(), &txn_manager);
    scheduler.Txn(1).Update(1, 11);
    scheduler.Txn(0).Update(0, 1);
    scheduler.Txn(1).Commit();
    scheduler.Txn(0).Commit();

    scheduler.Run();

    EXPECT_TRUE(ResultType::ABORTED == scheduler.schedules[0].txn_result);
    EXPECT_TRUE(ResultType::SUCCESS == scheduler.schedules[1].txn_result);
  }

  {
    std::unique_ptr<storage::DataTable> data_table(
        TransactionTestsUtil::CreatePrimaryKeyUniqueKeyTable());
    // Test3: update a tuple to be a legal primary key
    // txn1: update (1, 1) -> (1,11) -- success
    // txn1 commit
    // txn0: update (0, 0) -> (0,1) -- success
    // txn0 commit
    TransactionScheduler scheduler(2, data_table.get(), &txn_manager);
    scheduler.Txn(1).Update(1, 11);
    scheduler.Txn(1).Commit();
    scheduler.Txn(0).Update(0, 1);
    scheduler.Txn(0).Commit();

    scheduler.Run();

    EXPECT_TRUE(ResultType::SUCCESS == scheduler.schedules[0].txn_result);
    EXPECT_TRUE(ResultType::SUCCESS == scheduler.schedules[1].txn_result);
  }
}
#endif

#ifdef FOREIGHN_KEY_TEST
TEST_F(ConstraintsTests, ForeignKeyInsertTest) {
  // First, initial 2 tables like following
  //     TABLE A -- src table          TABLE B -- sink table
  // int(primary, ref B)  int            int(primary)  int
  //    0                 0               0             0
  //    1                 0               1             0
  //    2                 0               2             0
  //                                      .....
  //                                      9             0

  // create new db
  auto &manager = catalog::Manager::GetInstance();
  oid_t current_db_oid = 2001;
  auto newdb = new storage::Database(current_db_oid);
  manager.AddDatabase(newdb);

  auto table_A =
      TransactionTestsUtil::CreateTable(3, "tableA", 0, 1000, 1000, true);
  // we wouldn't use table_B later here so we don't save the return value
  TransactionTestsUtil::CreateTable(10, "tableB", 0, 1001, 1001, true);

  // add the foreign key constraints for table_A
  std::unique_ptr<catalog::ForeignKey> foreign_key(new catalog::ForeignKey(
      1001, {"id"}, {0}, {"id"}, {0}, 'r', 'c', "THIS_IS_FOREIGN_CONSTRAINT"));
  table_A->AddForeignKey(foreign_key.get());

  auto &txn_manager = concurrency::TransactionManagerFactory::GetInstance();

  // Test1: insert 2 tuple, one of which doesn't follow foreign key constraint
  // txn0 insert (10,10) --> fail
  // txn1 insert (9,10) --> success
  // txn0 commit
  // txn1 commit
  {
    TransactionScheduler scheduler(2, table_A, &txn_manager);
    scheduler.Txn(0).Insert(10, 10);
    scheduler.Txn(1).Insert(9, 10);
    scheduler.Txn(0).Commit();
    scheduler.Txn(1).Commit();

    scheduler.Run();

    EXPECT_TRUE(ResultType::ABORTED == scheduler.schedules[0].txn_result);
    EXPECT_TRUE(ResultType::SUCCESS == scheduler.schedules[1].txn_result);
  }

  // this will also indirectly delete all tables in this database
  delete newdb;
}
#endif
*/
}  // End test namespace
}  // End peloton namespace<|MERGE_RESOLUTION|>--- conflicted
+++ resolved
@@ -46,16 +46,11 @@
 #define NOTNULL_TEST
 #define MULTI_NOTNULL_TEST
 #define CHECK_TEST
-<<<<<<< HEAD
 #define DEFAULT_TEST
-#define PRIMARY_UNIQUEKEY_TEST
-#define FOREIGHN_KEY_TEST
-=======
-//#define PRIMARY_UNIQUEKEY_TEST
-//#define FOREIGHN_KEY_TEST
+// #define PRIMARY_UNIQUEKEY_TEST
+// #define FOREIGHN_KEY_TEST
 #define UNIQUE_TEST
 #define MULTI_UNIQUE_TEST
->>>>>>> 3c48887f
 
 namespace peloton {
 namespace test {
@@ -77,13 +72,9 @@
   //  20            21    22      "23"
   //  .....
   //  140           141   142     "143"
-<<<<<<< HEAD
-  // ConstraintsTestsUtil::CreateAndPopulateTable();
-=======
 
   // Bootstrap
   ConstraintsTestsUtil::CreateAndPopulateTable();
->>>>>>> 3c48887f
   std::unique_ptr<storage::DataTable> data_table(
       ConstraintsTestsUtil::CreateAndPopulateTable());
 
