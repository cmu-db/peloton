//===----------------------------------------------------------------------===//
//
//                         Peloton
//
// constraints_test.cpp
//
// Identification: test/catalog/constraints_test.cpp
//
// Copyright (c) 2015-16, Carnegie Mellon University Database Group
//
//===----------------------------------------------------------------------===//
#define VALUE_TESTS

#include <include/tcop/tcop.h>
#include <include/planner/create_plan.h>
#include <include/executor/executors.h>
#include "gtest/gtest.h"

#include "concurrency/testing_transaction_util.h"
#include "common/harness.h"

#include "catalog/schema.h"
#include "catalog/foreign_key.h"
#include "type/value.h"
#include "concurrency/transaction.h"
#include "concurrency/transaction_manager_factory.h"
#include "executor/abstract_executor.h"
#include "storage/tile_group_factory.h"
#include "storage/tuple.h"
#include "storage/table_factory.h"
#include "storage/database.h"
#include "index/index_factory.h"
#include "catalog/constraints_tests_util.h"

#include "common/harness.h"
#include "common/macros.h"
#include "common/logger.h"
#include "optimizer/simple_optimizer.h"
#include "executor/logical_tile_factory.h"
#include "executor/plan_executor.h"
#include "executor/seq_scan_executor.h"
#include "executor/update_executor.h"
#include "planner/plan_util.h"
#include "parser/postgresparser.h"

#define NOTNULL_TEST
#define MULTI_NOTNULL_TEST
#define CHECK_TEST
<<<<<<< HEAD
#define DEFAULT_TEST
//#define PRIMARY_UNIQUEKEY_TEST
#define FOREIGHN_KEY_TEST
#define FOREIGHN_MULTI_KEY_TEST
=======
// #define DEFAULT_TEST
// #define PRIMARY_UNIQUEKEY_TEST
// #define FOREIGN_KEY_TEST
// #define FOREIGN_MULTI_KEY_TEST
>>>>>>> 2025fac7
#define UNIQUE_TEST
#define MULTI_UNIQUE_TEST

#define DEFAULT_VALUE 11111

namespace peloton {
namespace test {

//===--------------------------------------------------------------------===//
// Constraints Tests
//===--------------------------------------------------------------------===//

class ConstraintsTests : public PelotonTest {};

// FIXME: see the explanation rpc_client_test and rpc_server_test
#ifdef NOTNULL_TEST
TEST_F(ConstraintsTests, NOTNULLTest) {
  // First, generate the table with index
  // this table has 15 rows:
  //  int(primary)  int   double  var(22) (unique)
  //  0             1     2       "3"
  //  10            11    12      "13"
  //  20            21    22      "23"
  //  .....
  //  140           141   142     "143"
  // ConstraintsTestsUtil::CreateAndPopulateTable();

  // Bootstrap
  auto &txn_manager = concurrency::TransactionManagerFactory::GetInstance();
  auto catalog = catalog::Catalog::GetInstance();
  auto txn = txn_manager.BeginTransaction();
  auto db_name = "db";
  catalog->CreateDatabase(db_name, txn);
  auto column1 = catalog::Column(type::Type::INTEGER, 25, "A", false, 0);
  auto constraints = catalog::Constraint(ConstraintType::NOTNULL, "notnull1");
  column1.AddConstraint(constraints);
  LOG_DEBUG("**** %s", constraints.GetInfo().c_str());
  std::unique_ptr<catalog::Schema> table_schema(new catalog::Schema({column1}));
  std::string table_name("TEST_TABLE");
  catalog::Catalog::GetInstance()->CreateTable(db_name, table_name,
                                               std::move(table_schema), txn);
  txn_manager.CommitTransaction(txn);
  storage::Database *database = catalog->GetDatabaseWithName(db_name);
  storage::DataTable *table = database->GetTableWithName(table_name);

  // Test1: insert a tuple with column 1 = null
  txn = txn_manager.BeginTransaction();
  bool hasException = false;
<<<<<<< HEAD
/*
=======
>>>>>>> 2025fac7
  try {
    ConstraintsTestsUtil::ExecuteOneInsert(
        txn, table,
        type::ValueFactory::GetNullValueByType(type::Type::INTEGER));
  } catch (ConstraintException e) {
    hasException = true;
  }
  EXPECT_TRUE(hasException);
<<<<<<< HEAD
*/
=======
>>>>>>> 2025fac7

  // Test2: insert a legal tuple
  hasException = false;
  try {
    ConstraintsTestsUtil::ExecuteOneInsert(
        txn, table, type::ValueFactory::GetIntegerValue(10));
  } catch (ConstraintException e) {
    hasException = true;
  }
  EXPECT_FALSE(hasException);

  // commit this transaction
  txn_manager.CommitTransaction(txn);
  txn = txn_manager.BeginTransaction();
  catalog::Catalog::GetInstance()->DropDatabaseWithName(db_name, txn);
  txn_manager.CommitTransaction(txn);
}
#endif

#ifdef MULTI_NOTNULL_TEST
TEST_F(ConstraintsTests, MULTINOTNULLTest) {
  auto column1 = catalog::Column(type::Type::INTEGER,
                                 type::Type::GetTypeSize(type::Type::INTEGER),
                                 "A", false, 0);
  auto column2 = catalog::Column(type::Type::VARCHAR, 25, "B", false, 1);

  std::vector<oid_t> cols;
  cols.push_back(0);
  cols.push_back(1);

  std::vector<catalog::Column> columns;
  columns.push_back(column1);
  columns.push_back(column2);

  auto mc = catalog::MultiConstraint(ConstraintType::NOTNULL, "c1", cols);
  LOG_DEBUG("**** MULTI CONSTRAINTS **** %s", mc.GetInfo().c_str());
  catalog::Schema *table_schema = new catalog::Schema(columns);
  table_schema->AddMultiConstraints(mc);
  std::string table_name("TEST_TABLE");
  bool own_schema = true;
  bool adapt_table = false;
  storage::DataTable *table = storage::TableFactory::GetDataTable(
      INVALID_OID, INVALID_OID, table_schema, table_name,
      TESTS_TUPLES_PER_TILEGROUP, own_schema, adapt_table);
  std::unique_ptr<storage::DataTable> data_table(table);

  auto &txn_manager = concurrency::TransactionManagerFactory::GetInstance();

  // begin this transaction
  auto txn = txn_manager.BeginTransaction();

  // two columns are both NULL
  bool hasException = false;
/*

  try {
    std::vector<type::Value> ccs;
    ccs.push_back(type::ValueFactory::GetNullValueByType(type::Type::INTEGER));
    ccs.push_back(type::ValueFactory::GetNullValueByType(type::Type::INTEGER));

    ConstraintsTestsUtil::ExecuteMultiInsert(txn, data_table.get(), ccs);
  } catch (ConstraintException e) {
    hasException = true;
  }
  EXPECT_TRUE(hasException);
*/

  // one column is NULL
  hasException = false;
  try {
    std::vector<type::Value> ccs;
    ccs.push_back(type::ValueFactory::GetNullValueByType(type::Type::INTEGER));
    ccs.push_back(type::ValueFactory::GetIntegerValue(10));
    ConstraintsTestsUtil::ExecuteMultiInsert(txn, data_table.get(), ccs);
  } catch (ConstraintException e) {
    hasException = true;
  }
  EXPECT_TRUE(hasException);

  // two columns are not NULL
  hasException = false;
  try {
    std::vector<type::Value> ccs;
    ccs.push_back(type::ValueFactory::GetIntegerValue(10));
    ccs.push_back(type::ValueFactory::GetIntegerValue(10));

    ConstraintsTestsUtil::ExecuteMultiInsert(txn, data_table.get(), ccs);
  } catch (ConstraintException e) {
    hasException = true;
  }
  EXPECT_FALSE(hasException);

<<<<<<< HEAD
  // Test2: insert not a valid column violate the constraint
  hasException = false;
  try {
    ConstraintsTestsUtil::ExecuteOneInsert(
        txn, data_table.get(),
        type::ValueFactory::GetIntegerValue(
            ConstraintsTestsUtil::PopulatedValue(-1, 1)));
  } catch (ConstraintException e) {
    hasException = true;
  }
  EXPECT_TRUE(hasException);

=======
>>>>>>> 2025fac7
  // commit this transaction
  txn_manager.CommitTransaction(txn);
  delete data_table.release();
}
#endif

#ifdef DEFAULT_TEST
TEST_F(ConstraintsTests, DEFAULTTEST) {
  // Create the database
  auto catalog = catalog::Catalog::GetInstance();
  catalog->CreateDatabase(DEFAULT_DB_NAME, nullptr);

  optimizer::SimpleOptimizer optimizer;
  auto& traffic_cop = tcop::TrafficCop::GetInstance();

  auto &txn_manager = concurrency::TransactionManagerFactory::GetInstance();

  // Create the table
  auto txn = txn_manager.BeginTransaction();
  LOG_INFO("================================================");
  LOG_INFO("========Starting to create the test table=======");

  // Three columns
  auto primary_col = catalog::Column(type::Type::INTEGER,
                                     type::Type::GetTypeSize(
                                       type::Type::INTEGER), "id", true);
  catalog::Constraint primary_constraint(ConstraintType::PRIMARY, "primary");
  primary_col.AddConstraint(primary_constraint);

  auto col1 = catalog::Column(type::Type::INTEGER,
                              type::Type::GetTypeSize(
                                type::Type::INTEGER), "col1", true);

  auto col2 = catalog::Column(type::Type::INTEGER,
                              type::Type::GetTypeSize(
                                type::Type::INTEGER), "col2", true);
  catalog::Constraint default_constraint(ConstraintType::DEFAULT, "default");
  default_constraint.addDefaultValue(type::ValueFactory::GetIntegerValue(DEFAULT_VALUE));
  col2.AddConstraint(default_constraint);

  std::unique_ptr<catalog::Schema> table_schema(
    new catalog::Schema({primary_col, col1, col2}));

  std::unique_ptr<executor::ExecutorContext> context(
    new executor::ExecutorContext(txn));

  planner::CreatePlan node("test_table", DEFAULT_DB_NAME,
                           std::move(table_schema), CreateType::TABLE);
  executor::CreateExecutor create_executor(&node, context.get());

  create_executor.Init();
  create_executor.Execute();

<<<<<<< HEAD
  create_executor.Init();
  create_executor.Execute();

  create_executor.Init();
  create_executor.Execute();

=======
>>>>>>> 2025fac7
  txn_manager.CommitTransaction(txn);

  LOG_INFO("==============Test table created !==============");
  LOG_INFO("================================================");

  storage::DataTable* table =
    catalog->GetTableWithName(DEFAULT_DB_NAME, "test_table");
  LOG_INFO("%s", table->GetInfo().c_str());

  // Insert some records
  txn = txn_manager.BeginTransaction();
  LOG_INFO("================================================");
  LOG_INFO("============Starting to insert records==========");

  std::string q1 = "INSERT INTO test_table VALUES (1, 10, NULL);";

  std::unique_ptr<Statement> statement;
  statement.reset(new Statement("INSERT", q1));
  auto& peloton_parser = parser::PostgresParser::GetInstance();
  auto insert_stmt = peloton_parser.BuildParseTree(q1);

  statement->SetPlanTree(optimizer.BuildPelotonPlanTree(insert_stmt));
  std::vector<type::Value> params;
  std::vector<StatementResult> result;
  LOG_INFO("Executing plan...\n%s",
           planner::PlanUtil::GetInfo(statement->GetPlanTree().get()).c_str());

  std::vector<int> result_format;
  result_format =
    std::move(std::vector<int>(statement->GetTupleDescriptor().size(), 0));
  bridge::peloton_status status = traffic_cop.ExecuteStatementPlan(
    statement->GetPlanTree().get(), params, result, result_format);
  LOG_INFO("Statement executed. Result: %s",
           ResultTypeToString(status.m_result).c_str());
  LOG_INFO("Tuple inserted!");

  txn_manager.CommitTransaction(txn);

  // Do a select query to check the results
  txn = txn_manager.BeginTransaction();
  // Do a select to get the original values
  std::unique_ptr<Statement> statement1;
  statement1.reset(new Statement("SELECT", "SELECT * FROM test_table LIMIT 1;"));
  auto select_stmt =
    peloton_parser.BuildParseTree("SELECT * FROM test_table LIMIT 1;");

  statement1->SetPlanTree(optimizer.BuildPelotonPlanTree(select_stmt));
  std::vector<type::Value> params1;
  std::vector<StatementResult> result1;
  // bridge::PlanExecutor::PrintPlan(statement->GetPlanTree().get(), "Plan");
  std::vector<int> result_format1;
  auto tuple_descriptor = traffic_cop.GenerateTupleDescriptor(
    select_stmt->GetStatement(0));
  result_format1 = std::move(std::vector<int>(tuple_descriptor.size(), 0));
  UNUSED_ATTRIBUTE bridge::peloton_status status1 =
    traffic_cop.ExecuteStatementPlan(statement1->GetPlanTree().get(), params1,
                                      result1, result_format1);
  LOG_INFO("Statement executed. Result: %s",
           ResultTypeToString(status1.m_result).c_str());
  txn_manager.CommitTransaction(txn);

  // Check the results
  // Todo: having trouble checking the tuple values
  std::string s1, s2, col3val;

  for (unsigned int i = 0; i < result1.size(); i++) {
    StatementResult r = result1[i];
    std::string ss1, ss2;

    for (unsigned char c : r.first) {
      ss1 += c;
    }

    for (unsigned char c : r.second) {
      ss2 += c;
    }

    s1 += ss1 + " ";
    s2 += ss2 + " ";

    if (i == result1.size() - 1) {
      col3val += ss2;
    }
  }

  LOG_INFO("SELECT result from 1 : %s", s1.c_str());
  LOG_INFO("SELECT result from 2 : %s", s2.c_str());

  EXPECT_EQ(DEFAULT_VALUE, std::stoi(col3val));

  // Delete the database
  txn = txn_manager.BeginTransaction();
  catalog->DropDatabaseWithName(DEFAULT_DB_NAME, txn);
  txn_manager.CommitTransaction(txn);

}
#endif

<<<<<<< HEAD
#ifdef FOREIGHN_KEY_TEST
TEST_F(ConstraintsTests, ForeignKeyTest) {
=======
#ifdef FOREIGN_KEY_TEST
TEST_F(ConstraintsTests, SimpleForeignKeyTest) {
>>>>>>> 2025fac7
  // Create the database
  auto catalog = catalog::Catalog::GetInstance();
  catalog->CreateDatabase(DEFAULT_DB_NAME, nullptr);

  optimizer::SimpleOptimizer optimizer;
  auto& traffic_cop = tcop::TrafficCop::GetInstance();

  auto &txn_manager = concurrency::TransactionManagerFactory::GetInstance();

  // Create the referenced table
  auto txn = txn_manager.BeginTransaction();
  LOG_INFO("================================================");
  LOG_INFO("=====Starting to create the referenced table====");

  // Referenced Table
  // Three columns
  auto primary_col = catalog::Column(type::Type::INTEGER,
                                     type::Type::GetTypeSize(
                                       type::Type::INTEGER), "uid", true);
  catalog::Constraint primary_constraint(ConstraintType::PRIMARY, "primary");
  primary_col.AddConstraint(primary_constraint);

  auto col1 = catalog::Column(type::Type::INTEGER,
                              type::Type::GetTypeSize(
                                type::Type::INTEGER), "num", true);

  std::unique_ptr<catalog::Schema> table_schema(
    new catalog::Schema({primary_col, col1}));

  std::unique_ptr<executor::ExecutorContext> context(
    new executor::ExecutorContext(txn));

  planner::CreatePlan node("table2", DEFAULT_DB_NAME,
                           std::move(table_schema), CreateType::TABLE);
  executor::CreateExecutor create_executor(&node, context.get());

  create_executor.Init();
  create_executor.Execute();

  txn_manager.CommitTransaction(txn);

  LOG_INFO("==========Referenced table created !============");
  LOG_INFO("================================================");


  // Create the referencing table
  txn = txn_manager.BeginTransaction();
  LOG_INFO("================================================");
  LOG_INFO("=====Starting to create the referenced table====");

  // Three columns
  auto primary_col1 = catalog::Column(type::Type::INTEGER,
                                     type::Type::GetTypeSize(
                                       type::Type::INTEGER), "gid", true);
  catalog::Constraint primary_constraint1(ConstraintType::PRIMARY, "primary");
  primary_col1.AddConstraint(primary_constraint1);

  auto col2 = catalog::Column(type::Type::INTEGER,
                              type::Type::GetTypeSize(
                                type::Type::INTEGER), "uid", true);

  std::unique_ptr<catalog::Schema> table_schema1(
    new catalog::Schema({primary_col1, col2}));

  std::unique_ptr<executor::ExecutorContext> context1(
    new executor::ExecutorContext(txn));

  planner::CreatePlan node1("table1", DEFAULT_DB_NAME,
                           std::move(table_schema1), CreateType::TABLE);
  executor::CreateExecutor create_executor1(&node1, context1.get());

  create_executor1.Init();
  create_executor1.Execute();

  txn_manager.CommitTransaction(txn);

  LOG_INFO("==========Referencing table created !===========");
  LOG_INFO("================================================");

  storage::DataTable* table1 =
    catalog->GetTableWithName(DEFAULT_DB_NAME, "table1");
  storage::DataTable* table2 =
    catalog->GetTableWithName(DEFAULT_DB_NAME, "table2");

  LOG_INFO("Table 1 : %s", table1->GetInfo().c_str());
  LOG_INFO("Table 2 : %s", table2->GetInfo().c_str());

  // Add the foreign key constraint to table 1
  txn = txn_manager.BeginTransaction();

  catalog::ForeignKey fk(table2->GetOid(), {"uid"}, {0}, {"uid"}, {1}, '0', '0', "fuck");
  table1->AddForeignKey(&fk);

  txn_manager.CommitTransaction(txn);

  // Insert some records
  txn = txn_manager.BeginTransaction();
  LOG_INFO("================================================");
  LOG_INFO("============Starting to insert records==========");

  std::string q1 = "INSERT INTO table2 VALUES (1, 10);";

  std::unique_ptr<Statement> statement;
  statement.reset(new Statement("INSERT", q1));
  auto& peloton_parser = parser::PostgresParser::GetInstance();
  auto insert_stmt = peloton_parser.BuildParseTree(q1);

  statement->SetPlanTree(optimizer.BuildPelotonPlanTree(insert_stmt));
  std::vector<type::Value> params;
  std::vector<StatementResult> result;
  LOG_INFO("Executing plan...\n%s",
           planner::PlanUtil::GetInfo(statement->GetPlanTree().get()).c_str());

  std::vector<int> result_format;
  result_format =
    std::move(std::vector<int>(statement->GetTupleDescriptor().size(), 0));
  bridge::peloton_status status = traffic_cop.ExecuteStatementPlan(
    statement->GetPlanTree().get(), params, result, result_format);
  LOG_INFO("Statement executed. Result: %s",
           ResultTypeToString(status.m_result).c_str());
  LOG_INFO("Tuple inserted!");
  txn_manager.CommitTransaction(txn);

  // Insert some records
  txn = txn_manager.BeginTransaction();
  LOG_INFO("================================================");
  LOG_INFO("============Starting to insert records==========");

  std::string q2 = "INSERT INTO table1 VALUES (100, 3);";

  statement.reset(new Statement("INSERT", q2));
  auto insert_stmt2 = peloton_parser.BuildParseTree(q2);

  statement->SetPlanTree(optimizer.BuildPelotonPlanTree(insert_stmt2));
  std::vector<type::Value> params2;
  std::vector<StatementResult> result2;
  LOG_INFO("Executing plan...\n%s",
           planner::PlanUtil::GetInfo(statement->GetPlanTree().get()).c_str());

  std::vector<int> result_format2;
  result_format2 =
    std::move(std::vector<int>(statement->GetTupleDescriptor().size(), 0));
  bridge::peloton_status status2 = traffic_cop.ExecuteStatementPlan(
    statement->GetPlanTree().get(), params2, result2, result_format2);
  LOG_INFO("Statement executed. Result: %s",
           ResultTypeToString(status2.m_result).c_str());
  EXPECT_EQ("ABORTED", ResultTypeToString(status2.m_result));
  txn_manager.CommitTransaction(txn);

}
#endif

#ifdef CHECK_TEST
TEST_F(ConstraintsTests, CHECKTest) {
  // First, generate the table with index
  // this table has 15 rows:
  //  int(primary)  int   double  var(22) (unique)
  //  0             1     2       "3"
  //  10            11    12      "13"
  //  20            21    22      "23"
  //  .....
  //  140           141   142     "143"

  /*
  std::string cmd = "select A > 0 FROM TEST_TABLE;";
  parser::SQLStatementList* stmt_list =
  parser::Parser::ParseSQLString(cmd.c_str());
  EXPECT_TRUE(stmt_list->is_valid);
  if (stmt_list->is_valid == false) {
    std::cout << "Message: " << stmt_list->parser_msg << ",line: " <<
  stmt_list->error_line << " ,col:" << stmt_list->error_col << std::endl;
  }
  std::cout << stmt_list->GetStatements().size() << " " <<
  stmt_list->GetStatements().at(0)->GetType()<< std::endl;
  std::cout << "xxxxxxxxx" << stmt_list->GetInfo().c_str() << std::endl;
  delete stmt_list;
  */

  auto column1 = catalog::Column(type::Type::INTEGER, 25, "A", false, 0);
  auto constraints = catalog::Constraint(ConstraintType::CHECK, "check1");
  type::Value tmp_value = type::Value(type::Type::INTEGER, 0);
  constraints.AddCheck(ExpressionType::COMPARE_GREATERTHAN, tmp_value);
  column1.AddConstraint(constraints);
  LOG_DEBUG("**** %s", constraints.GetInfo().c_str());
  catalog::Schema *table_schema = new catalog::Schema({column1});
  std::string table_name("TEST_TABLE");
  bool own_schema = true;
  bool adapt_table = false;
  storage::DataTable *table = storage::TableFactory::GetDataTable(
      INVALID_OID, INVALID_OID, table_schema, table_name,
      TESTS_TUPLES_PER_TILEGROUP, own_schema, adapt_table);
  std::unique_ptr<storage::DataTable> data_table(table);

  auto &txn_manager = concurrency::TransactionManagerFactory::GetInstance();

  // begin this transaction
  auto txn = txn_manager.BeginTransaction();
<<<<<<< HEAD
=======

>>>>>>> 2025fac7
  // Test1: insert a tuple with column  meet the constraint requirment
  bool hasException = false;
  try {
    ConstraintsTestsUtil::ExecuteOneInsert(
        txn, data_table.get(), type::ValueFactory::GetIntegerValue(10));
<<<<<<< HEAD
  } catch (ConstraintException e) {
    hasException = true;
  }
  EXPECT_FALSE(hasException);

  // Test2: insert not a valid column violate the constraint
  hasException = false;
  try {
    ConstraintsTestsUtil::ExecuteOneInsert(
        txn, data_table.get(), type::ValueFactory::GetIntegerValue(-1));
  } catch (ConstraintException e) {
    hasException = true;
  }
  EXPECT_TRUE(hasException);

  // commit this transaction
  txn_manager.CommitTransaction(txn);
  delete data_table.release();
}
#endif

TEST_F(ConstraintsTests, DEFAULTTEST) {
  std::unique_ptr<storage::DataTable> data_table(
    ConstraintsTestsUtil::CreateAndPopulateTable());

  auto schema = data_table->GetSchema();

  catalog::Constraint constraint(ConstraintType::DEFAULT, "Default Constraint");
  auto v = type::ValueFactory::GetIntegerValue(ConstraintsTestsUtil::PopulatedValue(15, 1));
  constraint.addDefaultValue(v);
  schema->AddConstraint(1, constraint);

  auto &txn_manager = concurrency::TransactionManagerFactory::GetInstance();

  // begin this transaction
  auto txn = txn_manager.BeginTransaction();

  ConstraintsTestsUtil::ExecuteInsert(
    txn, data_table.get(),
    type::ValueFactory::GetIntegerValue(
      ConstraintsTestsUtil::PopulatedValue(15, 0)),
    type::ValueFactory::GetNullValueByType(type::Type::INTEGER),
    type::ValueFactory::GetIntegerValue(
      ConstraintsTestsUtil::PopulatedValue(15, 2)),
    type::ValueFactory::GetVarcharValue(
      std::to_string(ConstraintsTestsUtil::PopulatedValue(15, 3))));



  txn_manager.CommitTransaction(txn);
  delete data_table.release();
}

#ifdef UNIQUE_TEST
TEST_F(ConstraintsTests, UNIQUETest) {
  auto &txn_manager = concurrency::TransactionManagerFactory::GetInstance();
  auto catalog = catalog::Catalog::GetInstance();
  auto txn = txn_manager.BeginTransaction();
  catalog->CreateDatabase(DEFAULT_DB_NAME, nullptr);
  auto column1 = catalog::Column(type::Type::INTEGER, 25, "A", false, 0);
  auto column2 = catalog::Column(type::Type::INTEGER, 25, "B", false, 1);

  auto constraints = catalog::Constraint(ConstraintType::UNIQUE, "unique1");
  column1.AddConstraint(constraints);
  LOG_DEBUG("**** %s", constraints.GetInfo().c_str());
  std::unique_ptr<catalog::Schema> table_schema(
      new catalog::Schema({column1, column2}));
  std::string table_name("TEST_TABLE");
  catalog::Catalog::GetInstance()->CreateTable(DEFAULT_DB_NAME, table_name,
                                               std::move(table_schema), txn);
  txn_manager.CommitTransaction(txn);
  storage::Database *database = catalog->GetDatabaseWithName(DEFAULT_DB_NAME);
  storage::DataTable *table = database->GetTableWithName(table_name);

  // table->AddUNIQUEIndex();

  txn = txn_manager.BeginTransaction();
  // begin this transaction
  // Test1: insert a tuple with column  meet the unique requirment
  bool hasException = false;
  try {
    // bool result = true;
    // result =
    ConstraintsTestsUtil::ExecuteOneInsert(
        txn, table, type::ValueFactory::GetIntegerValue(10));
    // if (result == false) hasException = true;
  } catch (ConstraintException e) {
    hasException = true;
  }
  EXPECT_FALSE(hasException);

  // Test2: insert not a valid column violate the constraint
  hasException = false;
  try {
    // bool result = true;
    // result =
    ConstraintsTestsUtil::ExecuteOneInsert(
        txn, table, type::ValueFactory::GetIntegerValue(10));
    // if (result == false) hasException = true;
  } catch (ConstraintException e) {
    hasException = true;
  }
  EXPECT_TRUE(hasException);

  hasException = false;
  try {
    ConstraintsTestsUtil::ExecuteOneInsert(
        txn, table, type::ValueFactory::GetIntegerValue(20));
=======
>>>>>>> 2025fac7
  } catch (ConstraintException e) {
    hasException = true;
  }
  EXPECT_FALSE(hasException);

  // Test2: insert not a valid column violate the constraint
  hasException = false;
  try {
    ConstraintsTestsUtil::ExecuteOneInsert(
        txn, data_table.get(), type::ValueFactory::GetIntegerValue(-1));
  } catch (ConstraintException e) {
    hasException = true;
  }
  EXPECT_TRUE(hasException);

  // commit this transaction
  txn_manager.CommitTransaction(txn);
<<<<<<< HEAD

  txn = txn_manager.BeginTransaction();
  catalog::Catalog::GetInstance()->DropDatabaseWithName(DEFAULT_DB_NAME, txn);
  txn_manager.CommitTransaction(txn);
}
#endif

#ifdef MULTI_UNIQUE_TEST
TEST_F(ConstraintsTests, MULTIUNIQUETest) {
  auto &txn_manager = concurrency::TransactionManagerFactory::GetInstance();
  auto catalog = catalog::Catalog::GetInstance();
  auto txn = txn_manager.BeginTransaction();
  std::string db_name = "db1";
  catalog->CreateDatabase(db_name, nullptr);
  auto column1 = catalog::Column(type::Type::INTEGER, 25, "A", false, 0);
  auto column2 = catalog::Column(type::Type::INTEGER, 25, "B", false, 1);
  auto column3 = catalog::Column(type::Type::INTEGER, 25, "C", false, 2);
  std::vector<oid_t> cols;
  cols.push_back(0);
  cols.push_back(1);
  std::vector<catalog::Column> columns;
  columns.push_back(column1);
  columns.push_back(column2);
  columns.push_back(column3);
  auto mc = catalog::MultiConstraint(ConstraintType::UNIQUE, "c1", cols);
  LOG_DEBUG("**** MULTI CONSTRAINTS **** %s", mc.GetInfo().c_str());

  std::unique_ptr<catalog::Schema> table_schema(new catalog::Schema(columns));
  table_schema->AddMultiConstraints(mc);
  std::string table_name("TEST_TABLE_1");
  catalog->CreateTable(db_name, table_name, std::move(table_schema), txn);
  txn_manager.CommitTransaction(txn);
  storage::Database *database = catalog->GetDatabaseWithName(db_name);
  storage::DataTable *table = database->GetTableWithName(table_name);

  // table->AddUNIQUEIndex();

  txn = txn_manager.BeginTransaction();
  // begin this transaction
  // Test1: insert a tuple with column  meet the unique requirment
  bool hasException = false;
  try {
    std::vector<type::Value> ccs;
    ccs.push_back(type::ValueFactory::GetIntegerValue(10));
    ccs.push_back(type::ValueFactory::GetIntegerValue(11));
    // bool result = true;
    // result =
    ConstraintsTestsUtil::ExecuteMultiInsert(txn, table, ccs);
    // if (result == false) hasException = true;
  } catch (ConstraintException e) {
    hasException = true;
  }
  EXPECT_FALSE(hasException);

  // Test2: insert not a valid column violate the constraint
  hasException = false;
  try {
    std::vector<type::Value> ccs;
    ccs.push_back(type::ValueFactory::GetIntegerValue(10));
    ccs.push_back(type::ValueFactory::GetIntegerValue(11));
    // bool result = true;
    // result =
    ConstraintsTestsUtil::ExecuteMultiInsert(txn, table, ccs);
    // if (result == false) hasException = true;
  } catch (ConstraintException e) {
    hasException = true;
  }
  EXPECT_TRUE(hasException);

  hasException = false;
  try {
    std::vector<type::Value> ccs;
    ccs.push_back(type::ValueFactory::GetIntegerValue(10));
    ccs.push_back(type::ValueFactory::GetIntegerValue(12));
    ConstraintsTestsUtil::ExecuteMultiInsert(txn, table, ccs);
  } catch (ConstraintException e) {
    hasException = true;
  }
  EXPECT_FALSE(hasException);

  // commit this transaction
  txn_manager.CommitTransaction(txn);
  txn = txn_manager.BeginTransaction();
  catalog::Catalog::GetInstance()->DropDatabaseWithName(db_name, txn);
  txn_manager.CommitTransaction(txn);
}
#endif

#ifdef FOREIGN_KEY_TEST
TEST_F(ConstraintsTests, ForeignKeySingleInsertTest) {
  // First, initial 2 tables like following
  //     TABLE A -- src table          TABLE B -- sink table
  // a int(primary, ref B)  b int      b int(primary)  c int
  //    0                    0               0             0
  //    1                    0               1             0
  //    2                    0               2             0
  //                                      .....
  //                                         9             0

  // create new db
  auto &txn_manager = concurrency::TransactionManagerFactory::GetInstance();
  auto txn = txn_manager.BeginTransaction();
  auto catalog = catalog::Catalog::GetInstance();
  std::string db_name = "db2";
  std::string table_a_name = "tableA";
  std::string table_b_name = "tableB";
  catalog::Catalog::GetInstance()->CreateDatabase(db_name, nullptr);
  // txn_manager.CommitTransaction(txn);

  auto column1 = catalog::Column(type::Type::INTEGER, 25, "a", false, 0);
  auto column2 = catalog::Column(type::Type::INTEGER, 25, "b", false, 1);

  auto constraints = catalog::Constraint(ConstraintType::PRIMARY, "primary1");
  column1.AddConstraint(constraints);
  LOG_DEBUG("**** %s", constraints.GetInfo());
  std::unique_ptr<catalog::Schema> tableA_schema(
      new catalog::Schema({column1, column2}));

  catalog->CreateTable(db_name, table_a_name, std::move(tableA_schema), txn);
  txn_manager.CommitTransaction(txn);

  auto table_A = catalog->GetTableWithName(db_name, table_a_name);

  txn = txn_manager.BeginTransaction();
  auto column3 = catalog::Column(type::Type::INTEGER, 25, "b", false, 0);
  column3.AddConstraint(constraints);
  auto column4 = catalog::Column(type::Type::INTEGER, 25, "c", false, 1);
  std::unique_ptr<catalog::Schema> tableB_schema(
      new catalog::Schema({column3, column4}));

  catalog->CreateTable(db_name, table_b_name, std::move(tableB_schema), txn);

  auto table_a = catalog->GetTableWithName(db_name, table_a_name);
  auto table_b = catalog->GetTableWithName(db_name, table_b_name);
  txn_manager.CommitTransaction(txn);
  oid_t table_B_id = table_b->GetTableOid();
  catalog::ForeignKey *foreign_key =
      new catalog::ForeignKey(table_B_id, {"a", "b"}, {0, 1}, {"b", "c"},
                              {0, 1}, 'r', 'c', "foreign_constraint1");
  table_A->AddForeignKey(foreign_key);

  // Test1: insert a tuple with column  meet the constraint requirment

  txn = txn_manager.BeginTransaction();
  // begin this transaction
  // Test1: insert a tuple with column  meet the unique requirment
  bool hasException = false;
  try {
    std::vector<type::Value> ccs;
    ccs.push_back(type::ValueFactory::GetIntegerValue(1));
    ccs.push_back(type::ValueFactory::GetIntegerValue(2));
    ConstraintsTestsUtil::ExecuteMultiInsert(txn, table_b, ccs);
    ccs.clear();
    ccs.push_back(type::ValueFactory::GetIntegerValue(1));
    ccs.push_back(type::ValueFactory::GetIntegerValue(2));
    ConstraintsTestsUtil::ExecuteMultiInsert(txn, table_a, ccs);
  } catch (ConstraintException e) {
    hasException = true;
  }
  EXPECT_FALSE(hasException);

  hasException = true;
  try {
    std::vector<type::Value> ccs;
    ccs.push_back(type::ValueFactory::GetIntegerValue(3));
    ccs.push_back(type::ValueFactory::GetIntegerValue(4));
    ConstraintsTestsUtil::ExecuteMultiInsert(txn, table_b, ccs);
    ccs.clear();
    ccs.push_back(type::ValueFactory::GetIntegerValue(2));
    ccs.push_back(type::ValueFactory::GetIntegerValue(5));
    ConstraintsTestsUtil::ExecuteMultiInsert(txn, table_a, ccs);
  } catch (ConstraintException e) {
    hasException = true;
  }
  EXPECT_TRUE(hasException);

  // commit this transaction
  txn_manager.CommitTransaction(txn);
  txn = txn_manager.BeginTransaction();
  catalog::Catalog::GetInstance()->DropDatabaseWithName(db_name, txn);
  txn_manager.CommitTransaction(txn);
  delete foreign_key;
}
#endif

#ifdef FOREIGN_MULTI_KEY_TEST
TEST_F(ConstraintsTests, ForeignKeyMultiInsertTest) {
  // First, initial 2 tables like following
  //     TABLE A -- src table          TABLE B -- sink table
  // a int(primary, ref B)  b int      b int(primary)  c int
  //    0                    0               0             0
  //    1                    0               1             0
  //    2                    0               2             0
  //                                      .....
  //                                         9             0

  // create new db
  auto &txn_manager = concurrency::TransactionManagerFactory::GetInstance();
  auto txn = txn_manager.BeginTransaction();
  auto catalog = catalog::Catalog::GetInstance();
  std::string db_name = "db2";
  std::string table_a_name = "tableA";
  std::string table_b_name = "tableB";
  catalog->CreateDatabase(db_name, txn);

  auto column1 = catalog::Column(type::Type::INTEGER, 25, "a", false, 0);
  auto column2 = catalog::Column(type::Type::INTEGER, 25, "b", false, 1);

  std::unique_ptr<catalog::Schema> tableA_schema(
      new catalog::Schema({column1, column2}));

  catalog->CreateTable(db_name, table_a_name, std::move(tableA_schema), txn);
  txn_manager.CommitTransaction(txn);
  auto table_A = catalog->GetTableWithName(db_name, table_a_name);

  txn = txn_manager.BeginTransaction();
  auto column3 = catalog::Column(type::Type::INTEGER, 25, "b", false, 0);
  auto column4 = catalog::Column(type::Type::INTEGER, 25, "c", false, 1);
  std::vector<oid_t> cols;
  cols.push_back(0);
  cols.push_back(1);
  auto mc =
      catalog::MultiConstraint(ConstraintType::PRIMARY, "multiprimary1", cols);
  LOG_DEBUG("**** MULTI CONSTRAINTS **** %s", mc.GetInfo());

  catalog::Schema *table_schema = new catalog::Schema({column3, column4});
  table_schema->AddMultiConstraints(mc);
  std::unique_ptr<catalog::Schema> tableB_schema(table_schema);

  catalog->CreateTable(db_name, table_b_name, std::move(tableB_schema), txn);
  auto table_a = catalog->GetTableWithName(db_name, table_a_name);
  auto table_b = catalog->GetTableWithName(db_name, table_b_name);
  txn_manager.CommitTransaction(txn);
  oid_t table_B_id = table_b->GetTableOid();
  catalog::ForeignKey *foreign_key = new catalog::ForeignKey(
      table_B_id, {"B"}, {1}, {"B"}, {1}, 'r', 'c', "foreign_constraint1");
  table_A->AddForeignKey(foreign_key);

  // Test1: insert a tuple with column  meet the constraint requirment

  txn = txn_manager.BeginTransaction();
  // begin this transaction
  // Test1: insert a tuple with column  meet the unique requirment
  bool hasException = false;
  try {
    std::vector<type::Value> ccs;
    ccs.push_back(type::ValueFactory::GetIntegerValue(1));
    ccs.push_back(type::ValueFactory::GetIntegerValue(2));
    ConstraintsTestsUtil::ExecuteMultiInsert(txn, table_b, ccs);
    ccs.clear();
    ccs.push_back(type::ValueFactory::GetIntegerValue(2));
    ccs.push_back(type::ValueFactory::GetIntegerValue(1));
    ConstraintsTestsUtil::ExecuteMultiInsert(txn, table_a, ccs);
  } catch (ConstraintException e) {
    hasException = true;
  }
  EXPECT_FALSE(hasException);

  hasException = true;
  try {
    std::vector<type::Value> ccs;
    ccs.push_back(type::ValueFactory::GetIntegerValue(3));
    ccs.push_back(type::ValueFactory::GetIntegerValue(4));
    ConstraintsTestsUtil::ExecuteMultiInsert(txn, table_b, ccs);
    ccs.clear();
    ccs.push_back(type::ValueFactory::GetIntegerValue(2));
    ccs.push_back(type::ValueFactory::GetIntegerValue(5));
    ConstraintsTestsUtil::ExecuteMultiInsert(txn, table_a, ccs);
  } catch (ConstraintException e) {
    hasException = true;
  }
  EXPECT_TRUE(hasException);

  // commit this transaction
  txn_manager.CommitTransaction(txn);
  txn = txn_manager.BeginTransaction();
  catalog::Catalog::GetInstance()->DropDatabaseWithName(db_name, txn);
  txn_manager.CommitTransaction(txn);
  delete foreign_key;
}
#endif

=======
  delete data_table.release();
}
#endif

>>>>>>> 2025fac7
#ifdef UNIQUE_TEST
TEST_F(ConstraintsTests, UNIQUETest) {
  auto &txn_manager = concurrency::TransactionManagerFactory::GetInstance();
  auto catalog = catalog::Catalog::GetInstance();
  auto txn = txn_manager.BeginTransaction();
  catalog->CreateDatabase(DEFAULT_DB_NAME, nullptr);
  auto column1 = catalog::Column(type::Type::INTEGER, 25, "A", false, 0);
  auto column2 = catalog::Column(type::Type::INTEGER, 25, "B", false, 1);

  auto constraints = catalog::Constraint(ConstraintType::UNIQUE, "unique1");
  column1.AddConstraint(constraints);
<<<<<<< HEAD
  std::cout << "****" << constraints.GetInfo() << std::endl;
=======
  LOG_DEBUG("**** %s", constraints.GetInfo().c_str());
>>>>>>> 2025fac7
  std::unique_ptr<catalog::Schema> table_schema(
      new catalog::Schema({column1, column2}));
  std::string table_name("TEST_TABLE");
  catalog::Catalog::GetInstance()->CreateTable(DEFAULT_DB_NAME, table_name,
                                               std::move(table_schema), txn);
  txn_manager.CommitTransaction(txn);
  storage::Database *database = catalog->GetDatabaseWithName(DEFAULT_DB_NAME);
  storage::DataTable *table = database->GetTableWithName(table_name);

  // table->AddUNIQUEIndex();

  txn = txn_manager.BeginTransaction();
  // begin this transaction
  // Test1: insert a tuple with column  meet the unique requirment
  bool hasException = false;
  try {
    // bool result = true;
    // result =
    ConstraintsTestsUtil::ExecuteOneInsert(
        txn, table, type::ValueFactory::GetIntegerValue(10));
    // if (result == false) hasException = true;
  } catch (ConstraintException e) {
    hasException = true;
  }
  EXPECT_FALSE(hasException);

  // Test2: insert not a valid column violate the constraint
  hasException = false;
  try {
    // bool result = true;
    // result =
    ConstraintsTestsUtil::ExecuteOneInsert(
        txn, table, type::ValueFactory::GetIntegerValue(10));
    // if (result == false) hasException = true;
  } catch (ConstraintException e) {
    hasException = true;
  }
  EXPECT_TRUE(hasException);

  hasException = false;
  try {
    ConstraintsTestsUtil::ExecuteOneInsert(
        txn, table, type::ValueFactory::GetIntegerValue(20));
  } catch (ConstraintException e) {
    hasException = true;
  }
  EXPECT_FALSE(hasException);

  // commit this transaction
  txn_manager.CommitTransaction(txn);

  txn = txn_manager.BeginTransaction();
  catalog::Catalog::GetInstance()->DropDatabaseWithName(DEFAULT_DB_NAME, txn);
  txn_manager.CommitTransaction(txn);
}
#endif

#ifdef MULTI_UNIQUE_TEST
TEST_F(ConstraintsTests, MULTIUNIQUETest) {
  auto &txn_manager = concurrency::TransactionManagerFactory::GetInstance();
  auto catalog = catalog::Catalog::GetInstance();
  auto txn = txn_manager.BeginTransaction();
  std::string db_name = "db1";
  catalog->CreateDatabase(db_name, nullptr);
  auto column1 = catalog::Column(type::Type::INTEGER, 25, "A", false, 0);
  auto column2 = catalog::Column(type::Type::INTEGER, 25, "B", false, 1);
  auto column3 = catalog::Column(type::Type::INTEGER, 25, "C", false, 2);
  std::vector<oid_t> cols;
  cols.push_back(0);
  cols.push_back(1);
  std::vector<catalog::Column> columns;
  columns.push_back(column1);
  columns.push_back(column2);
  columns.push_back(column3);
  auto mc = catalog::MultiConstraint(ConstraintType::UNIQUE, "c1", cols);
<<<<<<< HEAD
  std::cout << "**** MULTI CONSTRAINTS ****" << mc.GetInfo() << std::endl;
=======
  LOG_DEBUG("**** MULTI CONSTRAINTS **** %s", mc.GetInfo().c_str());
>>>>>>> 2025fac7

  std::unique_ptr<catalog::Schema> table_schema(new catalog::Schema(columns));
  table_schema->AddMultiConstraints(mc);
  std::string table_name("TEST_TABLE_1");
  catalog->CreateTable(db_name, table_name, std::move(table_schema), txn);
  txn_manager.CommitTransaction(txn);
  storage::Database *database = catalog->GetDatabaseWithName(db_name);
  storage::DataTable *table = database->GetTableWithName(table_name);

  // table->AddUNIQUEIndex();

  txn = txn_manager.BeginTransaction();
  // begin this transaction
  // Test1: insert a tuple with column  meet the unique requirment
  bool hasException = false;
  try {
    std::vector<type::Value> ccs;
    ccs.push_back(type::ValueFactory::GetIntegerValue(10));
    ccs.push_back(type::ValueFactory::GetIntegerValue(11));
    // bool result = true;
    // result =
    ConstraintsTestsUtil::ExecuteMultiInsert(txn, table, ccs);
    // if (result == false) hasException = true;
  } catch (ConstraintException e) {
    hasException = true;
  }
  EXPECT_FALSE(hasException);

  // Test2: insert not a valid column violate the constraint
  hasException = false;
  try {
    std::vector<type::Value> ccs;
    ccs.push_back(type::ValueFactory::GetIntegerValue(10));
    ccs.push_back(type::ValueFactory::GetIntegerValue(11));
    // bool result = true;
    // result =
    ConstraintsTestsUtil::ExecuteMultiInsert(txn, table, ccs);
    // if (result == false) hasException = true;
  } catch (ConstraintException e) {
    hasException = true;
  }
  EXPECT_TRUE(hasException);

  hasException = false;
  try {
    std::vector<type::Value> ccs;
    ccs.push_back(type::ValueFactory::GetIntegerValue(10));
    ccs.push_back(type::ValueFactory::GetIntegerValue(12));
    ConstraintsTestsUtil::ExecuteMultiInsert(txn, table, ccs);
  } catch (ConstraintException e) {
    hasException = true;
  }
  EXPECT_FALSE(hasException);

<<<<<<< HEAD
  // Test2: insert not a valid column violate the constraint
  hasException = false;
  try {
    ConstraintsTestsUtil::ExecuteOneInsert(
        txn, data_table.get(), type::ValueFactory::GetIntegerValue(-1));
  } catch (ConstraintException e) {
    hasException = true;
  }
  EXPECT_TRUE(hasException);

=======
>>>>>>> 2025fac7
  // commit this transaction
  txn_manager.CommitTransaction(txn);
  txn = txn_manager.BeginTransaction();
  catalog::Catalog::GetInstance()->DropDatabaseWithName(db_name, txn);
  txn_manager.CommitTransaction(txn);
}
#endif

<<<<<<< HEAD
#ifdef FOREIGHN_KEY_TEST
=======
#ifdef FOREIGN_KEY_TEST
>>>>>>> 2025fac7
TEST_F(ConstraintsTests, ForeignKeySingleInsertTest) {
  // First, initial 2 tables like following
  //     TABLE A -- src table          TABLE B -- sink table
  // a int(primary, ref B)  b int      b int(primary)  c int
  //    0                    0               0             0
  //    1                    0               1             0
  //    2                    0               2             0
  //                                      .....
  //                                         9             0

  // create new db
  auto &txn_manager = concurrency::TransactionManagerFactory::GetInstance();
  auto txn = txn_manager.BeginTransaction();
  auto catalog = catalog::Catalog::GetInstance();
  std::string db_name = "db2";
  std::string table_a_name = "tableA";
  std::string table_b_name = "tableB";
  catalog::Catalog::GetInstance()->CreateDatabase(db_name, nullptr);
  // txn_manager.CommitTransaction(txn);

  auto column1 = catalog::Column(type::Type::INTEGER, 25, "a", false, 0);
  auto column2 = catalog::Column(type::Type::INTEGER, 25, "b", false, 1);

  auto constraints = catalog::Constraint(ConstraintType::PRIMARY, "primary1");
  column1.AddConstraint(constraints);
<<<<<<< HEAD
  std::cout << "****" << constraints.GetInfo() << std::endl;
=======
  LOG_DEBUG("**** %s", constraints.GetInfo());
>>>>>>> 2025fac7
  std::unique_ptr<catalog::Schema> tableA_schema(
      new catalog::Schema({column1, column2}));

  catalog->CreateTable(db_name, table_a_name, std::move(tableA_schema), txn);
  txn_manager.CommitTransaction(txn);

  auto table_A = catalog->GetTableWithName(db_name, table_a_name);

  txn = txn_manager.BeginTransaction();
  auto column3 = catalog::Column(type::Type::INTEGER, 25, "b", false, 0);
  column3.AddConstraint(constraints);
  auto column4 = catalog::Column(type::Type::INTEGER, 25, "c", false, 1);
  std::unique_ptr<catalog::Schema> tableB_schema(
      new catalog::Schema({column3, column4}));

  catalog->CreateTable(db_name, table_b_name, std::move(tableB_schema), txn);

  auto table_a = catalog->GetTableWithName(db_name, table_a_name);
  auto table_b = catalog->GetTableWithName(db_name, table_b_name);
  txn_manager.CommitTransaction(txn);
  oid_t table_B_id = table_b->GetTableOid();
  catalog::ForeignKey *foreign_key =
      new catalog::ForeignKey(table_B_id, {"a", "b"}, {0, 1}, {"b", "c"},
                              {0, 1}, 'r', 'c', "foreign_constraint1");
  table_A->AddForeignKey(foreign_key);

  // Test1: insert a tuple with column  meet the constraint requirment

  txn = txn_manager.BeginTransaction();
  // begin this transaction
  // Test1: insert a tuple with column  meet the unique requirment
  bool hasException = false;
  try {
    std::vector<type::Value> ccs;
    ccs.push_back(type::ValueFactory::GetIntegerValue(1));
    ccs.push_back(type::ValueFactory::GetIntegerValue(2));
    ConstraintsTestsUtil::ExecuteMultiInsert(txn, table_b, ccs);
    ccs.clear();
    ccs.push_back(type::ValueFactory::GetIntegerValue(1));
    ccs.push_back(type::ValueFactory::GetIntegerValue(2));
    ConstraintsTestsUtil::ExecuteMultiInsert(txn, table_a, ccs);
  } catch (ConstraintException e) {
    hasException = true;
  }
  EXPECT_FALSE(hasException);

  hasException = true;
  try {
    std::vector<type::Value> ccs;
    ccs.push_back(type::ValueFactory::GetIntegerValue(3));
    ccs.push_back(type::ValueFactory::GetIntegerValue(4));
    ConstraintsTestsUtil::ExecuteMultiInsert(txn, table_b, ccs);
    ccs.clear();
    ccs.push_back(type::ValueFactory::GetIntegerValue(2));
    ccs.push_back(type::ValueFactory::GetIntegerValue(5));
    ConstraintsTestsUtil::ExecuteMultiInsert(txn, table_a, ccs);
  } catch (ConstraintException e) {
    hasException = true;
  }
  EXPECT_TRUE(hasException);

  // commit this transaction
  txn_manager.CommitTransaction(txn);
  txn = txn_manager.BeginTransaction();
  catalog::Catalog::GetInstance()->DropDatabaseWithName(db_name, txn);
  txn_manager.CommitTransaction(txn);
  delete foreign_key;
}
#endif

<<<<<<< HEAD
#ifdef FOREIGHN_MULTI_KEY_TEST
=======
#ifdef FOREIGN_MULTI_KEY_TEST
>>>>>>> 2025fac7
TEST_F(ConstraintsTests, ForeignKeyMultiInsertTest) {
  // First, initial 2 tables like following
  //     TABLE A -- src table          TABLE B -- sink table
  // a int(primary, ref B)  b int      b int(primary)  c int
  //    0                    0               0             0
  //    1                    0               1             0
  //    2                    0               2             0
  //                                      .....
  //                                         9             0

  // create new db
  auto &txn_manager = concurrency::TransactionManagerFactory::GetInstance();
  auto txn = txn_manager.BeginTransaction();
  auto catalog = catalog::Catalog::GetInstance();
  std::string db_name = "db2";
  std::string table_a_name = "tableA";
  std::string table_b_name = "tableB";
  catalog->CreateDatabase(db_name, txn);

  auto column1 = catalog::Column(type::Type::INTEGER, 25, "a", false, 0);
  auto column2 = catalog::Column(type::Type::INTEGER, 25, "b", false, 1);

  std::unique_ptr<catalog::Schema> tableA_schema(
      new catalog::Schema({column1, column2}));

  catalog->CreateTable(db_name, table_a_name, std::move(tableA_schema), txn);
  txn_manager.CommitTransaction(txn);
  auto table_A = catalog->GetTableWithName(db_name, table_a_name);

  txn = txn_manager.BeginTransaction();
  auto column3 = catalog::Column(type::Type::INTEGER, 25, "b", false, 0);
  auto column4 = catalog::Column(type::Type::INTEGER, 25, "c", false, 1);
  std::vector<oid_t> cols;
  cols.push_back(0);
  cols.push_back(1);
  auto mc =
      catalog::MultiConstraint(ConstraintType::PRIMARY, "multiprimary1", cols);
<<<<<<< HEAD
  std::cout << "**** MULTI CONSTRAINTS ****" << mc.GetInfo() << std::endl;
=======
  LOG_DEBUG("**** MULTI CONSTRAINTS **** %s", mc.GetInfo());
>>>>>>> 2025fac7

  catalog::Schema *table_schema = new catalog::Schema({column3, column4});
  table_schema->AddMultiConstraints(mc);
  std::unique_ptr<catalog::Schema> tableB_schema(table_schema);

  catalog->CreateTable(db_name, table_b_name, std::move(tableB_schema), txn);
  auto table_a = catalog->GetTableWithName(db_name, table_a_name);
  auto table_b = catalog->GetTableWithName(db_name, table_b_name);
  txn_manager.CommitTransaction(txn);
  oid_t table_B_id = table_b->GetTableOid();
  catalog::ForeignKey *foreign_key = new catalog::ForeignKey(
      table_B_id, {"B"}, {1}, {"B"}, {1}, 'r', 'c', "foreign_constraint1");
  table_A->AddForeignKey(foreign_key);

  // Test1: insert a tuple with column  meet the constraint requirment

  txn = txn_manager.BeginTransaction();
  // begin this transaction
  // Test1: insert a tuple with column  meet the unique requirment
  bool hasException = false;
  try {
    std::vector<type::Value> ccs;
    ccs.push_back(type::ValueFactory::GetIntegerValue(1));
    ccs.push_back(type::ValueFactory::GetIntegerValue(2));
    ConstraintsTestsUtil::ExecuteMultiInsert(txn, table_b, ccs);
    ccs.clear();
    ccs.push_back(type::ValueFactory::GetIntegerValue(2));
    ccs.push_back(type::ValueFactory::GetIntegerValue(1));
    ConstraintsTestsUtil::ExecuteMultiInsert(txn, table_a, ccs);
  } catch (ConstraintException e) {
    hasException = true;
  }
  EXPECT_FALSE(hasException);

  hasException = true;
  try {
    std::vector<type::Value> ccs;
    ccs.push_back(type::ValueFactory::GetIntegerValue(3));
    ccs.push_back(type::ValueFactory::GetIntegerValue(4));
    ConstraintsTestsUtil::ExecuteMultiInsert(txn, table_b, ccs);
    ccs.clear();
    ccs.push_back(type::ValueFactory::GetIntegerValue(2));
    ccs.push_back(type::ValueFactory::GetIntegerValue(5));
    ConstraintsTestsUtil::ExecuteMultiInsert(txn, table_a, ccs);
  } catch (ConstraintException e) {
    hasException = true;
  }
  EXPECT_TRUE(hasException);

  // commit this transaction
  txn_manager.CommitTransaction(txn);
  txn = txn_manager.BeginTransaction();
  catalog::Catalog::GetInstance()->DropDatabaseWithName(db_name, txn);
  txn_manager.CommitTransaction(txn);
  delete foreign_key;
}
#endif

/*
#ifdef PRIMARY_UNIQUEKEY_TEST
TEST_F(ConstraintsTests, CombinedPrimaryKeyTest) {
  // First, generate the table with index
  // this table has 10 rows:
  //  int(primary)  int(primary)
  //  0             0
  //  1             1
  //  2             2
  //  .....
  //  9             9
  auto &txn_manager = concurrency::TransactionManagerFactory::GetInstance();
  {
    std::unique_ptr<storage::DataTable> data_table(
        TransactionTestsUtil::CreateCombinedPrimaryKeyTable());
    // Test1: insert 2 tuple with duplicated primary key
    // txn1: insert (0, 1) -- success
    // txn0 commit
    // txn1: insert (1, 1) -- fail
    // txn1 commit
    TransactionScheduler scheduler(2, data_table.get(), &txn_manager);
    scheduler.Txn(0).Insert(0, 1);
    scheduler.Txn(0).Commit();
    scheduler.Txn(1).Insert(1, 1);
    scheduler.Txn(1).Commit();
    scheduler.Run();
    EXPECT_TRUE(ResultType::SUCCESS == scheduler.schedules[0].txn_result);
    EXPECT_TRUE(ResultType::ABORTED == scheduler.schedules[1].txn_result);
  }
}
TEST_F(ConstraintsTests, MultiTransactionUniqueConstraintsTest) {
  // First, generate the table with index
  // this table has 10 rows:
  //  int(primary)  int(unique)
  //  0             0
  //  1             1
  //  2             2
  //  .....
  //  9             9
  auto &txn_manager = concurrency::TransactionManagerFactory::GetInstance();
  {
    std::unique_ptr<storage::DataTable> data_table(
        TransactionTestsUtil::CreatePrimaryKeyUniqueKeyTable());
    // Test1: insert 2 tuple with duplicated primary key
    TransactionScheduler scheduler(2, data_table.get(), &txn_manager);
    scheduler.Txn(0).Insert(10, 10);
    scheduler.Txn(1).Insert(10, 11);
    scheduler.Txn(0).Commit();
    scheduler.Txn(1).Commit();
    scheduler.Run();
    EXPECT_TRUE((ResultType::SUCCESS == scheduler.schedules[0].txn_result &&
                 ResultType::ABORTED == scheduler.schedules[1].txn_result) ||
                (ResultType::SUCCESS == scheduler.schedules[1].txn_result &&
                 ResultType::ABORTED == scheduler.schedules[0].txn_result));
  }
  {
    std::unique_ptr<storage::DataTable> data_table(
        TransactionTestsUtil::CreatePrimaryKeyUniqueKeyTable());
    // Test2: update a tuple to be a illegal primary key
    // txn1: update (1, 1) -> (1,11) -- success
    // txn0: update (0, 0) -> (0,1) -- fail
    // txn1 commit
    // txn0 commit
    TransactionScheduler scheduler(2, data_table.get(), &txn_manager);
    scheduler.Txn(1).Update(1, 11);
    scheduler.Txn(0).Update(0, 1);
    scheduler.Txn(1).Commit();
    scheduler.Txn(0).Commit();
    scheduler.Run();
    EXPECT_TRUE(ResultType::ABORTED == scheduler.schedules[0].txn_result);
    EXPECT_TRUE(ResultType::SUCCESS == scheduler.schedules[1].txn_result);
  }
  {
    std::unique_ptr<storage::DataTable> data_table(
        TransactionTestsUtil::CreatePrimaryKeyUniqueKeyTable());
    // Test3: update a tuple to be a legal primary key
    // txn1: update (1, 1) -> (1,11) -- success
    // txn1 commit
    // txn0: update (0, 0) -> (0,1) -- success
    // txn0 commit
    TransactionScheduler scheduler(2, data_table.get(), &txn_manager);
    scheduler.Txn(1).Update(1, 11);
    scheduler.Txn(1).Commit();
    scheduler.Txn(0).Update(0, 1);
    scheduler.Txn(0).Commit();
    scheduler.Run();
    EXPECT_TRUE(ResultType::SUCCESS == scheduler.schedules[0].txn_result);
    EXPECT_TRUE(ResultType::SUCCESS == scheduler.schedules[1].txn_result);
  }
}
#endif
<<<<<<< HEAD

=======
>>>>>>> 2025fac7
*/
}  // End test namespace
}  // End peloton namespace<|MERGE_RESOLUTION|>--- conflicted
+++ resolved
@@ -46,17 +46,10 @@
 #define NOTNULL_TEST
 #define MULTI_NOTNULL_TEST
 #define CHECK_TEST
-<<<<<<< HEAD
-#define DEFAULT_TEST
-//#define PRIMARY_UNIQUEKEY_TEST
-#define FOREIGHN_KEY_TEST
-#define FOREIGHN_MULTI_KEY_TEST
-=======
 // #define DEFAULT_TEST
 // #define PRIMARY_UNIQUEKEY_TEST
 // #define FOREIGN_KEY_TEST
 // #define FOREIGN_MULTI_KEY_TEST
->>>>>>> 2025fac7
 #define UNIQUE_TEST
 #define MULTI_UNIQUE_TEST
 
@@ -105,10 +98,6 @@
   // Test1: insert a tuple with column 1 = null
   txn = txn_manager.BeginTransaction();
   bool hasException = false;
-<<<<<<< HEAD
-/*
-=======
->>>>>>> 2025fac7
   try {
     ConstraintsTestsUtil::ExecuteOneInsert(
         txn, table,
@@ -117,10 +106,6 @@
     hasException = true;
   }
   EXPECT_TRUE(hasException);
-<<<<<<< HEAD
-*/
-=======
->>>>>>> 2025fac7
 
   // Test2: insert a legal tuple
   hasException = false;
@@ -213,7 +198,6 @@
   }
   EXPECT_FALSE(hasException);
 
-<<<<<<< HEAD
   // Test2: insert not a valid column violate the constraint
   hasException = false;
   try {
@@ -226,8 +210,6 @@
   }
   EXPECT_TRUE(hasException);
 
-=======
->>>>>>> 2025fac7
   // commit this transaction
   txn_manager.CommitTransaction(txn);
   delete data_table.release();
@@ -281,15 +263,6 @@
   create_executor.Init();
   create_executor.Execute();
 
-<<<<<<< HEAD
-  create_executor.Init();
-  create_executor.Execute();
-
-  create_executor.Init();
-  create_executor.Execute();
-
-=======
->>>>>>> 2025fac7
   txn_manager.CommitTransaction(txn);
 
   LOG_INFO("==============Test table created !==============");
@@ -388,13 +361,8 @@
 }
 #endif
 
-<<<<<<< HEAD
-#ifdef FOREIGHN_KEY_TEST
-TEST_F(ConstraintsTests, ForeignKeyTest) {
-=======
 #ifdef FOREIGN_KEY_TEST
 TEST_F(ConstraintsTests, SimpleForeignKeyTest) {
->>>>>>> 2025fac7
   // Create the database
   auto catalog = catalog::Catalog::GetInstance();
   catalog->CreateDatabase(DEFAULT_DB_NAME, nullptr);
@@ -592,16 +560,12 @@
 
   // begin this transaction
   auto txn = txn_manager.BeginTransaction();
-<<<<<<< HEAD
-=======
-
->>>>>>> 2025fac7
+
   // Test1: insert a tuple with column  meet the constraint requirment
   bool hasException = false;
   try {
     ConstraintsTestsUtil::ExecuteOneInsert(
         txn, data_table.get(), type::ValueFactory::GetIntegerValue(10));
-<<<<<<< HEAD
   } catch (ConstraintException e) {
     hasException = true;
   }
@@ -622,38 +586,6 @@
   delete data_table.release();
 }
 #endif
-
-TEST_F(ConstraintsTests, DEFAULTTEST) {
-  std::unique_ptr<storage::DataTable> data_table(
-    ConstraintsTestsUtil::CreateAndPopulateTable());
-
-  auto schema = data_table->GetSchema();
-
-  catalog::Constraint constraint(ConstraintType::DEFAULT, "Default Constraint");
-  auto v = type::ValueFactory::GetIntegerValue(ConstraintsTestsUtil::PopulatedValue(15, 1));
-  constraint.addDefaultValue(v);
-  schema->AddConstraint(1, constraint);
-
-  auto &txn_manager = concurrency::TransactionManagerFactory::GetInstance();
-
-  // begin this transaction
-  auto txn = txn_manager.BeginTransaction();
-
-  ConstraintsTestsUtil::ExecuteInsert(
-    txn, data_table.get(),
-    type::ValueFactory::GetIntegerValue(
-      ConstraintsTestsUtil::PopulatedValue(15, 0)),
-    type::ValueFactory::GetNullValueByType(type::Type::INTEGER),
-    type::ValueFactory::GetIntegerValue(
-      ConstraintsTestsUtil::PopulatedValue(15, 2)),
-    type::ValueFactory::GetVarcharValue(
-      std::to_string(ConstraintsTestsUtil::PopulatedValue(15, 3))));
-
-
-
-  txn_manager.CommitTransaction(txn);
-  delete data_table.release();
-}
 
 #ifdef UNIQUE_TEST
 TEST_F(ConstraintsTests, UNIQUETest) {
@@ -710,26 +642,13 @@
   try {
     ConstraintsTestsUtil::ExecuteOneInsert(
         txn, table, type::ValueFactory::GetIntegerValue(20));
-=======
->>>>>>> 2025fac7
   } catch (ConstraintException e) {
     hasException = true;
   }
   EXPECT_FALSE(hasException);
 
-  // Test2: insert not a valid column violate the constraint
-  hasException = false;
-  try {
-    ConstraintsTestsUtil::ExecuteOneInsert(
-        txn, data_table.get(), type::ValueFactory::GetIntegerValue(-1));
-  } catch (ConstraintException e) {
-    hasException = true;
-  }
-  EXPECT_TRUE(hasException);
-
   // commit this transaction
   txn_manager.CommitTransaction(txn);
-<<<<<<< HEAD
 
   txn = txn_manager.BeginTransaction();
   catalog::Catalog::GetInstance()->DropDatabaseWithName(DEFAULT_DB_NAME, txn);
@@ -954,393 +873,6 @@
   auto mc =
       catalog::MultiConstraint(ConstraintType::PRIMARY, "multiprimary1", cols);
   LOG_DEBUG("**** MULTI CONSTRAINTS **** %s", mc.GetInfo());
-
-  catalog::Schema *table_schema = new catalog::Schema({column3, column4});
-  table_schema->AddMultiConstraints(mc);
-  std::unique_ptr<catalog::Schema> tableB_schema(table_schema);
-
-  catalog->CreateTable(db_name, table_b_name, std::move(tableB_schema), txn);
-  auto table_a = catalog->GetTableWithName(db_name, table_a_name);
-  auto table_b = catalog->GetTableWithName(db_name, table_b_name);
-  txn_manager.CommitTransaction(txn);
-  oid_t table_B_id = table_b->GetTableOid();
-  catalog::ForeignKey *foreign_key = new catalog::ForeignKey(
-      table_B_id, {"B"}, {1}, {"B"}, {1}, 'r', 'c', "foreign_constraint1");
-  table_A->AddForeignKey(foreign_key);
-
-  // Test1: insert a tuple with column  meet the constraint requirment
-
-  txn = txn_manager.BeginTransaction();
-  // begin this transaction
-  // Test1: insert a tuple with column  meet the unique requirment
-  bool hasException = false;
-  try {
-    std::vector<type::Value> ccs;
-    ccs.push_back(type::ValueFactory::GetIntegerValue(1));
-    ccs.push_back(type::ValueFactory::GetIntegerValue(2));
-    ConstraintsTestsUtil::ExecuteMultiInsert(txn, table_b, ccs);
-    ccs.clear();
-    ccs.push_back(type::ValueFactory::GetIntegerValue(2));
-    ccs.push_back(type::ValueFactory::GetIntegerValue(1));
-    ConstraintsTestsUtil::ExecuteMultiInsert(txn, table_a, ccs);
-  } catch (ConstraintException e) {
-    hasException = true;
-  }
-  EXPECT_FALSE(hasException);
-
-  hasException = true;
-  try {
-    std::vector<type::Value> ccs;
-    ccs.push_back(type::ValueFactory::GetIntegerValue(3));
-    ccs.push_back(type::ValueFactory::GetIntegerValue(4));
-    ConstraintsTestsUtil::ExecuteMultiInsert(txn, table_b, ccs);
-    ccs.clear();
-    ccs.push_back(type::ValueFactory::GetIntegerValue(2));
-    ccs.push_back(type::ValueFactory::GetIntegerValue(5));
-    ConstraintsTestsUtil::ExecuteMultiInsert(txn, table_a, ccs);
-  } catch (ConstraintException e) {
-    hasException = true;
-  }
-  EXPECT_TRUE(hasException);
-
-  // commit this transaction
-  txn_manager.CommitTransaction(txn);
-  txn = txn_manager.BeginTransaction();
-  catalog::Catalog::GetInstance()->DropDatabaseWithName(db_name, txn);
-  txn_manager.CommitTransaction(txn);
-  delete foreign_key;
-}
-#endif
-
-=======
-  delete data_table.release();
-}
-#endif
-
->>>>>>> 2025fac7
-#ifdef UNIQUE_TEST
-TEST_F(ConstraintsTests, UNIQUETest) {
-  auto &txn_manager = concurrency::TransactionManagerFactory::GetInstance();
-  auto catalog = catalog::Catalog::GetInstance();
-  auto txn = txn_manager.BeginTransaction();
-  catalog->CreateDatabase(DEFAULT_DB_NAME, nullptr);
-  auto column1 = catalog::Column(type::Type::INTEGER, 25, "A", false, 0);
-  auto column2 = catalog::Column(type::Type::INTEGER, 25, "B", false, 1);
-
-  auto constraints = catalog::Constraint(ConstraintType::UNIQUE, "unique1");
-  column1.AddConstraint(constraints);
-<<<<<<< HEAD
-  std::cout << "****" << constraints.GetInfo() << std::endl;
-=======
-  LOG_DEBUG("**** %s", constraints.GetInfo().c_str());
->>>>>>> 2025fac7
-  std::unique_ptr<catalog::Schema> table_schema(
-      new catalog::Schema({column1, column2}));
-  std::string table_name("TEST_TABLE");
-  catalog::Catalog::GetInstance()->CreateTable(DEFAULT_DB_NAME, table_name,
-                                               std::move(table_schema), txn);
-  txn_manager.CommitTransaction(txn);
-  storage::Database *database = catalog->GetDatabaseWithName(DEFAULT_DB_NAME);
-  storage::DataTable *table = database->GetTableWithName(table_name);
-
-  // table->AddUNIQUEIndex();
-
-  txn = txn_manager.BeginTransaction();
-  // begin this transaction
-  // Test1: insert a tuple with column  meet the unique requirment
-  bool hasException = false;
-  try {
-    // bool result = true;
-    // result =
-    ConstraintsTestsUtil::ExecuteOneInsert(
-        txn, table, type::ValueFactory::GetIntegerValue(10));
-    // if (result == false) hasException = true;
-  } catch (ConstraintException e) {
-    hasException = true;
-  }
-  EXPECT_FALSE(hasException);
-
-  // Test2: insert not a valid column violate the constraint
-  hasException = false;
-  try {
-    // bool result = true;
-    // result =
-    ConstraintsTestsUtil::ExecuteOneInsert(
-        txn, table, type::ValueFactory::GetIntegerValue(10));
-    // if (result == false) hasException = true;
-  } catch (ConstraintException e) {
-    hasException = true;
-  }
-  EXPECT_TRUE(hasException);
-
-  hasException = false;
-  try {
-    ConstraintsTestsUtil::ExecuteOneInsert(
-        txn, table, type::ValueFactory::GetIntegerValue(20));
-  } catch (ConstraintException e) {
-    hasException = true;
-  }
-  EXPECT_FALSE(hasException);
-
-  // commit this transaction
-  txn_manager.CommitTransaction(txn);
-
-  txn = txn_manager.BeginTransaction();
-  catalog::Catalog::GetInstance()->DropDatabaseWithName(DEFAULT_DB_NAME, txn);
-  txn_manager.CommitTransaction(txn);
-}
-#endif
-
-#ifdef MULTI_UNIQUE_TEST
-TEST_F(ConstraintsTests, MULTIUNIQUETest) {
-  auto &txn_manager = concurrency::TransactionManagerFactory::GetInstance();
-  auto catalog = catalog::Catalog::GetInstance();
-  auto txn = txn_manager.BeginTransaction();
-  std::string db_name = "db1";
-  catalog->CreateDatabase(db_name, nullptr);
-  auto column1 = catalog::Column(type::Type::INTEGER, 25, "A", false, 0);
-  auto column2 = catalog::Column(type::Type::INTEGER, 25, "B", false, 1);
-  auto column3 = catalog::Column(type::Type::INTEGER, 25, "C", false, 2);
-  std::vector<oid_t> cols;
-  cols.push_back(0);
-  cols.push_back(1);
-  std::vector<catalog::Column> columns;
-  columns.push_back(column1);
-  columns.push_back(column2);
-  columns.push_back(column3);
-  auto mc = catalog::MultiConstraint(ConstraintType::UNIQUE, "c1", cols);
-<<<<<<< HEAD
-  std::cout << "**** MULTI CONSTRAINTS ****" << mc.GetInfo() << std::endl;
-=======
-  LOG_DEBUG("**** MULTI CONSTRAINTS **** %s", mc.GetInfo().c_str());
->>>>>>> 2025fac7
-
-  std::unique_ptr<catalog::Schema> table_schema(new catalog::Schema(columns));
-  table_schema->AddMultiConstraints(mc);
-  std::string table_name("TEST_TABLE_1");
-  catalog->CreateTable(db_name, table_name, std::move(table_schema), txn);
-  txn_manager.CommitTransaction(txn);
-  storage::Database *database = catalog->GetDatabaseWithName(db_name);
-  storage::DataTable *table = database->GetTableWithName(table_name);
-
-  // table->AddUNIQUEIndex();
-
-  txn = txn_manager.BeginTransaction();
-  // begin this transaction
-  // Test1: insert a tuple with column  meet the unique requirment
-  bool hasException = false;
-  try {
-    std::vector<type::Value> ccs;
-    ccs.push_back(type::ValueFactory::GetIntegerValue(10));
-    ccs.push_back(type::ValueFactory::GetIntegerValue(11));
-    // bool result = true;
-    // result =
-    ConstraintsTestsUtil::ExecuteMultiInsert(txn, table, ccs);
-    // if (result == false) hasException = true;
-  } catch (ConstraintException e) {
-    hasException = true;
-  }
-  EXPECT_FALSE(hasException);
-
-  // Test2: insert not a valid column violate the constraint
-  hasException = false;
-  try {
-    std::vector<type::Value> ccs;
-    ccs.push_back(type::ValueFactory::GetIntegerValue(10));
-    ccs.push_back(type::ValueFactory::GetIntegerValue(11));
-    // bool result = true;
-    // result =
-    ConstraintsTestsUtil::ExecuteMultiInsert(txn, table, ccs);
-    // if (result == false) hasException = true;
-  } catch (ConstraintException e) {
-    hasException = true;
-  }
-  EXPECT_TRUE(hasException);
-
-  hasException = false;
-  try {
-    std::vector<type::Value> ccs;
-    ccs.push_back(type::ValueFactory::GetIntegerValue(10));
-    ccs.push_back(type::ValueFactory::GetIntegerValue(12));
-    ConstraintsTestsUtil::ExecuteMultiInsert(txn, table, ccs);
-  } catch (ConstraintException e) {
-    hasException = true;
-  }
-  EXPECT_FALSE(hasException);
-
-<<<<<<< HEAD
-  // Test2: insert not a valid column violate the constraint
-  hasException = false;
-  try {
-    ConstraintsTestsUtil::ExecuteOneInsert(
-        txn, data_table.get(), type::ValueFactory::GetIntegerValue(-1));
-  } catch (ConstraintException e) {
-    hasException = true;
-  }
-  EXPECT_TRUE(hasException);
-
-=======
->>>>>>> 2025fac7
-  // commit this transaction
-  txn_manager.CommitTransaction(txn);
-  txn = txn_manager.BeginTransaction();
-  catalog::Catalog::GetInstance()->DropDatabaseWithName(db_name, txn);
-  txn_manager.CommitTransaction(txn);
-}
-#endif
-
-<<<<<<< HEAD
-#ifdef FOREIGHN_KEY_TEST
-=======
-#ifdef FOREIGN_KEY_TEST
->>>>>>> 2025fac7
-TEST_F(ConstraintsTests, ForeignKeySingleInsertTest) {
-  // First, initial 2 tables like following
-  //     TABLE A -- src table          TABLE B -- sink table
-  // a int(primary, ref B)  b int      b int(primary)  c int
-  //    0                    0               0             0
-  //    1                    0               1             0
-  //    2                    0               2             0
-  //                                      .....
-  //                                         9             0
-
-  // create new db
-  auto &txn_manager = concurrency::TransactionManagerFactory::GetInstance();
-  auto txn = txn_manager.BeginTransaction();
-  auto catalog = catalog::Catalog::GetInstance();
-  std::string db_name = "db2";
-  std::string table_a_name = "tableA";
-  std::string table_b_name = "tableB";
-  catalog::Catalog::GetInstance()->CreateDatabase(db_name, nullptr);
-  // txn_manager.CommitTransaction(txn);
-
-  auto column1 = catalog::Column(type::Type::INTEGER, 25, "a", false, 0);
-  auto column2 = catalog::Column(type::Type::INTEGER, 25, "b", false, 1);
-
-  auto constraints = catalog::Constraint(ConstraintType::PRIMARY, "primary1");
-  column1.AddConstraint(constraints);
-<<<<<<< HEAD
-  std::cout << "****" << constraints.GetInfo() << std::endl;
-=======
-  LOG_DEBUG("**** %s", constraints.GetInfo());
->>>>>>> 2025fac7
-  std::unique_ptr<catalog::Schema> tableA_schema(
-      new catalog::Schema({column1, column2}));
-
-  catalog->CreateTable(db_name, table_a_name, std::move(tableA_schema), txn);
-  txn_manager.CommitTransaction(txn);
-
-  auto table_A = catalog->GetTableWithName(db_name, table_a_name);
-
-  txn = txn_manager.BeginTransaction();
-  auto column3 = catalog::Column(type::Type::INTEGER, 25, "b", false, 0);
-  column3.AddConstraint(constraints);
-  auto column4 = catalog::Column(type::Type::INTEGER, 25, "c", false, 1);
-  std::unique_ptr<catalog::Schema> tableB_schema(
-      new catalog::Schema({column3, column4}));
-
-  catalog->CreateTable(db_name, table_b_name, std::move(tableB_schema), txn);
-
-  auto table_a = catalog->GetTableWithName(db_name, table_a_name);
-  auto table_b = catalog->GetTableWithName(db_name, table_b_name);
-  txn_manager.CommitTransaction(txn);
-  oid_t table_B_id = table_b->GetTableOid();
-  catalog::ForeignKey *foreign_key =
-      new catalog::ForeignKey(table_B_id, {"a", "b"}, {0, 1}, {"b", "c"},
-                              {0, 1}, 'r', 'c', "foreign_constraint1");
-  table_A->AddForeignKey(foreign_key);
-
-  // Test1: insert a tuple with column  meet the constraint requirment
-
-  txn = txn_manager.BeginTransaction();
-  // begin this transaction
-  // Test1: insert a tuple with column  meet the unique requirment
-  bool hasException = false;
-  try {
-    std::vector<type::Value> ccs;
-    ccs.push_back(type::ValueFactory::GetIntegerValue(1));
-    ccs.push_back(type::ValueFactory::GetIntegerValue(2));
-    ConstraintsTestsUtil::ExecuteMultiInsert(txn, table_b, ccs);
-    ccs.clear();
-    ccs.push_back(type::ValueFactory::GetIntegerValue(1));
-    ccs.push_back(type::ValueFactory::GetIntegerValue(2));
-    ConstraintsTestsUtil::ExecuteMultiInsert(txn, table_a, ccs);
-  } catch (ConstraintException e) {
-    hasException = true;
-  }
-  EXPECT_FALSE(hasException);
-
-  hasException = true;
-  try {
-    std::vector<type::Value> ccs;
-    ccs.push_back(type::ValueFactory::GetIntegerValue(3));
-    ccs.push_back(type::ValueFactory::GetIntegerValue(4));
-    ConstraintsTestsUtil::ExecuteMultiInsert(txn, table_b, ccs);
-    ccs.clear();
-    ccs.push_back(type::ValueFactory::GetIntegerValue(2));
-    ccs.push_back(type::ValueFactory::GetIntegerValue(5));
-    ConstraintsTestsUtil::ExecuteMultiInsert(txn, table_a, ccs);
-  } catch (ConstraintException e) {
-    hasException = true;
-  }
-  EXPECT_TRUE(hasException);
-
-  // commit this transaction
-  txn_manager.CommitTransaction(txn);
-  txn = txn_manager.BeginTransaction();
-  catalog::Catalog::GetInstance()->DropDatabaseWithName(db_name, txn);
-  txn_manager.CommitTransaction(txn);
-  delete foreign_key;
-}
-#endif
-
-<<<<<<< HEAD
-#ifdef FOREIGHN_MULTI_KEY_TEST
-=======
-#ifdef FOREIGN_MULTI_KEY_TEST
->>>>>>> 2025fac7
-TEST_F(ConstraintsTests, ForeignKeyMultiInsertTest) {
-  // First, initial 2 tables like following
-  //     TABLE A -- src table          TABLE B -- sink table
-  // a int(primary, ref B)  b int      b int(primary)  c int
-  //    0                    0               0             0
-  //    1                    0               1             0
-  //    2                    0               2             0
-  //                                      .....
-  //                                         9             0
-
-  // create new db
-  auto &txn_manager = concurrency::TransactionManagerFactory::GetInstance();
-  auto txn = txn_manager.BeginTransaction();
-  auto catalog = catalog::Catalog::GetInstance();
-  std::string db_name = "db2";
-  std::string table_a_name = "tableA";
-  std::string table_b_name = "tableB";
-  catalog->CreateDatabase(db_name, txn);
-
-  auto column1 = catalog::Column(type::Type::INTEGER, 25, "a", false, 0);
-  auto column2 = catalog::Column(type::Type::INTEGER, 25, "b", false, 1);
-
-  std::unique_ptr<catalog::Schema> tableA_schema(
-      new catalog::Schema({column1, column2}));
-
-  catalog->CreateTable(db_name, table_a_name, std::move(tableA_schema), txn);
-  txn_manager.CommitTransaction(txn);
-  auto table_A = catalog->GetTableWithName(db_name, table_a_name);
-
-  txn = txn_manager.BeginTransaction();
-  auto column3 = catalog::Column(type::Type::INTEGER, 25, "b", false, 0);
-  auto column4 = catalog::Column(type::Type::INTEGER, 25, "c", false, 1);
-  std::vector<oid_t> cols;
-  cols.push_back(0);
-  cols.push_back(1);
-  auto mc =
-      catalog::MultiConstraint(ConstraintType::PRIMARY, "multiprimary1", cols);
-<<<<<<< HEAD
-  std::cout << "**** MULTI CONSTRAINTS ****" << mc.GetInfo() << std::endl;
-=======
-  LOG_DEBUG("**** MULTI CONSTRAINTS **** %s", mc.GetInfo());
->>>>>>> 2025fac7
 
   catalog::Schema *table_schema = new catalog::Schema({column3, column4});
   table_schema->AddMultiConstraints(mc);
@@ -1490,10 +1022,6 @@
   }
 }
 #endif
-<<<<<<< HEAD
-
-=======
->>>>>>> 2025fac7
 */
 }  // End test namespace
 }  // End peloton namespace