--- conflicted
+++ resolved
@@ -144,21 +144,18 @@
   // Create multiple stat worker threads
   int num_threads = 8;
   storage::Database *database =
-<<<<<<< HEAD
-      catalog->GetDatabaseWithName("emp_db", txn);
-  storage::DataTable *table = catalog->GetTableWithName(
-      "emp_db", DEFAULT_SCHEMA_NAME, "department_table", txn);
-
-  catalog->AddPrimaryKeyConstraint(database->GetOid(), table->GetOid(), {0},
-      "con_primary", txn);
-
-=======
       catalog->GetDatabaseWithName(txn, "emp_db");
   storage::DataTable *table = catalog->GetTableWithName(txn,
-                                                        "emp_db",
-                                                        DEFAULT_SCHEMA_NAME,
-                                                        "department_table");
->>>>>>> d22bd241
+                                                  "emp_db",
+                                                  DEFAULT_SCHEMA_NAME,
+                                                  "department_table");
+
+  catalog->AddPrimaryKeyConstraint(txn,
+                                   database->GetOid(),
+                                   table->GetOid(),
+                                   {0},
+                                   "con_primary");
+
   txn_manager.CommitTransaction(txn);
   LaunchParallelTest(num_threads, TransactionTest, database, table);
   // Wait for aggregation to finish
