//===----------------------------------------------------------------------===//
//
//                         PelotonDB
//
// index_scan_test.cpp
//
// Identification: tests/executor/index_scan_test.cpp
//
// Copyright (c) 2015, Carnegie Mellon University Database Group
//
//===----------------------------------------------------------------------===//

#include <memory>

#include "harness.h"

#include "backend/planner/index_scan_plan.h"
#include "backend/common/types.h"
#include "backend/executor/executor_context.h"
#include "backend/executor/logical_tile.h"
#include "backend/executor/logical_tile_factory.h"
#include "backend/executor/index_scan_executor.h"
#include "backend/storage/data_table.h"
#include "backend/common/value_factory.h"

#include "executor/executor_tests_util.h"
#include "harness.h"

using ::testing::NotNull;
using ::testing::Return;

namespace peloton {
namespace test {

<<<<<<< HEAD
// Index scan of table with index predicate.
TEST(IndexScanTests, IndexPredicateTest) {
=======
class IndexScanTests : public PelotonTest {};

// Index scan of table with index predicate.
TEST_F(IndexScanTests, IndexPredicateTest) {
>>>>>>> 588d7562
  // First, generate the table with index
  std::unique_ptr<storage::DataTable> data_table(
      ExecutorTestsUtil::CreateAndPopulateTable());

  // Column ids to be added to logical tile after scan.
  std::vector<oid_t> column_ids({0, 1, 3});

  //===--------------------------------------------------------------------===//
  // ATTR 0 <= 110
  //===--------------------------------------------------------------------===//

  auto index = data_table->GetIndex(0);
  std::vector<oid_t> key_column_ids;
  std::vector<ExpressionType> expr_types;
  std::vector<Value> values;
  std::vector<expression::AbstractExpression *> runtime_keys;
<<<<<<< HEAD

  key_column_ids.push_back(0);
  expr_types.push_back(
      ExpressionType::EXPRESSION_TYPE_COMPARE_LESSTHANOREQUALTO);
  values.push_back(ValueFactory::GetIntegerValue(110));

  // Create index scan desc

  planner::IndexScanPlan::IndexScanDesc index_scan_desc(
      index, key_column_ids, expr_types, values, runtime_keys);

=======

  key_column_ids.push_back(0);
  expr_types.push_back(
      ExpressionType::EXPRESSION_TYPE_COMPARE_LESSTHANOREQUALTO);
  values.push_back(ValueFactory::GetIntegerValue(110));

  // Create index scan desc

  planner::IndexScanPlan::IndexScanDesc index_scan_desc(
      index, key_column_ids, expr_types, values, runtime_keys);

>>>>>>> 588d7562
  expression::AbstractExpression *predicate = nullptr;

  // Create plan node.
  planner::IndexScanPlan node(data_table.get(), predicate, column_ids,
                              index_scan_desc);

  auto &txn_manager = concurrency::TransactionManager::GetInstance();
  auto txn = txn_manager.BeginTransaction();
  std::unique_ptr<executor::ExecutorContext> context(
      new executor::ExecutorContext(txn));

  // Run the executor
  executor::IndexScanExecutor executor(&node, context.get());
  int expected_num_tiles = 3;

  EXPECT_TRUE(executor.Init());

  std::vector<std::unique_ptr<executor::LogicalTile>> result_tiles;

  for (int i = 0; i < expected_num_tiles; i++) {
    EXPECT_TRUE(executor.Execute());
    std::unique_ptr<executor::LogicalTile> result_tile(executor.GetOutput());
    EXPECT_THAT(result_tile, NotNull());
    result_tiles.emplace_back(result_tile.release());
  }

  EXPECT_FALSE(executor.Execute());
  EXPECT_EQ(result_tiles.size(), expected_num_tiles);
  EXPECT_EQ(result_tiles[0].get()->GetTupleCount(), 5);
  EXPECT_EQ(result_tiles[1].get()->GetTupleCount(), 5);
  EXPECT_EQ(result_tiles[2].get()->GetTupleCount(), 2);
<<<<<<< HEAD

  txn_manager.CommitTransaction();
}

TEST(IndexScanTests, MultiColumnPredicateTest) {
  // First, generate the table with index
  std::unique_ptr<storage::DataTable> data_table(
      ExecutorTestsUtil::CreateAndPopulateTable());

=======

  txn_manager.CommitTransaction();
}

TEST_F(IndexScanTests, MultiColumnPredicateTest) {
  // First, generate the table with index
  std::unique_ptr<storage::DataTable> data_table(
      ExecutorTestsUtil::CreateAndPopulateTable());

>>>>>>> 588d7562
  // Column ids to be added to logical tile after scan.
  std::vector<oid_t> column_ids({0, 1, 3});

  //===--------------------------------------------------------------------===//
  // ATTR 1 > 50 & ATTR 0 < 70
  //===--------------------------------------------------------------------===//

  auto index = data_table->GetIndex(1);
  std::vector<oid_t> key_column_ids;
  std::vector<ExpressionType> expr_types;
  std::vector<Value> values;
  std::vector<expression::AbstractExpression *> runtime_keys;

  key_column_ids.push_back(1);
  key_column_ids.push_back(0);
  expr_types.push_back(ExpressionType::EXPRESSION_TYPE_COMPARE_GREATERTHAN);
  expr_types.push_back(ExpressionType::EXPRESSION_TYPE_COMPARE_LESSTHAN);
  values.push_back(ValueFactory::GetIntegerValue(50));
  values.push_back(ValueFactory::GetIntegerValue(70));

  // Create index scan desc
<<<<<<< HEAD

  planner::IndexScanPlan::IndexScanDesc index_scan_desc(
      index, key_column_ids, expr_types, values, runtime_keys);

  expression::AbstractExpression *predicate = nullptr;

=======

  planner::IndexScanPlan::IndexScanDesc index_scan_desc(
      index, key_column_ids, expr_types, values, runtime_keys);

  expression::AbstractExpression *predicate = nullptr;

>>>>>>> 588d7562
  // Create plan node.
  planner::IndexScanPlan node(data_table.get(), predicate, column_ids,
                              index_scan_desc);

  auto &txn_manager = concurrency::TransactionManager::GetInstance();
  auto txn = txn_manager.BeginTransaction();
  std::unique_ptr<executor::ExecutorContext> context(
      new executor::ExecutorContext(txn));

  // Run the executor
  executor::IndexScanExecutor executor(&node, context.get());
  int expected_num_tiles = 1;

  EXPECT_TRUE(executor.Init());

  std::vector<std::unique_ptr<executor::LogicalTile>> result_tiles;

  for (int i = 0; i < expected_num_tiles; i++) {
    EXPECT_TRUE(executor.Execute());
    std::unique_ptr<executor::LogicalTile> result_tile(executor.GetOutput());
    EXPECT_THAT(result_tile, NotNull());
    result_tiles.emplace_back(result_tile.release());
  }

  EXPECT_FALSE(executor.Execute());
  EXPECT_EQ(result_tiles.size(), expected_num_tiles);
  EXPECT_EQ(result_tiles[0].get()->GetTupleCount(), 2);

  txn_manager.CommitTransaction();
}

}  // namespace test
}  // namespace peloton<|MERGE_RESOLUTION|>--- conflicted
+++ resolved
@@ -32,15 +32,10 @@
 namespace peloton {
 namespace test {
 
-<<<<<<< HEAD
-// Index scan of table with index predicate.
-TEST(IndexScanTests, IndexPredicateTest) {
-=======
 class IndexScanTests : public PelotonTest {};
 
 // Index scan of table with index predicate.
 TEST_F(IndexScanTests, IndexPredicateTest) {
->>>>>>> 588d7562
   // First, generate the table with index
   std::unique_ptr<storage::DataTable> data_table(
       ExecutorTestsUtil::CreateAndPopulateTable());
@@ -57,7 +52,6 @@
   std::vector<ExpressionType> expr_types;
   std::vector<Value> values;
   std::vector<expression::AbstractExpression *> runtime_keys;
-<<<<<<< HEAD
 
   key_column_ids.push_back(0);
   expr_types.push_back(
@@ -69,19 +63,6 @@
   planner::IndexScanPlan::IndexScanDesc index_scan_desc(
       index, key_column_ids, expr_types, values, runtime_keys);
 
-=======
-
-  key_column_ids.push_back(0);
-  expr_types.push_back(
-      ExpressionType::EXPRESSION_TYPE_COMPARE_LESSTHANOREQUALTO);
-  values.push_back(ValueFactory::GetIntegerValue(110));
-
-  // Create index scan desc
-
-  planner::IndexScanPlan::IndexScanDesc index_scan_desc(
-      index, key_column_ids, expr_types, values, runtime_keys);
-
->>>>>>> 588d7562
   expression::AbstractExpression *predicate = nullptr;
 
   // Create plan node.
@@ -113,17 +94,6 @@
   EXPECT_EQ(result_tiles[0].get()->GetTupleCount(), 5);
   EXPECT_EQ(result_tiles[1].get()->GetTupleCount(), 5);
   EXPECT_EQ(result_tiles[2].get()->GetTupleCount(), 2);
-<<<<<<< HEAD
-
-  txn_manager.CommitTransaction();
-}
-
-TEST(IndexScanTests, MultiColumnPredicateTest) {
-  // First, generate the table with index
-  std::unique_ptr<storage::DataTable> data_table(
-      ExecutorTestsUtil::CreateAndPopulateTable());
-
-=======
 
   txn_manager.CommitTransaction();
 }
@@ -133,7 +103,6 @@
   std::unique_ptr<storage::DataTable> data_table(
       ExecutorTestsUtil::CreateAndPopulateTable());
 
->>>>>>> 588d7562
   // Column ids to be added to logical tile after scan.
   std::vector<oid_t> column_ids({0, 1, 3});
 
@@ -155,21 +124,12 @@
   values.push_back(ValueFactory::GetIntegerValue(70));
 
   // Create index scan desc
-<<<<<<< HEAD
 
   planner::IndexScanPlan::IndexScanDesc index_scan_desc(
       index, key_column_ids, expr_types, values, runtime_keys);
 
   expression::AbstractExpression *predicate = nullptr;
 
-=======
-
-  planner::IndexScanPlan::IndexScanDesc index_scan_desc(
-      index, key_column_ids, expr_types, values, runtime_keys);
-
-  expression::AbstractExpression *predicate = nullptr;
-
->>>>>>> 588d7562
   // Create plan node.
   planner::IndexScanPlan node(data_table.get(), predicate, column_ids,
                               index_scan_desc);
