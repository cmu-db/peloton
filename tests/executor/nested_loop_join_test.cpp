--- conflicted
+++ resolved
@@ -57,11 +57,7 @@
   // LEFT.3 > 50.0
 
   expression::TupleValueExpression *left_table_attr_3 =
-<<<<<<< HEAD
-      new expression::TupleValueExpression(0, 2, "left_table", "attr3");
-=======
       new expression::TupleValueExpression(0, 1);
->>>>>>> 00a460e2
   expression::ConstantValueExpression *const_val_1 =
       new expression::ConstantValueExpression(
           ValueFactory::GetDoubleValue(50.0));
