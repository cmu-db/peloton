//===----------------------------------------------------------------------===//
//
//                         PelotonDB
//
// aggregate_test.cpp
//
// Identification: tests/executor/aggregate_test.cpp
//
// Copyright (c) 2015, Carnegie Mellon University Database Group
//
//===----------------------------------------------------------------------===//

#include <memory>
#include <set>
#include <string>
#include <vector>

#include "harness.h"

#include "backend/common/types.h"
#include "backend/common/value.h"
#include "backend/executor/executor_context.h"
#include "backend/executor/logical_tile.h"
#include "backend/executor/aggregate_executor.h"
#include "backend/executor/logical_tile_factory.h"
#include "backend/expression/expression_util.h"
#include "backend/planner/abstract_plan.h"
#include "backend/planner/aggregate_plan.h"
#include "backend/storage/data_table.h"

#include "executor/executor_tests_util.h"
#include "executor/mock_executor.h"

using ::testing::NotNull;
using ::testing::Return;

namespace peloton {
namespace test {

<<<<<<< HEAD
TEST(AggregateTests, SortedDistinctTest) {
=======
class AggregateTests : public PelotonTest {};

TEST_F(AggregateTests, SortedDistinctTest) {
>>>>>>> 588d7562
  /*
   * SELECT d, a, b, c FROM table GROUP BY a, b, c, d;
   */

  const int tuple_count = TESTS_TUPLES_PER_TILEGROUP;

  // Create a table and wrap it in logical tiles
  auto &txn_manager = concurrency::TransactionManager::GetInstance();
  auto txn = txn_manager.BeginTransaction();
  auto txn_id = txn->GetTransactionId();

  std::unique_ptr<storage::DataTable> data_table(
      ExecutorTestsUtil::CreateTable(tuple_count, false));
  ExecutorTestsUtil::PopulateTable(txn, data_table.get(),
                                   2 * tuple_count, false,
                                   false, true);
  txn_manager.CommitTransaction();

  std::unique_ptr<executor::LogicalTile> source_logical_tile1(
      executor::LogicalTileFactory::WrapTileGroup(data_table->GetTileGroup(0),
                                                  txn_id));

  std::unique_ptr<executor::LogicalTile> source_logical_tile2(
      executor::LogicalTileFactory::WrapTileGroup(data_table->GetTileGroup(1),
                                                  txn_id));
<<<<<<< HEAD

  // (1-5) Setup plan node

  // 1) Set up group-by columns
  std::vector<oid_t> group_by_columns = {0, 1, 2, 3};

  // 2) Set up project info
  planner::ProjectInfo::DirectMapList direct_map_list = {
      {0, {0, 3}}, {1, {0, 0}}, {2, {0, 1}}, {3, {0, 2}}};
  auto proj_info = new planner::ProjectInfo(planner::ProjectInfo::TargetList(),
                                            std::move(direct_map_list));

  // 3) Set up unique aggregates (empty)
  std::vector<planner::AggregatePlan::AggTerm> agg_terms;

  // 4) Set up predicate (empty)
  expression::AbstractExpression* predicate = nullptr;

=======

  // (1-5) Setup plan node

  // 1) Set up group-by columns
  std::vector<oid_t> group_by_columns = {0, 1, 2, 3};

  // 2) Set up project info
  planner::ProjectInfo::DirectMapList direct_map_list = {
      {0, {0, 3}}, {1, {0, 0}}, {2, {0, 1}}, {3, {0, 2}}};
  auto proj_info = new planner::ProjectInfo(planner::ProjectInfo::TargetList(),
                                            std::move(direct_map_list));

  // 3) Set up unique aggregates (empty)
  std::vector<planner::AggregatePlan::AggTerm> agg_terms;

  // 4) Set up predicate (empty)
  expression::AbstractExpression* predicate = nullptr;

>>>>>>> 588d7562
  // 5) Create output table schema
  auto data_table_schema = data_table.get()->GetSchema();
  std::vector<oid_t> set = {3, 0, 1, 2};
  std::vector<catalog::Column> columns;
  for (auto column_index : set) {
    columns.push_back(data_table_schema->GetColumn(column_index));
  }

  auto output_table_schema = new catalog::Schema(columns);

  // OK) Create the plan node
  planner::AggregatePlan node(proj_info, predicate, std::move(agg_terms),
                              std::move(group_by_columns), output_table_schema,
                              AGGREGATE_TYPE_SORTED);

  // Create and set up executor
  auto txn2 = txn_manager.BeginTransaction();
  std::unique_ptr<executor::ExecutorContext> context(
      new executor::ExecutorContext(txn2));

  executor::AggregateExecutor executor(&node, context.get());
  MockExecutor child_executor;
  executor.AddChild(&child_executor);

  EXPECT_CALL(child_executor, DInit()).WillOnce(Return(true));

  EXPECT_CALL(child_executor, DExecute())
      .WillOnce(Return(true))
      .WillOnce(Return(true))
      .WillOnce(Return(false));

  EXPECT_CALL(child_executor, GetOutput())
      .WillOnce(Return(source_logical_tile1.release()))
      .WillOnce(Return(source_logical_tile2.release()));

  EXPECT_TRUE(executor.Init());

  EXPECT_TRUE(executor.Execute());
  txn_manager.CommitTransaction();

  /* Verify result */
  std::unique_ptr<executor::LogicalTile> result_tile(executor.GetOutput());
  EXPECT_TRUE(result_tile.get() != nullptr);

  EXPECT_TRUE(result_tile->GetValue(0, 2)
                  .OpEquals(ValueFactory::GetIntegerValue(1))
                  .IsTrue());
  EXPECT_TRUE(result_tile->GetValue(0, 3)
                  .OpEquals(ValueFactory::GetDoubleValue(2))
                  .IsTrue());
  EXPECT_TRUE(result_tile->GetValue(5, 2)
                  .OpEquals(ValueFactory::GetIntegerValue(51))
                  .IsTrue());
  EXPECT_TRUE(result_tile->GetValue(5, 3)
                  .OpEquals(ValueFactory::GetDoubleValue(52))
                  .IsTrue());
}

<<<<<<< HEAD
TEST(AggregateTests, SortedSumGroupByTest) {
=======
TEST_F(AggregateTests, SortedSumGroupByTest) {
>>>>>>> 588d7562
  /*
   * SELECT a, SUM(b) from table GROUP BY a;
   */
  const int tuple_count = TESTS_TUPLES_PER_TILEGROUP;

  // Create a table and wrap it in logical tiles
  auto &txn_manager = concurrency::TransactionManager::GetInstance();
  auto txn = txn_manager.BeginTransaction();
  auto txn_id = txn->GetTransactionId();

  std::unique_ptr<storage::DataTable> data_table(
      ExecutorTestsUtil::CreateTable(tuple_count, false));
  ExecutorTestsUtil::PopulateTable(txn, data_table.get(),
                                   2 * tuple_count, false,
                                   false, true);
  txn_manager.CommitTransaction();

  std::unique_ptr<executor::LogicalTile> source_logical_tile1(
      executor::LogicalTileFactory::WrapTileGroup(data_table->GetTileGroup(0),
                                                  txn_id));

  std::unique_ptr<executor::LogicalTile> source_logical_tile2(
      executor::LogicalTileFactory::WrapTileGroup(data_table->GetTileGroup(1),
                                                  txn_id));

  // (1-5) Setup plan node

  // 1) Set up group-by columns
  std::vector<oid_t> group_by_columns = {0};

  // 2) Set up project info
  planner::ProjectInfo::DirectMapList direct_map_list = {{0, {0, 0}},
                                                         {1, {1, 0}}};

  auto proj_info = new planner::ProjectInfo(planner::ProjectInfo::TargetList(),
                                            std::move(direct_map_list));

  // 3) Set up unique aggregates
  std::vector<planner::AggregatePlan::AggTerm> agg_terms;
  planner::AggregatePlan::AggTerm sumb(EXPRESSION_TYPE_AGGREGATE_SUM,
                                       expression::ExpressionUtil::TupleValueFactory(0, 1));
  agg_terms.push_back(sumb);

  // 4) Set up predicate (empty)
  expression::AbstractExpression* predicate = nullptr;

  // 5) Create output table schema
  auto data_table_schema = data_table.get()->GetSchema();
  std::vector<oid_t> set = {0, 1};
  std::vector<catalog::Column> columns;
  for (auto column_index : set) {
    columns.push_back(data_table_schema->GetColumn(column_index));
  }
  auto output_table_schema = new catalog::Schema(columns);
<<<<<<< HEAD

  // OK) Create the plan node
  planner::AggregatePlan node(proj_info, predicate, std::move(agg_terms),
                              std::move(group_by_columns), output_table_schema,
                              AGGREGATE_TYPE_SORTED);

  // Create and set up executor
  auto txn2 = txn_manager.BeginTransaction();
  std::unique_ptr<executor::ExecutorContext> context(
      new executor::ExecutorContext(txn2));

=======

  // OK) Create the plan node
  planner::AggregatePlan node(proj_info, predicate, std::move(agg_terms),
                              std::move(group_by_columns), output_table_schema,
                              AGGREGATE_TYPE_SORTED);

  // Create and set up executor
  auto txn2 = txn_manager.BeginTransaction();
  std::unique_ptr<executor::ExecutorContext> context(
      new executor::ExecutorContext(txn2));

>>>>>>> 588d7562
  executor::AggregateExecutor executor(&node, context.get());
  MockExecutor child_executor;
  executor.AddChild(&child_executor);

  EXPECT_CALL(child_executor, DInit()).WillOnce(Return(true));

  EXPECT_CALL(child_executor, DExecute())
      .WillOnce(Return(true))
      .WillOnce(Return(true))
      .WillOnce(Return(false));

  EXPECT_CALL(child_executor, GetOutput())
      .WillOnce(Return(source_logical_tile1.release()))
      .WillOnce(Return(source_logical_tile2.release()));

  EXPECT_TRUE(executor.Init());

  EXPECT_TRUE(executor.Execute());

  txn_manager.CommitTransaction();

  /* Verify result */
  std::unique_ptr<executor::LogicalTile> result_tile(executor.GetOutput());
  EXPECT_TRUE(result_tile.get() != nullptr);
  EXPECT_TRUE(result_tile->GetValue(0, 0)
                  .OpEquals(ValueFactory::GetIntegerValue(0))
                  .IsTrue());
  EXPECT_TRUE(result_tile->GetValue(0, 1)
                  .OpEquals(ValueFactory::GetIntegerValue(105))
                  .IsTrue());
  EXPECT_TRUE(result_tile->GetValue(1, 0)
                  .OpEquals(ValueFactory::GetIntegerValue(10))
                  .IsTrue());
  EXPECT_TRUE(result_tile->GetValue(1, 1)
                  .OpEquals(ValueFactory::GetIntegerValue(355))
                  .IsTrue());
}

<<<<<<< HEAD
TEST(AggregateTests, SortedSumMaxGroupByTest) {
=======
TEST_F(AggregateTests, SortedSumMaxGroupByTest) {
>>>>>>> 588d7562
  /*
   * SELECT a, SUM(b), MAX(c) from table GROUP BY a;
   */
  const int tuple_count = TESTS_TUPLES_PER_TILEGROUP;

  // Create a table and wrap it in logical tiles
  auto &txn_manager = concurrency::TransactionManager::GetInstance();
  auto txn = txn_manager.BeginTransaction();
  auto txn_id = txn->GetTransactionId();
  std::unique_ptr<storage::DataTable> data_table(
      ExecutorTestsUtil::CreateTable(tuple_count, false));

  ExecutorTestsUtil::PopulateTable(txn, data_table.get(), 2 * tuple_count, false,
                                   false, true);
  txn_manager.CommitTransaction();

  std::unique_ptr<executor::LogicalTile> source_logical_tile1(
      executor::LogicalTileFactory::WrapTileGroup(data_table->GetTileGroup(0),
                                                  txn_id));

  std::unique_ptr<executor::LogicalTile> source_logical_tile2(
      executor::LogicalTileFactory::WrapTileGroup(data_table->GetTileGroup(1),
                                                  txn_id));

  // (1-5) Setup plan node

  // 1) Set up group-by columns
  std::vector<oid_t> group_by_columns = {0};

  // 2) Set up project info
  planner::ProjectInfo::DirectMapList direct_map_list = {
      {0, {0, 0}}, {1, {1, 0}}, {2, {1, 1}}};

  auto proj_info = new planner::ProjectInfo(planner::ProjectInfo::TargetList(),
                                            std::move(direct_map_list));

  // 3) Set up unique aggregates
  std::vector<planner::AggregatePlan::AggTerm> agg_terms;
  planner::AggregatePlan::AggTerm sumb(EXPRESSION_TYPE_AGGREGATE_SUM,
                                       expression::ExpressionUtil::TupleValueFactory(0, 1));
  planner::AggregatePlan::AggTerm maxc(EXPRESSION_TYPE_AGGREGATE_MAX,
                                       expression::ExpressionUtil::TupleValueFactory(0, 2));
  agg_terms.push_back(sumb);
  agg_terms.push_back(maxc);

  // 4) Set up predicate (empty)
  expression::AbstractExpression* predicate = nullptr;

  // 5) Create output table schema
  auto data_table_schema = data_table.get()->GetSchema();
  std::vector<oid_t> set = {0, 1, 2};
  std::vector<catalog::Column> columns;
  for (auto column_index : set) {
    columns.push_back(data_table_schema->GetColumn(column_index));
  }
  auto output_table_schema = new catalog::Schema(columns);

  // OK) Create the plan node
  planner::AggregatePlan node(proj_info, predicate, std::move(agg_terms),
                              std::move(group_by_columns), output_table_schema,
                              AGGREGATE_TYPE_SORTED);

  // Create and set up executor
  auto txn2 = txn_manager.BeginTransaction();
  std::unique_ptr<executor::ExecutorContext> context(
      new executor::ExecutorContext(txn2));

  executor::AggregateExecutor executor(&node, context.get());
  MockExecutor child_executor;
  executor.AddChild(&child_executor);

  EXPECT_CALL(child_executor, DInit()).WillOnce(Return(true));

  EXPECT_CALL(child_executor, DExecute())
      .WillOnce(Return(true))
      .WillOnce(Return(true))
      .WillOnce(Return(false));

  EXPECT_CALL(child_executor, GetOutput())
      .WillOnce(Return(source_logical_tile1.release()))
      .WillOnce(Return(source_logical_tile2.release()));

  EXPECT_TRUE(executor.Init());

  EXPECT_TRUE(executor.Execute());

  txn_manager.CommitTransaction();

  /* Verify result */
  std::unique_ptr<executor::LogicalTile> result_tile(executor.GetOutput());
  EXPECT_TRUE(result_tile.get() != nullptr);
  EXPECT_TRUE(result_tile->GetValue(0, 0)
                  .OpEquals(ValueFactory::GetIntegerValue(0))
                  .IsTrue());
  EXPECT_TRUE(result_tile->GetValue(0, 1)
                  .OpEquals(ValueFactory::GetIntegerValue(105))
                  .IsTrue());
  EXPECT_TRUE(result_tile->GetValue(0, 2)
                  .OpEquals(ValueFactory::GetDoubleValue(42))
                  .IsTrue());

  EXPECT_TRUE(result_tile->GetValue(1, 0)
                  .OpEquals(ValueFactory::GetIntegerValue(10))
                  .IsTrue());
}

<<<<<<< HEAD
TEST(AggregateTests, HashDistinctTest) {
=======
TEST_F(AggregateTests, HashDistinctTest) {
>>>>>>> 588d7562
  /*
   * SELECT d, a, b, c FROM table GROUP BY a, b, c, d;
   */

  const int tuple_count = TESTS_TUPLES_PER_TILEGROUP;

  // Create a table and wrap it in logical tiles
  auto &txn_manager = concurrency::TransactionManager::GetInstance();
  auto txn = txn_manager.BeginTransaction();
  auto txn_id = txn->GetTransactionId();
  std::unique_ptr<storage::DataTable> data_table(
      ExecutorTestsUtil::CreateTable(tuple_count, false));
  ExecutorTestsUtil::PopulateTable(txn, data_table.get(),
                                   2 * tuple_count, false,
                                   true,
                                   true);  // let it be random
  txn_manager.CommitTransaction();

  std::unique_ptr<executor::LogicalTile> source_logical_tile1(
      executor::LogicalTileFactory::WrapTileGroup(data_table->GetTileGroup(0),
                                                  txn_id));

  std::unique_ptr<executor::LogicalTile> source_logical_tile2(
      executor::LogicalTileFactory::WrapTileGroup(data_table->GetTileGroup(1),
                                                  txn_id));
<<<<<<< HEAD

  // (1-5) Setup plan node

  // 1) Set up group-by columns
  std::vector<oid_t> group_by_columns = {0, 1, 2, 3};

  // 2) Set up project info
  planner::ProjectInfo::DirectMapList direct_map_list = {
      {0, {0, 3}}, {1, {0, 0}}, {2, {0, 1}}, {3, {0, 2}}};
  auto proj_info = new planner::ProjectInfo(planner::ProjectInfo::TargetList(),
                                            std::move(direct_map_list));

  // 3) Set up unique aggregates (empty)
  std::vector<planner::AggregatePlan::AggTerm> agg_terms;

  // 4) Set up predicate (empty)
  expression::AbstractExpression* predicate = nullptr;

=======

  // (1-5) Setup plan node

  // 1) Set up group-by columns
  std::vector<oid_t> group_by_columns = {0, 1, 2, 3};

  // 2) Set up project info
  planner::ProjectInfo::DirectMapList direct_map_list = {
      {0, {0, 3}}, {1, {0, 0}}, {2, {0, 1}}, {3, {0, 2}}};
  auto proj_info = new planner::ProjectInfo(planner::ProjectInfo::TargetList(),
                                            std::move(direct_map_list));

  // 3) Set up unique aggregates (empty)
  std::vector<planner::AggregatePlan::AggTerm> agg_terms;

  // 4) Set up predicate (empty)
  expression::AbstractExpression* predicate = nullptr;

>>>>>>> 588d7562
  // 5) Create output table schema
  auto data_table_schema = data_table.get()->GetSchema();
  std::vector<oid_t> set = {3, 0, 1, 2};
  std::vector<catalog::Column> columns;
  for (auto column_index : set) {
    columns.push_back(data_table_schema->GetColumn(column_index));
  }

  auto output_table_schema = new catalog::Schema(columns);

  // OK) Create the plan node
  planner::AggregatePlan node(proj_info, predicate, std::move(agg_terms),
                              std::move(group_by_columns), output_table_schema,
                              AGGREGATE_TYPE_HASH);

  // Create and set up executor
  auto txn2 = txn_manager.BeginTransaction();
  std::unique_ptr<executor::ExecutorContext> context(
      new executor::ExecutorContext(txn2));

  executor::AggregateExecutor executor(&node, context.get());
  MockExecutor child_executor;
  executor.AddChild(&child_executor);

  EXPECT_CALL(child_executor, DInit()).WillOnce(Return(true));

  EXPECT_CALL(child_executor, DExecute())
      .WillOnce(Return(true))
      .WillOnce(Return(true))
      .WillOnce(Return(false));

  EXPECT_CALL(child_executor, GetOutput())
      .WillOnce(Return(source_logical_tile1.release()))
      .WillOnce(Return(source_logical_tile2.release()));

  EXPECT_TRUE(executor.Init());

  EXPECT_TRUE(executor.Execute());
  txn_manager.CommitTransaction();

  /* Verify result */
  std::unique_ptr<executor::LogicalTile> result_tile(executor.GetOutput());
  EXPECT_TRUE(result_tile.get() != nullptr);

  for (auto tuple_id : *result_tile) {
    int colA = ValuePeeker::PeekAsInteger(result_tile->GetValue(tuple_id, 1));
    (void)colA;
  }
}

<<<<<<< HEAD
TEST(AggregateTests, HashSumGroupByTest) {
=======
TEST_F(AggregateTests, HashSumGroupByTest) {
>>>>>>> 588d7562
  /*
   * SELECT b, SUM(c) from table GROUP BY b;
   */
  const int tuple_count = TESTS_TUPLES_PER_TILEGROUP;

  // Create a table and wrap it in logical tiles
  auto &txn_manager = concurrency::TransactionManager::GetInstance();
  auto txn = txn_manager.BeginTransaction();
  auto txn_id = txn->GetTransactionId();
  std::unique_ptr<storage::DataTable> data_table(
      ExecutorTestsUtil::CreateTable(tuple_count, false));
  ExecutorTestsUtil::PopulateTable(txn, data_table.get(),
                                   2 * tuple_count, false,
                                   true, true);
  txn_manager.CommitTransaction();

  std::unique_ptr<executor::LogicalTile> source_logical_tile1(
      executor::LogicalTileFactory::WrapTileGroup(data_table->GetTileGroup(0),
                                                  txn_id));

  std::unique_ptr<executor::LogicalTile> source_logical_tile2(
      executor::LogicalTileFactory::WrapTileGroup(data_table->GetTileGroup(1),
                                                  txn_id));

  // (1-5) Setup plan node

  // 1) Set up group-by columns
  std::vector<oid_t> group_by_columns = {1};
<<<<<<< HEAD

  // 2) Set up project info
  planner::ProjectInfo::DirectMapList direct_map_list = {{0, {0, 1}},
                                                         {1, {1, 0}}};

  auto proj_info = new planner::ProjectInfo(planner::ProjectInfo::TargetList(),
                                            std::move(direct_map_list));

=======

  // 2) Set up project info
  planner::ProjectInfo::DirectMapList direct_map_list = {{0, {0, 1}},
                                                         {1, {1, 0}}};

  auto proj_info = new planner::ProjectInfo(planner::ProjectInfo::TargetList(),
                                            std::move(direct_map_list));

>>>>>>> 588d7562
  // 3) Set up unique aggregates
  std::vector<planner::AggregatePlan::AggTerm> agg_terms;
  planner::AggregatePlan::AggTerm sumC(EXPRESSION_TYPE_AGGREGATE_SUM,
                                       expression::ExpressionUtil::TupleValueFactory(0, 2));
  agg_terms.push_back(sumC);

  // 4) Set up predicate (empty)
  expression::AbstractExpression* predicate = nullptr;

  // 5) Create output table schema
  auto data_table_schema = data_table.get()->GetSchema();
  std::vector<oid_t> set = {1, 2};
  std::vector<catalog::Column> columns;
  for (auto column_index : set) {
    columns.push_back(data_table_schema->GetColumn(column_index));
  }
  auto output_table_schema = new catalog::Schema(columns);

  // OK) Create the plan node
  planner::AggregatePlan node(proj_info, predicate, std::move(agg_terms),
                              std::move(group_by_columns), output_table_schema,
                              AGGREGATE_TYPE_HASH);

  // Create and set up executor
  auto txn2 = txn_manager.BeginTransaction();
  std::unique_ptr<executor::ExecutorContext> context(
      new executor::ExecutorContext(txn2));

  executor::AggregateExecutor executor(&node, context.get());
  MockExecutor child_executor;
  executor.AddChild(&child_executor);

  EXPECT_CALL(child_executor, DInit()).WillOnce(Return(true));

  EXPECT_CALL(child_executor, DExecute())
      .WillOnce(Return(true))
      .WillOnce(Return(true))
      .WillOnce(Return(false));

  EXPECT_CALL(child_executor, GetOutput())
      .WillOnce(Return(source_logical_tile1.release()))
      .WillOnce(Return(source_logical_tile2.release()));

  EXPECT_TRUE(executor.Init());

  EXPECT_TRUE(executor.Execute());

  txn_manager.CommitTransaction();

  /* Verify result */
  std::unique_ptr<executor::LogicalTile> result_tile(executor.GetOutput());
  /* FIXME This should pass */
  //  EXPECT_GE(3, result_tile->GetTupleCount());
  //  std::cout << *result_tile;
}

<<<<<<< HEAD
TEST(AggregateTests, HashCountDistinctGroupByTest) {
=======
TEST_F(AggregateTests, HashCountDistinctGroupByTest) {
>>>>>>> 588d7562
  /*
   * SELECT a, COUNT(b), COUNT(DISTINCT b) from table group by a
   */
  const int tuple_count = TESTS_TUPLES_PER_TILEGROUP;

  // Create a table and wrap it in logical tiles
  auto &txn_manager = concurrency::TransactionManager::GetInstance();
  auto txn = txn_manager.BeginTransaction();
  auto txn_id = txn->GetTransactionId();

  std::unique_ptr<storage::DataTable> data_table(
      ExecutorTestsUtil::CreateTable(tuple_count, false));
  ExecutorTestsUtil::PopulateTable(txn, data_table.get(), 2 * tuple_count, false,
                                   true, true);
  txn_manager.CommitTransaction();

  std::unique_ptr<executor::LogicalTile> source_logical_tile1(
      executor::LogicalTileFactory::WrapTileGroup(data_table->GetTileGroup(0),
                                                  txn_id));

  std::unique_ptr<executor::LogicalTile> source_logical_tile2(
      executor::LogicalTileFactory::WrapTileGroup(data_table->GetTileGroup(1),
                                                  txn_id));

  // (1-5) Setup plan node

  // 1) Set up group-by columns
  std::vector<oid_t> group_by_columns = {0};

  // 2) Set up project info
  planner::ProjectInfo::DirectMapList direct_map_list = {
      {0, {0, 0}}, {1, {1, 0}}, {2, {1, 1}}};

  auto proj_info = new planner::ProjectInfo(planner::ProjectInfo::TargetList(),
                                            std::move(direct_map_list));

  // 3) Set up unique aggregates
  std::vector<planner::AggregatePlan::AggTerm> agg_terms;
  planner::AggregatePlan::AggTerm countB(EXPRESSION_TYPE_AGGREGATE_COUNT,
                                         expression::ExpressionUtil::TupleValueFactory(0, 1),
                                         false);  // Flag distinct
  planner::AggregatePlan::AggTerm countDistinctB(
      EXPRESSION_TYPE_AGGREGATE_COUNT, expression::ExpressionUtil::TupleValueFactory(0, 1),
      true);  // Flag distinct
  agg_terms.push_back(countB);
  agg_terms.push_back(countDistinctB);

  // 4) Set up predicate (empty)
  expression::AbstractExpression* predicate = nullptr;

  // 5) Create output table schema
  auto data_table_schema = data_table.get()->GetSchema();
  std::vector<oid_t> set = {0, 1, 1};
  std::vector<catalog::Column> columns;
  for (auto column_index : set) {
    columns.push_back(data_table_schema->GetColumn(column_index));
  }
  auto output_table_schema = new catalog::Schema(columns);

  // OK) Create the plan node
  planner::AggregatePlan node(proj_info, predicate, std::move(agg_terms),
                              std::move(group_by_columns), output_table_schema,
                              AGGREGATE_TYPE_HASH);

  // Create and set up executor
  auto txn2 = txn_manager.BeginTransaction();
  std::unique_ptr<executor::ExecutorContext> context(
      new executor::ExecutorContext(txn2));

  executor::AggregateExecutor executor(&node, context.get());
  MockExecutor child_executor;
  executor.AddChild(&child_executor);

  EXPECT_CALL(child_executor, DInit()).WillOnce(Return(true));

  EXPECT_CALL(child_executor, DExecute())
      .WillOnce(Return(true))
      .WillOnce(Return(true))
      .WillOnce(Return(false));

  EXPECT_CALL(child_executor, GetOutput())
      .WillOnce(Return(source_logical_tile1.release()))
      .WillOnce(Return(source_logical_tile2.release()));
<<<<<<< HEAD

  EXPECT_TRUE(executor.Init());

  EXPECT_TRUE(executor.Execute());

=======

  EXPECT_TRUE(executor.Init());

  EXPECT_TRUE(executor.Execute());

>>>>>>> 588d7562
  txn_manager.CommitTransaction();

  /* Verify result */
  std::unique_ptr<executor::LogicalTile> result_tile(executor.GetOutput());
  EXPECT_TRUE(result_tile.get() != nullptr);
  EXPECT_TRUE(result_tile->GetValue(0, 0)
                  .OpEquals(ValueFactory::GetIntegerValue(0))
                  .IsTrue() ||
              result_tile->GetValue(0, 0)
                  .OpEquals(ValueFactory::GetIntegerValue(10))
                  .IsTrue());
  EXPECT_TRUE(result_tile->GetValue(0, 1)
                  .OpEquals(ValueFactory::GetIntegerValue(5))
                  .IsTrue());

  EXPECT_TRUE(result_tile->GetValue(0, 2)
                  .OpLessThanOrEqual(ValueFactory::GetIntegerValue(3))
                  .IsTrue());
}

<<<<<<< HEAD
TEST(AggregateTests, PlainSumCountDistinctTest) {
=======
TEST_F(AggregateTests, PlainSumCountDistinctTest) {
>>>>>>> 588d7562
  /*
   * SELECT SUM(a), COUNT(b), COUNT(DISTINCT b) from table
   */
  const int tuple_count = TESTS_TUPLES_PER_TILEGROUP;

  // Create a table and wrap it in logical tiles
  auto &txn_manager = concurrency::TransactionManager::GetInstance();
  auto txn = txn_manager.BeginTransaction();
  auto txn_id = txn->GetTransactionId();

  std::unique_ptr<storage::DataTable> data_table(
      ExecutorTestsUtil::CreateTable(tuple_count, false));
  ExecutorTestsUtil::PopulateTable(txn, data_table.get(),
                                   2 * tuple_count, false,
                                   true, true);
  txn_manager.CommitTransaction();

  std::unique_ptr<executor::LogicalTile> source_logical_tile1(
      executor::LogicalTileFactory::WrapTileGroup(data_table->GetTileGroup(0),
                                                  txn_id));

  std::unique_ptr<executor::LogicalTile> source_logical_tile2(
      executor::LogicalTileFactory::WrapTileGroup(data_table->GetTileGroup(1),
                                                  txn_id));

  // (1-5) Setup plan node

  // 1) Set up group-by columns
  std::vector<oid_t> group_by_columns;

  // 2) Set up project info
  planner::ProjectInfo::DirectMapList direct_map_list = {
      {0, {1, 0}}, {1, {1, 1}}, {2, {1, 2}}};

  auto proj_info = new planner::ProjectInfo(planner::ProjectInfo::TargetList(),
                                            std::move(direct_map_list));

  // 3) Set up unique aggregates
  std::vector<planner::AggregatePlan::AggTerm> agg_terms;
  planner::AggregatePlan::AggTerm sumA(EXPRESSION_TYPE_AGGREGATE_SUM,
                                       expression::ExpressionUtil::TupleValueFactory(0, 0),
                                       false);
  planner::AggregatePlan::AggTerm countB(EXPRESSION_TYPE_AGGREGATE_COUNT,
                                         expression::ExpressionUtil::TupleValueFactory(0, 1),
                                         false);  // Flag distinct
  planner::AggregatePlan::AggTerm countDistinctB(
      EXPRESSION_TYPE_AGGREGATE_COUNT, expression::ExpressionUtil::TupleValueFactory(0, 1),
      true);  // Flag distinct
  agg_terms.push_back(sumA);
  agg_terms.push_back(countB);
  agg_terms.push_back(countDistinctB);

  // 4) Set up predicate (empty)
  expression::AbstractExpression* predicate = nullptr;

  // 5) Create output table schema
  auto data_table_schema = data_table.get()->GetSchema();
  std::vector<oid_t> set = {0, 1, 1};
  std::vector<catalog::Column> columns;
  for (auto column_index : set) {
    columns.push_back(data_table_schema->GetColumn(column_index));
  }
  auto output_table_schema = new catalog::Schema(columns);

  // OK) Create the plan node
  planner::AggregatePlan node(proj_info, predicate, std::move(agg_terms),
                              std::move(group_by_columns), output_table_schema,
                              AGGREGATE_TYPE_PLAIN);

  // Create and set up executor
  auto txn2 = txn_manager.BeginTransaction();
  std::unique_ptr<executor::ExecutorContext> context(
      new executor::ExecutorContext(txn2));

  executor::AggregateExecutor executor(&node, context.get());
  MockExecutor child_executor;
  executor.AddChild(&child_executor);

  EXPECT_CALL(child_executor, DInit()).WillOnce(Return(true));

  EXPECT_CALL(child_executor, DExecute())
      .WillOnce(Return(true))
      .WillOnce(Return(true))
      .WillOnce(Return(false));

  EXPECT_CALL(child_executor, GetOutput())
      .WillOnce(Return(source_logical_tile1.release()))
      .WillOnce(Return(source_logical_tile2.release()));

  EXPECT_TRUE(executor.Init());

  EXPECT_TRUE(executor.Execute());

  txn_manager.CommitTransaction();

  /* Verify result */
  std::unique_ptr<executor::LogicalTile> result_tile(executor.GetOutput());
  EXPECT_TRUE(result_tile.get() != nullptr);
  EXPECT_TRUE(result_tile->GetValue(0, 0)
                  .OpEquals(ValueFactory::GetIntegerValue(50))
                  .IsTrue());
  EXPECT_TRUE(result_tile->GetValue(0, 1)
                  .OpEquals(ValueFactory::GetIntegerValue(10))
                  .IsTrue());

  EXPECT_TRUE(result_tile->GetValue(0, 2)
                  .OpLessThanOrEqual(ValueFactory::GetIntegerValue(3))
                  .IsTrue());
}

}  // namespace test
}  // namespace peloton<|MERGE_RESOLUTION|>--- conflicted
+++ resolved
@@ -37,13 +37,9 @@
 namespace peloton {
 namespace test {
 
-<<<<<<< HEAD
-TEST(AggregateTests, SortedDistinctTest) {
-=======
 class AggregateTests : public PelotonTest {};
 
 TEST_F(AggregateTests, SortedDistinctTest) {
->>>>>>> 588d7562
   /*
    * SELECT d, a, b, c FROM table GROUP BY a, b, c, d;
    */
@@ -69,7 +65,6 @@
   std::unique_ptr<executor::LogicalTile> source_logical_tile2(
       executor::LogicalTileFactory::WrapTileGroup(data_table->GetTileGroup(1),
                                                   txn_id));
-<<<<<<< HEAD
 
   // (1-5) Setup plan node
 
@@ -88,26 +83,6 @@
   // 4) Set up predicate (empty)
   expression::AbstractExpression* predicate = nullptr;
 
-=======
-
-  // (1-5) Setup plan node
-
-  // 1) Set up group-by columns
-  std::vector<oid_t> group_by_columns = {0, 1, 2, 3};
-
-  // 2) Set up project info
-  planner::ProjectInfo::DirectMapList direct_map_list = {
-      {0, {0, 3}}, {1, {0, 0}}, {2, {0, 1}}, {3, {0, 2}}};
-  auto proj_info = new planner::ProjectInfo(planner::ProjectInfo::TargetList(),
-                                            std::move(direct_map_list));
-
-  // 3) Set up unique aggregates (empty)
-  std::vector<planner::AggregatePlan::AggTerm> agg_terms;
-
-  // 4) Set up predicate (empty)
-  expression::AbstractExpression* predicate = nullptr;
-
->>>>>>> 588d7562
   // 5) Create output table schema
   auto data_table_schema = data_table.get()->GetSchema();
   std::vector<oid_t> set = {3, 0, 1, 2};
@@ -166,11 +141,7 @@
                   .IsTrue());
 }
 
-<<<<<<< HEAD
-TEST(AggregateTests, SortedSumGroupByTest) {
-=======
 TEST_F(AggregateTests, SortedSumGroupByTest) {
->>>>>>> 588d7562
   /*
    * SELECT a, SUM(b) from table GROUP BY a;
    */
@@ -225,7 +196,6 @@
     columns.push_back(data_table_schema->GetColumn(column_index));
   }
   auto output_table_schema = new catalog::Schema(columns);
-<<<<<<< HEAD
 
   // OK) Create the plan node
   planner::AggregatePlan node(proj_info, predicate, std::move(agg_terms),
@@ -237,19 +207,6 @@
   std::unique_ptr<executor::ExecutorContext> context(
       new executor::ExecutorContext(txn2));
 
-=======
-
-  // OK) Create the plan node
-  planner::AggregatePlan node(proj_info, predicate, std::move(agg_terms),
-                              std::move(group_by_columns), output_table_schema,
-                              AGGREGATE_TYPE_SORTED);
-
-  // Create and set up executor
-  auto txn2 = txn_manager.BeginTransaction();
-  std::unique_ptr<executor::ExecutorContext> context(
-      new executor::ExecutorContext(txn2));
-
->>>>>>> 588d7562
   executor::AggregateExecutor executor(&node, context.get());
   MockExecutor child_executor;
   executor.AddChild(&child_executor);
@@ -288,11 +245,7 @@
                   .IsTrue());
 }
 
-<<<<<<< HEAD
-TEST(AggregateTests, SortedSumMaxGroupByTest) {
-=======
 TEST_F(AggregateTests, SortedSumMaxGroupByTest) {
->>>>>>> 588d7562
   /*
    * SELECT a, SUM(b), MAX(c) from table GROUP BY a;
    */
@@ -399,11 +352,7 @@
                   .IsTrue());
 }
 
-<<<<<<< HEAD
-TEST(AggregateTests, HashDistinctTest) {
-=======
 TEST_F(AggregateTests, HashDistinctTest) {
->>>>>>> 588d7562
   /*
    * SELECT d, a, b, c FROM table GROUP BY a, b, c, d;
    */
@@ -429,7 +378,6 @@
   std::unique_ptr<executor::LogicalTile> source_logical_tile2(
       executor::LogicalTileFactory::WrapTileGroup(data_table->GetTileGroup(1),
                                                   txn_id));
-<<<<<<< HEAD
 
   // (1-5) Setup plan node
 
@@ -448,26 +396,6 @@
   // 4) Set up predicate (empty)
   expression::AbstractExpression* predicate = nullptr;
 
-=======
-
-  // (1-5) Setup plan node
-
-  // 1) Set up group-by columns
-  std::vector<oid_t> group_by_columns = {0, 1, 2, 3};
-
-  // 2) Set up project info
-  planner::ProjectInfo::DirectMapList direct_map_list = {
-      {0, {0, 3}}, {1, {0, 0}}, {2, {0, 1}}, {3, {0, 2}}};
-  auto proj_info = new planner::ProjectInfo(planner::ProjectInfo::TargetList(),
-                                            std::move(direct_map_list));
-
-  // 3) Set up unique aggregates (empty)
-  std::vector<planner::AggregatePlan::AggTerm> agg_terms;
-
-  // 4) Set up predicate (empty)
-  expression::AbstractExpression* predicate = nullptr;
-
->>>>>>> 588d7562
   // 5) Create output table schema
   auto data_table_schema = data_table.get()->GetSchema();
   std::vector<oid_t> set = {3, 0, 1, 2};
@@ -518,11 +446,7 @@
   }
 }
 
-<<<<<<< HEAD
-TEST(AggregateTests, HashSumGroupByTest) {
-=======
 TEST_F(AggregateTests, HashSumGroupByTest) {
->>>>>>> 588d7562
   /*
    * SELECT b, SUM(c) from table GROUP BY b;
    */
@@ -551,7 +475,6 @@
 
   // 1) Set up group-by columns
   std::vector<oid_t> group_by_columns = {1};
-<<<<<<< HEAD
 
   // 2) Set up project info
   planner::ProjectInfo::DirectMapList direct_map_list = {{0, {0, 1}},
@@ -560,16 +483,6 @@
   auto proj_info = new planner::ProjectInfo(planner::ProjectInfo::TargetList(),
                                             std::move(direct_map_list));
 
-=======
-
-  // 2) Set up project info
-  planner::ProjectInfo::DirectMapList direct_map_list = {{0, {0, 1}},
-                                                         {1, {1, 0}}};
-
-  auto proj_info = new planner::ProjectInfo(planner::ProjectInfo::TargetList(),
-                                            std::move(direct_map_list));
-
->>>>>>> 588d7562
   // 3) Set up unique aggregates
   std::vector<planner::AggregatePlan::AggTerm> agg_terms;
   planner::AggregatePlan::AggTerm sumC(EXPRESSION_TYPE_AGGREGATE_SUM,
@@ -626,11 +539,7 @@
   //  std::cout << *result_tile;
 }
 
-<<<<<<< HEAD
-TEST(AggregateTests, HashCountDistinctGroupByTest) {
-=======
 TEST_F(AggregateTests, HashCountDistinctGroupByTest) {
->>>>>>> 588d7562
   /*
    * SELECT a, COUNT(b), COUNT(DISTINCT b) from table group by a
    */
@@ -714,19 +623,11 @@
   EXPECT_CALL(child_executor, GetOutput())
       .WillOnce(Return(source_logical_tile1.release()))
       .WillOnce(Return(source_logical_tile2.release()));
-<<<<<<< HEAD
 
   EXPECT_TRUE(executor.Init());
 
   EXPECT_TRUE(executor.Execute());
 
-=======
-
-  EXPECT_TRUE(executor.Init());
-
-  EXPECT_TRUE(executor.Execute());
-
->>>>>>> 588d7562
   txn_manager.CommitTransaction();
 
   /* Verify result */
@@ -747,11 +648,7 @@
                   .IsTrue());
 }
 
-<<<<<<< HEAD
-TEST(AggregateTests, PlainSumCountDistinctTest) {
-=======
 TEST_F(AggregateTests, PlainSumCountDistinctTest) {
->>>>>>> 588d7562
   /*
    * SELECT SUM(a), COUNT(b), COUNT(DISTINCT b) from table
    */
