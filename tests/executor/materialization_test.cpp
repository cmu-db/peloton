--- conflicted
+++ resolved
@@ -15,15 +15,7 @@
 #include <unordered_map>
 #include <vector>
 
-<<<<<<< HEAD
-#include "gmock/gmock.h"
-#include "gtest/gtest.h"
-=======
 #include "harness.h"
-
-#include "backend/planner/abstract_plan.h"
-#include "backend/planner/materialization_plan.h"
->>>>>>> 588d7562
 
 #include "backend/planner/abstract_plan.h"
 #include "backend/planner/materialization_plan.h"
@@ -55,11 +47,7 @@
 
 // "Pass-through" test case. There is nothing to materialize as
 // there is only one base tile in the logical tile.
-<<<<<<< HEAD
-TEST(MaterializationTests, SingleBaseTileTest) {
-=======
 TEST_F(MaterializationTests, SingleBaseTileTest) {
->>>>>>> 588d7562
   const int tuple_count = 9;
   std::shared_ptr<storage::TileGroup> tile_group(
       ExecutorTestsUtil::CreateTileGroup(tuple_count));
@@ -106,11 +94,7 @@
 // Materializing logical tile composed of two base tiles.
 // The materialized tile's output columns are reordered.
 // Also, one of the columns is dropped.
-<<<<<<< HEAD
-TEST(MaterializationTests, TwoBaseTilesWithReorderTest) {
-=======
 TEST_F(MaterializationTests, TwoBaseTilesWithReorderTest) {
->>>>>>> 588d7562
   const int tuple_count = 9;
   std::shared_ptr<storage::TileGroup> tile_group(
       ExecutorTestsUtil::CreateTileGroup(tuple_count));
