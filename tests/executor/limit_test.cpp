--- conflicted
+++ resolved
@@ -16,8 +16,6 @@
 #include <vector>
 
 #include "harness.h"
-
-#include "backend/planner/limit_plan.h"
 
 #include "backend/planner/limit_plan.h"
 
@@ -39,11 +37,8 @@
 
 class LimitTests : public PelotonTest {};
 
-<<<<<<< HEAD
-=======
 namespace {
 
->>>>>>> 588d7562
 void RunTest(executor::LimitExecutor &executor, size_t expected_num_tiles,
              oid_t expected_first_oid, size_t expected_num_tuples_returned) {
   EXPECT_TRUE(executor.Init());
@@ -66,11 +61,7 @@
   EXPECT_EQ(expected_num_tuples_returned, actual_num_tuples_returned);
 }
 
-<<<<<<< HEAD
-TEST(LimitTests, NonLeafLimitOffsetTest) {
-=======
 TEST_F(LimitTests, NonLeafLimitOffsetTest) {
->>>>>>> 588d7562
   size_t tile_size = 50;
   size_t offset = tile_size / 2, limit = tile_size;
 
@@ -114,11 +105,7 @@
   RunTest(executor, 2, offset, limit);
 }
 
-<<<<<<< HEAD
-TEST(LimitTests, NonLeafSkipAllTest) {
-=======
 TEST_F(LimitTests, NonLeafSkipAllTest) {
->>>>>>> 588d7562
   size_t tile_size = 50;
   size_t offset = tile_size * 10, limit = tile_size;
 
@@ -162,11 +149,7 @@
   RunTest(executor, 0, INVALID_OID, 0);
 }
 
-<<<<<<< HEAD
-TEST(LimitTests, NonLeafReturnAllTest) {
-=======
 TEST_F(LimitTests, NonLeafReturnAllTest) {
->>>>>>> 588d7562
   size_t tile_size = 50;
   size_t offset = 0, limit = tile_size * 10;
 
@@ -211,11 +194,7 @@
   RunTest(executor, 2, offset, tile_size * 2);
 }
 
-<<<<<<< HEAD
-TEST(LimitTests, NonLeafHugeLimitTest) {
-=======
 TEST_F(LimitTests, NonLeafHugeLimitTest) {
->>>>>>> 588d7562
   size_t tile_size = 50;
   size_t offset = tile_size / 2, limit = tile_size * 10;
 
