--- conflicted
+++ resolved
@@ -241,10 +241,7 @@
 
   txn_manager.CommitTransaction();
 
-<<<<<<< HEAD
   LOG_INFO("%s", table->GetInfo().c_str());
-=======
->>>>>>> b7158b53
 }
 
 }  // namespace tet
