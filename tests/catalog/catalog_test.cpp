//===----------------------------------------------------------------------===//
//
//                         PelotonDB
//
// catalog_test.cpp
//
// Identification: tests/catalog/catalog_test.cpp
//
// Copyright (c) 2015, Carnegie Mellon University Database Group
//
//===----------------------------------------------------------------------===//

#include <cstdio>

#include "harness.h"

//#include "backend/catalog/catalog.h"

namespace peloton {
namespace test {

//===--------------------------------------------------------------------===//
// Catalog Tests
//===--------------------------------------------------------------------===//

<<<<<<< HEAD
TEST(CatalogTests, BasicTest) { EXPECT_EQ(1, 1); }

=======
class CatalogTests : public PelotonTest {};

TEST_F(CatalogTests, BasicTest) { EXPECT_EQ(1, 1); }

>>>>>>> 588d7562
}  // End test namespace
}  // End peloton namespace<|MERGE_RESOLUTION|>--- conflicted
+++ resolved
@@ -23,14 +23,9 @@
 // Catalog Tests
 //===--------------------------------------------------------------------===//
 
-<<<<<<< HEAD
-TEST(CatalogTests, BasicTest) { EXPECT_EQ(1, 1); }
-
-=======
 class CatalogTests : public PelotonTest {};
 
 TEST_F(CatalogTests, BasicTest) { EXPECT_EQ(1, 1); }
 
->>>>>>> 588d7562
 }  // End test namespace
 }  // End peloton namespace