//===----------------------------------------------------------------------===//
//
//                         PelotonDB
//
// isolation_level_test.cpp
//
// Identification: tests/concurrency/isolation_level_test.cpp
//
// Copyright (c) 2015-16, Carnegie Mellon University Database Group
//
//===----------------------------------------------------------------------===//

#include "harness.h"
#include "concurrency/transaction_tests_util.h"

namespace peloton {

namespace test {

static oid_t next_table_id = 0;

//===--------------------------------------------------------------------===//
// Transaction Tests
//===--------------------------------------------------------------------===//

class IsolationLevelTest : public PelotonTest {};

static std::vector<ConcurrencyType> TEST_TYPES = {
<<<<<<< HEAD
//  CONCURRENCY_TYPE_OPTIMISTIC,
//  CONCURRENCY_TYPE_PESSIMISTIC,
//  CONCURRENCY_TYPE_SSI,
//  // CONCURRENCY_TYPE_SPECULATIVE_READ,
//  CONCURRENCY_TYPE_EAGER_WRITE,
//  CONCURRENCY_TYPE_TO,
//  CONCURRENCY_TYPE_OCC_RB,
  CONCURRENCY_TYPE_OCC_N2O
=======
  CONCURRENCY_TYPE_OPTIMISTIC,
  CONCURRENCY_TYPE_PESSIMISTIC,
  // CONCURRENCY_TYPE_SSI,
  // CONCURRENCY_TYPE_SPECULATIVE_READ,
  CONCURRENCY_TYPE_EAGER_WRITE,
  CONCURRENCY_TYPE_TO,
  CONCURRENCY_TYPE_OCC_RB
>>>>>>> e29bbc66
};

void DirtyWriteTest() {
  auto &txn_manager = concurrency::TransactionManagerFactory::GetInstance();
  std::unique_ptr<storage::DataTable> table(
      TransactionTestsUtil::CreateTable(10, "TEST_TABLE", INVALID_OID, next_table_id++, 1234, true));

  {
    TransactionScheduler scheduler(2, table.get(), &txn_manager);
    // T1 updates (0, ?) to (0, 1)
    // T2 updates (0, ?) to (0, 2)
    // T1 commits
    // T2 commits
    scheduler.Txn(0).Update(0, 1);
    scheduler.Txn(1).Update(0, 2);
    scheduler.Txn(0).Commit();
    scheduler.Txn(1).Commit();

    scheduler.Run();
    auto &schedules = scheduler.schedules;

    // T1 and T2 can't both succeed
    EXPECT_FALSE(schedules[0].txn_result == RESULT_SUCCESS &&
                 schedules[1].txn_result == RESULT_SUCCESS);
    // For MVCC, actually one and only one T should succeed?
    EXPECT_TRUE((schedules[0].txn_result == RESULT_SUCCESS &&
                 schedules[1].txn_result == RESULT_ABORTED) ||
                (schedules[0].txn_result == RESULT_ABORTED &&
                 schedules[1].txn_result == RESULT_SUCCESS));
    schedules.clear();
  }

  {
    TransactionScheduler scheduler(2, table.get(), &txn_manager);

    scheduler.Txn(0).Update(0, 1);
    scheduler.Txn(1).Update(0, 2);
    scheduler.Txn(1).Commit();
    scheduler.Txn(0).Commit();

    scheduler.Run();
    auto &schedules = scheduler.schedules;

    // T1 and T2 can't both succeed
    EXPECT_FALSE(schedules[0].txn_result == RESULT_SUCCESS &&
                 schedules[1].txn_result == RESULT_SUCCESS);
    // For MVCC, actually one and only one T should succeed?
    EXPECT_TRUE((schedules[0].txn_result == RESULT_SUCCESS &&
                 schedules[1].txn_result == RESULT_ABORTED) ||
                (schedules[0].txn_result == RESULT_ABORTED &&
                 schedules[1].txn_result == RESULT_SUCCESS));
  }

  {
    TransactionScheduler scheduler(2, table.get(), &txn_manager);
    // T0 delete (0, ?)
    // T1 update (0, ?) to (0, 3)
    // T0 commit
    // T1 commit
    scheduler.Txn(0).Delete(0);
    scheduler.Txn(1).Update(0, 3);
    scheduler.Txn(0).Commit();
    scheduler.Txn(1).Commit();

    scheduler.Run();
    auto &schedules = scheduler.schedules;

    // T1 and T2 can't both succeed
    EXPECT_FALSE(schedules[0].txn_result == RESULT_SUCCESS &&
                 schedules[1].txn_result == RESULT_SUCCESS);
    // For MVCC, actually one and only one T should succeed?
    EXPECT_TRUE((schedules[0].txn_result == RESULT_SUCCESS &&
                 schedules[1].txn_result == RESULT_ABORTED) ||
                (schedules[0].txn_result == RESULT_ABORTED &&
                 schedules[1].txn_result == RESULT_SUCCESS));
    schedules.clear();
  }

  {
    TransactionScheduler scheduler(2, table.get(), &txn_manager);
    // T0 delete (1, ?)
    // T1 delete (1, ?)
    // T0 commit
    // T1 commit
    scheduler.Txn(0).Delete(1);
    scheduler.Txn(1).Delete(1);
    scheduler.Txn(0).Commit();
    scheduler.Txn(1).Commit();

    scheduler.Run();
    auto &schedules = scheduler.schedules;

    // T1 and T2 can't both succeed
    EXPECT_FALSE(schedules[0].txn_result == RESULT_SUCCESS &&
                 schedules[1].txn_result == RESULT_SUCCESS);
    // For MVCC, actually one and only one T should succeed?
    EXPECT_TRUE((schedules[0].txn_result == RESULT_SUCCESS &&
                 schedules[1].txn_result == RESULT_ABORTED) ||
                (schedules[0].txn_result == RESULT_ABORTED &&
                 schedules[1].txn_result == RESULT_SUCCESS));
    schedules.clear();
  }
}

void DirtyReadTest() {
  auto &txn_manager = concurrency::TransactionManagerFactory::GetInstance();
  std::unique_ptr<storage::DataTable> table(
      TransactionTestsUtil::CreateTable(10, "TEST_TABLE", INVALID_OID, next_table_id++, 1234, true));

  {
    TransactionScheduler scheduler(2, table.get(), &txn_manager);

    // T1 updates (0, ?) to (0, 1)
    // T2 reads (0, ?)
    // T1 commit
    // T2 commit
    scheduler.Txn(0).Update(0, 1);
    scheduler.Txn(1).Read(0);
    scheduler.Txn(0).Commit();
    scheduler.Txn(1).Commit();

    scheduler.Run();

    if (RESULT_SUCCESS == scheduler.schedules[0].txn_result &&
        RESULT_SUCCESS == scheduler.schedules[1].txn_result) {
      // Don't read uncommited value
      EXPECT_EQ(0, scheduler.schedules[1].results[0]);
    }
  }

  {
    TransactionScheduler scheduler(2, table.get(), &txn_manager);

    scheduler.Txn(0).Update(1, 1);
    scheduler.Txn(1).Read(1);
    scheduler.Txn(1).Commit();
    scheduler.Txn(0).Commit();

    scheduler.Run();

    if (RESULT_SUCCESS == scheduler.schedules[0].txn_result &&
        RESULT_SUCCESS == scheduler.schedules[1].txn_result) {
      // Don't read uncommited value
      EXPECT_EQ(0, scheduler.schedules[1].results[0]);
    }
  }

  {
    TransactionScheduler scheduler(2, table.get(), &txn_manager);

    scheduler.Txn(0).Delete(2);
    scheduler.Txn(1).Read(2);
    scheduler.Txn(0).Commit();
    scheduler.Txn(1).Commit();

    scheduler.Run();

    if (RESULT_SUCCESS == scheduler.schedules[0].txn_result &&
        RESULT_SUCCESS == scheduler.schedules[1].txn_result) {
      // Don't read uncommited value
      EXPECT_EQ(0, scheduler.schedules[1].results[0]);
    }
  }
}

void FuzzyReadTest() {
  auto &txn_manager = concurrency::TransactionManagerFactory::GetInstance();
  std::unique_ptr<storage::DataTable> table(
      TransactionTestsUtil::CreateTable(10, "TEST_TABLE", INVALID_OID, next_table_id++, 1234, true));

  if (concurrency::TransactionManagerFactory::GetProtocol() == CONCURRENCY_TYPE_EAGER_WRITE) {
    // Bypass eager write
    LOG_INFO("Bypass eager write");
    return;
  }

    // The constraints are the value of 0 and 1 should be equal
  {
    TransactionScheduler scheduler(2, table.get(), &txn_manager);
    scheduler.Txn(0).Read(0);
    scheduler.Txn(1).Update(0, 1);
    scheduler.Txn(1).Update(1, 1);
    scheduler.Txn(1).Commit();
    scheduler.Txn(0).Read(1);
    scheduler.Txn(0).Commit();

    scheduler.Run();

    if (RESULT_SUCCESS == scheduler.schedules[0].txn_result &&
        RESULT_SUCCESS == scheduler.schedules[1].txn_result) {
      EXPECT_EQ(0, scheduler.schedules[0].results[0]);
      EXPECT_EQ(0, scheduler.schedules[0].results[1]);
    }
  }

  // The constraints are 0 and 1 should both exist or bot not exist
  {
    TransactionScheduler scheduler(2, table.get(), &txn_manager);
    scheduler.Txn(0).Read(0);
    scheduler.Txn(1).Delete(0);
    scheduler.Txn(1).Delete(1);
    scheduler.Txn(1).Commit();
    scheduler.Txn(0).Read(1);
    scheduler.Txn(0).Commit();

    scheduler.Run();

    if (RESULT_SUCCESS == scheduler.schedules[0].txn_result &&
        RESULT_SUCCESS == scheduler.schedules[1].txn_result) {
      EXPECT_EQ(1, scheduler.schedules[0].results[0]);
      EXPECT_EQ(1, scheduler.schedules[0].results[1]);
    }
  }
}

// This phantom test is a little bit weak, current implementation may
// still pass the test. Consider adding a new more stress phantom test
void PhantomTest() {
  auto &txn_manager = concurrency::TransactionManagerFactory::GetInstance();
  std::unique_ptr<storage::DataTable> table(
      TransactionTestsUtil::CreateTable(10, "TEST_TABLE", INVALID_OID, next_table_id++, 1234, true));

  {
    if (concurrency::TransactionManagerFactory::GetProtocol() == CONCURRENCY_TYPE_EAGER_WRITE) {
      // Bypass eager write
      LOG_INFO("Bypass eager write");
      return;
    }
    TransactionScheduler scheduler(2, table.get(), &txn_manager);
    scheduler.Txn(0).Scan(0);
    scheduler.Txn(1).Insert(15, 0);
    scheduler.Txn(1).Commit();
    scheduler.Txn(0).Scan(0);
    scheduler.Txn(0).Commit();

    scheduler.Run();
    size_t original_tuple_count = 10;
    if (scheduler.schedules[0].txn_result == RESULT_SUCCESS &&
        scheduler.schedules[1].txn_result == RESULT_SUCCESS) {
      // Should scan no more tuples
      LOG_INFO("results: %lu\texpected: %lu\n", scheduler.schedules[0].results.size(),
               original_tuple_count * 2);
      EXPECT_TRUE(scheduler.schedules[0].results.size() ==
                  original_tuple_count * 2);
    }
  }

  {
    TransactionScheduler scheduler(2, table.get(), &txn_manager);
    scheduler.Txn(0).Scan(0);
    scheduler.Txn(1).Delete(4);
    scheduler.Txn(1).Commit();
    scheduler.Txn(0).Scan(0);
    scheduler.Txn(0).Commit();

    scheduler.Run();

    size_t original_tuple_count = 11;
    if (scheduler.schedules[0].txn_result == RESULT_SUCCESS &&
        scheduler.schedules[1].txn_result == RESULT_SUCCESS) {
      // Should scan no less tuples
      LOG_INFO("results: %lu\texpected: %lu\n", scheduler.schedules[0].results.size(),
                  original_tuple_count * 2);
      EXPECT_TRUE(scheduler.schedules[0].results.size() ==
                  original_tuple_count * 2);
    }
  }
}

// Can't pass this test!
void WriteSkewTest() {
  auto &txn_manager = concurrency::TransactionManagerFactory::GetInstance();
  std::unique_ptr<storage::DataTable> table(
      TransactionTestsUtil::CreateTable(10, "TEST_TABLE", INVALID_OID, next_table_id++, 1234, true));

  {
    // Prepare
    TransactionScheduler scheduler(1, table.get(), &txn_manager);
    scheduler.Txn(0).Update(1, 1);
    scheduler.Txn(0).Commit();
    scheduler.Run();
    EXPECT_EQ(RESULT_SUCCESS, scheduler.schedules[0].txn_result);
  }
  {
    // the database has tuple (0, 0), (1, 1)
    // T0 will set all 1 to 0
    // T1 will set all 0 to 1
    // The results are either (0, 0), (1, 0) or (0, 1), (1, 1) in serilizable
    // transactions.
    TransactionScheduler scheduler(3, table.get(), &txn_manager);

    scheduler.Txn(0)
        .UpdateByValue(1, 0);  // txn 0 see (1, 1), update it to (1, 0)
    scheduler.Txn(1)
        .UpdateByValue(0, 1);  // txn 1 see (0, 0), update it to (0, 1)
    scheduler.Txn(0).Commit();
    scheduler.Txn(1).Commit();
    scheduler.Txn(2).Read(0);
    scheduler.Txn(2).Read(1);
    scheduler.Txn(2).Commit();

    scheduler.Run();

    EXPECT_TRUE(scheduler.schedules[2].txn_result);
    // Can't all success
    if (RESULT_SUCCESS == scheduler.schedules[0].txn_result &&
        RESULT_SUCCESS == scheduler.schedules[1].txn_result) {
      EXPECT_TRUE(scheduler.schedules[2].results[0] ==
                  scheduler.schedules[2].results[1]);
    }
  }
}

void ReadSkewTest() {
  auto &txn_manager = concurrency::TransactionManagerFactory::GetInstance();
  std::unique_ptr<storage::DataTable> table(
      TransactionTestsUtil::CreateTable(10, "TEST_TABLE", INVALID_OID, next_table_id++, 1234, true));
  {
    if (concurrency::TransactionManagerFactory::GetProtocol() == CONCURRENCY_TYPE_EAGER_WRITE) {
      // Bypass eager write
      LOG_INFO("Bypass eager write");
      return;
    }

    TransactionScheduler scheduler(2, table.get(), &txn_manager);
    scheduler.Txn(0).Read(0);
    scheduler.Txn(1).Update(0, 1);
    scheduler.Txn(1).Update(1, 1);
    scheduler.Txn(1).Commit();
    scheduler.Txn(0).Read(1);
    scheduler.Txn(0).Commit();

    scheduler.Run();

    if (RESULT_SUCCESS == scheduler.schedules[0].txn_result &&
        RESULT_SUCCESS == scheduler.schedules[1].txn_result) {
      EXPECT_TRUE(scheduler.schedules[0].results[0] ==
                  scheduler.schedules[0].results[1]);
    }
  }
}

// Look at the SSI paper (http://drkp.net/papers/ssi-vldb12.pdf).
// This is an anomaly involving three transactions (one of them is a readonly
// transaction).
void SIAnomalyTest1() {
  auto &txn_manager = concurrency::TransactionManagerFactory::GetInstance();
  std::unique_ptr<storage::DataTable> table(
      TransactionTestsUtil::CreateTable(10, "TEST_TABLE", INVALID_OID, next_table_id++, 1234, true));
  int current_batch_key = 10000;
  {
    TransactionScheduler scheduler(1, table.get(), &txn_manager);
    // Prepare
    scheduler.Txn(0).Insert(current_batch_key, 100);
    scheduler.Txn(0).Update(100, 1);
    scheduler.Txn(0).Commit();
    scheduler.Run();
    EXPECT_EQ(RESULT_SUCCESS, scheduler.schedules[0].txn_result);
  }
  {
    if (concurrency::TransactionManagerFactory::GetProtocol() == CONCURRENCY_TYPE_EAGER_WRITE) {
      // Bypass eager write
      LOG_INFO("Bypass eager write");
      return;
    }
    TransactionScheduler scheduler(4, table.get(), &txn_manager);
    // Test against anomaly
    scheduler.Txn(1).ReadStore(current_batch_key, 0);
    scheduler.Txn(2).Update(current_batch_key, 100 + 1);
    scheduler.Txn(2).Commit();
    scheduler.Txn(0).ReadStore(current_batch_key, -1);
    scheduler.Txn(0).Read(TXN_STORED_VALUE);
    scheduler.Txn(1).Update(TXN_STORED_VALUE, 2);
    scheduler.Txn(1).Commit();
    scheduler.Txn(0).Commit();

    scheduler.Txn(3).ReadStore(current_batch_key, -1);
    scheduler.Txn(3).Read(TXN_STORED_VALUE);
    scheduler.Txn(3).Commit();
    scheduler.Run();

    if (RESULT_SUCCESS == scheduler.schedules[0].txn_result &&
        RESULT_SUCCESS == scheduler.schedules[1].txn_result &&
        RESULT_SUCCESS == scheduler.schedules[2].txn_result) {
      EXPECT_TRUE(scheduler.schedules[0].results[1] ==
                  scheduler.schedules[3].results[1]);
    }
  }
}

// This is another version of the SI Anomaly described in this paper:
// http://cs.nyu.edu/courses/fall15/CSCI-GA.2434-001/p729-cahill.pdf
// void SIAnomalyTest2() {
//   auto &txn_manager = concurrency::TransactionManagerFactory::GetInstance();
//   std::unique_ptr<storage::DataTable> table(
//       TransactionTestsUtil::CreateTable(10, "TEST_TABLE", INVALID_OID, next_table_id++, 1234, true));
//   int X = 0, Y = 1, Z = 2;
//   {

//     TransactionScheduler scheduler(3, table.get(), &txn_manager);
//     scheduler.Txn(1).Update(Y, 1);
//     scheduler.Txn(1).Update(Z, 1);
//     scheduler.Txn(0).Read(Y);
//     scheduler.Txn(0).Write(X, 1);
//   }
// }

TEST_F(IsolationLevelTest, SerializableTest) {
  for (auto test_type : TEST_TYPES) {
    concurrency::TransactionManagerFactory::Configure(
        test_type, ISOLATION_LEVEL_TYPE_FULL);
    DirtyWriteTest();
    DirtyReadTest();
    FuzzyReadTest();
    // WriteSkewTest();
    ReadSkewTest();
    PhantomTest();
    SIAnomalyTest1();
  }
}

// FIXME: CONCURRENCY_TYPE_SPECULATIVE_READ can't pass it for now
TEST_F(IsolationLevelTest, StressTest) {
  const int num_txn = 16;
  const int scale = 20;
  const int num_key = 256;
  srand(15721);

  for (auto test_type : TEST_TYPES) {
    concurrency::TransactionManagerFactory::Configure(
        test_type, ISOLATION_LEVEL_TYPE_FULL);
    std::unique_ptr<storage::DataTable> table(
        TransactionTestsUtil::CreateTable(num_key));
    auto &txn_manager = concurrency::TransactionManagerFactory::GetInstance();

    // WARNING: change k to a bigger number to a more stress test
    for (int k = 0; k < 1; k++) {
      TransactionScheduler scheduler(num_txn, table.get(), &txn_manager);
      scheduler.SetConcurrent(true);
      for (int i = 0; i < num_txn; i++) {
        for (int j = 0; j < scale; j++) {
          // randomly select two uniq keys
          int key1 = rand() % num_key;
          int key2 = rand() % num_key;
          int delta = rand() % 1000;
          // Store substracted value
          scheduler.Txn(i).ReadStore(key1, -delta);
          scheduler.Txn(i).Update(key1, TXN_STORED_VALUE);
          LOG_INFO("Txn %d deducts %d from %d", i, delta, key1);
          // Store increased value
          scheduler.Txn(i).ReadStore(key2, delta);
          scheduler.Txn(i).Update(key2, TXN_STORED_VALUE);
          LOG_INFO("Txn %d adds %d to %d", i, delta, key2);
        }
        scheduler.Txn(i).Commit();
      }
      scheduler.Run();
    }

    // Read all values
    TransactionScheduler scheduler2(1, table.get(), &txn_manager);
    for (int i = 0; i < num_key; i++) {
      scheduler2.Txn(0).Read(i);
    }
    scheduler2.Txn(0).Commit();
    scheduler2.Run();

    EXPECT_EQ(RESULT_SUCCESS, scheduler2.schedules[0].txn_result);
    // The sum should be zero
    int sum = 0;
    for (auto result : scheduler2.schedules[0].results) {
      LOG_INFO("Table has tuple value: %d", result);
      sum += result;
    }

    EXPECT_EQ(0, sum);
  }
}

}  // End test namespace
}  // End peloton namespace<|MERGE_RESOLUTION|>--- conflicted
+++ resolved
@@ -26,7 +26,6 @@
 class IsolationLevelTest : public PelotonTest {};
 
 static std::vector<ConcurrencyType> TEST_TYPES = {
-<<<<<<< HEAD
 //  CONCURRENCY_TYPE_OPTIMISTIC,
 //  CONCURRENCY_TYPE_PESSIMISTIC,
 //  CONCURRENCY_TYPE_SSI,
@@ -35,15 +34,6 @@
 //  CONCURRENCY_TYPE_TO,
 //  CONCURRENCY_TYPE_OCC_RB,
   CONCURRENCY_TYPE_OCC_N2O
-=======
-  CONCURRENCY_TYPE_OPTIMISTIC,
-  CONCURRENCY_TYPE_PESSIMISTIC,
-  // CONCURRENCY_TYPE_SSI,
-  // CONCURRENCY_TYPE_SPECULATIVE_READ,
-  CONCURRENCY_TYPE_EAGER_WRITE,
-  CONCURRENCY_TYPE_TO,
-  CONCURRENCY_TYPE_OCC_RB
->>>>>>> e29bbc66
 };
 
 void DirtyWriteTest() {
