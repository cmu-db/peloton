## Makefile.am -- Process this file with automake to produce Makefile.in

######################################################################
# COMMON
######################################################################

check_PROGRAMS += \
		transaction_test

transaction_test_SOURCES = \
						   concurrency/transaction_test.cpp \
<<<<<<< HEAD
						   concurrency/transaction_tests_util.cpp \
						   harness.cpp
=======
						   harness.cpp

transaction_test_LDADD =  $(peloton_tests_common_ld)
>>>>>>> d6790533
<|MERGE_RESOLUTION|>--- conflicted
+++ resolved
@@ -9,11 +9,7 @@
 
 transaction_test_SOURCES = \
 						   concurrency/transaction_test.cpp \
-<<<<<<< HEAD
 						   concurrency/transaction_tests_util.cpp \
 						   harness.cpp
-=======
-						   harness.cpp
 
-transaction_test_LDADD =  $(peloton_tests_common_ld)
->>>>>>> d6790533
+transaction_test_LDADD =  $(peloton_tests_common_ld)