//===----------------------------------------------------------------------===//
//
//                         PelotonDB
//
// expression_test.cpp
//
// Identification: tests/expression/expression_test.cpp
//
// Copyright (c) 2015, Carnegie Mellon University Database Group
//
//===----------------------------------------------------------------------===//

#include <iostream>
#include <sstream>
#include <queue>

#include "harness.h"

#include "backend/expression/abstract_expression.h"
#include "backend/common/types.h"
#include "backend/common/value_peeker.h"
#include "backend/storage/tuple.h"

#include "backend/expression/tuple_value_expression.h"
#include "backend/expression/comparison_expression.h"
#include "backend/expression/conjunction_expression.h"
#include "backend/expression/vector_expression.h"

namespace peloton {
namespace test {

//===--------------------------------------------------------------------===//
// Expression Tests
//===--------------------------------------------------------------------===//

class ExpressionTest : public PelotonTest {};

/*
   Description of test:

   1. This test defines a data structure for each expression type with
   unique fields.

   2. The test includes a helper to convert a std::queue of these structures
   into a tree of AbstractExpressions, using the expression factory via a
   json serialization.

   3. Using this utilities, the test defines several expressions (in
   std::queue) formats and asserts on the expected result.

   TODO: Unfortunately, the json_spirit serialization asserts when trying
   to read an int field from a value serialized as a string; need to figure
   out what's going on here .. and what the proper serialization method is.
 */

/*
 *  Abstract expression mock object
 */
class AE {
 public:
  AE(ExpressionType et, ValueType vt, int vs)
      : m_type(et),
        m_valueType(vt),
        m_valueSize(vs),
        left(nullptr),
        right(nullptr) {}

  virtual ~AE() {
    delete left;
    delete right;
  }

  virtual json_spirit::Object SerializeValue() {
    json_spirit::Object json;
    Serialize(json);
    return json;
  }

  // this is how java serializes..
  // note derived class data follows the serialization of children
  virtual void Serialize(json_spirit::Object &json) {
    json.push_back(json_spirit::Pair(
        "TYPE", json_spirit::Value(ExpressionTypeToString(m_type))));
    json.push_back(json_spirit::Pair(
        "VALUE_TYPE", json_spirit::Value(ValueTypeToString(m_valueType))));
    json.push_back(
        json_spirit::Pair("VALUE_SIZE", json_spirit::Value(m_valueSize)));

    if (left) json.push_back(json_spirit::Pair("LEFT", left->SerializeValue()));
    if (right)
      json.push_back(json_spirit::Pair("RIGHT", right->SerializeValue()));
  }

  ExpressionType m_type;  // TYPE
  ValueType m_valueType;  // VALUE_TYPE
  int m_valueSize;        // VALUE_SIZE

  // to build a tree
  AE *left;
  AE *right;
};

/*
 * constant value expression mock object
 */
class CV : public AE {
 public:
  CV(ExpressionType et, ValueType vt, int vs, int64_t v)
      : AE(et, vt, vs), m_jsontype(1), m_intValue(v) {
    m_stringValue = nullptr;
    m_doubleValue = 0.0;
  }

  CV(ExpressionType et, ValueType vt, int vs, char *v)
      : AE(et, vt, vs), m_jsontype(1), m_stringValue(strdup(v)) {
    m_intValue = 0;
    m_doubleValue = 0.0;
  }

  CV(ExpressionType et, ValueType vt, int vs, double v)
      : AE(et, vt, vs), m_jsontype(1), m_doubleValue(v) {
    m_stringValue = nullptr;
    m_intValue = 0;
  }

  ~CV() {}

  virtual void Serialize(json_spirit::Object &json) {
    AE::Serialize(json);
    if (m_jsontype == 0)
      json.push_back(
          json_spirit::Pair("VALUE", json_spirit::Value(m_stringValue)));
    else if (m_jsontype == 1)
      json.push_back(
          json_spirit::Pair("VALUE", json_spirit::Value(m_intValue)));
    else if (m_jsontype == 2)
      json.push_back(
          json_spirit::Pair("VALUE", json_spirit::Value(m_doubleValue)));
  }

  int m_jsontype;  // 0 = string, 1 = int64_t, 2 = double

  int64_t m_intValue;    // VALUE
  char *m_stringValue;   // VALUE
  double m_doubleValue;  // VALUE
};

/*
 * parameter value expression mock object
 */
class PV : public AE {
 public:
  PV(ExpressionType et, ValueType vt, int vs, int pi)
      : AE(et, vt, vs), m_paramIdx(pi) {}

  virtual void Serialize(json_spirit::Object &json) {
    AE::Serialize(json);
    json.push_back(
        json_spirit::Pair("PARAM_IDX", json_spirit::Value(m_paramIdx)));
  }

  int m_paramIdx;  // PARAM_IDX
};

/*
 * tuple value expression mock object
 */
class TV : public AE {
 public:
  TV(ExpressionType et, ValueType vt, int vs, int ci, const char *tn,
     const char *cn, const char *ca)
      : AE(et, vt, vs),
        m_columnIdx(ci),
        m_tableName(strdup(tn)),
        m_colName(strdup(cn)),
        m_colAlias(strdup(ca)) {}

  ~TV() {
    delete m_tableName;
    delete m_colName;
    delete m_colAlias;
  }

  virtual void Serialize(json_spirit::Object &json) {
    AE::Serialize(json);
    json.push_back(
        json_spirit::Pair("COLUMN_IDX", json_spirit::Value(m_columnIdx)));
    json.push_back(
        json_spirit::Pair("TABLE_NAME", json_spirit::Value(m_tableName)));
    json.push_back(
        json_spirit::Pair("COLUMN_NAME", json_spirit::Value(m_colName)));
    json.push_back(
        json_spirit::Pair("COLUMN_ALIAS", json_spirit::Value(m_colAlias)));
  }

  int m_columnIdx;    // COLUMN_IDX
  char *m_tableName;  // TABLE_NAME
  char *m_colName;    // COLUMN_NAME
  char *m_colAlias;   // COLUMN_ALIAS
};

/*
   helpers to build trivial left-associative trees
   that is (a, *, b, +, c) returns (a * b) + c
   and (a, +, b, * c) returns (a + b) * c
 */

AE *Join(AE *op, AE *left, AE *right) {
  op->left = left;
  op->right = right;
  return op;
}

AE *MakeTree(AE *tree, std::queue<AE *> &q) {
  if (!q.empty()) {
    AE *left, *right, *op;
    if (tree) {
      left = tree;
    } else {
      left = q.front();
      q.pop();
    }

    op = q.front();
    q.pop();
    right = q.front();
    q.pop();

    tree = MakeTree(Join(op, left, right), q);
  }
  return tree;
}

// boilerplate to turn the queue into a real AbstractExpression tree;
//   return the generated AE tree by reference to allow deletion (the queue
//   is emptied by the tree building process)
expression::AbstractExpression *ConvertToExpression(std::queue<AE *> &e) {
  AE *tree = MakeTree(nullptr, e);
  json_spirit::Object json = tree->SerializeValue();
  expression::AbstractExpression *exp =
      expression::AbstractExpression::CreateExpressionTree(json);
  delete tree;
  return exp;
}

/*
 * Show that simple addition works with the framework
 */
<<<<<<< HEAD
TEST(ExpressionTest, SimpleAddition) {
=======
TEST_F(ExpressionTest, SimpleAddition) {
>>>>>>> 588d7562
  std::queue<AE *> e;
  storage::Tuple junk;

  // 1 + 4
  e.push(new CV(EXPRESSION_TYPE_VALUE_CONSTANT, VALUE_TYPE_TINYINT, 1,
                (int64_t)1));
  e.push(new AE(EXPRESSION_TYPE_OPERATOR_PLUS, VALUE_TYPE_TINYINT, 1));
  e.push(new CV(EXPRESSION_TYPE_VALUE_CONSTANT, VALUE_TYPE_TINYINT, 1,
                (int64_t)4));
  std::unique_ptr<expression::AbstractExpression> testexp(
      ConvertToExpression(e));

  Value result = testexp->Evaluate(&junk, nullptr, nullptr);
  std::cout << (*testexp);

  EXPECT_EQ(ValuePeeker::PeekAsBigInt(result), 5LL);
}

/*
 * Show that the associative property is as expected
 */
<<<<<<< HEAD
TEST(ExpressionTest, SimpleMultiplication) {
=======
TEST_F(ExpressionTest, SimpleMultiplication) {
>>>>>>> 588d7562
  std::queue<AE *> e;
  storage::Tuple junk;

  // (1 + 4) * 5
  e.push(new CV(EXPRESSION_TYPE_VALUE_CONSTANT, VALUE_TYPE_TINYINT, 1,
                (int64_t)1));
  e.push(new AE(EXPRESSION_TYPE_OPERATOR_PLUS, VALUE_TYPE_TINYINT, 1));
  e.push(new CV(EXPRESSION_TYPE_VALUE_CONSTANT, VALUE_TYPE_TINYINT, 1,
                (int64_t)4));
  e.push(new AE(EXPRESSION_TYPE_OPERATOR_MULTIPLY, VALUE_TYPE_TINYINT, 1));
  e.push(new CV(EXPRESSION_TYPE_VALUE_CONSTANT, VALUE_TYPE_TINYINT, 1,
                (int64_t)5));

  std::unique_ptr<expression::AbstractExpression> e1(ConvertToExpression(e));
  Value r1 = e1->Evaluate(&junk, nullptr, nullptr);
  std::cout << (*e1);
  EXPECT_EQ(ValuePeeker::PeekAsBigInt(r1), 25LL);

  // (2 * 5) + 3
  e.push(new CV(EXPRESSION_TYPE_VALUE_CONSTANT, VALUE_TYPE_TINYINT, 1,
                (int64_t)2));
  e.push(new AE(EXPRESSION_TYPE_OPERATOR_MULTIPLY, VALUE_TYPE_TINYINT, 1));
  e.push(new CV(EXPRESSION_TYPE_VALUE_CONSTANT, VALUE_TYPE_TINYINT, 1,
                (int64_t)5));
  e.push(new AE(EXPRESSION_TYPE_OPERATOR_PLUS, VALUE_TYPE_TINYINT, 1));
  e.push(new CV(EXPRESSION_TYPE_VALUE_CONSTANT, VALUE_TYPE_TINYINT, 1,
                (int64_t)3));

  std::unique_ptr<expression::AbstractExpression> e2(ConvertToExpression(e));
  Value r2 = e2->Evaluate(&junk, nullptr, nullptr);
  std::cout << (*e2);
  EXPECT_EQ(ValuePeeker::PeekAsBigInt(r2), 13LL);
}

TEST_F(ExpressionTest, SimpleFilter) {
  // WHERE id = 20

  // EXPRESSION

  expression::TupleValueExpression *tup_val_exp =
      new expression::TupleValueExpression(0, 0);
  expression::ConstantValueExpression *const_val_exp =
      new expression::ConstantValueExpression(
          ValueFactory::GetIntegerValue(20));
  expression::ComparisonExpression<expression::CmpEq> *equal =
      new expression::ComparisonExpression<expression::CmpEq>(
          EXPRESSION_TYPE_COMPARE_EQUAL, tup_val_exp, const_val_exp);

  // TUPLE

  std::vector<catalog::Column> columns;

  catalog::Column column1(VALUE_TYPE_INTEGER, GetTypeSize(VALUE_TYPE_INTEGER),
                          "A", true);
  catalog::Column column2(VALUE_TYPE_INTEGER, GetTypeSize(VALUE_TYPE_INTEGER),
                          "B", true);
  columns.push_back(column1);
  columns.push_back(column2);
  catalog::Schema *schema(new catalog::Schema(columns));

  storage::Tuple *tuple(new storage::Tuple(schema, true));

  tuple->SetValue(0, ValueFactory::GetIntegerValue(20), nullptr);
  tuple->SetValue(1, ValueFactory::GetIntegerValue(45), nullptr);

  std::cout << (*equal);
  EXPECT_EQ(equal->Evaluate(tuple, NULL, NULL).IsTrue(), true);

  tuple->SetValue(0, ValueFactory::GetIntegerValue(50), nullptr);
  EXPECT_EQ(equal->Evaluate(tuple, NULL, NULL).IsTrue(), false);

  // delete the root to destroy the full tree.
  delete equal;

  delete schema;
  delete tuple;
}

<<<<<<< HEAD
TEST(ExpressionTest, SimpleInFilter) {
=======
TEST_F(ExpressionTest, SimpleInFilter) {
>>>>>>> 588d7562
  // WHERE id in (15, 20)

  // EXPRESSION

  expression::TupleValueExpression *tup_val_exp =
      new expression::TupleValueExpression(0, 0);
  expression::ConstantValueExpression *const_val_exp1 =
      new expression::ConstantValueExpression(
          ValueFactory::GetIntegerValue(15));
  expression::ConstantValueExpression *const_val_exp2 =
      new expression::ConstantValueExpression(
          ValueFactory::GetIntegerValue(20));

  std::vector<expression::AbstractExpression *> vec_const_exprs;
  vec_const_exprs.push_back(const_val_exp1);
  vec_const_exprs.push_back(const_val_exp2);

  expression::VectorExpression *vec_exp =
      new expression::VectorExpression(VALUE_TYPE_ARRAY, vec_const_exprs);

  expression::ComparisonExpression<expression::CmpIn> *equal =
      new expression::ComparisonExpression<expression::CmpIn>(
          EXPRESSION_TYPE_COMPARE_IN, tup_val_exp, vec_exp);

  // TUPLE

  std::vector<catalog::Column> columns;

  catalog::Column column1(VALUE_TYPE_INTEGER, GetTypeSize(VALUE_TYPE_INTEGER),
                          "A", true);
  catalog::Column column2(VALUE_TYPE_INTEGER, GetTypeSize(VALUE_TYPE_INTEGER),
                          "B", true);
  columns.push_back(column1);
  columns.push_back(column2);
  catalog::Schema *schema(new catalog::Schema(columns));

  storage::Tuple *tuple(new storage::Tuple(schema, true));

  tuple->SetValue(0, ValueFactory::GetIntegerValue(20), nullptr);
  tuple->SetValue(1, ValueFactory::GetIntegerValue(45), nullptr);

  std::cout << (*equal);

  EXPECT_EQ(equal->Evaluate(tuple, NULL, NULL).IsTrue(), true);

  tuple->SetValue(0, ValueFactory::GetIntegerValue(50), nullptr);
  EXPECT_EQ(equal->Evaluate(tuple, NULL, NULL).IsTrue(), false);

  // delete the root to destroy the full tree.
  delete equal;

  delete schema;
  delete tuple;
}

}  // End test namespace
}  // End peloton namespace<|MERGE_RESOLUTION|>--- conflicted
+++ resolved
@@ -246,11 +246,7 @@
 /*
  * Show that simple addition works with the framework
  */
-<<<<<<< HEAD
-TEST(ExpressionTest, SimpleAddition) {
-=======
 TEST_F(ExpressionTest, SimpleAddition) {
->>>>>>> 588d7562
   std::queue<AE *> e;
   storage::Tuple junk;
 
@@ -272,11 +268,7 @@
 /*
  * Show that the associative property is as expected
  */
-<<<<<<< HEAD
-TEST(ExpressionTest, SimpleMultiplication) {
-=======
 TEST_F(ExpressionTest, SimpleMultiplication) {
->>>>>>> 588d7562
   std::queue<AE *> e;
   storage::Tuple junk;
 
@@ -355,11 +347,7 @@
   delete tuple;
 }
 
-<<<<<<< HEAD
-TEST(ExpressionTest, SimpleInFilter) {
-=======
 TEST_F(ExpressionTest, SimpleInFilter) {
->>>>>>> 588d7562
   // WHERE id in (15, 20)
 
   // EXPRESSION
