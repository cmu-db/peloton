--- conflicted
+++ resolved
@@ -260,7 +260,6 @@
                 (int64_t)4));
   std::unique_ptr<expression::AbstractExpression> testexp(
       ConvertToExpression(e));
-<<<<<<< HEAD
 
   Value result = testexp->Evaluate(&junk, nullptr, nullptr);
   LOG_INFO("%s", result.GetInfo().c_str());
@@ -268,15 +267,6 @@
   EXPECT_EQ(ValuePeeker::PeekAsBigInt(result), 5LL);
 }
 
-=======
-
-  Value result = testexp->Evaluate(&junk, nullptr, nullptr);
-  LOG_INFO("%s", result.GetInfo().c_str());
-
-  EXPECT_EQ(ValuePeeker::PeekAsBigInt(result), 5LL);
-}
-
->>>>>>> 24008cb4
 TEST_F(ExpressionTest, SimpleAdditionCopyTest) {
   std::queue<AE *> e;
   storage::Tuple junk;
@@ -586,7 +576,6 @@
 
 TEST_F(ExpressionTest, SimpleCase) {
   // CASE WHEN i=1 THEN 2 ELSE 3 END
-<<<<<<< HEAD
 
   // EXPRESSION
 
@@ -599,20 +588,55 @@
   expression::ConstantValueExpression *const_val_exp_3 =
       new expression::ConstantValueExpression(ValueFactory::GetIntegerValue(3));
 
-  expression::ComparisonExpression<expression::CmpEq> *case_when_cond =
+  expression::ComparisonExpression<expression::CmpEq> *when_cond =
       new expression::ComparisonExpression<expression::CmpEq>(
           EXPRESSION_TYPE_COMPARE_EQUAL, tup_val_exp, const_val_exp_1);
 
-  expression::OperatorCaseWhenExpression *case_when_clause =
-      new expression::OperatorCaseWhenExpression(
-          VALUE_TYPE_INTEGER, case_when_cond, const_val_exp_2);
-
-  std::vector<expression::AbstractExpression *> clauses;
-  clauses.push_back(case_when_clause);
+  std::vector<expression::CaseExpression::WhenClause> clauses;
+  clauses.push_back(expression::CaseExpression::WhenClause(
+      expression::CaseExpression::AbstractExprPtr(when_cond),
+      expression::CaseExpression::AbstractExprPtr(const_val_exp_2)));
 
   expression::CaseExpression *case_expression = new expression::CaseExpression(
-      VALUE_TYPE_INTEGER, clauses, const_val_exp_3);
-=======
+      VALUE_TYPE_INTEGER, clauses,
+      expression::CaseExpression::AbstractExprPtr(const_val_exp_3));
+  // TUPLE
+
+  std::vector<catalog::Column> columns;
+
+  catalog::Column column1(VALUE_TYPE_INTEGER, GetTypeSize(VALUE_TYPE_INTEGER),
+                          "i", true);
+  catalog::Column column2(VALUE_TYPE_DOUBLE, GetTypeSize(VALUE_TYPE_DOUBLE),
+                          "f", true);
+  columns.push_back(column1);
+  columns.push_back(column2);
+  catalog::Schema *schema(new catalog::Schema(columns));
+
+  storage::Tuple *tuple(new storage::Tuple(schema, true));
+
+  tuple->SetValue(0, ValueFactory::GetIntegerValue(1), nullptr);
+  tuple->SetValue(1, ValueFactory::GetDoubleValue(1.5), nullptr);
+
+  Value result = case_expression->Evaluate(tuple, nullptr, nullptr);
+
+  // Test with A = 1, should get 2
+  EXPECT_EQ(ValuePeeker::PeekAsInteger(result), 2);
+
+  tuple->SetValue(0, ValueFactory::GetIntegerValue(2), nullptr);
+  tuple->SetValue(1, ValueFactory::GetDoubleValue(-1.5), nullptr);
+
+  result = case_expression->Evaluate(tuple, nullptr, nullptr);
+
+  // Test with A = 2, should get 3
+  EXPECT_EQ(ValuePeeker::PeekAsInteger(result), 3);
+
+  delete case_expression;
+  delete schema;
+  delete tuple;
+}
+
+TEST_F(ExpressionTest, SimpleCaseCopyTest) {
+  // CASE WHEN i=1 THEN 2 ELSE 3 END
 
   // EXPRESSION
 
@@ -634,10 +658,13 @@
       expression::CaseExpression::AbstractExprPtr(when_cond),
       expression::CaseExpression::AbstractExprPtr(const_val_exp_2)));
 
-  expression::CaseExpression *case_expression = new expression::CaseExpression(
-      VALUE_TYPE_INTEGER, clauses,
-      expression::CaseExpression::AbstractExprPtr(const_val_exp_3));
->>>>>>> 24008cb4
+  expression::CaseExpression *o_case_expression =
+      new expression::CaseExpression(
+          VALUE_TYPE_INTEGER, clauses,
+          expression::CaseExpression::AbstractExprPtr(const_val_exp_3));
+
+  expression::CaseExpression *case_expression =
+      dynamic_cast<expression::CaseExpression *>(o_case_expression->Copy());
   // TUPLE
 
   std::vector<catalog::Column> columns;
@@ -669,70 +696,25 @@
   EXPECT_EQ(ValuePeeker::PeekAsInteger(result), 3);
 
   delete case_expression;
+  delete o_case_expression;
   delete schema;
   delete tuple;
 }
 
-TEST_F(ExpressionTest, SimpleCaseCopyTest) {
-  // CASE WHEN i=1 THEN 2 ELSE 3 END
-<<<<<<< HEAD
-
+TEST_F(ExpressionTest, UnaryMinus) {
   // EXPRESSION
 
-  expression::TupleValueExpression *tup_val_exp =
+  expression::TupleValueExpression *tup_val_exp_int =
       new expression::TupleValueExpression(0, 0);
-  expression::ConstantValueExpression *const_val_exp_1 =
-      new expression::ConstantValueExpression(ValueFactory::GetIntegerValue(1));
-  expression::ConstantValueExpression *const_val_exp_2 =
-      new expression::ConstantValueExpression(ValueFactory::GetIntegerValue(2));
-  expression::ConstantValueExpression *const_val_exp_3 =
-      new expression::ConstantValueExpression(ValueFactory::GetIntegerValue(3));
-
-  expression::ComparisonExpression<expression::CmpEq> *case_when_cond =
-      new expression::ComparisonExpression<expression::CmpEq>(
-          EXPRESSION_TYPE_COMPARE_EQUAL, tup_val_exp, const_val_exp_1);
-
-  expression::OperatorCaseWhenExpression *case_when_clause =
-      new expression::OperatorCaseWhenExpression(
-          VALUE_TYPE_INTEGER, case_when_cond, const_val_exp_2);
-
-  std::vector<expression::AbstractExpression *> clauses;
-  clauses.push_back(case_when_clause);
-
-  expression::CaseExpression *o_case_expression =
-      new expression::CaseExpression(VALUE_TYPE_INTEGER, clauses,
-                                     const_val_exp_3);
-=======
-
-  // EXPRESSION
-
-  expression::TupleValueExpression *tup_val_exp =
-      new expression::TupleValueExpression(0, 0);
-  expression::ConstantValueExpression *const_val_exp_1 =
-      new expression::ConstantValueExpression(ValueFactory::GetIntegerValue(1));
-  expression::ConstantValueExpression *const_val_exp_2 =
-      new expression::ConstantValueExpression(ValueFactory::GetIntegerValue(2));
-  expression::ConstantValueExpression *const_val_exp_3 =
-      new expression::ConstantValueExpression(ValueFactory::GetIntegerValue(3));
-
-  expression::ComparisonExpression<expression::CmpEq> *when_cond =
-      new expression::ComparisonExpression<expression::CmpEq>(
-          EXPRESSION_TYPE_COMPARE_EQUAL, tup_val_exp, const_val_exp_1);
-
-  std::vector<expression::CaseExpression::WhenClause> clauses;
-  clauses.push_back(expression::CaseExpression::WhenClause(
-      expression::CaseExpression::AbstractExprPtr(when_cond),
-      expression::CaseExpression::AbstractExprPtr(const_val_exp_2)));
-
-  expression::CaseExpression *o_case_expression =
-      new expression::CaseExpression(
-          VALUE_TYPE_INTEGER, clauses,
-          expression::CaseExpression::AbstractExprPtr(const_val_exp_3));
->>>>>>> 24008cb4
-
-  expression::CaseExpression *case_expression =
-      dynamic_cast<expression::CaseExpression *>(o_case_expression->Copy());
+  expression::TupleValueExpression *tup_val_exp_double =
+      new expression::TupleValueExpression(0, 1);
+
   // TUPLE
+  expression::OperatorUnaryMinusExpression *unary_minus_int =
+      new expression::OperatorUnaryMinusExpression(tup_val_exp_int);
+
+  expression::OperatorUnaryMinusExpression *unary_minus_double =
+      new expression::OperatorUnaryMinusExpression(tup_val_exp_double);
 
   std::vector<catalog::Column> columns;
 
@@ -746,29 +728,23 @@
 
   storage::Tuple *tuple(new storage::Tuple(schema, true));
 
+  // Test with A = 1, should get -1
   tuple->SetValue(0, ValueFactory::GetIntegerValue(1), nullptr);
+  Value result = unary_minus_int->Evaluate(tuple, nullptr, nullptr);
+  EXPECT_EQ(ValuePeeker::PeekAsInteger(result), -1);
+
+  // Test with A = 1.5, should get -1.5
   tuple->SetValue(1, ValueFactory::GetDoubleValue(1.5), nullptr);
-
-  Value result = case_expression->Evaluate(tuple, nullptr, nullptr);
-
-  // Test with A = 1, should get 2
-  EXPECT_EQ(ValuePeeker::PeekAsInteger(result), 2);
-
-  tuple->SetValue(0, ValueFactory::GetIntegerValue(2), nullptr);
-  tuple->SetValue(1, ValueFactory::GetDoubleValue(-1.5), nullptr);
-
-  result = case_expression->Evaluate(tuple, nullptr, nullptr);
-
-  // Test with A = 2, should get 3
-  EXPECT_EQ(ValuePeeker::PeekAsInteger(result), 3);
-
-  delete case_expression;
-  delete o_case_expression;
+  result = unary_minus_double->Evaluate(tuple, nullptr, nullptr);
+  EXPECT_EQ(ValuePeeker::PeekDouble(result), -1.5);
+
+  delete unary_minus_double;
+  delete unary_minus_int;
   delete schema;
   delete tuple;
 }
 
-TEST_F(ExpressionTest, UnaryMinus) {
+TEST_F(ExpressionTest, UnaryMinusCopyTest) {
   // EXPRESSION
 
   expression::TupleValueExpression *tup_val_exp_int =
@@ -777,11 +753,19 @@
       new expression::TupleValueExpression(0, 1);
 
   // TUPLE
+  expression::OperatorUnaryMinusExpression *o_unary_minus_int =
+      new expression::OperatorUnaryMinusExpression(tup_val_exp_int);
+
+  expression::OperatorUnaryMinusExpression *o_unary_minus_double =
+      new expression::OperatorUnaryMinusExpression(tup_val_exp_double);
+
   expression::OperatorUnaryMinusExpression *unary_minus_int =
-      new expression::OperatorUnaryMinusExpression(tup_val_exp_int);
+      dynamic_cast<expression::OperatorUnaryMinusExpression *>(
+          o_unary_minus_int->Copy());
 
   expression::OperatorUnaryMinusExpression *unary_minus_double =
-      new expression::OperatorUnaryMinusExpression(tup_val_exp_double);
+      dynamic_cast<expression::OperatorUnaryMinusExpression *>(
+          o_unary_minus_double->Copy());
 
   std::vector<catalog::Column> columns;
 
@@ -807,57 +791,6 @@
 
   delete unary_minus_double;
   delete unary_minus_int;
-  delete schema;
-  delete tuple;
-}
-
-TEST_F(ExpressionTest, UnaryMinusCopyTest) {
-  // EXPRESSION
-
-  expression::TupleValueExpression *tup_val_exp_int =
-      new expression::TupleValueExpression(0, 0);
-  expression::TupleValueExpression *tup_val_exp_double =
-      new expression::TupleValueExpression(0, 1);
-
-  // TUPLE
-  expression::OperatorUnaryMinusExpression *o_unary_minus_int =
-      new expression::OperatorUnaryMinusExpression(tup_val_exp_int);
-
-  expression::OperatorUnaryMinusExpression *o_unary_minus_double =
-      new expression::OperatorUnaryMinusExpression(tup_val_exp_double);
-
-  expression::OperatorUnaryMinusExpression *unary_minus_int =
-      dynamic_cast<expression::OperatorUnaryMinusExpression *>(
-          o_unary_minus_int->Copy());
-
-  expression::OperatorUnaryMinusExpression *unary_minus_double =
-      dynamic_cast<expression::OperatorUnaryMinusExpression *>(
-          o_unary_minus_double->Copy());
-
-  std::vector<catalog::Column> columns;
-
-  catalog::Column column1(VALUE_TYPE_INTEGER, GetTypeSize(VALUE_TYPE_INTEGER),
-                          "i", true);
-  catalog::Column column2(VALUE_TYPE_DOUBLE, GetTypeSize(VALUE_TYPE_DOUBLE),
-                          "f", true);
-  columns.push_back(column1);
-  columns.push_back(column2);
-  catalog::Schema *schema(new catalog::Schema(columns));
-
-  storage::Tuple *tuple(new storage::Tuple(schema, true));
-
-  // Test with A = 1, should get -1
-  tuple->SetValue(0, ValueFactory::GetIntegerValue(1), nullptr);
-  Value result = unary_minus_int->Evaluate(tuple, nullptr, nullptr);
-  EXPECT_EQ(ValuePeeker::PeekAsInteger(result), -1);
-
-  // Test with A = 1.5, should get -1.5
-  tuple->SetValue(1, ValueFactory::GetDoubleValue(1.5), nullptr);
-  result = unary_minus_double->Evaluate(tuple, nullptr, nullptr);
-  EXPECT_EQ(ValuePeeker::PeekDouble(result), -1.5);
-
-  delete unary_minus_double;
-  delete unary_minus_int;
   delete o_unary_minus_double;
   delete o_unary_minus_int;
   delete schema;
