{
    Handle pthread leaks
        Memcheck:Leak
        match-leak-kinds: possible
        fun:calloc
        fun:allocate_dtv
        fun:_dl_allocate_tls
        fun:allocate_stack
}
<<<<<<< HEAD
{
    <insert_a_suppression_name_here>
        Memcheck:Leak
        match-leak-kinds: possible
        fun:malloc
        fun:nn_sock_add_ep
        fun:nn_bind
}
{
    <insert_a_suppression_name_here>
        Memcheck:Leak
        match-leak-kinds: possible
        fun:malloc
        fun:nn_sock_add_ep
        fun:nn_connect
}
{
    <insert_a_suppression_name_here>
        Memcheck:Leak
        match-leak-kinds: possible
        fun:calloc
        fun:allocate_dtv
        fun:_dl_allocate_tls
        fun:allocate_stack
}
{
    <insert_a_suppression_name_here>
        Memcheck:Leak
        match-leak-kinds: possible
        fun:malloc
        fun:nn_bipc_create
        fun:nn_ep_init
        fun:nn_sock_add_ep
        fun:nn_bind
}
{
    <insert_a_suppression_name_here>
        Memcheck:Leak
        match-leak-kinds: possible
        fun:malloc
        fun:nn_bipc_start_accepting
        fun:nn_bipc_start_listening
        fun:nn_fsm_start
        fun:nn_bipc_create
        fun:nn_ep_init
        fun:nn_sock_add_ep
        fun:nn_bind
}
{
    <insert_a_suppression_name_here>
        Memcheck:Leak
        match-leak-kinds: possible
        fun:malloc
        fun:nn_bipc_start_accepting
        fun:nn_ctx_leave
        fun:nn_worker_routine
        fun:nn_thread_main_routine
        fun:start_thread
        fun:clone
}
{
    <insert_a_suppression_name_here>
        Memcheck:Leak
        match-leak-kinds: possible
        fun:malloc
        fun:nn_cipc_create
        fun:nn_ep_init
        fun:nn_sock_add_ep
        fun:nn_connect
}
{
    <insert_a_suppression_name_here>
        Memcheck:Leak
        match-leak-kinds: possible
        fun:malloc
        fun:nn_usock_recv_raw
        fun:nn_usock_recv
        fun:nn_streamhdr_handler
        fun:nn_ctx_leave
        fun:nn_worker_routine
        fun:nn_thread_main_routine
        fun:start_thread
        fun:clone
}
{
    <insert_a_suppression_name_here>
        Memcheck:Leak
        match-leak-kinds: possible
        fun:malloc
        fun:nn_xpull_add
        fun:nn_sock_add
        fun:nn_pipebase_start
        fun:nn_sipc_handler
        fun:nn_ctx_leave
        fun:nn_worker_routine
        fun:nn_thread_main_routine
        fun:start_thread
        fun:clone
}
{
    <insert_a_suppression_name_here>
        Memcheck:Leak
        match-leak-kinds: possible
        fun:malloc
        fun:nn_usock_recv_raw
        fun:nn_usock_recv
        fun:nn_streamhdr_handler
        fun:nn_ctx_leave
        fun:nn_sock_add_ep
        fun:nn_connect
}
{
    <insert_a_suppression_name_here>
        Memcheck:Leak
        match-leak-kinds: possible
        fun:malloc
        fun:nn_xsub_add
        fun:nn_sock_add
        fun:nn_pipebase_start
        fun:nn_sipc_handler
        fun:nn_ctx_leave
        fun:nn_worker_routine
        fun:nn_thread_main_routine
        fun:start_thread
        fun:clone
}
{
    <insert_a_suppression_name_here>
        Memcheck:Leak
        match-leak-kinds: possible
        fun:malloc
        fun:nn_usock_recv_raw
        fun:nn_usock_recv
        fun:nn_streamhdr_handler
        fun:nn_ctx_leave
        fun:nn_sock_add_ep
        fun:nn_connect
}
{
    <insert_a_suppression_name_here>
        Memcheck:Leak
        match-leak-kinds: possible
        fun:malloc
        fun:nn_xsub_add
        fun:nn_sock_add
        fun:nn_pipebase_start
        fun:nn_sipc_handler
        fun:nn_ctx_leave
        fun:nn_worker_routine
        fun:nn_thread_main_routine
        fun:start_thread
        fun:clone
}
{
    <insert_a_suppression_name_here>
        Memcheck:Leak
        match-leak-kinds: possible
        fun:calloc
        fun:_dl_allocate_tls
}
{
    <insert_a_suppression_name_here>
        Memcheck:Leak
        match-leak-kinds: possible
        fun:malloc
        fun:nn_bipc_start_accepting
        fun:nn_bipc_start_listening
        fun:nn_ctx_leave
        fun:nn_worker_routine
        fun:nn_thread_main_routine
        fun:start_thread
        fun:clone
}
{
    <insert_a_suppression_name_here>
        Memcheck:Leak
        match-leak-kinds: possible
        fun:_Znwm
        fun:_ZNSs4_Rep9_S_createEmmRKSaIcE
        fun:_ZNSs4_Rep8_M_cloneERKSaIcEm
        fun:_ZNSs7reserveEm
        fun:_ZNSs6appendERKSs
        fun:_ZStplIcSt11char_traitsIcESaIcEESbIT_T0_T1_ERKS6_S8_
        fun:_ZN6google8protobuf24SimpleDescriptorDatabase15DescriptorIndexISt4pairIPKviEE7AddFileERKNS0_19FileDescriptorProtoES6_
        fun:_ZN6google8protobuf25EncodedDescriptorDatabase3AddEPKvi
        fun:_ZN6google8protobuf14DescriptorPool24InternalAddGeneratedFileEPKvi
        fun:_ZN7peloton7message63protobuf_AddDesc_backend_2fmessage_2fabstract_5fservice_2eprotoEv
        fun:call_init.part.0
        fun:call_init
        fun:_dl_init
}
{
    <insert_a_suppression_name_here>
        Memcheck:Leak
        match-leak-kinds: possible
        fun:_Znwm
        fun:_ZNSs4_Rep9_S_createEmmRKSaIcE
        fun:_ZNSs4_Rep8_M_cloneERKSaIcEm
        fun:_ZNSs7reserveEm
        fun:_ZNSs6appendERKSs
        fun:_ZStplIcSt11char_traitsIcESaIcEESbIT_T0_T1_ERKS6_S8_
        fun:_ZN6google8protobuf24SimpleDescriptorDatabase15DescriptorIndexISt4pairIPKviEE7AddFileERKNS0_19FileDescriptorProtoES6_
        fun:_ZN6google8protobuf25EncodedDescriptorDatabase3AddEPKvi
        fun:_ZN6google8protobuf14DescriptorPool24InternalAddGeneratedFileEPKvi
        fun:_ZN6google8protobuf55protobuf_AddDesc_google_2fprotobuf_2fdescriptor_2eprotoEv
        fun:call_init.part.0
        fun:call_init
        fun:_dl_init
}
{
    <insert_a_suppression_name_here>
        Memcheck:Leak
        match-leak-kinds: possible
        fun:_Znwm
        fun:_ZNSs4_Rep9_S_createEmmRKSaIcE
        fun:_ZNSs4_Rep8_M_cloneERKSaIcEm
        fun:_ZNSsC1ERKSs
        fun:_ZN6google8protobuf24SimpleDescriptorDatabase15DescriptorIndexISt4pairIPKviEE7AddFileERKNS0_19FileDescriptorProtoES6_
        fun:_ZN6google8protobuf25EncodedDescriptorDatabase3AddEPKvi
        fun:_ZN6google8protobuf14DescriptorPool24InternalAddGeneratedFileEPKvi
        fun:_ZN6google8protobuf55protobuf_AddDesc_google_2fprotobuf_2fdescriptor_2eprotoEv
        fun:call_init.part.0
        fun:call_init
        fun:_dl_init
        obj:/lib/x86_64-linux-gnu/ld-2.19.so
}
{
    <insert_a_suppression_name_here>
        Memcheck:Leak
        match-leak-kinds: possible
        fun:_Znwm
        fun:_ZNSs4_Rep9_S_createEmmRKSaIcE
        fun:_ZNSs4_Rep8_M_cloneERKSaIcEm
        fun:_ZNSsC1ERKSs
        fun:_ZN6google8protobuf24SimpleDescriptorDatabase15DescriptorIndexISt4pairIPKviEE7AddFileERKNS0_19FileDescriptorProtoES6_
        fun:_ZN6google8protobuf25EncodedDescriptorDatabase3AddEPKvi
        fun:_ZN6google8protobuf14DescriptorPool24InternalAddGeneratedFileEPKvi
        fun:_ZN7peloton7message63protobuf_AddDesc_backend_2fmessage_2fabstract_5fservice_2eprotoEv
        fun:call_init.part.0
        fun:call_init
        fun:_dl_init
        obj:/lib/x86_64-linux-gnu/ld-2.19.so
}
{
    <insert_a_suppression_name_here>
        Memcheck:Leak
        match-leak-kinds: possible
        fun:_Znwm
        fun:_ZNSs4_Rep9_S_createEmmRKSaIcE
        fun:_ZNSs4_Rep8_M_cloneERKSaIcEm
        fun:_ZNSs7reserveEm
        fun:_ZNSs6appendERKSs
        fun:_ZStplIcSt11char_traitsIcESaIcEESbIT_T0_T1_ERKS6_S8_
        fun:_ZN6google8protobuf24SimpleDescriptorDatabase15DescriptorIndexISt4pairIPKviEE7AddFileERKNS0_19FileDescriptorProtoES6_
        fun:_ZN6google8protobuf25EncodedDescriptorDatabase3AddEPKvi
        fun:_ZN6google8protobuf14DescriptorPool24InternalAddGeneratedFileEPKvi
        fun:_ZN7peloton7message63protobuf_AddDesc_backend_2fmessage_2fabstract_5fservice_2eprotoEv
        fun:_ZN7peloton7message74StaticDescriptorInitializer_backend_2fmessage_2fabstract_5fservice_2eprotoC1Ev
        fun:_Z41__static_initialization_and_destruction_0ii
}
{
    <insert_a_suppression_name_here>
        Memcheck:Leak
        match-leak-kinds: possible
        fun:_Znwm
        fun:_ZNSs4_Rep9_S_createEmmRKSaIcE
        fun:_ZNSs4_Rep8_M_cloneERKSaIcEm
        fun:_ZNSs7reserveEm
        fun:_ZNSs6appendERKSs
        fun:_ZStplIcSt11char_traitsIcESaIcEESbIT_T0_T1_ERKS6_S8_
        fun:_ZN6google8protobuf24SimpleDescriptorDatabase15DescriptorIndexISt4pairIPKviEE7AddFileERKNS0_19FileDescriptorProtoES6_
        fun:_ZN6google8protobuf25EncodedDescriptorDatabase3AddEPKvi
        fun:_ZN6google8protobuf14DescriptorPool24InternalAddGeneratedFileEPKvi
        fun:_ZN7peloton7message63protobuf_AddDesc_backend_2fmessage_2fabstract_5fservice_2eprotoEv
        fun:_ZN7peloton7message74StaticDescriptorInitializer_backend_2fmessage_2fabstract_5fservice_2eprotoC1Ev
        fun:_Z41__static_initialization_and_destruction_0ii
}
{
    <insert_a_suppression_name_here>
        Memcheck:Leak
        match-leak-kinds: possible
        fun:_Znwm
        fun:_ZNSs4_Rep9_S_createEmmRKSaIcE
        fun:_ZNSs4_Rep8_M_cloneERKSaIcEm
        fun:_ZNSsC1ERKSs
        fun:_ZN6google8protobuf24SimpleDescriptorDatabase15DescriptorIndexISt4pairIPKviEE7AddFileERKNS0_19FileDescriptorProtoES6_
        fun:_ZN6google8protobuf25EncodedDescriptorDatabase3AddEPKvi
        fun:_ZN6google8protobuf14DescriptorPool24InternalAddGeneratedFileEPKvi
        fun:_ZN7peloton7message63protobuf_AddDesc_backend_2fmessage_2fabstract_5fservice_2eprotoEv
        fun:_ZN7peloton7message74StaticDescriptorInitializer_backend_2fmessage_2fabstract_5fservice_2eprotoC1Ev
        fun:_Z41__static_initialization_and_destruction_0ii
        fun:_GLOBAL__sub_I_abstract_service.pb.cc
        fun:call_init.part.0
}
{
    <insert_a_suppression_name_here>
        Memcheck:Leak
        match-leak-kinds: possible
        fun:_Znwm
        fun:_ZNSs4_Rep9_S_createEmmRKSaIcE
        fun:_ZNSs4_Rep8_M_cloneERKSaIcEm
        fun:_ZNSs7reserveEm
        fun:_ZNSs6appendERKSs
        fun:_ZStplIcSt11char_traitsIcESaIcEESbIT_T0_T1_ERKS6_S8_
        fun:_ZN6google8protobuf24SimpleDescriptorDatabase15DescriptorIndexISt4pairIPKviEE7AddFileERKNS0_19FileDescriptorProtoES6_
        fun:_ZN6google8protobuf25EncodedDescriptorDatabase3AddEPKvi
        fun:_ZN6google8protobuf14DescriptorPool24InternalAddGeneratedFileEPKvi
        fun:_ZN7peloton7message63protobuf_AddDesc_backend_2fmessage_2fabstract_5fservice_2eprotoEv
        fun:_ZN7peloton7message74StaticDescriptorInitializer_backend_2fmessage_2fabstract_5fservice_2eprotoC1Ev
        fun:_Z41__static_initialization_and_destruction_0ii
}
=======
>>>>>>> 588d7562
<|MERGE_RESOLUTION|>--- conflicted
+++ resolved
@@ -7,317 +7,3 @@
         fun:_dl_allocate_tls
         fun:allocate_stack
 }
-<<<<<<< HEAD
-{
-    <insert_a_suppression_name_here>
-        Memcheck:Leak
-        match-leak-kinds: possible
-        fun:malloc
-        fun:nn_sock_add_ep
-        fun:nn_bind
-}
-{
-    <insert_a_suppression_name_here>
-        Memcheck:Leak
-        match-leak-kinds: possible
-        fun:malloc
-        fun:nn_sock_add_ep
-        fun:nn_connect
-}
-{
-    <insert_a_suppression_name_here>
-        Memcheck:Leak
-        match-leak-kinds: possible
-        fun:calloc
-        fun:allocate_dtv
-        fun:_dl_allocate_tls
-        fun:allocate_stack
-}
-{
-    <insert_a_suppression_name_here>
-        Memcheck:Leak
-        match-leak-kinds: possible
-        fun:malloc
-        fun:nn_bipc_create
-        fun:nn_ep_init
-        fun:nn_sock_add_ep
-        fun:nn_bind
-}
-{
-    <insert_a_suppression_name_here>
-        Memcheck:Leak
-        match-leak-kinds: possible
-        fun:malloc
-        fun:nn_bipc_start_accepting
-        fun:nn_bipc_start_listening
-        fun:nn_fsm_start
-        fun:nn_bipc_create
-        fun:nn_ep_init
-        fun:nn_sock_add_ep
-        fun:nn_bind
-}
-{
-    <insert_a_suppression_name_here>
-        Memcheck:Leak
-        match-leak-kinds: possible
-        fun:malloc
-        fun:nn_bipc_start_accepting
-        fun:nn_ctx_leave
-        fun:nn_worker_routine
-        fun:nn_thread_main_routine
-        fun:start_thread
-        fun:clone
-}
-{
-    <insert_a_suppression_name_here>
-        Memcheck:Leak
-        match-leak-kinds: possible
-        fun:malloc
-        fun:nn_cipc_create
-        fun:nn_ep_init
-        fun:nn_sock_add_ep
-        fun:nn_connect
-}
-{
-    <insert_a_suppression_name_here>
-        Memcheck:Leak
-        match-leak-kinds: possible
-        fun:malloc
-        fun:nn_usock_recv_raw
-        fun:nn_usock_recv
-        fun:nn_streamhdr_handler
-        fun:nn_ctx_leave
-        fun:nn_worker_routine
-        fun:nn_thread_main_routine
-        fun:start_thread
-        fun:clone
-}
-{
-    <insert_a_suppression_name_here>
-        Memcheck:Leak
-        match-leak-kinds: possible
-        fun:malloc
-        fun:nn_xpull_add
-        fun:nn_sock_add
-        fun:nn_pipebase_start
-        fun:nn_sipc_handler
-        fun:nn_ctx_leave
-        fun:nn_worker_routine
-        fun:nn_thread_main_routine
-        fun:start_thread
-        fun:clone
-}
-{
-    <insert_a_suppression_name_here>
-        Memcheck:Leak
-        match-leak-kinds: possible
-        fun:malloc
-        fun:nn_usock_recv_raw
-        fun:nn_usock_recv
-        fun:nn_streamhdr_handler
-        fun:nn_ctx_leave
-        fun:nn_sock_add_ep
-        fun:nn_connect
-}
-{
-    <insert_a_suppression_name_here>
-        Memcheck:Leak
-        match-leak-kinds: possible
-        fun:malloc
-        fun:nn_xsub_add
-        fun:nn_sock_add
-        fun:nn_pipebase_start
-        fun:nn_sipc_handler
-        fun:nn_ctx_leave
-        fun:nn_worker_routine
-        fun:nn_thread_main_routine
-        fun:start_thread
-        fun:clone
-}
-{
-    <insert_a_suppression_name_here>
-        Memcheck:Leak
-        match-leak-kinds: possible
-        fun:malloc
-        fun:nn_usock_recv_raw
-        fun:nn_usock_recv
-        fun:nn_streamhdr_handler
-        fun:nn_ctx_leave
-        fun:nn_sock_add_ep
-        fun:nn_connect
-}
-{
-    <insert_a_suppression_name_here>
-        Memcheck:Leak
-        match-leak-kinds: possible
-        fun:malloc
-        fun:nn_xsub_add
-        fun:nn_sock_add
-        fun:nn_pipebase_start
-        fun:nn_sipc_handler
-        fun:nn_ctx_leave
-        fun:nn_worker_routine
-        fun:nn_thread_main_routine
-        fun:start_thread
-        fun:clone
-}
-{
-    <insert_a_suppression_name_here>
-        Memcheck:Leak
-        match-leak-kinds: possible
-        fun:calloc
-        fun:_dl_allocate_tls
-}
-{
-    <insert_a_suppression_name_here>
-        Memcheck:Leak
-        match-leak-kinds: possible
-        fun:malloc
-        fun:nn_bipc_start_accepting
-        fun:nn_bipc_start_listening
-        fun:nn_ctx_leave
-        fun:nn_worker_routine
-        fun:nn_thread_main_routine
-        fun:start_thread
-        fun:clone
-}
-{
-    <insert_a_suppression_name_here>
-        Memcheck:Leak
-        match-leak-kinds: possible
-        fun:_Znwm
-        fun:_ZNSs4_Rep9_S_createEmmRKSaIcE
-        fun:_ZNSs4_Rep8_M_cloneERKSaIcEm
-        fun:_ZNSs7reserveEm
-        fun:_ZNSs6appendERKSs
-        fun:_ZStplIcSt11char_traitsIcESaIcEESbIT_T0_T1_ERKS6_S8_
-        fun:_ZN6google8protobuf24SimpleDescriptorDatabase15DescriptorIndexISt4pairIPKviEE7AddFileERKNS0_19FileDescriptorProtoES6_
-        fun:_ZN6google8protobuf25EncodedDescriptorDatabase3AddEPKvi
-        fun:_ZN6google8protobuf14DescriptorPool24InternalAddGeneratedFileEPKvi
-        fun:_ZN7peloton7message63protobuf_AddDesc_backend_2fmessage_2fabstract_5fservice_2eprotoEv
-        fun:call_init.part.0
-        fun:call_init
-        fun:_dl_init
-}
-{
-    <insert_a_suppression_name_here>
-        Memcheck:Leak
-        match-leak-kinds: possible
-        fun:_Znwm
-        fun:_ZNSs4_Rep9_S_createEmmRKSaIcE
-        fun:_ZNSs4_Rep8_M_cloneERKSaIcEm
-        fun:_ZNSs7reserveEm
-        fun:_ZNSs6appendERKSs
-        fun:_ZStplIcSt11char_traitsIcESaIcEESbIT_T0_T1_ERKS6_S8_
-        fun:_ZN6google8protobuf24SimpleDescriptorDatabase15DescriptorIndexISt4pairIPKviEE7AddFileERKNS0_19FileDescriptorProtoES6_
-        fun:_ZN6google8protobuf25EncodedDescriptorDatabase3AddEPKvi
-        fun:_ZN6google8protobuf14DescriptorPool24InternalAddGeneratedFileEPKvi
-        fun:_ZN6google8protobuf55protobuf_AddDesc_google_2fprotobuf_2fdescriptor_2eprotoEv
-        fun:call_init.part.0
-        fun:call_init
-        fun:_dl_init
-}
-{
-    <insert_a_suppression_name_here>
-        Memcheck:Leak
-        match-leak-kinds: possible
-        fun:_Znwm
-        fun:_ZNSs4_Rep9_S_createEmmRKSaIcE
-        fun:_ZNSs4_Rep8_M_cloneERKSaIcEm
-        fun:_ZNSsC1ERKSs
-        fun:_ZN6google8protobuf24SimpleDescriptorDatabase15DescriptorIndexISt4pairIPKviEE7AddFileERKNS0_19FileDescriptorProtoES6_
-        fun:_ZN6google8protobuf25EncodedDescriptorDatabase3AddEPKvi
-        fun:_ZN6google8protobuf14DescriptorPool24InternalAddGeneratedFileEPKvi
-        fun:_ZN6google8protobuf55protobuf_AddDesc_google_2fprotobuf_2fdescriptor_2eprotoEv
-        fun:call_init.part.0
-        fun:call_init
-        fun:_dl_init
-        obj:/lib/x86_64-linux-gnu/ld-2.19.so
-}
-{
-    <insert_a_suppression_name_here>
-        Memcheck:Leak
-        match-leak-kinds: possible
-        fun:_Znwm
-        fun:_ZNSs4_Rep9_S_createEmmRKSaIcE
-        fun:_ZNSs4_Rep8_M_cloneERKSaIcEm
-        fun:_ZNSsC1ERKSs
-        fun:_ZN6google8protobuf24SimpleDescriptorDatabase15DescriptorIndexISt4pairIPKviEE7AddFileERKNS0_19FileDescriptorProtoES6_
-        fun:_ZN6google8protobuf25EncodedDescriptorDatabase3AddEPKvi
-        fun:_ZN6google8protobuf14DescriptorPool24InternalAddGeneratedFileEPKvi
-        fun:_ZN7peloton7message63protobuf_AddDesc_backend_2fmessage_2fabstract_5fservice_2eprotoEv
-        fun:call_init.part.0
-        fun:call_init
-        fun:_dl_init
-        obj:/lib/x86_64-linux-gnu/ld-2.19.so
-}
-{
-    <insert_a_suppression_name_here>
-        Memcheck:Leak
-        match-leak-kinds: possible
-        fun:_Znwm
-        fun:_ZNSs4_Rep9_S_createEmmRKSaIcE
-        fun:_ZNSs4_Rep8_M_cloneERKSaIcEm
-        fun:_ZNSs7reserveEm
-        fun:_ZNSs6appendERKSs
-        fun:_ZStplIcSt11char_traitsIcESaIcEESbIT_T0_T1_ERKS6_S8_
-        fun:_ZN6google8protobuf24SimpleDescriptorDatabase15DescriptorIndexISt4pairIPKviEE7AddFileERKNS0_19FileDescriptorProtoES6_
-        fun:_ZN6google8protobuf25EncodedDescriptorDatabase3AddEPKvi
-        fun:_ZN6google8protobuf14DescriptorPool24InternalAddGeneratedFileEPKvi
-        fun:_ZN7peloton7message63protobuf_AddDesc_backend_2fmessage_2fabstract_5fservice_2eprotoEv
-        fun:_ZN7peloton7message74StaticDescriptorInitializer_backend_2fmessage_2fabstract_5fservice_2eprotoC1Ev
-        fun:_Z41__static_initialization_and_destruction_0ii
-}
-{
-    <insert_a_suppression_name_here>
-        Memcheck:Leak
-        match-leak-kinds: possible
-        fun:_Znwm
-        fun:_ZNSs4_Rep9_S_createEmmRKSaIcE
-        fun:_ZNSs4_Rep8_M_cloneERKSaIcEm
-        fun:_ZNSs7reserveEm
-        fun:_ZNSs6appendERKSs
-        fun:_ZStplIcSt11char_traitsIcESaIcEESbIT_T0_T1_ERKS6_S8_
-        fun:_ZN6google8protobuf24SimpleDescriptorDatabase15DescriptorIndexISt4pairIPKviEE7AddFileERKNS0_19FileDescriptorProtoES6_
-        fun:_ZN6google8protobuf25EncodedDescriptorDatabase3AddEPKvi
-        fun:_ZN6google8protobuf14DescriptorPool24InternalAddGeneratedFileEPKvi
-        fun:_ZN7peloton7message63protobuf_AddDesc_backend_2fmessage_2fabstract_5fservice_2eprotoEv
-        fun:_ZN7peloton7message74StaticDescriptorInitializer_backend_2fmessage_2fabstract_5fservice_2eprotoC1Ev
-        fun:_Z41__static_initialization_and_destruction_0ii
-}
-{
-    <insert_a_suppression_name_here>
-        Memcheck:Leak
-        match-leak-kinds: possible
-        fun:_Znwm
-        fun:_ZNSs4_Rep9_S_createEmmRKSaIcE
-        fun:_ZNSs4_Rep8_M_cloneERKSaIcEm
-        fun:_ZNSsC1ERKSs
-        fun:_ZN6google8protobuf24SimpleDescriptorDatabase15DescriptorIndexISt4pairIPKviEE7AddFileERKNS0_19FileDescriptorProtoES6_
-        fun:_ZN6google8protobuf25EncodedDescriptorDatabase3AddEPKvi
-        fun:_ZN6google8protobuf14DescriptorPool24InternalAddGeneratedFileEPKvi
-        fun:_ZN7peloton7message63protobuf_AddDesc_backend_2fmessage_2fabstract_5fservice_2eprotoEv
-        fun:_ZN7peloton7message74StaticDescriptorInitializer_backend_2fmessage_2fabstract_5fservice_2eprotoC1Ev
-        fun:_Z41__static_initialization_and_destruction_0ii
-        fun:_GLOBAL__sub_I_abstract_service.pb.cc
-        fun:call_init.part.0
-}
-{
-    <insert_a_suppression_name_here>
-        Memcheck:Leak
-        match-leak-kinds: possible
-        fun:_Znwm
-        fun:_ZNSs4_Rep9_S_createEmmRKSaIcE
-        fun:_ZNSs4_Rep8_M_cloneERKSaIcEm
-        fun:_ZNSs7reserveEm
-        fun:_ZNSs6appendERKSs
-        fun:_ZStplIcSt11char_traitsIcESaIcEESbIT_T0_T1_ERKS6_S8_
-        fun:_ZN6google8protobuf24SimpleDescriptorDatabase15DescriptorIndexISt4pairIPKviEE7AddFileERKNS0_19FileDescriptorProtoES6_
-        fun:_ZN6google8protobuf25EncodedDescriptorDatabase3AddEPKvi
-        fun:_ZN6google8protobuf14DescriptorPool24InternalAddGeneratedFileEPKvi
-        fun:_ZN7peloton7message63protobuf_AddDesc_backend_2fmessage_2fabstract_5fservice_2eprotoEv
-        fun:_ZN7peloton7message74StaticDescriptorInitializer_backend_2fmessage_2fabstract_5fservice_2eprotoC1Ev
-        fun:_Z41__static_initialization_and_destruction_0ii
-}
-=======
->>>>>>> 588d7562
