#!/bin/bash -x

## =================================================================
## PELOTON PACKAGE INSTALLATION
##
## This script will install all the packages that are needed to
## build and run the DBMS.
##
## Note: On newer versions of Ubuntu (17.04), this script
## will not install the correct version of g++. You will have
## to use 'update-alternatives' to configure the default of
## g++ manually.
##
## Supported environments:
##  * Ubuntu (14.04, 16.04)
##  * Fedora
##  * OSX
## =================================================================

set -o errexit

# Determine OS platform
UNAME=$(uname | tr "[:upper:]" "[:lower:]")
# If Linux, try to determine specific distribution
if [ "$UNAME" == "linux" ]; then
    # If available, use LSB to identify distribution
    if [ -f /etc/lsb-release -o -d /etc/lsb-release.d ]; then
        export DISTRO=$(lsb_release -is)
        DISTRO_VER=$(lsb_release -rs)
    # Otherwise, use release info file
    else
        export DISTRO=$(ls -d /etc/[A-Za-z]*[_-][rv]e[lr]* | grep -v "lsb" | cut -d'/' -f3 | cut -d'-' -f1 | cut -d'_' -f1)
        DISTRO_VER=$(cat /etc/*-release | grep "VERSION_ID" | cut -d'=' -f2 | tr -d '"')
    fi
fi
# For everything else (or if above failed), just use generic identifier
[ "$DISTRO" == "" ] && export DISTRO=$UNAME
unset UNAME
DISTRO=$(echo $DISTRO | tr "[:lower:]" "[:upper:]")
TMPDIR=/tmp
TF_TYPE="cpu"


function install_protobuf3.4.0() {
 # Install Relevant tooling
 # Remove any old versions of protobuf
 DISTRIB=$1 # ubuntu/fedora
 if [ "$DISTRIB" == "ubuntu" ]
 then
    sudo apt-get --yes --force-yes remove --purge libprotobuf-dev protobuf-compiler
 elif [ "$DISTRIB" == "fedora" ] 
 then
    sudo dnf -q remove -y protobuf protobuf-devel protobuf-compiler
 else 
    echo "Only Ubuntu and Fedora is supported currently!"
    return 0
 fi
 wget -O protobuf-cpp-3.4.0.tar.gz https://github.com/google/protobuf/releases/download/v3.4.0/protobuf-cpp-3.4.0.tar.gz
 tar -xzf protobuf-cpp-3.4.0.tar.gz
 cd protobuf-3.4.0
 ./autogen.sh && ./configure && make -j4 && sudo make install && sudo ldconfig
 cd ..
 # Cleanup
 rm -rf protobuf-3.4.0 protobuf-cpp-3.4.0.tar.gz
}

# Utility function for installing tensorflow components of python/C++
function install_tf() {
 TFCApiFile=$1
 TF_VERSION=$2
 LinkerConfigCmd=$3
 TARGET_DIRECTORY="/usr/local"
 # Install Tensorflow Python Binary
 sudo -E pip3 install --upgrade pip
 sudo -E pip3 install --upgrade tensorflow==${TF_VERSION}

 # Install C-API
 TFCApiURL="https://storage.googleapis.com/tensorflow/libtensorflow/${TFCApiFile}"
 wget -O $TFCApiFile $TFCApiURL
 sudo tar -C $TARGET_DIRECTORY -xzf $TFCApiFile || true
 # Configure the Linker
 eval $LinkerConfigCmd
 # Cleanup
 rm -rf ${TFCApiFile}
}

## ------------------------------------------------
## UBUNTU
## ------------------------------------------------
if [ "$DISTRO" = "UBUNTU" ]; then
    MAJOR_VER=$(echo "$DISTRO_VER" | cut -d '.' -f 1)
    # Fix for LLVM-3.7 on Ubuntu 14 + 17
    if [ "$MAJOR_VER" == "14" -o "$MAJOR_VER" == "17" ]; then
        if [ "$MAJOR_VER" == "14" ]; then
            LLVM_PKG_URL="http://llvm.org/apt/trusty/"
            LLVM_PKG_TARGET="llvm-toolchain-trusty-3.7 main"
        fi
        if [ "$MAJOR_VER" == "17" ]; then
            LLVM_PKG_URL="http://apt.llvm.org/artful/"
            LLVM_PKG_TARGET="llvm-toolchain-artful main"
        fi

        if ! grep -q "deb $LLVM_PKG_URL $LLVM_PKG_TARGET" /etc/apt/sources.list; then
            echo -e "\n# Added by Peloton 'packages.sh' script on $(date)\ndeb $LLVM_PKG_URL $LLVM_PKG_TARGET" | sudo tee -a /etc/apt/sources.list > /dev/null
        fi
        sudo apt-key adv --keyserver keyserver.ubuntu.com --recv-keys 15CF4D18AF4F7421
        CMAKE_NAME="cmake3"
    else
        CMAKE_NAME="cmake"
    fi

    sudo apt-get update
    FORCE_Y=""
    PKG_CMAKE="cmake"
    PKG_LLVM="llvm-3.7"
    PKG_CLANG="clang-3.7"
    TF_VERSION="1.4.0"

    # Fix for cmake name change on Ubuntu 14.x and 16.x plus --force-yes deprecation
    if [ "$MAJOR_VER" == "14" ]; then
        PKG_CMAKE="cmake3"
        FORCE_Y="--force-yes"
        TF_VERSION="1.4.0"
    fi
    if [ "$MAJOR_VER" == "16" ]; then
        TF_VERSION="1.5.0"
    fi
    # Fix for llvm on Ubuntu 17.x
    if [ "$MAJOR_VER" == "17" ]; then
        PKG_LLVM="llvm-3.9"
        PKG_CLANG="clang-3.8"
        TF_VERSION="1.5.0"
    fi
    TFCApiFile="libtensorflow-${TF_TYPE}-linux-x86_64-${TF_VERSION}.tar.gz"
    LinkerConfigCmd="sudo ldconfig"
    sudo apt-get -q $FORCE_Y --ignore-missing -y install \
        $PKG_CMAKE \
        $PKG_LLVM \
        $PKG_CLANG \
        git \
        g++ \
        bison \
        flex \
        valgrind \
        lcov \
        libgflags-dev \
        libevent-dev \
        libboost-dev \
        libboost-thread-dev \
        libboost-filesystem-dev \
        libjemalloc-dev \
        libpqxx-dev \
        libedit-dev \
        libssl-dev \
        postgresql-client \
        libtbb-dev \
        python3-pip \
        curl \
        autoconf \
        automake \
        libtool \
        make \
        g++ \
<<<<<<< HEAD
        unzip \
        libeigen3-dev
=======
	ant \
        unzip
>>>>>>> 78b85dc2
    # Install version of protobuf needed by C-API
    install_protobuf3.4.0 "ubuntu"
    # Install tensorflow
    install_tf "$TFCApiFile" "$TF_VERSION" "$LinkerConfigCmd"

## ------------------------------------------------
## DEBIAN
## ------------------------------------------------
elif [ "$DISTRO" = "DEBIAN OS" ]; then
    sudo apt-get -q --ignore-missing -y install \
        git \
        g++ \
        clang \
        cmake \
        libgflags-dev \
        libprotobuf-dev \
        protobuf-compiler \
        bison \
        flex \
        libevent-dev \
        libboost-dev \
        libboost-thread-dev \
        libboost-filesystem-dev \
        libjemalloc-dev \
        libssl-dev \
        valgrind \
        lcov \
        libpqxx-dev \
        llvm-dev \
        libedit-dev \
        postgresql-client \
        libtbb-dev \
        libeigen3-dev

## ------------------------------------------------
## FEDORA
## ------------------------------------------------
elif [[ "$DISTRO" == *"FEDORA"* ]]; then
    case $DISTRO_VER in
        26) LLVM="llvm";;
        *)  LLVM="llvm4.0";;
    esac
    TF_VERSION="1.5.0"
    TFCApiFile="libtensorflow-${TF_TYPE}-linux-x86_64-${TF_VERSION}.tar.gz"
    LinkerConfigCmd="sudo ldconfig"
    sudo dnf -q install -y \
        git \
        gcc-c++ \
        make \
        cmake \
        gflags-devel \
        bison \
        flex \
        libevent-devel \
        openssl-devel \
        boost-devel \
        jemalloc-devel \
        valgrind \
        lcov \
        libpqxx-devel \
        libpqxx \
        ${LLVM} \
        ${LLVM}-devel \
        ${LLVM}-static \
        libedit-devel \
        postgresql \
        libasan \
        libtsan \
        libubsan \
        libatomic \
        tbb-devel \
        python3-pip \
        curl \
        autoconf \
        automake \
        libtool
    # Install version of protobuf needed by C-API
    install_protobuf3.4.0 "fedora"        
    # Install tensorflow
    install_tf "$TFCApiFile" "$TF_VERSION" "$LinkerConfigCmd"

## ------------------------------------------------
## REDHAT
## ------------------------------------------------
elif [[ "$DISTRO" == *"REDHAT"* ]] && [[ "${DISTRO_VER%.*}" == "7" ]]; then
    function install_package() {
        if [ "$#" -lt 1 ]; then
            echo "The download path is required."
            exit 1
        fi

        pushd $TMPDIR
        wget -nc --no-check-certificate "$1"
        tpath=$(basename "$1")
        dpath=$(tar --exclude='*/*' -tf "$tpath")
        tar xzf $tpath
        pushd $dpath
        if [ -e "bootstrap.sh" ]; then
            ./bootstrap.sh
            sudo ./b2 install
        else
            ./configure
            make
            sudo make install
        fi
        popd; popd
        return 0
}

#Package download paths
    PKGS=(
        "https://github.com/schuhschuh/gflags/archive/v2.0.tar.gz"
    )
#Add EPEL repository first
    sudo yum -q -y install epel-release
    sudo yum -q -y upgrade epel-release

#Simple installations via yum
    sudo yum -q -y install \
        git \
        gcc-c++ \
        make \
        cmake3 \
        flex \
        bison \
        libevent-devel \
        openssl-devel \
        boost-devel \
        protobuf-devel \
        jemalloc-devel \
        libedit-devel \
        valgrind \
        lcov \
        m4 \
        doxygen \
        graphviz \
        libpqxx \
        libpqxx-devel \
        llvm3.9 \
        llvm3.9-static \
        llvm3.9-devel \
        postgresql \
        libtbb-dev

    # Manually download some packages to guarantee
    # version compatibility
    for pkg_path in ${PKGS[@]}; do
        install_package $pkg_path
    done

## ------------------------------------------------
## DARWIN (OSX)
## ------------------------------------------------
elif [ "$DISTRO" = "DARWIN" ]; then
    set +o errexit
    if test ! $(which brew); then
      echo "Installing homebrew..."
      ruby -e "$(curl -fsSL https://raw.githubusercontent.com/Homebrew/install/master/install)"
    fi
    TF_VERSION="1.4.0"
    TFCApiFile="libtensorflow-${TF_TYPE}-darwin-x86_64-${TF_VERSION}.tar.gz"
    LinkerConfigCmd="sudo update_dyld_shared_cache"
    brew install git
    brew install cmake
    brew install gflags
    brew install protobuf
    brew install bison
    brew install flex
    brew install libevent
    brew install boost
    brew install jemalloc
    brew install lcov
    brew install libpqxx
    brew install libedit
    brew install llvm@3.7
    brew install postgresql
    brew install tbb
    brew install curl
    brew install wget
    brew install python
    brew upgrade python
    brew install eigen
    # Brew installs correct version of Protobuf(3.5.1 >= 3.4.0)
    # So we can directly install tensorflow
    install_tf "$TFCApiFile" "$TF_VERSION" "$LinkerConfigCmd"

## ------------------------------------------------
## UNKNOWN
## ------------------------------------------------
else
    echo "Unknown distribution '$DISTRO'"
    echo "Please contact our support team for additional help." \
         "Be sure to include the contents of this message"
    echo "Platform: $(uname -a)"
    echo
    echo "https://github.com/cmu-db/peloton/issues"
    echo
    exit 1
fi<|MERGE_RESOLUTION|>--- conflicted
+++ resolved
@@ -161,13 +161,9 @@
         libtool \
         make \
         g++ \
-<<<<<<< HEAD
-        unzip \
-        libeigen3-dev
-=======
-	ant \
+        libeigen3-dev \
+    	ant \
         unzip
->>>>>>> 78b85dc2
     # Install version of protobuf needed by C-API
     install_protobuf3.4.0 "ubuntu"
     # Install tensorflow
