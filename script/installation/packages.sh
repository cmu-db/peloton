#!/bin/bash

# Determine OS platform
UNAME=$(uname | tr "[:upper:]" "[:lower:]")
# If Linux, try to determine specific distribution
if [ "$UNAME" == "linux" ]; then
    # If available, use LSB to identify distribution
    if [ -f /etc/lsb-release -o -d /etc/lsb-release.d ]; then
        export DISTRO=$(lsb_release -i | cut -d: -f2 | sed s/'^\t'//)
        DISTRO_VER=$(lsb_release -r | cut -d: -f2 | sed s/'^\t'//)
    # Otherwise, use release info file
    else
        export DISTRO=$(ls -d /etc/[A-Za-z]*[_-][rv]e[lr]* | grep -v "lsb" | cut -d'/' -f3 | cut -d'-' -f1 | cut -d'_' -f1)
        DISTRO_VER=$(cat /etc/*-release | grep "VERSION_ID" | cut -d'=' -f2 | tr -d '"')
    fi
fi
# For everything else (or if above failed), just use generic identifier
[ "$DISTRO" == "" ] && export DISTRO=$UNAME
unset UNAME
DISTRO=${DISTRO^^}
TMPDIR=/tmp

function install_repo_package() {
    if [ "$#" -ne 1 ]; then
        echo "The download path is required."
        exit 1 
    else
        dpath=$(basename "$1")
    fi
    pushd $TMPDIR
    wget -nc --no-check-certificate "$1"
    sudo yum install -y "$dpath"
    popd
    return 0
}

function install_package() {
    if [ "$#" -lt 1 ]; then
        echo "The download path is required."
        exit 1
    fi

    pushd $TMPDIR
    wget -nc --no-check-certificate "$1"
    tpath=$(basename "$1")
    dpath=$(tar --exclude='*/*' -tf "$tpath")
    tar xzf $tpath
    pushd $dpath
    if [ -e "bootstrap.sh" ]; then
        ./bootstrap.sh
        sudo ./b2 install
    else
        ./configure
        make
        sudo make install
    fi
    popd; popd
    return 0
}


## ------------------------------------------------
## UBUNTU
## ------------------------------------------------
if [ "$DISTRO" = "UBUNTU" ]; then
    sudo apt-get --ignore-missing -y install \
        git \
        g++ \
        cmake \
        libgflags-dev \
        libprotobuf-dev \
        protobuf-compiler \
        bison \
        flex \
        libevent-dev \
        libboost-dev \
        libboost-thread-dev \
        libboost-filesystem-dev \
        libjemalloc-dev \
        valgrind \
        lcov \
<<<<<<< HEAD
        llvm-3.7 \
        libedit-dev \
        postgresql-client
=======
        postgresql-client \
        libpqxx-dev
>>>>>>> 004c892f
## ------------------------------------------------
## FEDORA
## ------------------------------------------------
elif [[ "$DISTRO" == *"FEDORA"* ]]; then
    sudo dnf install -y git \
        gcc-c++ \
        cmake \
        gflags-devel \
        protobuf-devel \
        bison \
        flex \
        libevent-devel \
        boost-devel \
        jemalloc-devel \
        valgrind \
        lcov \
<<<<<<< HEAD
        llvm3.7 \
        libedit-devel \
        postgresql
=======
        postgresql \
        libpqxx-devel \
        libpqxx
>>>>>>> 004c892f
## ------------------------------------------------
## REDHAT
## ------------------------------------------------
elif [[ "$DISTRO" == *"REDHAT"* ]] && [[ "${DISTRO_VER%.*}" == "7" ]]; then
    # Package download paths
    PKG_REPOS=(
        "https://download.postgresql.org/pub/repos/yum/9.3/redhat/rhel-7-x86_64/pgdg-redhat93-9.3-3.noarch.rpm"
    )
    PKGS=(
        "https://github.com/downloads/libevent/libevent/libevent-2.0.21-stable.tar.gz"
        "http://ftp.gnu.org/gnu/bison/bison-3.0.tar.gz"
        "https://github.com/schuhschuh/gflags/archive/v2.0.tar.gz"
        "https://sourceforge.net/projects/boost/files/boost/1.54.0/boost_1_54_0.tar.gz"
    )

    # Add required repos
    for repo_path in ${PKG_REPOS[@]}; do
        install_repo_package $repo_path
    done

    # Simple installations via yum
    sudo yum install -y \
        git \
        gcc-c++ \
        cmake \
        flex \
        protobuf-devel \
        jemalloc-devel \
        valgrind \
        lcov \
        m4 \
        doxygen \
        graphviz \
<<<<<<< HEAD
        llvm3.7 \
        libedit-devel \
        postgresql93
=======
        postgresql93 \
        libpqxx-devel
>>>>>>> 004c892f

    # Manually download some packages to guarantee
    # version compatibility
    for pkg_path in ${PKGS[@]}; do
        install_package $pkg_path
    done
   
## ------------------------------------------------
## UNKNOWN
## ------------------------------------------------
else
    echo "Unknown distribution '$DISTRO'"
    echo "Please contact our support team for additional help." \
         "Be sure to include the contents of this message"
    echo "Platform: $(uname -a)"
    echo
    echo "https://github.com/cmu-db/peloton/issues"
    echo
    exit 1
fi



<|MERGE_RESOLUTION|>--- conflicted
+++ resolved
@@ -79,14 +79,11 @@
         libjemalloc-dev \
         valgrind \
         lcov \
-<<<<<<< HEAD
         llvm-3.7 \
         libedit-dev \
-        postgresql-client
-=======
         postgresql-client \
         libpqxx-dev
->>>>>>> 004c892f
+
 ## ------------------------------------------------
 ## FEDORA
 ## ------------------------------------------------
@@ -103,15 +100,12 @@
         jemalloc-devel \
         valgrind \
         lcov \
-<<<<<<< HEAD
         llvm3.7 \
         libedit-devel \
-        postgresql
-=======
         postgresql \
         libpqxx-devel \
         libpqxx
->>>>>>> 004c892f
+
 ## ------------------------------------------------
 ## REDHAT
 ## ------------------------------------------------
@@ -145,14 +139,10 @@
         m4 \
         doxygen \
         graphviz \
-<<<<<<< HEAD
         llvm3.7 \
         libedit-devel \
-        postgresql93
-=======
         postgresql93 \
         libpqxx-devel
->>>>>>> 004c892f
 
     # Manually download some packages to guarantee
     # version compatibility
@@ -172,7 +162,4 @@
     echo "https://github.com/cmu-db/peloton/issues"
     echo
     exit 1
-fi
-
-
-
+fi